language: cpp
dist: xenial

compiler:
  - gcc
  - clang

env:
  global:
    - ORIGINAL_CXXFLAGS="-pedantic -Wall -Wextra -Wabi -Wcast-qual -Wfloat-equal -Wmissing-declarations -Wmissing-format-attribute -Wno-long-long -Wpacked -Wredundant-decls -Wno-shadow -Wno-missing-field-initializers -Wno-missing-braces -Wno-sign-compare -Wno-multichar -D_GLIBCXX_DEBUG -g "
#   unfortunately we need this to stay within 50min timelimit given by travis.
    - CXXFLAGS="${ORIGINAL_CXXFLAGS} -O2 -march=native -Wstrict-aliasing=2 -Werror=strict-aliasing"
    - CPPCHECK=${TRAVIS_BUILD_DIR}/cppcheck
    - ASAN_OPTIONS=detect_stack_use_after_return=1
    - UBSAN_OPTIONS=print_stacktrace=1
  matrix:
    - CXXFLAGS="${CXXFLAGS} -DCHECK_INTERNAL"
    - CXXFLAGS="${CXXFLAGS} -DCHECK_INTERNAL" MAKEFLAGS="HAVE_RULES=yes" MATCHCOMPILER=yes VERIFY=1

before_install:
# install needed deps
 - travis_retry sudo apt-get update -qq
<<<<<<< HEAD
 - travis_retry sudo apt-get install -qq python-pygments python3-pip qt5-default qt5-qmake qtbase5-dev qtcreator libxml2-utils libpcre3 gdb unzip wx-common xmlstarlet python3-dev liblua5.3-dev libcurl3 libcairo2-dev libsigc++-2.0-dev tidy
=======
 - travis_retry sudo apt-get install -qq python3-pip qt5-default qt5-qmake qtbase5-dev qtcreator libxml2-utils libpcre3 gdb unzip wx-common xmlstarlet python3-dev liblua5.3-dev libcurl3 libcairo2-dev libsigc++-2.0-dev
>>>>>>> 91a4bcd7
# Python 2 modules 
 - travis_retry python2 -m pip install --user pytest==4.6.4
 - travis_retry python2 -m pip install --user pylint
 - travis_retry python2 -m pip install --user unittest2
 - travis_retry python2 -m pip install --user pexpect # imported by tools/ci.py
 - travis_retry python2 -m pip install --user pygments
# Python 3 modules
 - travis_retry python3 -m pip install --user setuptools --upgrade
 - travis_retry python3 -m pip install --user pytest
 - travis_retry python3 -m pip install --user pylint
 - travis_retry python3 -m pip install --user unittest2
 - travis_retry python3 -m pip install --user pexpect # imported by tools/ci.py
 - travis_retry python3 -m pip install --user requests # imported by tools/pr.py
 - travis_retry python3 -m pip install --user pygments

matrix:
# do notify immediately about it when a job of a build fails.
  fast_finish: true
  allow_failures:
    - name: "rerun dmake?"
      compiler: clang
# defined extra jobs that run besides what is configured in the build matrix
  include:
# -fsanitize=undefined
    - name: "undefined behaviour sanitizers"
      compiler: gcc
      script:
        - CXXFLAGS="-fsanitize=undefined -fno-sanitize-recover=all -Og -g3" make cppcheck test checkcfg -j 2
# -fsanitize=address
    - name: "address sanitizers"
      compiler: gcc
      script:
         - CXXFLAGS="-fsanitize=address -Og -g3" make cppcheck test checkcfg -j 2
# check a lot of stuff that only needs to be checked in a single configuration
    - name: "misc"
      compiler: clang
      script:
        - make -j 2
# run extra tests
        - tools/generate_and_run_more_tests.sh
# check for missing CWE entries
        - make checkCWEEntries
# check cfg files
        - make checkcfg
# check platform files
        - make validatePlatforms
# Validate Result XML
        - make validateXML
# Validate rule files
        - make validateRules
# check htmlreport stuff
        - ./htmlreport/test_htmlreport.py
        - cd htmlreport
        - ./check.sh
        - cd ../
# check if DESTDIR works  TODO: actually execute this
        - mkdir install_test
        - echo $CXXFLAGS
        - make -s DESTDIR=install_test FILESDIR=/usr/share/cppcheck install
# rm everything
        - git clean -dfx
# check what happens if we want to install it to some other dir,
        - echo $CXXFLAGS
        - make -s MATCHCOMPILER=yes FILESDIR=/usr/share/cppcheck -j 2
        - sudo make MATCHCOMPILER=yes FILESDIR=/usr/share/cppcheck install
# check if it actually works:
        - /usr/bin/cppcheck ./cli
# check if showtime=top5 works
        - ./tools/test_showtimetop5.sh
# check matchcompiler
        - ./tools/test_matchcompiler.py
# check --dump
        - ${CPPCHECK} test/testpreprocessor.cpp --dump
        - xmllint --noout test/testpreprocessor.cpp.dump
# check python syntax by compiling all addon scripts
        - python -m compileall ./addons
        - python3 -m compileall ./addons
# run pylint
        - pylint --rcfile=pylintrc_travis addons/*.py
        - pylint --rcfile=pylintrc_travis htmlreport/*.py
        - pylint --rcfile=pylintrc_travis --ignore=donate-cpu-server.py tools/*.py
        - python3 -m pylint --rcfile=pylintrc_travis addons/*.py
        - python3 -m pylint --rcfile=pylintrc_travis htmlreport/*.py
        - python3 -m pylint --rcfile=pylintrc_travis tools/*.py
# check python syntax by compiling some selected scripts
        - python -m py_compile ./tools/donate-cpu.py
        - python3 -m py_compile ./tools/donate-cpu.py
        - python3 -m py_compile ./tools/donate-cpu-server.py
# check addons/misc.py
        - cd addons/test
        - ${CPPCHECK} --dump misc-test.cpp
        - python3 ../misc.py -verify misc-test.cpp.dump
        - cd ../../
# check addons/cert.py
        - cd addons/test
        - ${CPPCHECK} --dump cert-test.c
        - python3 ../cert.py -verify cert-test.c.dump
        - ${CPPCHECK} --dump cert-test.cpp
        - python3 ../cert.py -verify cert-test.cpp.dump
        - cd ../../
# check addons/misra.py
        - cd addons/test
        - ${CPPCHECK} --dump misra/misra-test.c
        - python3 ../misra.py -verify misra/misra-test.c.dump
        - ${CPPCHECK} --dump misra/misra-test.cpp
        - python3 ../misra.py -verify misra/misra-test.cpp.dump
        - python ../misra.py --rule-texts=misra/misra2012_rules_dummy_ascii.txt -verify misra/misra-test.cpp.dump
        - python3 ../misra.py --rule-texts=misra/misra2012_rules_dummy_ascii.txt -verify misra/misra-test.cpp.dump
        - python ../misra.py --rule-texts=misra/misra2012_rules_dummy_utf8.txt -verify misra/misra-test.cpp.dump
        - python3 ../misra.py --rule-texts=misra/misra2012_rules_dummy_utf8.txt -verify misra/misra-test.cpp.dump
        - python ../misra.py --rule-texts=misra/misra2012_rules_dummy_windows1250.txt -verify misra/misra-test.cpp.dump
        - python3 ../misra.py --rule-texts=misra/misra2012_rules_dummy_windows1250.txt -verify misra/misra-test.cpp.dump
        - cd ../../
# check addons/naming.py
        - cd addons/test
        - ${CPPCHECK} --dump naming_test.c
        - python3 ../naming.py --var='[a-z].*' --function='[a-z].*' naming_test.c.dump
        - cd ../..
# check addons/namingng.py
        - cd addons/test
        - ${CPPCHECK} --dump namingng_test.c
        - python3 ../namingng.py --configfile ../naming.json --verify namingng_test.c.dump
        - cd ../..
# try CMake
        - mkdir cmake.output
        - cd cmake.output
        - cmake -G "Unix Makefiles" -DBUILD_TESTS=On ..
        - make -j2 check
        - cd ..
# -funsigned-char
        - make clean
        - make -j2 CXXFLAGS=-funsigned-char testrunner
        - ./testrunner TestSymbolDatabase

# check if dmake needs to be rerun (this job may fail)
    - name: "rerun dmake?"
      compiler: clang
# we don't need to install any deps for dmake so skip it explicitly
      before_install:
      - true
      script:
        - echo "If the following command fails, run 'make dmake; make run-dmake' and commit the resulting change."
        - make -s dmake -j2
        - make -s run-dmake
        - git diff --exit-code
# check if cppcheck builds on trusty
    - name: "make ubuntu 14.04 trusty"
      compiler: gcc
      dist: trusty
      before_install:
        - travis_retry sudo apt-get update -qq
        - travis_retry sudo apt-get install libxml2-utils libpcre3
      script:
        - CXX=g++ CXXFLAGS="${ORIGINAL_CXXFLAGS}" make cppcheck testrunner -j 2
        - make clean
        - CXX=clang++ CXXFLAGS="${ORIGINAL_CXXFLAGS}" make cppcheck testrunner -j 2
# check if cppcheck builds on osx
    - name: "make osx"
      os: osx
      before_install:
        - true
      script:
        - CXX=g++ CXXFLAGS="${ORIGINAL_CXXFLAGS}"  make cppcheck testrunner -j 2
        - make clean
        - CXX=clang++ CXXFLAGS="${ORIGINAL_CXXFLAGS}" make cppcheck testrunner -j 2

script:
# fail the entire job as soon as one of the subcommands exits non-zero to save time and resources
  - set -e
# Determine CPU count. As of January 2019 it seems to be 2 - so use this for job count in suitable calls to make or cppcheck
  - cat /proc/cpuinfo
# check with TEST_MATHLIB_VALUE enabled
  - touch lib/mathlib.cpp test/testmathlib.cpp
  - echo $CXXFLAGS
  - make -s test -j2 CPPFLAGS=-DTEST_MATHLIB_VALUE
  - touch lib/mathlib.cpp test/testmathlib.cpp
# syntax checking of cppcheck source code with -DNONNEG
  - ls lib/*.cpp | xargs -n 1 -P 2 g++ -fsyntax-only -std=c++0x -Ilib -Iexternals -Iexternals/simplecpp -Iexternals/tinyxml -DNONNEG
# compile cppcheck, default build
  - echo $CXXFLAGS
  - make -s test -j2
# compile gui
  - cd gui
  - qmake
  - echo $CXXFLAGS
  - make -s -j2
# building gui generates some more files that cppcheck can check, so check the repo *after* building gui
  - cd ../
# self check lib/cli
  - mkdir b1
  - ${CPPCHECK} -j2 --template=gcc --cppcheck-build-dir=b1 -D__CPPCHECK__ --error-exitcode=1 --inline-suppr --suppressions-list=.travis_suppressions --library=cppcheck-lib --addon=naming.json -Ilib -Iexternals/simplecpp/ -Iexternals/tinyxml/ -Icli --inconclusive --enable=style,performance,portability,warning,internal --exception-handling cli lib
# check gui with qt settings
  - mkdir b2
  - ${CPPCHECK} -j2 --template=gcc --cppcheck-build-dir=b2 -D__CPPCHECK__ -DQT_VERSION=0x050000 --error-exitcode=1 --inline-suppr --suppressions-list=.travis_suppressions --library=qt --addon=naming.json -Ilib -Iexternals/simplecpp/ -Iexternals/tinyxml/ --enable=style,performance,portability,warning,internal --exception-handling gui/*.cpp
# self check test and tools
  - ${CPPCHECK} -j2 --template=gcc -D__CPPCHECK__ --error-exitcode=1 --inline-suppr --suppressions-list=.travis_suppressions --library=cppcheck-lib -Ilib -Iexternals/simplecpp/ -Iexternals/tinyxml/ -Icli --inconclusive --enable=style,performance,portability,warning,internal --exception-handling test/*.cpp tools
# Build gui
  - cd ./gui
# clean rebuild
  - git clean -dfx .
# can't set this as env flags, so try again with HAVE_RULES=yes
  - qmake HAVE_RULES=yes
  - echo $CXXFLAGS
  - make -s -j2
  - cd ../
# Build gui/test
  - cd gui/test/projectfile
  - qmake && make && ./test-projectfile
  - cd -
# Build triage
  - cd ./tools/triage
  - git clean -dfx .
  - qmake
  - make -s -j2
  - cd ../../
# Testing cli
  - cp -R . ../cppcheck\ 2
  - cd ../cppcheck\ 2/test/cli # path with space
  - python -m pytest test-*.py
  - cd -
# Testing addons
  - python -m pytest addons/test/test-*.py
  - PYTHONPATH=./addons python3 -m pytest addons/test/test-*.py

notifications:
  irc:
    channels:
      - "irc.freenode.org#cppcheck"
    template:
      - "[%{commit} : %{author}] %{message}"
      - "%{build_url}"
    skip_join: true<|MERGE_RESOLUTION|>--- conflicted
+++ resolved
@@ -20,11 +20,7 @@
 before_install:
 # install needed deps
  - travis_retry sudo apt-get update -qq
-<<<<<<< HEAD
- - travis_retry sudo apt-get install -qq python-pygments python3-pip qt5-default qt5-qmake qtbase5-dev qtcreator libxml2-utils libpcre3 gdb unzip wx-common xmlstarlet python3-dev liblua5.3-dev libcurl3 libcairo2-dev libsigc++-2.0-dev tidy
-=======
- - travis_retry sudo apt-get install -qq python3-pip qt5-default qt5-qmake qtbase5-dev qtcreator libxml2-utils libpcre3 gdb unzip wx-common xmlstarlet python3-dev liblua5.3-dev libcurl3 libcairo2-dev libsigc++-2.0-dev
->>>>>>> 91a4bcd7
+ - travis_retry sudo apt-get install -qq python3-pip qt5-default qt5-qmake qtbase5-dev qtcreator libxml2-utils libpcre3 gdb unzip wx-common xmlstarlet python3-dev liblua5.3-dev libcurl3 libcairo2-dev libsigc++-2.0-dev tidy
 # Python 2 modules 
  - travis_retry python2 -m pip install --user pytest==4.6.4
  - travis_retry python2 -m pip install --user pylint
