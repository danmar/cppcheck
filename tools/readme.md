--- conflicted
+++ resolved
@@ -1,10 +1,6 @@
 ## Cppcheck developer and build tools
 
-<<<<<<< HEAD
-##¤ * tools/astyle-client.py
-=======
 ### * tools/astyle-client.py
->>>>>>> 09eaa412
 
 With this tool you can astyle-format arbitrary cpp/header files even if you do not have astyle on your computer.
 
@@ -83,8 +79,6 @@
 
 Script to generate a `times.log` file that contains timing information of the last 20 revisions.
 
-<<<<<<< HEAD
-=======
 ### * tools/donate-cpu.py
 
 Script to donate CPU time to Cppcheck project by checking current Debian packages.
@@ -97,5 +91,4 @@
 
 This tool lets you comfortably look at Cppcheck analysis results for daca packages. It automatically
 downloads the package, extracts it and jumps to the corresponding source code for a Cppcheck
-message.
->>>>>>> 09eaa412
+message.