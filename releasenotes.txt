--- conflicted
+++ resolved
@@ -2,12 +2,8 @@
 
 New checks:
 - staticFunction: detect functions that should have internal linkage since they
-<<<<<<< HEAD
   are not used outside of their translation unit (C code only).
-=======
-  are not used outside of their translation unit.
 - Check null pointer return from memory/resource allocation functions (nullPointerOutOfMemory, nullPointerArithmeticOutOfMemory, nullPointerOutOfResources, ctunullpointerOutOfMemory, ctunullpointerOutOfResources).
->>>>>>> 3db72cf8
 
 Improved checking:
 -
