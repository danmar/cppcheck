if (CMAKE_CXX_COMPILER_ID MATCHES "GNU" OR CMAKE_CXX_COMPILER_ID MATCHES "Clang")
    if(CMAKE_BUILD_TYPE MATCHES "Release")
        # "Release" uses -O3 by default
        add_compile_options(-O2)
    endif()
    if (WARNINGS_ARE_ERRORS)
        add_compile_options(-Werror)
    endif()
endif()

if (CMAKE_CXX_COMPILER_ID MATCHES "GNU")
    if (CMAKE_CXX_COMPILER_VERSION VERSION_LESS 4.6)
        message(FATAL_ERROR "${PROJECT_NAME} c++11 support requires g++ 4.6 or greater, but it is ${CMAKE_CXX_COMPILER_VERSION}")
    endif ()

    add_compile_options(-Wcast-qual)                # Cast for removing type qualifiers
    add_compile_options(-Wno-deprecated-declarations)
    add_compile_options(-Wfloat-equal)              # Floating values used in equality comparisons
    add_compile_options(-Wmissing-declarations)     # If a global function is defined without a previous declaration
    add_compile_options(-Wmissing-format-attribute) #
    add_compile_options(-Wno-long-long)
    add_compile_options(-Woverloaded-virtual)       # when a function declaration hides virtual functions from a base class
    add_compile_options(-Wpacked)                   #
    add_compile_options(-Wredundant-decls)          # if anything is declared more than once in the same scope
    add_compile_options(-Wundef)
    add_compile_options(-Wno-shadow)                # whenever a local variable or type declaration shadows another one
    add_compile_options(-Wno-missing-field-initializers)
    add_compile_options(-Wno-missing-braces)
    add_compile_options(-Wno-sign-compare)
    add_compile_options(-Wno-multichar)
elseif (CMAKE_CXX_COMPILER_ID MATCHES "Clang")

   add_compile_options(-Wno-deprecated-declarations)
   add_compile_options(-Wno-four-char-constants)
   add_compile_options(-Wno-missing-braces)
   add_compile_options(-Wno-missing-field-initializers)
   add_compile_options(-Wno-multichar)
   add_compile_options(-Wno-sign-compare)
   add_compile_options(-Wno-unused-function)
   if (NOT CMAKE_CXX_COMPILER_VERSION VERSION_LESS "8.0.0")
      add_compile_options(-Wextra-semi-stmt)
   endif()

   if(ENABLE_COVERAGE OR ENABLE_COVERAGE_XML)
      message(FATAL_ERROR "Not use clang for generate code coverage. Use gcc.")
   endif()
endif()

<<<<<<< HEAD
=======
if (MSVC)
    add_compile_options(/W4)
    add_compile_options(/wd4018) # warning C4018: '>': signed/unsigned mismatch
    add_compile_options(/wd4127) # warning C4127: conditional expression is constant
    add_compile_options(/wd4244) # warning C4244: 'initializing': conversion from 'int' to 'char', possible loss of data
    add_compile_options(/wd4251)
    # Clang: -Wshorten-64-to-32 -Wimplicit-int-conversion
    add_compile_options(/wd4267) # warning C4267: 'return': conversion from 'size_t' to 'int', possible loss of data
    add_compile_options(/wd4389) # warning C4389: '==': signed/unsigned mismatch
    add_compile_options(/wd4482)
    add_compile_options(/wd4512)
    add_compile_options(/wd4701) # warning C4701: potentially uninitialized local variable 'err' used
    add_compile_options(/wd4706) # warning C4706: assignment within conditional expression
    add_compile_options(/wd4800) # warning C4800: 'const SymbolDatabase *' : forcing value to bool 'true' or 'false' (performance warning)

    if (WARNINGS_ARE_ERRORS)
        add_compile_options(/WX)
    endif()
endif()

# TODO: check if this can be enabled again - also done in Makefile
if (CMAKE_SYSTEM_NAME MATCHES "Linux" AND
    CMAKE_CXX_COMPILER_ID MATCHES "Clang")

    add_compile_options(-U_GLIBCXX_DEBUG)
endif()

>>>>>>> 6a7eada4
if (MSVC)
	set(CMAKE_EXE_LINKER_FLAGS "${CMAKE_EXE_LINKER_FLAGS} /STACK:8000000")
endif()

if (CYGWIN)
    # TODO: this is a linker flag - not a compiler flag
    add_compile_options(-Wl,--stack,8388608)
endif()

include(cmake/dynamic_analyzer_options.cmake)<|MERGE_RESOLUTION|>--- conflicted
+++ resolved
@@ -46,8 +46,6 @@
    endif()
 endif()
 
-<<<<<<< HEAD
-=======
 if (MSVC)
     add_compile_options(/W4)
     add_compile_options(/wd4018) # warning C4018: '>': signed/unsigned mismatch
@@ -75,7 +73,6 @@
     add_compile_options(-U_GLIBCXX_DEBUG)
 endif()
 
->>>>>>> 6a7eada4
 if (MSVC)
 	set(CMAKE_EXE_LINKER_FLAGS "${CMAKE_EXE_LINKER_FLAGS} /STACK:8000000")
 endif()
