/*
 * Cppcheck - A tool for static C/C++ code analysis
 * Copyright (C) 2007-2023 Cppcheck team.
 *
 * This program is free software: you can redistribute it and/or modify
 * it under the terms of the GNU General Public License as published by
 * the Free Software Foundation, either version 3 of the License, or
 * (at your option) any later version.
 *
 * This program is distributed in the hope that it will be useful,
 * but WITHOUT ANY WARRANTY; without even the implied warranty of
 * MERCHANTABILITY or FITNESS FOR A PARTICULAR PURPOSE.  See the
 * GNU General Public License for more details.
 *
 * You should have received a copy of the GNU General Public License
 * along with this program.  If not, see <http://www.gnu.org/licenses/>.
 */

#ifndef CMDLINE_PARSER_H
#define CMDLINE_PARSER_H

#include <string>
#include <vector>

class Settings;

/// @addtogroup CLI
/// @{

/**
 * @brief The command line parser.
 * The command line parser parses options and parameters user gives to
 * cppcheck command line.
 *
 * The parser takes a pointer to Settings instance which it will update
 * based on options user has given. Couple of options are handled as
 * class internal options.
 */
class CmdLineParser {
public:
    /**
     * The constructor.
     * @param settings Settings instance that will be modified according to
     * options user has given.
     */
    explicit CmdLineParser(Settings &settings);

    /**
     * Parse given command line.
     * @return true if command line was ok, false if there was an error.
     */
    bool parseFromArgs(int argc, const char* const argv[]);

    /**
     * Return if user wanted to see program version.
     */
    bool getShowVersion() const {
        return mShowVersion;
    }

    /**
     * Return if user wanted to see list of error messages.
     */
    bool getShowErrorMessages() const {
        return mShowErrorMessages;
    }

    /**
     * Return the path names user gave to command line.
     */
    const std::vector<std::string>& getPathNames() const {
        return mPathNames;
    }

    /**
     * Return if help is shown to user.
     */
    bool getShowHelp() const {
        return mShowHelp;
    }

    /**
     * Return if we should exit after printing version, help etc.
     */
    bool exitAfterPrinting() const {
        return mExitAfterPrint;
    }

    /**
     * Return a list of paths user wants to ignore.
     */
    const std::vector<std::string>& getIgnoredPaths() const {
        return mIgnoredPaths;
    }

#if defined(_WIN64) || defined(_WIN32)
    // temporary variable to "un-break" tests
    static bool SHOW_DEF_PLATFORM_MSG;
#endif

protected:

    /**
     * Print help text to the console.
     */
    void printHelp();

    /**
     * Print message (to stdout).
     */
    static void printMessage(const std::string &message);

    /**
     * Print error message (to stdout).
     */
    static void printError(const std::string &message);

private:
    bool isCppcheckPremium() const;

    std::vector<std::string> mPathNames;
    std::vector<std::string> mIgnoredPaths;
<<<<<<< HEAD
    Settings *mSettings;
    bool mShowHelp{};
    bool mShowVersion{};
    bool mShowErrorMessages{};
    bool mExitAfterPrint{};
=======
    Settings &mSettings;
    bool mShowHelp;
    bool mShowVersion;
    bool mShowErrorMessages;
    bool mExitAfterPrint;
>>>>>>> 3b61ecd9
    std::string mVSConfig;
};

/// @}

#endif // CMDLINE_PARSER_H<|MERGE_RESOLUTION|>--- conflicted
+++ resolved
@@ -120,19 +120,11 @@
 
     std::vector<std::string> mPathNames;
     std::vector<std::string> mIgnoredPaths;
-<<<<<<< HEAD
-    Settings *mSettings;
-    bool mShowHelp{};
-    bool mShowVersion{};
-    bool mShowErrorMessages{};
-    bool mExitAfterPrint{};
-=======
     Settings &mSettings;
     bool mShowHelp;
     bool mShowVersion;
     bool mShowErrorMessages;
     bool mExitAfterPrint;
->>>>>>> 3b61ecd9
     std::string mVSConfig;
 };
 
