--- conflicted
+++ resolved
@@ -116,15 +116,8 @@
 
 CmdLineParser::CmdLineParser(Settings &settings, Suppressions &suppressions, Suppressions &suppressionsNoFail)
     : mSettings(settings)
-<<<<<<< HEAD
-=======
     , mSuppressions(suppressions)
     , mSuppressionsNoFail(suppressionsNoFail)
-    , mShowHelp(false)
-    , mShowVersion(false)
-    , mShowErrorMessages(false)
-    , mExitAfterPrint(false)
->>>>>>> ec2a2ad4
 {}
 
 void CmdLineParser::printMessage(const std::string &message)
