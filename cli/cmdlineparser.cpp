/*
 * Cppcheck - A tool for static C/C++ code analysis
 * Copyright (C) 2007-2023 Cppcheck team.
 *
 * This program is free software: you can redistribute it and/or modify
 * it under the terms of the GNU General Public License as published by
 * the Free Software Foundation, either version 3 of the License, or
 * (at your option) any later version.
 *
 * This program is distributed in the hope that it will be useful,
 * but WITHOUT ANY WARRANTY; without even the implied warranty of
 * MERCHANTABILITY or FITNESS FOR A PARTICULAR PURPOSE.  See the
 * GNU General Public License for more details.
 *
 * You should have received a copy of the GNU General Public License
 * along with this program.  If not, see <http://www.gnu.org/licenses/>.
 */

#include "cmdlineparser.h"

#include "check.h"
#include "config.h"
#include "cppcheckexecutor.h"
#include "errorlogger.h"
#include "errortypes.h"
#include "filelister.h"
#include "importproject.h"
#include "path.h"
#include "platform.h"
#include "settings.h"
#include "standards.h"
#include "suppressions.h"
#include "timer.h"
#include "utils.h"

#include <algorithm>
#include <climits>
#include <cstdio>
#include <cstdlib> // EXIT_FAILURE
#include <cstring>
#include <fstream> // IWYU pragma: keep
#include <iostream>
#include <iterator>
#include <list>
#include <set>
#include <sstream> // IWYU pragma: keep
#include <stdexcept>
#include <unordered_set>
#include <utility>

#ifdef HAVE_RULES
// xml is used for rules
#include <tinyxml2.h>
#endif

#ifdef __linux__
#include <unistd.h>
#endif

static bool addFilesToList(const std::string& fileList, std::vector<std::string>& pathNames)
{
    std::istream *files;
    std::ifstream infile;
    if (fileList == "-") { // read from stdin
        files = &std::cin;
    } else {
        infile.open(fileList);
        if (!infile.is_open())
            return false;
        files = &infile;
    }
    if (files && *files) {
        std::string fileName;
        // cppcheck-suppress accessMoved - FP
        while (std::getline(*files, fileName)) { // next line
            // cppcheck-suppress accessMoved - FP
            if (!fileName.empty()) {
                pathNames.emplace_back(std::move(fileName));
            }
        }
    }
    return true;
}

static bool addIncludePathsToList(const std::string& fileList, std::list<std::string>& pathNames)
{
    std::ifstream files(fileList);
    if (files) {
        std::string pathName;
        // cppcheck-suppress accessMoved - FP
        while (std::getline(files, pathName)) { // next line
            if (!pathName.empty()) {
                pathName = Path::removeQuotationMarks(pathName);
                pathName = Path::fromNativeSeparators(pathName);

                // If path doesn't end with / or \, add it
                if (!endsWith(pathName, '/'))
                    pathName += '/';

                pathNames.emplace_back(std::move(pathName));
            }
        }
        return true;
    }
    return false;
}

static bool addPathsToSet(const std::string& fileName, std::set<std::string>& set)
{
    std::list<std::string> templist;
    if (!addIncludePathsToList(fileName, templist))
        return false;
    set.insert(templist.cbegin(), templist.cend());
    return true;
}

CmdLineParser::CmdLineParser(Settings &settings, Suppressions &suppressions, Suppressions &suppressionsNoFail)
    : mSettings(settings)
<<<<<<< HEAD
=======
    , mSuppressions(suppressions)
    , mSuppressionsNoFail(suppressionsNoFail)
    , mShowHelp(false)
    , mShowVersion(false)
    , mShowErrorMessages(false)
    , mExitAfterPrint(false)
>>>>>>> 62dfa887
{}

void CmdLineParser::printMessage(const std::string &message)
{
    std::cout << "cppcheck: " << message << std::endl;
}

void CmdLineParser::printError(const std::string &message)
{
    printMessage("error: " + message);
}

#if defined(_WIN64) || defined(_WIN32)
bool CmdLineParser::SHOW_DEF_PLATFORM_MSG = true;
#endif

// TODO: normalize/simplify/native all path parameters
// TODO: error out on all missing given files/paths
bool CmdLineParser::parseFromArgs(int argc, const char* const argv[])
{
#if defined(_WIN64) || defined(_WIN32)
    bool default_platform = true;
#endif

    bool def = false;
    bool maxconfigs = false;

    mSettings.exename = Path::getCurrentExecutablePath(argv[0]);

    for (int i = 1; i < argc; i++) {
        if (argv[i][0] == '-') {
            // User define
            if (std::strncmp(argv[i], "-D", 2) == 0) {
                std::string define;

                // "-D define"
                if (std::strcmp(argv[i], "-D") == 0) {
                    ++i;
                    if (i >= argc || argv[i][0] == '-') {
                        printError("argument to '-D' is missing.");
                        return false;
                    }

                    define = argv[i];
                }
                // "-Ddefine"
                else {
                    define = 2 + argv[i];
                }

                // No "=", append a "=1"
                if (define.find('=') == std::string::npos)
                    define += "=1";

                if (!mSettings.userDefines.empty())
                    mSettings.userDefines += ";";
                mSettings.userDefines += define;

                def = true;
            }

            // -E
            else if (std::strcmp(argv[i], "-E") == 0) {
                mSettings.preprocessOnly = true;
                mSettings.quiet = true;
            }

            // Include paths
            else if (std::strncmp(argv[i], "-I", 2) == 0) {
                std::string path;

                // "-I path/"
                if (std::strcmp(argv[i], "-I") == 0) {
                    ++i;
                    if (i >= argc || argv[i][0] == '-') {
                        printError("argument to '-I' is missing.");
                        return false;
                    }
                    path = argv[i];
                }

                // "-Ipath/"
                else {
                    path = 2 + argv[i];
                }
                path = Path::removeQuotationMarks(path);
                path = Path::fromNativeSeparators(path);

                // If path doesn't end with / or \, add it
                if (!endsWith(path,'/'))
                    path += '/';

                mSettings.includePaths.emplace_back(std::move(path));
            }

            // User undef
            else if (std::strncmp(argv[i], "-U", 2) == 0) {
                std::string undef;

                // "-U undef"
                if (std::strcmp(argv[i], "-U") == 0) {
                    ++i;
                    if (i >= argc || argv[i][0] == '-') {
                        printError("argument to '-U' is missing.");
                        return false;
                    }

                    undef = argv[i];
                }
                // "-Uundef"
                else {
                    undef = 2 + argv[i];
                }

                mSettings.userUndefs.insert(std::move(undef));
            }

            else if (std::strncmp(argv[i], "--addon=", 8) == 0)
                mSettings.addons.emplace(argv[i]+8);

            else if (std::strncmp(argv[i],"--addon-python=", 15) == 0)
                mSettings.addonPython.assign(argv[i]+15);

            // Check configuration
            else if (std::strcmp(argv[i], "--check-config") == 0)
                mSettings.checkConfiguration = true;

            // Check code exhaustively
            else if (std::strcmp(argv[i], "--check-level=exhaustive") == 0)
                mSettings.setCheckLevelExhaustive();

            // Check code with normal analysis
            else if (std::strcmp(argv[i], "--check-level=normal") == 0)
                mSettings.setCheckLevelNormal();

            // Check library definitions
            else if (std::strcmp(argv[i], "--check-library") == 0) {
                mSettings.checkLibrary = true;
            }

            else if (std::strncmp(argv[i], "--checks-max-time=", 18) == 0) {
                if (!parseNumberArg(argv[i], 18, mSettings.checksMaxTime))
                    return false;
            }

            else if (std::strcmp(argv[i], "--clang") == 0) {
                mSettings.clang = true;
            }

            else if (std::strncmp(argv[i], "--clang=", 8) == 0) {
                mSettings.clang = true;
                mSettings.clangExecutable = argv[i] + 8;
            }

            else if (std::strncmp(argv[i], "--config-exclude=",17) ==0) {
                mSettings.configExcludePaths.insert(Path::fromNativeSeparators(argv[i] + 17));
            }

            else if (std::strncmp(argv[i], "--config-excludes-file=", 23) == 0) {
                // open this file and read every input file (1 file name per line)
                const std::string cfgExcludesFile(23 + argv[i]);
                if (!addPathsToSet(cfgExcludesFile, mSettings.configExcludePaths)) {
                    printError("unable to open config excludes file at '" + cfgExcludesFile + "'");
                    return false;
                }
            }

            else if (std::strncmp(argv[i], "--cppcheck-build-dir=", 21) == 0) {
                // TODO: bail out when the folder does not exist? will silently do nothing
                mSettings.buildDir = Path::fromNativeSeparators(argv[i] + 21);
                if (endsWith(mSettings.buildDir, '/'))
                    mSettings.buildDir.pop_back();
            }

            // Show --debug output after the first simplifications
            else if (std::strcmp(argv[i], "--debug") == 0 ||
                     std::strcmp(argv[i], "--debug-normal") == 0)
                mSettings.debugnormal = true;

            // Flag used for various purposes during debugging
            else if (std::strcmp(argv[i], "--debug-simplified") == 0)
                mSettings.debugSimplified = true;

            // Show template information
            else if (std::strcmp(argv[i], "--debug-template") == 0)
                mSettings.debugtemplate = true;

            // Show debug warnings
            else if (std::strcmp(argv[i], "--debug-warnings") == 0)
                mSettings.debugwarnings = true;

            else if (std::strncmp(argv[i], "--disable=", 10) == 0) {
                const std::string errmsg = mSettings.removeEnabled(argv[i] + 10);
                if (!errmsg.empty()) {
                    printError(errmsg);
                    return false;
                }
            }

            // documentation..
            else if (std::strcmp(argv[i], "--doc") == 0) {
                std::ostringstream doc;
                // Get documentation..
                for (const Check * it : Check::instances()) {
                    const std::string& name(it->name());
                    const std::string info(it->classInfo());
                    if (!name.empty() && !info.empty())
                        doc << "## " << name << " ##\n"
                            << info << "\n";
                }

                std::cout << doc.str();
                mExitAfterPrint = true;
                return true;
            }

            // dump cppcheck data
            else if (std::strcmp(argv[i], "--dump") == 0)
                mSettings.dump = true;

            else if (std::strncmp(argv[i], "--enable=", 9) == 0) {
                const std::string enable_arg = argv[i] + 9;
                const std::string errmsg = mSettings.addEnabled(enable_arg);
                if (!errmsg.empty()) {
                    printError(errmsg);
                    return false;
                }
                // when "style" is enabled, also enable "warning", "performance" and "portability"
                if (enable_arg.find("style") != std::string::npos) {
                    mSettings.addEnabled("warning");
                    mSettings.addEnabled("performance");
                    mSettings.addEnabled("portability");
                }
                if (enable_arg.find("information") != std::string::npos) {
                    mSettings.addEnabled("missingInclude");
                    printMessage("'--enable=information' will no longer implicitly enable 'missingInclude' starting with 2.16. Please enable it explicitly if you require it.");
                }
            }

            // print all possible error messages..
            else if (std::strcmp(argv[i], "--errorlist") == 0) {
                mShowErrorMessages = true;
                mSettings.xml = true;
                mExitAfterPrint = true;
            }

            // --error-exitcode=1
            else if (std::strncmp(argv[i], "--error-exitcode=", 17) == 0) {
                if (!parseNumberArg(argv[i], 17, mSettings.exitCode))
                    return false;
            }

            // Exception handling inside cppcheck client
            else if (std::strcmp(argv[i], "--exception-handling") == 0) {
                mSettings.exceptionHandling = true;
            }

            // Exception handling inside cppcheck client
            else if (std::strncmp(argv[i], "--exception-handling=", 21) == 0) {
                const std::string exceptionOutfilename = argv[i] + 21;
                if (exceptionOutfilename != "stderr" && exceptionOutfilename != "stdout") {
                    printError("invalid '--exception-handling' argument");
                    return false;
                }
                mSettings.exceptionHandling = true;
                CppCheckExecutor::setExceptionOutput((exceptionOutfilename == "stderr") ? stderr : stdout);
            }

            // Filter errors
            else if (std::strncmp(argv[i], "--exitcode-suppressions=", 24) == 0) {
                // exitcode-suppressions=filename.txt
                std::string filename = 24 + argv[i];

                std::ifstream f(filename);
                if (!f.is_open()) {
                    printError("couldn't open the file: \"" + filename + "\".");
                    return false;
                }
                const std::string errmsg(mSuppressionsNoFail.parseFile(f));
                if (!errmsg.empty()) {
                    printError(errmsg);
                    return false;
                }
            }

            // use a file filter
            else if (std::strncmp(argv[i], "--file-filter=", 14) == 0)
                mSettings.fileFilters.emplace_back(argv[i] + 14);

            // file list specified
            else if (std::strncmp(argv[i], "--file-list=", 12) == 0) {
                // open this file and read every input file (1 file name per line)
                const std::string fileList = argv[i] + 12;
                if (!addFilesToList(fileList, mPathNames)) {
                    printError("couldn't open the file: \"" + fileList + "\".");
                    return false;
                }
            }

            // Force checking of files that have "too many" configurations
            else if (std::strcmp(argv[i], "-f") == 0 || std::strcmp(argv[i], "--force") == 0)
                mSettings.force = true;

            // Print help
            else if (std::strcmp(argv[i], "-h") == 0 || std::strcmp(argv[i], "--help") == 0) {
                mPathNames.clear();
                mShowHelp = true;
                mExitAfterPrint = true;
                break;
            }

            // Ignored paths
            else if (std::strncmp(argv[i], "-i", 2) == 0) {
                std::string path;

                // "-i path/"
                if (std::strcmp(argv[i], "-i") == 0) {
                    ++i;
                    if (i >= argc || argv[i][0] == '-') {
                        printError("argument to '-i' is missing.");
                        return false;
                    }
                    path = argv[i];
                }

                // "-ipath/"
                else {
                    path = 2 + argv[i];
                }

                if (!path.empty()) {
                    path = Path::removeQuotationMarks(path);
                    path = Path::fromNativeSeparators(path);
                    path = Path::simplifyPath(path);

                    if (FileLister::isDirectory(path)) {
                        // If directory name doesn't end with / or \, add it
                        if (!endsWith(path, '/'))
                            path += '/';
                    }
                    mIgnoredPaths.emplace_back(std::move(path));
                }
            }

            else if (std::strncmp(argv[i], "--include=", 10) == 0) {
                mSettings.userIncludes.emplace_back(Path::fromNativeSeparators(argv[i] + 10));
            }

            else if (std::strncmp(argv[i], "--includes-file=", 16) == 0) {
                // open this file and read every input file (1 file name per line)
                const std::string includesFile(16 + argv[i]);
                if (!addIncludePathsToList(includesFile, mSettings.includePaths)) {
                    printError("unable to open includes file at '" + includesFile + "'");
                    return false;
                }
            }

            // Inconclusive checking
            else if (std::strcmp(argv[i], "--inconclusive") == 0)
                mSettings.certainty.enable(Certainty::inconclusive);

            // Enables inline suppressions.
            else if (std::strcmp(argv[i], "--inline-suppr") == 0)
                mSettings.inlineSuppressions = true;

            // Checking threads
            else if (std::strncmp(argv[i], "-j", 2) == 0) {
                std::string numberString;

                // "-j 3"
                if (std::strcmp(argv[i], "-j") == 0) {
                    ++i;
                    if (i >= argc || argv[i][0] == '-') {
                        printError("argument to '-j' is missing.");
                        return false;
                    }

                    numberString = argv[i];
                }

                // "-j3"
                else
                    numberString = argv[i]+2;

                unsigned int tmp;
                std::string err;
                if (!strToInt(numberString, tmp, &err)) {
                    printError("argument to '-j' is not valid - " +  err + ".");
                    return false;
                }
                if (tmp > 10000) {
                    // This limit is here just to catch typos. If someone has
                    // need for more jobs, this value should be increased.
                    printError("argument for '-j' is allowed to be 10000 at max.");
                    return false;
                }
                mSettings.jobs = tmp;
            }

#ifdef THREADING_MODEL_FORK
            else if (std::strncmp(argv[i], "-l", 2) == 0) {
                std::string numberString;

                // "-l 3"
                if (std::strcmp(argv[i], "-l") == 0) {
                    ++i;
                    if (i >= argc || argv[i][0] == '-') {
                        printError("argument to '-l' is missing.");
                        return false;
                    }

                    numberString = argv[i];
                }

                // "-l3"
                else
                    numberString = argv[i]+2;

                int tmp;
                std::string err;
                if (!strToInt(numberString, tmp, &err)) {
                    printError("argument to '-l' is not valid - " + err + ".");
                    return false;
                }
                mSettings.loadAverage = tmp;
            }
#endif

            // Enforce language (--language=, -x)
            else if (std::strncmp(argv[i], "--language=", 11) == 0 || std::strcmp(argv[i], "-x") == 0) {
                std::string str;
                if (argv[i][2]) {
                    str = argv[i]+11;
                } else {
                    i++;
                    if (i >= argc || argv[i][0] == '-') {
                        printError("no language given to '-x' option.");
                        return false;
                    }
                    str = argv[i];
                }

                if (str == "c")
                    mSettings.enforcedLang = Settings::Language::C;
                else if (str == "c++")
                    mSettings.enforcedLang = Settings::Language::CPP;
                else {
                    printError("unknown language '" + str + "' enforced.");
                    return false;
                }
            }

            // --library
            else if (std::strncmp(argv[i], "--library=", 10) == 0) {
                mSettings.libraries.emplace_back(argv[i] + 10);
            }

            // Set maximum number of #ifdef configurations to check
            else if (std::strncmp(argv[i], "--max-configs=", 14) == 0) {
                int tmp;
                if (!parseNumberArg(argv[i], 14, tmp))
                    return false;
                if (tmp < 1) {
                    printError("argument to '--max-configs=' must be greater than 0.");
                    return false;
                }

                mSettings.maxConfigs = tmp;
                mSettings.force = false;
                maxconfigs = true;
            }

            // max ctu depth
            else if (std::strncmp(argv[i], "--max-ctu-depth=", 16) == 0) {
                if (!parseNumberArg(argv[i], 16, mSettings.maxCtuDepth))
                    return false;
            }

            // Write results in file
            else if (std::strncmp(argv[i], "--output-file=", 14) == 0)
                mSettings.outputFile = Path::simplifyPath(Path::fromNativeSeparators(argv[i] + 14));

            // Experimental: limit execution time for extended valueflow analysis. basic valueflow analysis
            // is always executed.
            else if (std::strncmp(argv[i], "--performance-valueflow-max-time=", 33) == 0) {
                if (!parseNumberArg(argv[i], 33, mSettings.performanceValueFlowMaxTime, true))
                    return false;
            }

            else if (std::strncmp(argv[i], "--performance-valueflow-max-if-count=", 37) == 0) {
                if (!parseNumberArg(argv[i], 37, mSettings.performanceValueFlowMaxIfCount, true))
                    return false;
            }

            // Specify platform
            else if (std::strncmp(argv[i], "--platform=", 11) == 0) {
                const std::string platform(11+argv[i]);

                std::string errstr;
                const std::vector<std::string> paths = {argv[0]};
                if (!mSettings.platform.set(platform, errstr, paths)) {
                    printError(errstr);
                    return false;
                }

#if defined(_WIN64) || defined(_WIN32)
                default_platform = false;
#endif

                // TODO: remove
                // these are loaded via external files and thus have Settings::PlatformFile set instead.
                // override the type so they behave like the regular platforms.
                if (platform == "unix32-unsigned")
                    mSettings.platform.type = cppcheck::Platform::Type::Unix32;
                else if (platform == "unix64-unsigned")
                    mSettings.platform.type = cppcheck::Platform::Type::Unix64;
            }

            // Write results in results.plist
            else if (std::strncmp(argv[i], "--plist-output=", 15) == 0) {
                mSettings.plistOutput = Path::simplifyPath(Path::fromNativeSeparators(argv[i] + 15));
                if (mSettings.plistOutput.empty())
                    mSettings.plistOutput = "./";
                else if (!endsWith(mSettings.plistOutput,'/'))
                    mSettings.plistOutput += '/';

                const std::string plistOutput = Path::toNativeSeparators(mSettings.plistOutput);
                if (!FileLister::isDirectory(plistOutput)) {
                    std::string message("plist folder does not exist: \"");
                    message += plistOutput;
                    message += "\".";
                    printError(message);
                    return false;
                }
            }

            // Special Cppcheck Premium options
            else if (std::strncmp(argv[i], "--premium=", 10) == 0 && isCppcheckPremium()) {
                if (!mSettings.premiumArgs.empty())
                    mSettings.premiumArgs += " ";
                const std::string p(argv[i] + 10);
                mSettings.premiumArgs += "--" + p;
                if (p == "misra-c-2012")
                    mSettings.addons.emplace("misra");
            }

            // --project
            else if (std::strncmp(argv[i], "--project=", 10) == 0) {
                mSettings.checkAllConfigurations = false; // Can be overridden with --max-configs or --force
                std::string projectFile = argv[i]+10;
                ImportProject::Type projType = mSettings.project.import(projectFile, &mSettings);
                mSettings.project.projectType = projType;
                if (projType == ImportProject::Type::CPPCHECK_GUI) {
                    mPathNames = mSettings.project.guiProject.pathNames;
                    for (const std::string &lib : mSettings.project.guiProject.libraries)
                        mSettings.libraries.emplace_back(lib);

                    const auto& excludedPaths = mSettings.project.guiProject.excludedPaths;
                    std::copy(excludedPaths.cbegin(), excludedPaths.cend(), std::back_inserter(mIgnoredPaths));

                    std::string platform(mSettings.project.guiProject.platform);

                    // keep existing platform from command-line intact
                    if (!platform.empty()) {
                        if (platform == "Unspecified") {
                            printMessage("'Unspecified' is a deprecated platform type and will be removed in Cppcheck 2.14. Please use 'unspecified' instead.");
                            platform = "unspecified";
                        }

                        std::string errstr;
                        const std::vector<std::string> paths = {projectFile, argv[0]};
                        if (!mSettings.platform.set(platform, errstr, paths)) {
                            printError(errstr);
                            return false;
                        }
                    }

                    if (!mSettings.project.guiProject.projectFile.empty()) {
                        projectFile = mSettings.project.guiProject.projectFile;
                        projType = mSettings.project.import(mSettings.project.guiProject.projectFile, &mSettings);
                    }
                }
                if (projType == ImportProject::Type::VS_SLN || projType == ImportProject::Type::VS_VCXPROJ) {
                    if (mSettings.project.guiProject.analyzeAllVsConfigs == "false")
                        mSettings.project.selectOneVsConfig(mSettings.platform.type);
                    if (!CppCheckExecutor::tryLoadLibrary(mSettings.library, argv[0], "windows.cfg")) {
                        // This shouldn't happen normally.
                        printError("failed to load 'windows.cfg'. Your Cppcheck installation is broken. Please re-install.");
                        return false;
                    }
                }
                if (projType == ImportProject::Type::MISSING) {
                    printError("failed to open project '" + projectFile + "'. The file does not exist.");
                    return false;
                }
                if (projType == ImportProject::Type::UNKNOWN) {
                    printError("failed to load project '" + projectFile + "'. The format is unknown.");
                    return false;
                }
                if (projType == ImportProject::Type::FAILURE) {
                    printError("failed to load project '" + projectFile + "'. An error occurred.");
                    return false;
                }
            }

            // --project-configuration
            else if (std::strncmp(argv[i], "--project-configuration=", 24) == 0) {
                mVSConfig = argv[i] + 24;
                if (!mVSConfig.empty() && (mSettings.project.projectType == ImportProject::Type::VS_SLN || mSettings.project.projectType == ImportProject::Type::VS_VCXPROJ))
                    mSettings.project.ignoreOtherConfigs(mVSConfig);
            }

            // Only print something when there are errors
            else if (std::strcmp(argv[i], "-q") == 0 || std::strcmp(argv[i], "--quiet") == 0)
                mSettings.quiet = true;

            // Output relative paths
            else if (std::strcmp(argv[i], "-rp") == 0 || std::strcmp(argv[i], "--relative-paths") == 0)
                mSettings.relativePaths = true;
            else if (std::strncmp(argv[i], "-rp=", 4) == 0 || std::strncmp(argv[i], "--relative-paths=", 17) == 0) {
                mSettings.relativePaths = true;
                if (argv[i][argv[i][3]=='='?4:17] != 0) {
                    std::string paths = argv[i]+(argv[i][3]=='='?4:17);
                    for (;;) {
                        const std::string::size_type pos = paths.find(';');
                        if (pos == std::string::npos) {
                            mSettings.basePaths.emplace_back(Path::fromNativeSeparators(paths));
                            break;
                        }
                        mSettings.basePaths.emplace_back(Path::fromNativeSeparators(paths.substr(0, pos)));
                        paths.erase(0, pos + 1);
                    }
                } else {
                    printError("no paths specified for the '" + std::string(argv[i]) + "' option.");
                    return false;
                }
            }

            // Report progress
            else if (std::strcmp(argv[i], "--report-progress") == 0) {
                mSettings.reportProgress = true;
            }

#ifdef HAVE_RULES
            // Rule given at command line
            else if (std::strncmp(argv[i], "--rule=", 7) == 0) {
                Settings::Rule rule;
                rule.pattern = 7 + argv[i];
                mSettings.rules.emplace_back(std::move(rule));
            }

            // Rule file
            else if (std::strncmp(argv[i], "--rule-file=", 12) == 0) {
                tinyxml2::XMLDocument doc;
                if (doc.LoadFile(12+argv[i]) == tinyxml2::XML_SUCCESS) {
                    tinyxml2::XMLElement *node = doc.FirstChildElement();
                    if (node && strcmp(node->Value(), "rules") == 0)
                        node = node->FirstChildElement("rule");
                    for (; node && strcmp(node->Value(), "rule") == 0; node = node->NextSiblingElement()) {
                        Settings::Rule rule;

                        const tinyxml2::XMLElement *tokenlist = node->FirstChildElement("tokenlist");
                        if (tokenlist)
                            rule.tokenlist = tokenlist->GetText();

                        const tinyxml2::XMLElement *pattern = node->FirstChildElement("pattern");
                        if (pattern) {
                            rule.pattern = pattern->GetText();
                        }

                        tinyxml2::XMLElement *message = node->FirstChildElement("message");
                        if (message) {
                            const tinyxml2::XMLElement *severity = message->FirstChildElement("severity");
                            if (severity)
                                rule.severity = Severity::fromString(severity->GetText());

                            const tinyxml2::XMLElement *id = message->FirstChildElement("id");
                            if (id)
                                rule.id = id->GetText();

                            const tinyxml2::XMLElement *summary = message->FirstChildElement("summary");
                            if (summary)
                                rule.summary = summary->GetText() ? summary->GetText() : "";
                        }

                        if (!rule.pattern.empty())
                            mSettings.rules.emplace_back(std::move(rule));
                    }
                } else {
                    printError("unable to load rule-file: " + std::string(12+argv[i]));
                    return false;
                }
            }
#endif

            // show timing information..
            else if (std::strncmp(argv[i], "--showtime=", 11) == 0) {
                const std::string showtimeMode = argv[i] + 11;
                if (showtimeMode == "file")
                    mSettings.showtime = SHOWTIME_MODES::SHOWTIME_FILE;
                else if (showtimeMode == "file-total")
                    mSettings.showtime = SHOWTIME_MODES::SHOWTIME_FILE_TOTAL;
                else if (showtimeMode == "summary")
                    mSettings.showtime = SHOWTIME_MODES::SHOWTIME_SUMMARY;
                else if (showtimeMode == "top5")
                    mSettings.showtime = SHOWTIME_MODES::SHOWTIME_TOP5;
                else if (showtimeMode.empty())
                    mSettings.showtime = SHOWTIME_MODES::SHOWTIME_NONE;
                else {
                    printError("unrecognized showtime mode: \"" + showtimeMode + "\". Supported modes: file, file-total, summary, top5.");
                    return false;
                }
            }

            // --std
            else if (std::strncmp(argv[i], "--std=", 6) == 0) {
                const std::string std = argv[i] + 6;
                // TODO: print error when standard is unknown
                if (std::strncmp(std.c_str(), "c++", 3) == 0) {
                    mSettings.standards.cpp = Standards::getCPP(std);
                }
                else if (std::strncmp(std.c_str(), "c", 1) == 0) {
                    mSettings.standards.c = Standards::getC(std);
                }
                else {
                    printError("unknown --std value '" + std + "'");
                    return false;
                }
            }

            else if (std::strncmp(argv[i], "--suppress=", 11) == 0) {
                const std::string suppression = argv[i]+11;
                const std::string errmsg(mSuppressions.addSuppressionLine(suppression));
                if (!errmsg.empty()) {
                    printError(errmsg);
                    return false;
                }
            }

            // Filter errors
            else if (std::strncmp(argv[i], "--suppressions-list=", 20) == 0) {
                std::string filename = argv[i]+20;
                std::ifstream f(filename);
                if (!f.is_open()) {
                    std::string message("couldn't open the file: \"");
                    message += filename;
                    message += "\".";
                    if (std::count(filename.cbegin(), filename.cend(), ',') > 0 ||
                        std::count(filename.cbegin(), filename.cend(), '.') > 1) {
                        // If user tried to pass multiple files (we can only guess that)
                        // e.g. like this: --suppressions-list=a.txt,b.txt
                        // print more detailed error message to tell user how he can solve the problem
                        message += "\nIf you want to pass two files, you can do it e.g. like this:";
                        message += "\n    cppcheck --suppressions-list=a.txt --suppressions-list=b.txt file.cpp";
                    }

                    printError(message);
                    return false;
                }
                const std::string errmsg(mSuppressions.parseFile(f));
                if (!errmsg.empty()) {
                    printError(errmsg);
                    return false;
                }
            }

            else if (std::strncmp(argv[i], "--suppress-xml=", 15) == 0) {
                const char * filename = argv[i] + 15;
                const std::string errmsg(mSuppressions.parseXmlFile(filename));
                if (!errmsg.empty()) {
                    printError(errmsg);
                    return false;
                }
            }

            // TODO: deprecate "--template <template>"
            // Output formatter
            else if (std::strcmp(argv[i], "--template") == 0 ||
                     std::strncmp(argv[i], "--template=", 11) == 0) {
                // "--template format"
                if (argv[i][10] == '=')
                    mSettings.templateFormat = argv[i] + 11;
                else if ((i+1) < argc && argv[i+1][0] != '-') {
                    ++i;
                    mSettings.templateFormat = argv[i];
                } else {
                    printError("argument to '--template' is missing.");
                    return false;
                }
                // TODO: bail out when no placeholders are found?

                if (mSettings.templateFormat == "gcc") {
                    mSettings.templateFormat = "{bold}{file}:{line}:{column}: {magenta}warning:{default} {message} [{id}]{reset}\\n{code}";
                    mSettings.templateLocation = "{bold}{file}:{line}:{column}: {dim}note:{reset} {info}\\n{code}";
                } else if (mSettings.templateFormat == "daca2") {
                    mSettings.daca = true;
                    mSettings.templateFormat = "{file}:{line}:{column}: {severity}:{inconclusive:inconclusive:} {message} [{id}]";
                    mSettings.templateLocation = "{file}:{line}:{column}: note: {info}";
                } else if (mSettings.templateFormat == "vs")
                    mSettings.templateFormat = "{file}({line}): {severity}: {message}";
                else if (mSettings.templateFormat == "edit")
                    mSettings.templateFormat = "{file} +{line}: {severity}: {message}";
                else if (mSettings.templateFormat == "cppcheck1")
                    mSettings.templateFormat = "{callstack}: ({severity}{inconclusive:, inconclusive}) {message}";
                else if (mSettings.templateFormat == "selfcheck") {
                    mSettings.templateFormat = "{file}:{line}:{column}: {severity}:{inconclusive:inconclusive:} {message} [{id}]\\n{code}";
                    mSettings.templateLocation = "{file}:{line}:{column}: note: {info}\\n{code}";
                    mSettings.daca = true;
                }
            }

            // TODO: deprecate "--template-location <template>"
            else if (std::strcmp(argv[i], "--template-location") == 0 ||
                     std::strncmp(argv[i], "--template-location=", 20) == 0) {
                // "--template-location format"
                if (argv[i][19] == '=')
                    mSettings.templateLocation = argv[i] + 20;
                else if ((i+1) < argc && argv[i+1][0] != '-') {
                    ++i;
                    mSettings.templateLocation = argv[i];
                } else {
                    printError("argument to '--template-location' is missing.");
                    return false;
                }
                // TODO: bail out when no placeholders are found?
            }

            else if (std::strncmp(argv[i], "--template-max-time=", 20) == 0) {
                if (!parseNumberArg(argv[i], 20, mSettings.templateMaxTime))
                    return false;
            }

            else if (std::strncmp(argv[i], "--typedef-max-time=", 19) == 0) {
                if (!parseNumberArg(argv[i], 19, mSettings.typedefMaxTime))
                    return false;
            }

            else if (std::strncmp(argv[i], "--valueflow-max-iterations=", 27) == 0) {
                if (!parseNumberArg(argv[i], 27, mSettings.valueFlowMaxIterations))
                    return false;
            }

            else if (std::strcmp(argv[i], "-v") == 0 || std::strcmp(argv[i], "--verbose") == 0)
                mSettings.verbose = true;

            else if (std::strcmp(argv[i], "--version") == 0) {
                mShowVersion = true;
                mExitAfterPrint = true;
                mSettings.loadCppcheckCfg();
                return true;
            }

            // Write results in results.xml
            else if (std::strcmp(argv[i], "--xml") == 0)
                mSettings.xml = true;

            // Define the XML file version (and enable XML output)
            else if (std::strncmp(argv[i], "--xml-version=", 14) == 0) {
                int tmp;
                if (!parseNumberArg(argv[i], 14, tmp))
                    return false;
                if (tmp != 2) {
                    // We only have xml version 2
                    printError("'--xml-version' can only be 2.");
                    return false;
                }

                mSettings.xml_version = tmp;
                // Enable also XML if version is set
                mSettings.xml = true;
            }

            else {
                std::string message("unrecognized command line option: \"");
                message += argv[i];
                message += "\".";
                printError(message);
                return false;
            }
        }

        else {
            mPathNames.emplace_back(Path::fromNativeSeparators(Path::removeQuotationMarks(argv[i])));
        }
    }

    mSettings.loadCppcheckCfg();

    // Default template format..
    if (mSettings.templateFormat.empty()) {
        mSettings.templateFormat = "{bold}{file}:{line}:{column}: {red}{inconclusive:{magenta}}{severity}:{inconclusive: inconclusive:}{default} {message} [{id}]{reset}\\n{code}";
        if (mSettings.templateLocation.empty())
            mSettings.templateLocation = "{bold}{file}:{line}:{column}: {dim}note:{reset} {info}\\n{code}";
    }
    // replace static parts of the templates
    substituteTemplateFormatStatic(mSettings.templateFormat);
    substituteTemplateLocationStatic(mSettings.templateLocation);

    mSettings.project.ignorePaths(mIgnoredPaths);

    if (mSettings.force || maxconfigs)
        mSettings.checkAllConfigurations = true;

    if (mSettings.force)
        mSettings.maxConfigs = INT_MAX;

    else if ((def || mSettings.preprocessOnly) && !maxconfigs)
        mSettings.maxConfigs = 1U;

    if (mSettings.checks.isEnabled(Checks::unusedFunction) && mSettings.jobs > 1) {
        printMessage("unusedFunction check can't be used with '-j' option. Disabling unusedFunction check.");
    }

    if (argc <= 1) {
        mShowHelp = true;
        mExitAfterPrint = true;
    }

    if (mShowHelp) {
        printHelp();
        return true;
    }

#if defined(_WIN64)
    if (SHOW_DEF_PLATFORM_MSG && default_platform && !mSettings.quiet)
        printMessage("Windows 64-bit binaries currently default to the 'win64' platform. Starting with Cppcheck 2.13 they will default to 'native' instead. Please specify '--platform=win64' explicitly if you rely on this.");
#elif defined(_WIN32)
    if (SHOW_DEF_PLATFORM_MSG && default_platform && !mSettings.quiet)
        printMessage("Windows 32-bit binaries currently default to the 'win32A' platform. Starting with Cppcheck 2.13 they will default to 'native' instead. Please specify '--platform=win32A' explicitly if you rely on this.");
#endif

    // Print error only if we have "real" command and expect files
    if (!mExitAfterPrint && mPathNames.empty() && mSettings.project.fileSettings.empty()) {
        printError("no C or C++ source files found.");
        return false;
    }

    // Use paths _pathnames if no base paths for relative path output are given
    if (mSettings.basePaths.empty() && mSettings.relativePaths)
        mSettings.basePaths = mPathNames;

    return true;
}

void CmdLineParser::printHelp()
{
    const std::string manualUrl(isCppcheckPremium() ?
                                "https://cppcheck.sourceforge.io/manual.pdf" :
                                "https://files.cppchecksolutions.com/manual.pdf");

    std::cout << "Cppcheck - A tool for static C/C++ code analysis\n"
        "\n"
        "Syntax:\n"
        "    cppcheck [OPTIONS] [files or paths]\n"
        "\n"
        "If a directory is given instead of a filename, *.cpp, *.cxx, *.cc, *.c++, *.c, *.ipp,\n"
        "*.ixx, *.tpp, and *.txx files are checked recursively from the given directory.\n\n"
        "Options:\n"
        "    --addon=<addon>\n"
        "                         Execute addon. i.e. --addon=misra. If options must be\n"
        "                         provided a json configuration is needed.\n"
        "    --addon-python=<python interpreter>\n"
        "                         You can specify the python interpreter either in the\n"
        "                         addon json files or through this command line option.\n"
        "                         If not present, Cppcheck will try \"python3\" first and\n"
        "                         then \"python\".\n"
        "    --cppcheck-build-dir=<dir>\n"
        "                         Cppcheck work folder. Advantages:\n"
        "                          * whole program analysis\n"
        "                          * faster analysis; Cppcheck will reuse the results if\n"
        "                            the hash for a file is unchanged.\n"
        "                          * some useful debug information, i.e. commands used to\n"
        "                            execute clang/clang-tidy/addons.\n"
        "    --check-config       Check cppcheck configuration. The normal code\n"
        "                         analysis is disabled by this flag.\n"
        "    --check-level=<level>\n"
        "                         Configure how much checking you want:\n"
        "                          * normal: Cppcheck uses some compromises in the checking so\n"
        "                            the checking will finish in reasonable time.\n"
        "                          * exhaustive: deeper analysis that you choose when you can\n"
        "                            wait.\n"
        "                         The default choice is 'normal'.\n"
        "    --check-library      Show information messages when library files have\n"
        "                         incomplete info.\n"
        "    --clang=<path>       Experimental: Use Clang parser instead of the builtin Cppcheck\n"
        "                         parser. Takes the executable as optional parameter and\n"
        "                         defaults to `clang`. Cppcheck will run the given Clang\n"
        "                         executable, import the Clang AST and convert it into\n"
        "                         Cppcheck data. After that the normal Cppcheck analysis is\n"
        "                         used. You must have the executable in PATH if no path is\n"
        "                         given.\n"
        "    --config-exclude=<dir>\n"
        "                         Path (prefix) to be excluded from configuration\n"
        "                         checking. Preprocessor configurations defined in\n"
        "                         headers (but not sources) matching the prefix will not\n"
        "                         be considered for evaluation.\n"
        "    --config-excludes-file=<file>\n"
        "                         A file that contains a list of config-excludes\n"
        "    --disable=<id>       Disable individual checks.\n"
        "                         Please refer to the documentation of --enable=<id>\n"
        "                         for further details.\n"
        "    --dump               Dump xml data for each translation unit. The dump\n"
        "                         files have the extension .dump and contain ast,\n"
        "                         tokenlist, symboldatabase, valueflow.\n"
        "    -D<ID>               Define preprocessor symbol. Unless --max-configs or\n"
        "                         --force is used, Cppcheck will only check the given\n"
        "                         configuration when -D is used.\n"
        "                         Example: '-DDEBUG=1 -D__cplusplus'.\n"
        "    -E                   Print preprocessor output on stdout and don't do any\n"
        "                         further processing.\n"
        "    --enable=<id>        Enable additional checks. The available ids are:\n"
        "                          * all\n"
        "                                  Enable all checks. It is recommended to only\n"
        "                                  use --enable=all when the whole program is\n"
        "                                  scanned, because this enables unusedFunction.\n"
        "                          * warning\n"
        "                                  Enable warning messages\n"
        "                          * style\n"
        "                                  Enable all coding style checks. All messages\n"
        "                                  with the severities 'style', 'warning',\n"
        "                                  'performance' and 'portability' are enabled.\n"
        "                          * performance\n"
        "                                  Enable performance messages\n"
        "                          * portability\n"
        "                                  Enable portability messages\n"
        "                          * information\n"
        "                                  Enable information messages\n"
        "                          * unusedFunction\n"
        "                                  Check for unused functions. It is recommended\n"
        "                                  to only enable this when the whole program is\n"
        "                                  scanned.\n"
        "                          * missingInclude\n"
        "                                  Warn if there are missing includes.\n"
        "                         Several ids can be given if you separate them with\n"
        "                         commas. See also --std\n"
        "    --error-exitcode=<n> If errors are found, integer [n] is returned instead of\n"
        "                         the default '0'. '" << EXIT_FAILURE << "' is returned\n"
        "                         if arguments are not valid or if no input files are\n"
        "                         provided. Note that your operating system can modify\n"
        "                         this value, e.g. '256' can become '0'.\n"
        "    --errorlist          Print a list of all the error messages in XML format.\n"
        "    --exitcode-suppressions=<file>\n"
        "                         Used when certain messages should be displayed but\n"
        "                         should not cause a non-zero exitcode.\n"
        "    --file-filter=<str>  Analyze only those files matching the given filter str\n"
        "                         Can be used multiple times\n"
        "                         Example: --file-filter=*bar.cpp analyzes only files\n"
        "                                  that end with bar.cpp.\n"
        "    --file-list=<file>   Specify the files to check in a text file. Add one\n"
        "                         filename per line. When file is '-,' the file list will\n"
        "                         be read from standard input.\n"
        "    -f, --force          Force checking of all configurations in files. If used\n"
        "                         together with '--max-configs=', the last option is the\n"
        "                         one that is effective.\n"
        "    -h, --help           Print this help.\n"
        "    -I <dir>             Give path to search for include files. Give several -I\n"
        "                         parameters to give several paths. First given path is\n"
        "                         searched for contained header files first. If paths are\n"
        "                         relative to source files, this is not needed.\n"
        "    --includes-file=<file>\n"
        "                         Specify directory paths to search for included header\n"
        "                         files in a text file. Add one include path per line.\n"
        "                         First given path is searched for contained header\n"
        "                         files first. If paths are relative to source files,\n"
        "                         this is not needed.\n"
        "    --include=<file>\n"
        "                         Force inclusion of a file before the checked file.\n"
        "    -i <dir or file>     Give a source file or source file directory to exclude\n"
        "                         from the check. This applies only to source files so\n"
        "                         header files included by source files are not matched.\n"
        "                         Directory name is matched to all parts of the path.\n"
        "    --inconclusive       Allow that Cppcheck reports even though the analysis is\n"
        "                         inconclusive.\n"
        "                         There are false positives with this option. Each result\n"
        "                         must be carefully investigated before you know if it is\n"
        "                         good or bad.\n"
        "    --inline-suppr       Enable inline suppressions. Use them by placing one or\n"
        "                         more comments, like: '// cppcheck-suppress warningId'\n"
        "                         on the lines before the warning to suppress.\n"
        "    -j <jobs>            Start <jobs> threads to do the checking simultaneously.\n"
#ifdef THREADING_MODEL_FORK
    "    -l <load>            Specifies that no new threads should be started if\n"
    "                         there are other threads running and the load average is\n"
    "                         at least <load>.\n"
#endif
    "    --language=<language>, -x <language>\n"
    "                         Forces cppcheck to check all files as the given\n"
    "                         language. Valid values are: c, c++\n"
    "    --library=<cfg>      Load file <cfg> that contains information about types\n"
    "                         and functions. With such information Cppcheck\n"
    "                         understands your code better and therefore you\n"
    "                         get better results. The std.cfg file that is\n"
    "                         distributed with Cppcheck is loaded automatically.\n"
    "                         For more information about library files, read the\n"
    "                         manual.\n"
    "    --max-configs=<limit>\n"
    "                         Maximum number of configurations to check in a file\n"
    "                         before skipping it. Default is '12'. If used together\n"
    "                         with '--force', the last option is the one that is\n"
    "                         effective.\n"
    "    --max-ctu-depth=N    Max depth in whole program analysis. The default value\n"
    "                         is 2. A larger value will mean more errors can be found\n"
    "                         but also means the analysis will be slower.\n"
    "    --output-file=<file> Write results to file, rather than standard error.\n"
    "    --platform=<type>, --platform=<file>\n"
    "                         Specifies platform specific types and sizes. The\n"
    "                         available builtin platforms are:\n"
    "                          * unix32\n"
    "                                 32 bit unix variant\n"
    "                          * unix64\n"
    "                                 64 bit unix variant\n"
    "                          * win32A\n"
    "                                 32 bit Windows ASCII character encoding\n"
    "                          * win32W\n"
    "                                 32 bit Windows UNICODE character encoding\n"
    "                          * win64\n"
    "                                 64 bit Windows\n"
    "                          * avr8\n"
    "                                 8 bit AVR microcontrollers\n"
    "                          * elbrus-e1cp\n"
    "                                 Elbrus e1c+ architecture\n"
    "                          * pic8\n"
    "                                 8 bit PIC microcontrollers\n"
    "                                 Baseline and mid-range architectures\n"
    "                          * pic8-enhanced\n"
    "                                 8 bit PIC microcontrollers\n"
    "                                 Enhanced mid-range and high end (PIC18) architectures\n"
    "                          * pic16\n"
    "                                 16 bit PIC microcontrollers\n"
    "                          * mips32\n"
    "                                 32 bit MIPS microcontrollers\n"
    "                          * native\n"
    "                                 Type sizes of host system are assumed, but no\n"
    "                                 further assumptions.\n"
    "                          * unspecified\n"
    "                                 Unknown type sizes\n"
    "    --plist-output=<path>\n"
    "                         Generate Clang-plist output files in folder.\n";

    if (isCppcheckPremium()) {
        std::cout << "    --premium=<option>\n"
                  << "                         Coding standards:\n"
                  << "                          * autosar           Autosar (partial)\n"
                  << "                          * cert-c-2016       Cert C 2016 checking\n"
                  << "                          * cert-c++-2016     Cert C++ 2016 checking (partial)\n"
                  << "                          * misra-c-2012      Misra C 2012\n"
                  << "                          * misra-c++-2008    Misra C++ 2008 (partial)\n"
                  << "                         Other:\n"
                  << "                          * bughunting        Soundy analysis\n"
                  << "                          * cert-c-int-precision=BITS  Integer precision to use in Cert C analysis.\n";
    }

    std::cout <<
        "    --project=<file>     Run Cppcheck on project. The <file> can be a Visual\n"
        "                         Studio Solution (*.sln), Visual Studio Project\n"
        "                         (*.vcxproj), compile database (compile_commands.json),\n"
        "                         or Borland C++ Builder 6 (*.bpr). The files to analyse,\n"
        "                         include paths, defines, platform and undefines in\n"
        "                         the specified file will be used.\n"
        "    --project-configuration=<config>\n"
        "                         If used together with a Visual Studio Solution (*.sln)\n"
        "                         or Visual Studio Project (*.vcxproj) you can limit\n"
        "                         the configuration cppcheck should check.\n"
        "                         For example: '--project-configuration=Release|Win32'\n"
        "    -q, --quiet          Do not show progress reports.\n"
        "    -rp=<paths>, --relative-paths=<paths>\n"
        "                         Use relative paths in output. When given, <paths> are\n"
        "                         used as base. You can separate multiple paths by ';'.\n"
        "                         Otherwise path where source files are searched is used.\n"
        "                         We use string comparison to create relative paths, so\n"
        "                         using e.g. ~ for home folder does not work. It is\n"
        "                         currently only possible to apply the base paths to\n"
        "                         files that are on a lower level in the directory tree.\n"
        "    --report-progress    Report progress messages while checking a file.\n"
#ifdef HAVE_RULES
    "    --rule=<rule>        Match regular expression.\n"
    "    --rule-file=<file>   Use given rule file. For more information, see:\n"
    "                         http://sourceforge.net/projects/cppcheck/files/Articles/\n"
#endif
    "    --std=<id>           Set standard.\n"
    "                         The available options are:\n"
    "                          * c89\n"
    "                                 C code is C89 compatible\n"
    "                          * c99\n"
    "                                 C code is C99 compatible\n"
    "                          * c11\n"
    "                                 C code is C11 compatible (default)\n"
    "                          * c++03\n"
    "                                 C++ code is C++03 compatible\n"
    "                          * c++11\n"
    "                                 C++ code is C++11 compatible\n"
    "                          * c++14\n"
    "                                 C++ code is C++14 compatible\n"
    "                          * c++17\n"
    "                                 C++ code is C++17 compatible\n"
    "                          * c++20\n"
    "                                 C++ code is C++20 compatible (default)\n"
    "    --suppress=<spec>    Suppress warnings that match <spec>. The format of\n"
    "                         <spec> is:\n"
    "                         [error id]:[filename]:[line]\n"
    "                         The [filename] and [line] are optional. If [error id]\n"
    "                         is a wildcard '*', all error ids match.\n"
    "    --suppressions-list=<file>\n"
    "                         Suppress warnings listed in the file. Each suppression\n"
    "                         is in the same format as <spec> above.\n"
    "    --suppress-xml=<file>\n"
    "                         Suppress warnings listed in a xml file. XML file should\n"
    "                         follow the manual.pdf format specified in section.\n"
    "                         `6.4 XML suppressions` .\n"
    "    --template='<text>'  Format the error messages. Available fields:\n"
    "                           {file}              file name\n"
    "                           {line}              line number\n"
    "                           {column}            column number\n"
    "                           {callstack}         show a callstack. Example:\n"
    "                                                 [file.c:1] -> [file.c:100]\n"
    "                           {inconclusive:text} if warning is inconclusive, text\n"
    "                                               is written\n"
    "                           {severity}          severity\n"
    "                           {message}           warning message\n"
    "                           {id}                warning id\n"
    "                           {cwe}               CWE id (Common Weakness Enumeration)\n"
    "                           {code}              show the real code\n"
    "                           \\t                 insert tab\n"
    "                           \\n                 insert newline\n"
    "                           \\r                 insert carriage return\n"
    "                         Example formats:\n"
    "                         '{file}:{line},{severity},{id},{message}' or\n"
    "                         '{file}({line}):({severity}) {message}' or\n"
    "                         '{callstack} {message}'\n"
    "                         Pre-defined templates: gcc (default), cppcheck1 (old default), vs, edit.\n"
    // Note: template daca2 also exists, but is for internal use (cppcheck scripts).
    "    --template-location='<text>'\n"
    "                         Format error message location. If this is not provided\n"
    "                         then no extra location info is shown.\n"
    "                         Available fields:\n"
    "                           {file}      file name\n"
    "                           {line}      line number\n"
    "                           {column}    column number\n"
    "                           {info}      location info\n"
    "                           {code}      show the real code\n"
    "                           \\t         insert tab\n"
    "                           \\n         insert newline\n"
    "                           \\r         insert carriage return\n"
    "                         Example format (gcc-like):\n"
    "                         '{file}:{line}:{column}: note: {info}\\n{code}'\n"
    "    -U<ID>               Undefine preprocessor symbol. Use -U to explicitly\n"
    "                         hide certain #ifdef <ID> code paths from checking.\n"
    "                         Example: '-UDEBUG'\n"
    "    -v, --verbose        Output more detailed error information.\n"
    "    --version            Print out version number.\n"
    "    --xml                Write results in xml format to error stream (stderr).\n"
    "\n"
    "Example usage:\n"
    "  # Recursively check the current folder. Print the progress on the screen and\n"
    "  # write errors to a file:\n"
    "  cppcheck . 2> err.txt\n"
    "\n"
    "  # Recursively check ../myproject/ and don't print progress:\n"
    "  cppcheck --quiet ../myproject/\n"
    "\n"
    "  # Check test.cpp, enable all checks:\n"
    "  cppcheck --enable=all --inconclusive --library=posix test.cpp\n"
    "\n"
    "  # Check f.cpp and search include files from inc1/ and inc2/:\n"
    "  cppcheck -I inc1/ -I inc2/ f.cpp\n"
    "\n"
    "For more information:\n"
    "    " << manualUrl << "\n"
        "\n"
        "Many thanks to the 3rd party libraries we use:\n"
        " * tinyxml2 -- loading project/library/ctu files.\n"
        " * picojson -- loading compile database.\n"
        " * pcre -- rules.\n"
        " * qt -- used in GUI\n";
}

bool CmdLineParser::isCppcheckPremium() const {
    if (mSettings.cppcheckCfgProductName.empty())
        mSettings.loadCppcheckCfg();
    return mSettings.cppcheckCfgProductName.compare(0, 16, "Cppcheck Premium") == 0;
}<|MERGE_RESOLUTION|>--- conflicted
+++ resolved
@@ -116,15 +116,6 @@
 
 CmdLineParser::CmdLineParser(Settings &settings, Suppressions &suppressions, Suppressions &suppressionsNoFail)
     : mSettings(settings)
-<<<<<<< HEAD
-=======
-    , mSuppressions(suppressions)
-    , mSuppressionsNoFail(suppressionsNoFail)
-    , mShowHelp(false)
-    , mShowVersion(false)
-    , mShowErrorMessages(false)
-    , mExitAfterPrint(false)
->>>>>>> 62dfa887
 {}
 
 void CmdLineParser::printMessage(const std::string &message)
