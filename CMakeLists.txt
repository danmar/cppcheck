--- conflicted
+++ resolved
@@ -47,11 +47,7 @@
         add_dependencies(validatePlatforms validatePlatforms-${platformname})
     endforeach()
 
-<<<<<<< HEAD
-    if(BUILD_CLI)
-        add_custom_target(errorlist-xml $<TARGET_FILE:cppcheck> --errorlist > ${CMAKE_BINARY_DIR}/errorlist.xml
-                DEPENDS cppcheck)
-=======
+
     if(TARGET cppcheck)
         add_custom_target(errorlist-xml $<TARGET_FILE:cppcheck> --errorlist > ${CMAKE_BINARY_DIR}/errorlist.xml
                 DEPENDS cppcheck)
@@ -59,11 +55,7 @@
         add_custom_target(example-xml $<TARGET_FILE:cppcheck> --xml --enable=all --inconclusive --max-configs=1 ${CMAKE_SOURCE_DIR}/samples 2> ${CMAKE_BINARY_DIR}/example.xml
                 DEPENDS cppcheck)
     endif()
->>>>>>> 9ef09101
 
-        add_custom_target(example-xml $<TARGET_FILE:cppcheck> --xml --enable=all --inconclusive --max-configs=1 ${CMAKE_SOURCE_DIR}/samples 2> ${CMAKE_BINARY_DIR}/example.xml
-                DEPENDS cppcheck)
-    endif()
     add_custom_target(createXMLExamples DEPENDS errorlist-xml example-xml)
 
     if(Python_EXECUTABLE)
