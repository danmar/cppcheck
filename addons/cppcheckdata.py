--- conflicted
+++ resolved
@@ -556,6 +556,14 @@
         if element.get('inconclusive'):
             self.inconclusive = True
 
+    def __repr__(self):
+        attrs = ["intvalue", "tokvalue", "floatvalue", "containerSize",
+                    "condition", "valueKind", "inconclusive"]
+        return "{}({})".format(
+            "Value",
+            ", ".join(("{}={}".format(a, repr(getattr(self, a))) for a in attrs))
+        )
+
 
 class ValueFlow:
     """
@@ -572,62 +580,6 @@
     Id = None
     values = None
 
-<<<<<<< HEAD
-=======
-    class Value:
-        """
-        Value class
-
-        Attributes:
-            intvalue         integer value
-            tokvalue         token value
-            floatvalue       float value
-            containerSize    container size
-            condition        condition where this Value comes from
-            valueKind        'known' or 'possible'
-            inconclusive     Is value inconclusive?
-        """
-
-        intvalue = None
-        tokvalue = None
-        floatvalue = None
-        containerSize = None
-        condition = None
-        valueKind = None
-        inconclusive = False
-
-        def isKnown(self):
-            return self.valueKind and self.valueKind == 'known'
-
-        def isPossible(self):
-            return self.valueKind and self.valueKind == 'possible'
-
-        def __init__(self, element):
-            self.intvalue = element.get('intvalue')
-            if self.intvalue:
-                self.intvalue = int(self.intvalue)
-            self.tokvalue = element.get('tokvalue')
-            self.floatvalue = element.get('floatvalue')
-            self.containerSize = element.get('container-size')
-            self.condition = element.get('condition-line')
-            if self.condition:
-                self.condition = int(self.condition)
-            if element.get('known'):
-                self.valueKind = 'known'
-            elif element.get('possible'):
-                self.valueKind = 'possible'
-            if element.get('inconclusive'):
-                self.inconclusive = True
-
-        def __repr__(self):
-            attrs = ["intvalue", "tokvalue", "floatvalue", "containerSize",
-                     "condition", "valueKind", "inconclusive"]
-            return "{}({})".format(
-                "Value",
-                ", ".join(("{}={}".format(a, repr(getattr(self, a))) for a in attrs))
-            )
-
->>>>>>> 1e3e270a
     def __init__(self, element):
         self.Id = element.get('id')
         self.values = []
@@ -750,21 +702,12 @@
         for variable in arguments:
             variable.setId(IdMap)
 
-<<<<<<< HEAD
     def setIdMap(self, functions_arguments):
         """Set relationships between objects stored in this configuration.
         :param functions_arguments: List of Variable objects which are function arguments
         """
         self.set_tokens_links()
         self.set_id_map(functions_arguments)
-=======
-    def __repr__(self):
-        attrs = ["name"]
-        return "{}({})".format(
-            "Configuration",
-            ", ".join(("{}={}".format(a, repr(getattr(self, a))) for a in attrs))
-        )
->>>>>>> 1e3e270a
 
 
 class Platform:
