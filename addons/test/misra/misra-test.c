--- conflicted
+++ resolved
@@ -40,7 +40,7 @@
 void misra_3_2(int enable)
 {
     // This won't generate a violation because of subsequent blank line \
-	
+
     int y = 0;
     int x = 0;  // 3.2 non-compliant comment ends with backslash \
     if (enable != 0)
@@ -67,16 +67,16 @@
 static int misra_5_2_var_hides_var______31y;//5.2
 static int misra_5_2_function_hides_var_31x;
 void misra_5_2_function_hides_var_31y(void) {}//5.2
-void foo(void) 
+void foo(void)
 {
   int i;
   switch(misra_5_2_func1()) //16.4 16.6
   {
-    case 1: 
+    case 1:
     {
       do
       {
-        for(i = 0; i < 10; i++) 
+        for(i = 0; i < 10; i++)
         {
           if(misra_5_2_func3()) //14.4
           {
@@ -85,7 +85,7 @@
           }
         }
       } while(misra_5_2_func2()); //14.4
-    } 
+    }
   }
 }
 
@@ -153,7 +153,7 @@
   {
     case 1:
     {
-      do 
+      do
       {
         int misra_5_3_var_hides_var_1____31x;
         if(misra_5_3_func3()) //14.4
@@ -199,13 +199,13 @@
 struct misra_5_5_tag_hides_macro____31y { //5.5
 int x;
 };
-void misra_5_5_func1() 
+void misra_5_5_func1()
 {
   switch(misra_5_5_func2()) //16.4 16.6
   {
     case 1:
     {
-      do 
+      do
       {
         if(misra_5_5_func3()) //14.4
         {
@@ -222,11 +222,11 @@
 }
 
 void misra_7_3() {
-  long misra_7_3_a = 0l; //7.3       
-  long misra_7_3_b = 0lU; //7.3     
-  long long misra_7_3_c = 0Ull; //7.3     
-  long long misra_7_3_d = 0ll; //7.3     
-  long double misra_7_3_e = 7.3l; //7.3  
+  long misra_7_3_a = 0l; //7.3
+  long misra_7_3_b = 0lU; //7.3
+  long long misra_7_3_c = 0Ull; //7.3
+  long long misra_7_3_d = 0ll; //7.3
+  long double misra_7_3_e = 7.3l; //7.3
   }
 
 
@@ -262,7 +262,7 @@
   enum misra_10_4_enumb { misra_10_4_B1, misra_10_4_B2, misra_10_4_B3 };
   if ( misra_10_4_B1 > misra_10_4_A1 ) //10.4
    {
-      ; 
+      ;
    }
   z = x + y; //10.4
   z = (a == misra_10_4_A3) ? x : y; //10.4
@@ -422,20 +422,14 @@
 
 }
 
-<<<<<<< HEAD
-void misra_14_2_todo(void *a) { *a = 19; }
-void misra_14_2() {
-=======
 void misra_14_2_init_value(int32_t *var) {
     *var = 0;
 }
 void misra_14_2(bool b) {
->>>>>>> 8d114a40
   for (dostuff();a<10;a++) {} // 14.2
   for (;i++<10;) {} // 14.2
   for (;i<10;dostuff()) {} // TODO
   int32_t g = 0;
-<<<<<<< HEAD
   int g_arr[42];
   g += 2; // no-warning
   for (int32_t i2 = 0; i2 < 8; ++i2) {
@@ -446,12 +440,7 @@
     if (i2 == 2) {
       g += g_arr[i2];
     }
-    misra_14_2_todo(&i2); // TODO: Fix false negative in function call
-  }
-=======
-  for (int32_t i2 = 0; i2 < 8; ++i2) {
-      i2 += 2; // FIXME False negative for "14.2". Trac #9490
-      g += 2; // no-warning
+    misra_14_2_init_value(&i2); // TODO: Fix false negative in function call
   }
   for (misra_14_2_init_value(&i); i < 10; ++i) {} // no-warning FIXME: False positive for 14.2 Trac #9491
   bool abort = false;
@@ -462,7 +451,6 @@
   }
   for (;;) {} // no-warning
   // TODO check more variants
->>>>>>> 8d114a40
 }
 
 struct {
@@ -890,4 +878,4 @@
     rc = feraiseexcept(1); // 21.12
     rc = fesetexceptflag(&f, 1); // 21.12
     rc = fetestexcept(1); // 21.12
-}
+}