// To test:
// ~/cppcheck/cppcheck --dump misra/misra-test.h --std=c89
// ~/cppcheck/cppcheck --dump --suppress=uninitvar --suppress=uninitStructMember misra/misra-test.c --std=c89 && python3 ../misra.py -verify misra/misra-test.c.dump

#include "path\file.h" // 20.2
#include "file//.h" // 20.2
#include "file/*.h" // 20.2
#include "file'.h" // 20.2
#include <file,.h> // 20.2
#include "file,.h" // 20.2

#include "misra-test.h"

#include /*abc*/ "file.h" // no warning
/*foo*/#include "file.h" // no warning
#include "./file.h" // no warning
#include \
    "file.h"
#include /*abc*/ \
    "file.h"
#include "fi" "le.h" // 20.3 (strings are concatenated after preprocessing)
#include "fi" <le.h> // 20.3
#include <fi> <le.h> // 20.3
#include PATH "file.h" // 20.3
#define H_20_3_ok "file.h"
#include H_20_3_ok
#include file.h // 20.3
#define H_20_3_bad file.h
#include H_20_3_bad // TODO: 20.3 Trac #9606
#include "//file.h" // 20.2
#include "//file.h" H_20_3_bad // 20.2 20.3
//#include H_20_3_bad // no warning
#include H_20_3_ok H_20_3_ok // 20.3
#include<file.h> // no warning

#include <setjmp.h> // 21.4
#include <signal.h> // 21.5
#include <stdio.h> //21.6
#include <wchar.h> //21.6
#include <time.h> // 21.10
#include <tgmath.h> // 21.11
#include <fenv.h>


typedef unsigned char      u8;
typedef unsigned short     u16;
typedef unsigned int       u32;
typedef signed int         s32;
typedef unsigned long long u64;

/* // */   // 3.1
/* /* */   // 3.1
////

// http://example.com // no warning

void misra_2_7_unused_param (int *param1, int unused_param)  // 2.7
{
    *param1 = 42U;
}

void misra_2_7_used_params (int *param1, int param2, int param3)
{
    (void)param3;
    *param1 = param2;
}

<<<<<<< HEAD
void misra_2_7_a(int a,
                 int b, // 2.7
                 int c,
                 int d) // 2.7
{
    (void)a;
    (void)c;
}
void misra_2_7_b(int a, int b, int c, // 2.7
                 int d)               // 2.7
{
    (void)a;
}
=======
void misra_2_7_vararg(int a, ...) { (void)a; }
void misra_2_7_unnamed_arg(int) { } // 2.7 8.2
>>>>>>> a2cb9f17

void misra_3_2(int enable)
{
    // This won't generate a violation because of subsequent blank line \

    int y = 0;
    int x = 0;  // 3.2 non-compliant comment ends with backslash \
    if (enable != 0)
    {
        ++x;    // This is always executed
        // 3.2 potentially non-compliant comment ends with trigraph resolved to backslash ??/
        ++y;    // This is hidden if trigraph replacement is active
    }

    (void)printf("x=%i, y=%i\n", x, y);
}

extern int misra_5_1_extern_var_hides_var_x;
extern int misra_5_1_extern_var_hides_var_y; //5.1
int misra_5_1_var_hides_var________a;
int misra_5_1_var_hides_var________b; int misra_5_1_var_hides_var________b1; int misra_5_1_var_hides_var________b2; //5.1
int misra_5_1_var_hides_var________c; //5.1
int misra_5_1_var_hides_var________d; //5.1
int misra_5_1_var_hides_var________e; //5.1

extern const uint8_t misra_5_2_var1;
const uint8_t        misra_5_2_var1 = 3; // no warning
static int misra_5_2_var_hides_var______31x;
static int misra_5_2_var_hides_var______31y;//5.2
static int misra_5_2_function_hides_var_31x;
void misra_5_2_function_hides_var_31y(void) {}//5.2
void foo(void)
{
  int i;
  switch(misra_5_2_func1()) //16.4 16.6
  {
    case 1:
    {
      do
      {
        for(i = 0; i < 10; i++)
        {
          if(misra_5_2_func3()) //14.4
          {
            int misra_5_2_var_hides_var_1____31x;
            int misra_5_2_var_hides_var_1____31y;//5.2
          }
        }
      } while(misra_5_2_func2()); //14.4
    }
  }
}

union misra_5_2_field_hides_field__63x { //19.2
int misra_5_2_field_hides_field__31x;
int misra_5_2_field_hides_field__31y;//5.2
};
struct misra_5_2_field_hides_field__63y { //5.2
int misra_5_2_field_hides_field1_31x;
int misra_5_2_field_hides_field1_31y;//5.2
};
const char *s41_1 = "\x41g"; // 4.1
const char *s41_2 = "\x41\x42";
const char *s41_3 = "\x41" "\x42";
const char *s41_4 = "\x41" "g";
const char *s41_5 = "\x41\xA";
const char *s41_6 = "\xA\x41";
const char *s41_7 = "\xAA\xg\x41"; // 4.1
const char *s41_8 = "\xAA\x\x41"; // 4.1
const char *s41_9 = "unknown\gsequence";
const char *s41_10 = "simple\nsequence";
const char *s41_11 = "string";
int c41_3         = '\141t'; // 4.1
int c41_4         = '\141\t';
int c41_5         = '\0';
int c41_6         = '\0\t';
int c41_7         = '\12\t';
int c41_8         = '\0t';   // 4.1
int c41_9         = '\12';
int c41_10        = '\12\n';
int c41_11        = '\12n';  // 4.1
int c41_12         = '\12323'; // 4.1
int c41_13         = '\123\3';
// TODO int c41_14         = '\777\777';
int c41_15         = 'a';

void misra_4_1(void)
{
    (void)printf("\x41g"); // 4.1
    (void)printf("\x41\x42");
    (void)printf("\x41" "g");
}

const char *s42_1 = "String containing trigraphs ??-??-??";   // 4.2
const char *s42_2 = "String containing trigraph???=preceded by question mark";   // 4.2
const char *s42_3 = "No trigraph?(?'?)";

void misra_4_2(void)
{
    (void)printf("??=Trigraph\n");   // 4.2
    (void)printf("No?/Trigraph\n");
}

#define misra_5_4_macro_hides_macro__31x 1
#define misra_5_4_param_hides_macro__31x 1
#define misra_5_4_macro_hides_macro__31y 2 //5.4
#define m1(misra_5_4_param_hides_macro__31y) 1 //5.4
#define m2(misra_5_4_param_hides_param__31x,misra_5_4_param_hides_param__31y) 1 //5.4
#ifdef misra_5_4_macro_hides_macro__31x
#define misra_5_4_macro 1 // no warning
#else
#define misra_5_4_macro 2 // no warning
#endif

#define misra_5_5_var_hides_macro____31x 1
#define misra_5_5_functionhides_macro31x 1
#define misra_5_5_param_hides_macro__31x 1
#define misra_5_5_tag_hides_macro____31x 1
#define misra_5_5_hides_macro________31x 1

int misra_5_5_var_hides_macro____31y; //5.5
void misra_5_5_functionhides_macro31y(int misra_5_5_param_hides_macro__31y){(void)misra_5_5_param_hides_macro__31y;} //5.5
struct misra_5_5_tag_hides_macro____31y { //5.5
int x;
};
void misra_5_5_func1(void)
{
  switch(misra_5_5_func2()) //16.4 16.6
  {
    case 1:
    {
      do
      {
        if(misra_5_5_func3()) //14.4
        {
          int misra_5_5_hides_macro________31y; //5.5
        }
      } while(misra_5_5_func2()); //14.4
    }
  }
}

typedef unsigned int UINT_TYPEDEF;
struct struct_with_bitfields
{
  unsigned int a:2; // Compliant
  signed int   b:2; // Compliant
  UINT_TYPEDEF c:2; // Compliant
  int          d:2; // 6.1 - plain int not compliant
  signed long  f:2; // 6.1 - signed long not compliant
  unsigned int g:1; // Compliant
  signed int   h:1; // 6.2 - signed int with size 1 is not compliant
};

void misra6_1_fn(void) {
    // "Use" occurrence should not generate warnings
    struct_with_bitfields s;
    s.h = 61;
}

void misra_7_1(void) {
  int x = 066; // 7.1
}

void misra_7_2_call_test(int a, unsigned int b, unsigned int c) { } // 2.7

void misra_7_2_call_va_test(int a, ...) { } // 2.7

void misra_7_2(void) {
    unsigned int a = 2147483647;
    const unsigned int b = 2147483648U;
    const unsigned int c = 2147483648; // 7.2
    unsigned int d = 2147483649; // 7.2

    unsigned char e = 0x80; // 7.2
    unsigned char f = 0x80U;
    unsigned short g = 0x8000; // 7.2
    unsigned short h = 0x8000U;
    unsigned int i = 0x80000000; // 7.2
    unsigned int j = 0x80000000U;
    unsigned long long k = 0x8000000000000000; // TODO 7.2
    unsigned long long l = 0x8000000000000000ULL;

    unsigned int m = 1 + 0x80000000; // 7.2 10.4

    misra_7_2_call_test(1, 2, 2147483648U);
    misra_7_2_call_test(1, 2, 2147483648); // 7.2
    misra_7_2_call_test(1, 0x80000000, 3); // 7.2
    misra_7_2_call_va_test(1, 2, 3);
}

// The addon should not generate false positives for the identifiers.
struct misra_7_3_s
{
  uint32_t ul_clka;
  uint32_t test123l;
};

void misra_7_3(void) {
  long misra_7_3_a = 0l; //7.3
  long misra_7_3_b = 0lU; //7.3
  long long misra_7_3_c = 0Ull; //7.3
  long long misra_7_3_d = 0ll; //7.3
  long double misra_7_3_e = 7.3l; //7.3
  struct misra_7_3_s misra_7_3_f =
  {
    .ul_clka = 19U,
    .test123l = 23U
  };
}

typedef const char* MISRA_7_4_CHAR_CONST;
MISRA_7_4_CHAR_CONST misra_7_4_return_const_type_def (void) { return "return_typedef_const"; }
char *misra_7_4_return_non_const (void) { return 1 + "return_non_const"; } // 7.4 18.4
const char *misra_7_4_return_const (void) { return 1 + "return_const"; } // 18.4

void misra_7_4_const_call(int a, const char* b) { } // 2.7
void misra_7_4_const_ptr_call(int a, const char const* b) { } // 2.7
void misra_7_4_call(int a, char* b) { } // 2.7

void misra_7_4(void)
{
   const char *a = "text a";
   char* const b = "text_b"; // 7.4
   char *c = "text c";  // 7.4
   char *d = 1 + "text d"; // 7.4 18.4
   char *e = "text e" + 1 + 2; // 7.4 18.4
   char *f = 1 + "text f" + 2; // 7.4 18.4
   const wchar_t *g = "text_g";
   wchar_t *h = "text_h"; // 7.4

   misra_7_4_const_call(1, ("text_const_call"));
   misra_7_4_const_ptr_call(1, ("text_const_call"));
   misra_7_4_call(1, "text_call"); // 7.4 11.8
}

static int misra_8_2_a (int n, ...);
extern int misra_8_2_b (int n);
extern int misra_8_2_c (int); // 8.2
static int misra_8_2_d (); // 8.2
static int misra_8_2_e (void);
static int misra_8_2_f (vec, n )
int *vec; // 8.2
int n; // 8.2
{
    return vec[ n - 1 ];
}
static int misra_8_2_g ( /* comment */ ); // 8.2
static int misra_8_2_h ( /* comment 1 */ /* comment 2 */ ); // 8.2
static int misra_8_2_i ( /* comment */ void);
static int misra_8_2_j ( /* comment */ void /* comment */);
static int misra_8_2_k ( // 
 void);
static int misra_8_2_l ( // 8.2
);
void misra_8_2_m(uint8_t * const x);
void misra_8_2_m(uint8_t * const x)
{
(void)x;
}
int16_t ( *misra_8_2_p_a ) (); // 8.2
int16_t ( *misra_8_2_p_b ) (void);
int16_t ( *misra_8_2_p_c ) (int);
int misra_8_2_n(int a)
{ return a + 42; }
int misra_8_2_o(
    const uint32_t a1,
    const uint8_t *const a2
)
{ return *a2 + a1; }
int misra_8_2_p(
    const uint32_t a1,
    const uint8_t *const a2
);

extern int a811[]; // 8.11

enum misra_8_12_a { misra_a1 = 1, misra_a2 = 2, misra_a3, misra_a4 = 3 }; //8.12
enum misra_8_12_b { misra_b1, misra_b2, misra_b3 = 3, misra_b4 = 3 }; // no-warning
enum misra_8_12_c { misra_c1 = misra_a1, misra_c2 = 1 }; // no-warning
enum misra_8_12_d { misra_d1 = 1, misra_d2 = 2, misra_d3 = misra_d1 }; // no-warning
enum misra_8_12_e { misra_e1 = sizeof(int), misra_e2}; // no-crash

void misra_8_14(char * restrict str) {(void)str;} // 8.14

void misra_9_empty_or_zero_initializers(void) {
    int a[2]    = {};                          // 9.2
    int b[2][2] = {};                          // 9.2
    int c[2][2] = { {} };                      // 9.2 9.3
    int d[2][2] = { {}, {} };                  // 9.2
    int e[2][2] = { { 1 , 2 }, {} };           // 9.2

    int f[5]    = { 0 };
    int g[5][2] = { 0 };
    int h[2][2] = { { 0 } };                   // 9.3
    int i[2][2] = { { 0 }, { 0 } };
    int j[2][2] = { { 1, 2 }, { 0 } };
    int k[2][2] = { [0] = { 1 , 2 }, { 0 } };
    int l[1][2] = { { 0 }, [0] = { 1 } };      // 9.3 9.4

    typedef struct {
        int a;
        int b;
    } struct1;

    struct1 m   = { };                         // 9.2
    struct1 n   = { 0 };
}

void misra_9_string_initializers(void) {
    const char a[12]    = { "Hello world" };           // 9.2
    const char b[2][20] = "Hello world";               // 9.2 9.3
    const char c[]      = "Hello world";
    const char d[15]    = "Hello world";
    const char e[1][12] = { "Hello world" };
    const char *f[2]    = { "Hello", [1] = "world" };
    const char *g[1]    = "Hello world";               // 9.2

    const char h[2][15] = { { 0 }, "Hello world" };

    char **str_p = &f[0];

    char **i[1]         = { str_p };
    char **j[1]         = { { str_p } };               // 9.2
}

void misra_9_array_initializers(void) {
    char    a[4]        = { 1, 2, 3, 4 };
    char    b[2][2]     = { {1, 2}, {3, 4} };
    char    c[2][2]     = { 1, 2, 3, 4 };                                   // 9.2
    char    d[6]        = { { 1, 2 }, { 3, 4 }, { 5, 6 } };                 // 9.2 9.3

    char    e[2][2]     = { {1, 2}, {4} };                                  // 9.3
    char    f[2][2]     = { 1, 2, 3 };                                      // 9.2 9.3
    char    g[2][2]     = { {1, 2, 3, 4} };                                 // 9.3

    char    h[2][2]     = { { 1, { 2 } }, { 3, { 5 } } };                   // 9.2
    char    i[2][2]     = { { 1, { 2 } }, { 3 } };                          // 9.2 9.3
    char    j[2][3]     = { { 1, { 2 }, 3 }, { 4, { 5 }, 6 } };             // 9.2
    char    k[2][3]     = { { 1, { 2 }, 3 }, { 4, { 5 } } };                // 9.2 9.3
    char    l[3]        = { 1, { 2, 3 } };                                  // 9.2 9.3
}

void misra_9_array_initializers_with_designators(void) {
    char    a[1]        = { [0][1] = 1 };                                   // 9.2
    char    b[1]        = { [0] = { 1, 2 } };                               // 9.2
    char    c[2][2]     = { [0] = {1, 2, 3} };
    char    d[1][2]     = { [0] = 1 };                                      // 9.2
    char    e[2][2]     = { { 1, 2 }, [1][0] = {3, 4} };                    // 9.2
    char    f[2]        = { [0] = 1, 2 };
    char    g[2]        = { [1] = 2, [0] = 1 };
    char    h[2][2]     = { { 1, 2 }, [1] = { 3 } };                        // 9.3
    char    i[2][2]     = { { 1, 2 }, [1] = { 3, 4 } };
    char    j[2][2]     = { { 1, 2 }, [1] = { [0] = 3 } };
    char    k[2][2]     = { { 1, 2 }, [1][0] = 3 };
    char    l[2][2]     = { { 1, 2 }, [1][0] = 3, 4};                       // 9.2
    char    m[2][2]     = { [0] = { [2] = 2 }, [1][5] = 4 };
    char    n[2][2]     = { [0] = { 1 } };                                  // 9.3
    char    o[2][2]     = { { 1 }, [1][0] = 3 };                            // 9.3
    char    p[2][2]     = { { 1, 2 }, { 3, 4 }, [1] = { 3 } };              // 9.3 9.4
    char    q[2][2]     = { { 1, 2 }, { 1 }, [1] = { [1] = 3 } };           // 9.4
    char    r[2][2][2]  = { [0][0] = { 1, 2 }, [1] = { [0] = {5, 6} } };
    char    s[2][2][2]  = { [0][0] = { 1, 2 }, [1] = {5, 6, 7, 8}};         // 9.2
    char    t[2][2][2]  = { [0][0] = { 1, 2 }, {3, 4}, [1] = {5, 6}};       // 9.2 9.3
    char    u[2][2][2]  = { [0] = { 1, 2, {3, 4} } };                       // 9.2
    char    v[2][2][2]  = { [0] = { 1, 2, [1] = {3, 4} }};                  // 9.2
}

void misra_9_struct_initializers(void) {
    typedef struct {
        int i1;
        int i2;
    } struct1;

    typedef struct {
        char c1;
        struct1 is1;
        char c2[4];
    } struct2;

    typedef struct {
        struct1 s[2][2];
    } struct3;

    typedef struct {
        unknown_field_type f1;
        unknown_field_type f2[2];
        int f3[2];
    } struct_with_unknown_fields;

    struct3 sa[2]  = { [1].s[1][0].i1 = 3, 4 };         // 9.2

    struct1 sa          = 1;                            // 9.2

    struct1 sb     = { 1, 2 };
    struct2 sc     = { 1, { 2 }, {4, 5, 6, 7} };
    struct2 sd     = { 1, { 2, 3 }, {4, 5, 6} };        // 9.3
    struct2 se     = { 1, 2, 3, 4, 5, 6, 7  };          // 9.2
    struct2 sf     = { 1, { 2, 3 }, 4, 5, 6, 7 };       // 9.2
    struct2 sg     = { 1, { 2 }, 4, 5, 6, 7 };          // 9.2
    struct2 sh     = { 1, { 2, 3 }, 4, 5, 6 };          // 9.2 9.3
    struct2 si     = { 1, 2, 3, {4,5,6,7} };            // 9.2

    int a;
    struct1 sj     = { a = 1, 2 };                      // 13.1

    // Struct types
    struct2 sta      = { .is1 = sc }; // 9.2
    struct2 stb      = { .is1 = sb };
    struct1 stc[1]   = { sc };        // 9.2
    struct1 std[1]   = { sb };

    // Struct designators
    struct1 sda    = { 1, .i2 = 2 };
    struct2 sdb    = { 1, { 2, .i2=3 }, .c2[1]=5 };
    struct2 sdc    = { 1, { 2, .i2=3 }, .c2 = { 5 } };        // 9.3
    struct2 sdd    = { 1, { 2, .i2=3 }, .c2 = 5 };            // 9.2
    struct2 sde    = { .is1 = { 2, 3 }, { 4, 5, 6, 7 } };

    // Struct arrays
    struct1 asa[2] = { {1,2}, {3,4} };
    struct1 asb[2] = { {1}, {3,4} };
    struct1 asc[2] = { {1,2} };                               // 9.3
    struct1 asd[2] = { 1,2, 3,4 };                            // 9.2
    struct1 ase[2] = { 1,2, 3 };                              // 9.2
    struct1 asf[2] = { 1,2 };                                 // 9.2 9.3
    struct1 asg[2] = { [1].i1 = 3 };
    struct3 ash[2] = { [1].s[1][0].i1 = 3 };
    struct3 asi[2] = { [0] = { .s[0] = { { 1, 2 } }}};        // 9.3
    struct3 asj[2] = { [0] = { .s[0] = { 1, 2 }}};            // 9.2 9.3

    // Missing type information
    dummy_struct dsa       = { 1, .a = 2 };
    dummy_struct dsb[2]    = { {1,2}, {3,4} };
    dummy_struct dsc[2][2] = { {1,2}, {3,4} };
    dummy_struct dsd[2][2] = { 1, 2, 3, 4 };                  // 9.2
    dummy_struct dse[3]    = { {1,2}, {3,4}, [1] = {5,6} };   // 9.3 9.4
    dummy_struct dsf[]     = { [0] = 1 };                     // 9.5
    dummy_struct dsg       = { .a = {0}, .b = {0} };
    dummy_struct dsh[2][2] = { { {.a = 0, .b = {0}}, { 0 } }, { { 0 }, {.a = 0, .b = {0}}} };

    // Struct with fields of unknown type
    struct_with_unknown_fields ufa       = { 1, { 1, 2 }, { 1, 2 } };
    struct_with_unknown_fields ufb       = { 1, 1, 2 };                     // 9.2
    struct_with_unknown_fields[2] ufc    = { {1, { 1, 2 }, { 1, 2 } },
                                             { 2, { 1, 2 }, { 1, 2 } } };
    struct_with_unknown_fields[2][2] ufd = { {1, { 1, 2 }, { 1, 2 } },
                                             { 2, { 1, 2 }, { 1, 2 } } };
    struct_with_unknown_fields[2] ufe    = { 1, { 1, 2 }, { 1, 2 },         // TODO: 9.2
                                             2, { 1, 2 }, { 1, 2 } };
    struct_with_unknown_fields[3] uff    = { { 1, { 1, 2 }, { 1, 2 }},      // TODO: 9.3 9.4
                                             {2, { 1, 2 }, { 1, 2 }},
                                             [1] = { 2, { 1, 2 }, { 1, 2 }} };

    // Obsolete initialization syntax for GCC
    struct1 os1 = { i1: 1, i2: 2 }; // 10.4 13.4
}

void misra_9_broken_initializers(void) {
    char a[UNKNOWN_MACRO] = { 19, 23, 0 };             // 18.8
}

void misra_9_2(void) {
    union misra_9_2_union {     // 19.2
        char c;
        struct1 i;
    } u = { 3 };                // 19.2
}

void misra_9_5(void) {
    char a[]    = { 1, 2, 3 };
    char b[]    = { [2] = 5 };                          // 9.5
    char c[]    = { 1, [1] = 5 };                       // 9.5
    char d[]    = { [1] = 2, [0] = 1 };                 // 9.5

    char e[][2] = { { 1, 2 }, { 3, 4 } };
    char f[][2] = { [1] = { 3, 4 } };                   // 9.5
    char g[][2] = { { 1, 2 }, [1] = { 3, 4 } };         // 9.5
    char h[][2] = { [1] = { 1, 2 }, [0] = { 3, 4 } };   // 9.5
}

typedef char misra_10_1_char_t;
#define MISRA_10_1_CHAR char
void misra_10_1(uint8_t u, char c1, char c2) {
  int32_t i;
  char c;
  enum { E1 = 1 };
  i = 3 << 1; // 10.1
  i = (u & u) << 4; // no-warning
  c = c1 & c2; // 10.1
  c = c1 << 1; // 10.1
  i = c1 > c2; // no-warning
  i = E1 + i; // no-warning

  char ch1 = 'a';
  char ch2 = 'b';
  char ch3;
  ch3 = ch1 & ch2; // 10.1

  misra_10_1_char_t ct1 = 'a';
  misra_10_1_char_t ct2 = 'b';
  misra_10_1_char_t ct3;
  ct3 = ct1 & ct2; // 10.1

  MISRA_10_1_CHAR cd1 = 'a';
  MISRA_10_1_CHAR cd2 = 'b';
  MISRA_10_1_CHAR cd3;
  cd3 = cd1 & cd2; // 10.1
}
void misra_10_1_ternary(void)
{
    int a;
    uint8_t ui8;
    uint16_t ui16;
    int8_t i8;
    int16_t i16;

    a = ui16 << ui16; // 10.6
    a = ui16 << (get_bool(42) ? ui16 : ui16);
    a = ui16 << (get_bool(42) ? ui16 : (get_bool(34) ? ui16 : ui16)); // 10.4
    a = ui16 << (get_bool(42) ? (get_bool(34) ? ui16 : ui16) : ui16); // 10.4
    a = ui16 << (get_bool(42) ? i16 : (get_bool(34) ? ui16 : ui16)); // 10.1
    a = ui16 << (get_bool(42) ? (get_bool(34) ? ui16 : i16) : ui16); // 10.1 10.4
    a = ui16 << (get_bool(42) ? (get_bool(34) ? ui16 : ui16) : i16); // 10.1
    a = ui16 << (get_bool(42) ? (get_bool(34) ? ui16 : ui8) : ui8); // 10.4
    a = ui16 << (get_bool(42) ? (get_bool(34) ? i16 : ui8) : ui8); // 10.1 10.4
    a = (get_bool(42) ? (get_bool(34) ? ui16 : ui8) : ui8) << ui16; // 10.4
    a = (get_bool(42) ? (get_bool(34) ? i16 : ui8) : ui8) << ui16; // 10.1 10.4
    a = (get_bool(42) ? (get_bool(34) ? ui16 : i8) : ui8) << ui16; // 10.1 10.4
    a = (get_bool(42) ? (get_bool(34) ? ui16 : ui8) : i8) << ui16; // 10.1
    a = (get_bool(42) ? (get_bool(34) ? ui16 : ui8) : ui8) << (get_bool(19) ? ui16 : ui8); // 10.4
    a = (get_bool(42) ? (get_bool(34) ? i16 : ui8) : ui8) << (get_bool(19) ? ui16 : ui8); // 10.1 10.4
    a = (get_bool(42) ? (get_bool(34) ? ui16 : ui8) : ui8) << (get_bool(19) ? i16 : ui8); // 10.1 10.4
}

void misra_10_2(void) {
    unsigned int u8a = 0;
    signed char cha = 0;
    signed int s8a = 0;
    signed short s16a = 0;
    float f32a = 0.0;
    char res;

    res = '0' + u8a; // 10.4
    res = s8a + '0';
    res = cha - '0';
    res = '0' - s8a;
    res = cha + ':';

    res = s16a - 'a'; // 10.2
    res = '0' + f32a; // 10.2 10.4
}

void misra_10_4(u32 x, s32 y) {
  z = x + 3; // 10.4
  enum misra_10_4_enuma { misra_10_4_A1, misra_10_4_A2, misra_10_4_A3 } a;
  enum misra_10_4_enumb { misra_10_4_B1, misra_10_4_B2, misra_10_4_B3 };
  if ( misra_10_4_B1 > misra_10_4_A1 ) //10.4
   {
      ;
   }
  z = x + y; //10.4
  z = (a == misra_10_4_A3) ? x : y; //10.4
  z = (a == misra_10_4_A3) ? y : y; // no-warning
}

void misra_10_6(u8 x, u32 a, u32 b, char c1, char c2) {
  u16 y = x+x; // 10.6
  u16 z = ~u8 x ;//10.6
  u32 c = ( u16) ( u32 a + u32 b ); //10.6
  s32 i = c1 - c2; // FIXME: False positive for 10.6 (this is compliant). Trac #9488
}
void misra_10_6_1(uint32_t *a, uint16_t b, uint16_t c)
{
    *a = b + c ; // 10.6
}

void misra_10_8(u8 x, s32 a, s32 b) {
  y = (u16)x;
  y = (u16)(x+x); // 10.8
  y = (u16) (a + b) //10.8
}

struct Fred {}; struct Wilma {};
void misra_11_3(u8* p, struct Fred *fred) {
  x = (u64*)p; // 11.3
  struct Wilma *wilma = (struct Wilma *)fred; // 11.3
}

void misra_11_4(u8*p) {
  u64 y = (u64)p; // 11.4
  u8 *misra_11_4_A = ( u8 * ) 0x0005;// 11.4
  s32 misra_11_4_B;
  u8 *q = ( u8 * ) misra_11_4_B; // 11.4

}

void misra_11_5(void *p) {
  u16 *p16;
  x = (u8 *)p; // 11.5
  p16 = p;     // 11.5
}

void misra_11_6(void) {
  void *p;
  p = (void*)123;  // 11.6
  x = (u64)p;      // 11.6
  p = ( void * )0; // no-warning
  (void)p;         // no-warning
}


void misra_11_7(int *p, float f) {
  x = ( float ) p; //11.7
  y = ( int * ) f; //11.7
}

void misra_11_7_extra(int *p, float f, bool b) {
  (void) p; // no-warning
  (void) f; // no-warning
  (void) b; // no-warning
}

char * misra_11_8_const(const char *str) {(void)str;}
char * misra_11_8(const char *str) {
  (void)misra_11_8_const(str); // no-warning
  return (char *)str; // 11.8
}

#define MISRA_11_9_NULL_1 (1-1)
#define MISRA_11_9_NULL_2 ( void * ) 0
#define MISRA_11_9_NULL_3 NULL
void misra_11_9(void) {
  int *p1 = (5-5); //11.9
  int *p2 = MISRA_11_9_NULL_2 ; // no-warning
  int *p3 = MISRA_11_9_NULL_3 ; // no-warning
  if ( p1 == MISRA_11_9_NULL_1 ) //11.9
   {
    ;
   }

}


void misra_12_1(void) {
  sz = sizeof x + y; // 12.1
  a = (b * c) + d;
  a = b << c + d; // 12.1
}

void misra_12_2(u8 x) {
  a = x << 8;  // 12.2
}

static int misra_12_3_v1 = 0, misra_12_3_v2; // 12.3
static int misra_12_3_v3, misra_12_3_v4; // 12.3
enum misra_12_3_e1 { M123A1, M123B1, M123C1 };
enum misra_12_3_e2 { M123A2 = 3, M123B2 = 4, M123C2 };
typedef enum misra_12_3_e3 { M123A3 , M123B3, M123C3 } misra_12_3_e3_t;
typedef enum { M123A4 , M123B4, M123C4 } misra_12_3_e4_t;
struct misra_12_3_s1 { int a; int b; int c, d; }; // 12.3
static struct misra_12_3_s1 misra_12_3_s1_inst = {
  3,
  4, 5,
  6, // no warning
};
typedef struct misra_12_3_s2 { int a; int b; int c, d; } misra_12_3_s2_t; // 12.3
typedef struct { int a; int b; int c, d; } misra_12_3_s3_t; // 12.3
void misra_12_3_fn1(int, int); static int misra_12_3_v5, misra_12_4_v6; // 12.3 8.2
void misra_12_3_fn2(int a, int b) // 2.7
{ int d, e; } // 12.3
int misra_12_3_fn3(int a, int b) { return a+b;} static int misra_12_3_v5, misra_12_4_v6; // 12.3
void misra_12_3_fn4(const uint32_t value, uint8_t * const y) {} // 2.7
uint32_t misra_12_3_fn5(const uint32_t * const, const uint8_t) {} // 2.7 8.2
extern void misra_12_3_fn6(const uint32_t value, uint8_t * const y);
extern uint32_t misra_12_3_fn7(const uint32_t * const, const uint8_t); // 8.2
#define MISRA_12_3_FN3_1(A, B) (misra_12_3_fn3(A, B))
#define MISRA_12_3_FN3_2(A, B) (misra_12_3_fn3(A, \
                                B))
#define MISRA_12_3_FN3_2_MSG(x) x, fflush(stderr)
void misra_12_3(int, int, int); // 8.2
void misra_12_3(int a, int b, int c) {
  int a1, a2; // 12.3
  int a3; int a4; // no warning
  int a5 = 9, a6; // 12.3
  int a7, a8 = 11; // 12.3
  int a9 = foo(), a10; // 12.3
  int a11 = a = b = c; // 17.8

  struct s1 {int a, b;}; int a12, a13; // 12.3
  int a14, a15; misra_12_3_fn3(a14, a15); // 12.3 17.7
  ; int a16, a17; // 12.3
  int a18; int a19, a20; // 12.3
  int a21, a22; int a23; // 12.3
  int a24, // 12.3
      a25;
  int a26
      , a27; // 12.3
  int a28
      , // 12.3
      a29;

  struct misra_12_3_s2 a30 = {1, 2}, a31; // 12.3
  struct misra_12_3_s2 a32, a33; // 12.3
  struct misra_12_3_s2 a34, a35 = {1, 2}, a36; // 12.3

  int a37 = MISRA_12_3_FN3_1(a34, a35), a38; // 12.3
  int a39, a40 = MISRA_12_3_FN3_1(a34, a35); // 12.3
  int a41 = MISRA_12_3_FN3_2(a34, a35), a42; // 12.3
  int a43, a44 = MISRA_12_3_FN3_2(a34, a35); // 12.3

  MISRA_12_3_FN3_2_MSG(fprintf(stderr, "test\n")); // 12.3

  f((1,2),3); // TODO

  for (i=0; i<10; i++, j++){} // 12.3
  for (int i = 0, p = &a1;  // 12.3 14.2
          i < 42;
          ++i, ++p ) // 12.3
  {}

  // No false positives in local and extern function calls
  misra_12_3_fn4(misra_12_3_fn5(&a1, 32), &a1);
  misra_12_3_fn4(misra_12_3_fn7(&a1, 32), &a1);
  misra_12_3_fn6(misra_12_3_fn5(&a1, 32), &a1);
  misra_12_3_fn6(misra_12_3_fn7(&a1, 32), &a1);
  misra_12_3_fn7(maxlen, fn(va, unsigned long), false);
  misra_12_3_fn8(maxlen, (unsigned long)((uintptr_t)fn(va, void*)), false);

  const struct fun_t
  {
    int64_t x;
    uint32_t y;
  } moreFun[2U] =
  {
    { 900000000000000LL, 0x20000UL },
    { 450000000000000LL, 0x10000UL }
  };
}

#define MISRA12_4a 2000000000u
#define MISRA12_4b 4000000000u
#define volatile_macro_12_4  (*(volatile U32 *) 0xFFFFFC10u)
void misra_12_4(void) {
  uint32_t x;
  bool t;
  x = 123456u * 123456u; // TODO 12.4
  x = MISRA12_4a + MISRA12_4b; // TODO 12.4
  x = 0u - 1u; // TODO 12.4
  x = t ? 0u : (0u-1u); // TODO 12.4
  x = 556200230913ULL;
  foo(&volatile_macro_12_4); // no crash
}

struct misra_13_1_t { int a; int b; };
uint8_t misra_13_1_x = 0;
void misra_13_1_bar(uint8_t a[2]);
void misra_13_1(int *p) {
  volatile int v;
  int a1[3] = {0, (*p)++, 2}; // 13.1
  int a2[3] = {0, ((*p) += 1), 2}; // 13.1
  int a3[3] = {0, ((*p) = 19), 2}; // 13.1
  misra_13_1_bar((uint8_t[2]){ misra_13_1_x++, misra_13_1_x++ } ); // 13.1
  int b[2] = {v,1};
  struct misra_13_1_t c = { .a=4, .b=5 }; // no fp
  volatile int vv;
  int v = 42;

  int a1[3] = { 0, (*p)++, 2 }; // 13.1
  int a2[2] = { [0]=19, [1]=42 };
  int a3[2] = { [0]=v, [1]=42 };
  int a4[2] = { [0]=0, [1]=(v+=1) }; // 13.1
  int a5[2] = { [0]=0, [1]=(v+1) };
  int a6[2] = { v, 1 };
  int a6[2] = { v >>= 3 }; // 13.1 9.3
  int a7[2] = { v, ++v }; // 13.1
  int a8[1] = { vv }; // TODO: 13.1 Trac #9504

  struct misra_13_1_t c01 = { 4, 5 };
  struct misra_13_1_t c02 = { 16 == 1, 5+1 };
  struct misra_13_1_t c03 = { (v += 1), 5+1 }; // 13.1
  struct misra_13_1_t c04 = { v <<= 1, 5+1 }; // 13.1
  struct misra_13_1_t c05 = { v += 1, 5+1 }; // 13.1
  struct misra_13_1_t c06 = { (4.5 + 0.5), 1 };
  struct misra_13_1_t c07 = { (4.5 + 0.5), ++v }; // 13.1
  struct misra_13_1_t c08 = { (int)4.5, 5 };
  struct misra_13_1_t c09 = { (int)4.5+(*p)++, 5 }; // 13.1
  struct misra_13_1_t c10 = { (int)4.5, (*p)++ }; // 13.1
  struct misra_13_1_t c11 = { .a=4+1, .b=3/3 };
  struct misra_13_1_t c12 = { .a=4, .b=5 };
  struct misra_13_1_t c13 = { (*v)<<=(int)(4.5), .b=5 }; // 13.1
  struct misra_13_1_t c14 = { (*p)/=(int)(4.5) }; // 13.1
}

void misra_13_3(void) {
  x = y++; // 13.3
}

#define STRING_DEF_13_4    "This is a string"

typedef struct
{
    char string[sizeof(STRING_DEF_13_4)];
} s13_4_t;

static s13_4_t s13_4 =
{
    .string = STRING_DEF_13_4 // no-warning
};

void misra_13_4(void) {
  if (x != (y = z)) {} // 13.4
  else {}
}

void misra_13_5(void) {
  if (x && (y++ < 123)){} // 13.5
  if (x || ((y += 19) > 33)){} // 13.5
  if (x || ((y = 25) > 33)){} // 13.5 13.4
  if (x || ((--y) > 33)){} // 13.5
  else {}
}

void misra_13_6(void) {
  int a = sizeof(x|=42); // 13.6
  a = sizeof(--x); // 13.6 13.3
  return sizeof(x++); // 13.6
}

void misra_14_1(void) {
  for (float f=0.1f; f<1.0f; f += 0.1f){} // 14.1
  float a = 0.0f;
  int b = 10;
  while ((a<100.0f) || (b > 100)) //14.1
  {
    a++;
  }
  do
  {
    ;
  } while ( a < 10.0f );  // no-warning

}

void misra_14_2_init_value(int32_t *var) {
    *var = 0;
}
void misra_14_2_fn1(bool b) {
  for (;i++<10;) {} // 14.2
  for (;i<10;dostuff()) {} // TODO
  int32_t g = 0;
  int g_arr[42];
  g += 2; // no-warning
  for (int32_t i2 = 0; i2 < 8; ++i2) {
    i2 += 2; // 14.2
    i2 |= 2; // 14.2
    g += 2;
    i2 ^= 2; // 14.2
    if (i2 == 2) {
      g += g_arr[i2];
    }
    misra_14_2_init_value(&i2); // TODO: Fix false negative in function call
  }

  for (misra_14_2_init_value(&i); i < 10; ++i) {} // no-warning FIXME: False positive for 14.2 Trac #9491

  bool abort = false;
  for (i = 0; (i < 10) && !abort; ++i) { // no-warning
      if (b) {
        abort = true;
      }
  }
  for (;;) {} // no-warning

  int x = 10;
  for (int i = x; i < 42; i++) {
      x++; // no warning
  }
  for (int i = (x - 3); i < 42; i++) {
      x ^= 3; // no warning
  }

  for (int i = 0, j = 19; i < 42; i++) { // 12.3 14.2
      i += 12; // 14.2
      j /= 3; // TODO: 14.2
  }

  for (int i = 0; i < 19; i++) {
      for (int j = 0; j < 42; j++) {
          i--; // 14.2
          for (int k = j; k > 5; k--) {
              i++; // 14.2
              for (int h = 35; h > 5; k++) // 14.2
              {}
          }
      }
  }
}
static void misra_14_2_fn2(void)
{
    int y = 0;

    // Handle cases when i is not treated as loop counter according MISRA
    // definition.
    for (int i = 0, j = 19; y < 10, --j > 10; y++, j--) { // 14.2 12.3
        i++; // no warning
    }
    for (int i = 0, j = 19; y < 10, --j > 10; y++, j--) { // 14.2 12.3
        i++; // no warning
    }
    for (int i = 0; y < 10; y++) { // TODO: 14.2
        i++; // no warning
    }
    for (int i = 0; i < 10; y++) { // TODO: 14.2
        i++; // no warning
    }
    for (int i = 0; y < 10; i++) { // TODO: 14.2
        i++; // no warning
    }
    for (int i = 0; i < 10; (y+=i)) {
        i++; // no warning
    }

    // i is a loop counter according MISRA definition
    for (int i = 0; i < 10; i++) {
        i++; // 14.2
        if (++i > 5) { // 14.2
            break;
        }
    }
    for (int i = 0; i < 10; (i+=42)) {
        i++; // 14.2
    }
    for (int i = 0; i < 10; (i|=y)) {
        i++; // 14.2
    }

    return 0;
}

struct {
  unsigned int x:1;
  unsigned int y:1;
} r14_4_struct;
void misra_14_4(bool b) {
  if (x+4){} // 14.4
  else {}

  if (b) {}
  else {}

  if (r14_4_struct.x) {}
}

void misra_15_1(void) {
  goto a1; // 15.1
a1:
}

void misra_15_2(void) {
label:
  goto label; // 15.2 15.1
}

void misra_15_3(void) {
  if (x!=0) {
    goto L1; // 15.3 15.1
    if (y!=0) {
      L1:
    } else {}
  } else {}

  switch (x) {
  case 0:
      if (x == y) {
          goto L2; // 15.3 15.1
      }
      goto L2; // 15.3 15.1
    L3:
      foo();
      if (a == 0x42) {
          // Compliant:
          goto L3; // 15.1 15.2
      }
      break;
  case 1:
      y = x;
  L2:
      ++x;
      break;
  default:
      break;
  }
}

void misra_15_4(void) {
  misra_15_4_label:
    return;

  int x = 0;
  int y = 0;
  int z = 0;

  // Break on different loop scopes
  for (x = 0; x < 42; ++x) {
    if (x==1) {
      break;
    }
    for (y = 0; y < 42; ++y) { // 15.4
      if (y==1) {
        break;
      }
      if (y==2) {
        break;
      }
      for (z = 0; y < 42; ++z) {
        if (z==1) {
          break;
        }
      }
    }
  }

  // Break in while loop
  do { // 15.4
    if(x == 1) {
        break;
    }
    if(x == 2) {
        break
    }
    x++;
  } while(x != 42);

  // Break and goto in same loop
  for (int x = 0; x < 10; ++x) { // 15.4
    if (x == 1) {
        break;
    }
    if (x == 2) {
        goto misra_15_4_label; // 15.1 15.2
    }
  }

  // Inner loop uses goto
  for (x = 0; x < 42; ++x) { // 15.4
    if (x==1) {
      break;
    }
    for (y = 0; y < 42; ++y) {
      if (y == 1) {
        goto misra_15_4_label; // 15.1 15.2
      }
    }
  }

  // Allow switch with multiple breaks inside loop
  for (x = 0; x < 42; ++x) {
    switch (x) {
      case 1:
        break;
      default:
        break;
    }
  }

  // Do not allow switch with multiple gotos inside loop
  for (x = 0; x < 42; ++x) { // 15.4
    switch (x) {
      case 1:
        goto misra_15_4_label; // 15.1 15.2
        break;
      default:
        goto misra_15_4_label; // 15.1 15.2
        break;
    }
  }
}

int misra_15_5(void) {
  if (x!=0) {
    return 1; // 15.5
  } else {}
  return 2;
}

void misra_15_6(void) {
  if (x!=0); // 15.6
  else{}

#if A>1  // no-warning
  (void)0;
#endif

#if A > 0x42
  if (true) {
    (void)0;
  }
  if (true)
#endif
  { (void)0; } // no-warning

  do {} while (x<0); // no-warning
}

void misra_15_7(void) {
  uint32_t var = 0;
  uint32_t var2 = 0;

  if (x!=0){} // no-warning
  if (x!=0){} else if(x==1){} // 15.7
  if (x!=0){} else if(x==1){}else{;} // no-warning

  if (x!=0)
  {
  }
  else
  {
    var = 5u;

    if (var != 5u)
    {
        var2 = 10u;
    }   // no-warning
  }

  if (a==2) {} else if (b==4) {} // 15.7
  if (a==2) {} else { if (b==4) {} } // no-warning
}

void misra_16_2(void) {
  switch (x) {
    default:
      break;
    case 1:
      while (y>4) {
        case 2: break; // 16.2
      }
      break;
  }
}

void misra_16_3(void) {
  switch (x) {
    case 1:
    case 2:
      a=1;
    case 3: // 16.3
      a=2;
      // fallthrough
    case 5:
      break;
    case 7:
      a=3;
      [[fallthrough]];
    case 8:
      a=4;
      break;
    case 9:
      if (a==b) {
        break;
      }
    case 10:  // 16.3
      return; // 15.5
    case 11:
    { break; }
    case 12:
    default: break;
  }

    switch (x) {
    case 1:     // comment 1
    {
        a = 1;
        break;
    }
    case 2:     // comment 2
    {
        a = 2;
        break;
    }
    default:
    {
        break;
    }
  }

  switch (x) {
    case 1:
        break;
    default: // 16.5
        x++;
    case 19: // 16.3
        break;
    case 20:
        x + 2;
        x + 3;
        break;
    }
    switch (x) { // 16.6
    default:;
    } // 16.3

    switch (x) { default:; } // 16.3 16.6

    switch (x) {
    case 20:
        x + 2;
        x + 3;
        break;
    case 21:
        x + 2;
        x + 3;
        break;
    default:
        ;
    } // 16.3

    switch (x) { // 16.4 16.6
    case 1:
        x++;
        break;
    case 2:
        x++;
  } // 16.3
}

void misra_16_4(void) {
  switch (x) { // 16.4
    case 1:
      break;
    case 2:
      break;
  }
}

void misra_16_5(void) {
  switch (x) {
    case 1:
      break;
    default: // 16.5
      break;
    case 2:
      break;
  }
}

void misra_16_6(void) {
  switch (x) { // 16.6
    default:
      break;
  }

  switch (x) {
  case 1: break;
  case 2: break;
  default: break;
  }

  // No 16 6 in this switch:
  switch (x) {
  case A: return 1; // 15.5
  case B: return 1; // 15.5
  case C: return 1; // 15.5
  default: return 2; // 15.5
  }
}

void misra_16_7(void) {
  switch (x != 123) { // 16.7
    case 1:
      break;
    default:
      break;
  }
}

void misra_17_1(void) {
  va_list(); // 17.1
  va_arg(); // 17.1
  va_start(); // 17.1
  va_end(); // 17.1
  va_copy(); // 17.1
}

void misra_17_2_ok_1(void) { ; }
void misra_17_2_ok_2(void) {
    misra_17_2_ok_1(); // no-warning
}
void misra_17_2_1(void) {
  misra_17_2_ok_1(); // no-warning
  misra_17_2_1(); // 17.2
  misra_17_2_ok_2(); // no-warning
  misra_17_2_1(); // 17.2
}
void misra_17_2_2(void) {
  misra_17_2_3(); // 17.2
}
void misra_17_2_3(void) {
  misra_17_2_4(); // 17.2
}
void misra_17_2_4(void) {
  misra_17_2_2(); // 17.2
  misra_17_2_3(); // 17.2
}

void misra_17_2_5(void) {
  misra_17_2_ok_1(); // no-warning
  misra_17_2_5(); // 17.2
  misra_17_2_1(); // no-warning
}

void misra_17_6(int x[static 20]) {(void)x;} // 17.6

int calculation(int x) { return x + 1; }
void misra_17_7(void) {
  calculation(123); // 17.7
}

void misra_17_8(int x) {
  x = 3; // 17.8
}

void misra_18_4(void)
{
  int b = 42;
  int *bp = &b;
  bp += 1; // 18.4
  bp -= 2; // 18.4
  int *p = bp - 2; // 18.4
  int *ab = &b + 1; // 18.4
  p = bp + p; // 18.4
  bp = 1 + p + 1; // 18.4
  b += 19; // no-warning
  b = b + 9; // no-warning
}

void misra_18_5(void) {
  int *** p;  // 18.5
}

struct {
  uint16_t len;
  struct {
    uint8_t data_1[]; // 18.7
  } nested_1;
  struct named {
    struct {
      uint8_t len_1;
      uint32_t data_2[]; // 18.7
    } nested_2;
    uint8_t data_3[]; // 18.7
  } nested_3;
} r18_7_struct;
struct {
  uint16_t len;
  uint8_t data_1[ 19 ];
  uint8_t data_2[   ]; // 18.7
} r18_7_struct;

typedef enum {
    R18_8_ENUM_CONSTANT_0,
    R18_8_ENUM_CONSTANT_1,
} r18_8_enum;

void misra_18_8(int x) {
  int buf1[10];
  int buf2[sizeof(int)];
  int vla[x]; // 18.8
  static const unsigned char arr18_8_1[] = UNDEFINED_ID;
  static uint32_t enum_test_0[R18_8_ENUM_CONSTANT_0] = {0};
}

union misra_19_2 { }; // 19.2

#include "notfound.h" // 20.1

#define int short // 20.4
#define inline "foo" // no warning in C90 standard
#undef X  // 20.5

#define M_20_7_1(A)  (A+1) // 20.7
#define M_20_7_2(A,B)  (1+AB+2) // no warning
#define M_20_7_3(A)  ((A)+A) // 20.7
#define M_20_7_4(A)  x##A // 20.10 this test was written to see there are not FPs
#define M_20_7_5(A,B)  f(A, B) // no warning
#define M_20_7_6(x) a ## x = ( x ) // 20.10
#define M_20_7_7(x) a  = # x // 20.10
#define M_20_7_8(x, fn) a = fn ( # x ) // 20.7 20.10
#define M_20_7_9(x, fn) a = (fn) ( # x ) // 20.10
#define M_20_7_10(A, B) (A " " B)
#define M_20_7_11(A, B, C) (A " " B " " C)
#define M_20_7_12(A, B, C) (A " " B + C) // 20.7
#define M_20_7_13(A, B, C) (A + B " " C) // 20.7
#define M_20_7_14(STRING1, STRING2) (STRING1 " " STRING2)
#define M_20_7_15(STRING1, STRING2, STRING3) (STRING1 " " STRING2 " " STRING3)
#define M_20_7_16(STRING1, STRING2, STRING3) (STRING1 " " STRING2 + STRING3) // 20.7
#define M_20_7_17(STRING1, STRING2, STRING3) (STRING1 + STRING2 " " STRING3) // 20.7

// Compliant: M is a structure member name, not an expression
struct { int a; } struct_20_7_s;
#define M_20_7_6(M) struct_20_7.M
#define M_20_7_7(M) (struct_20_7).M

#define MUL(a  ,b ) ( a * b ) // 20.7

#define M_20_10(a) (#a) // 20.10

#else1 // 20.13

#ifdef A>1
# define somethingis 5 // no warning
# define func_20_13(v) (v) // no warning
#else
# definesomethingis 6 // 20.13
# def fun_2013(v) () // 20.13
#endif

#define _Incompatible 0xdeadbeef // 21.1
#define __Incompatible 0xdeadbeef // 21.1
#define __starts_with_lower 0xdeadbeef // 21.1
#define __MY_HEADER_ // 21.1
#define _macro_starts_with_lower 1 // no warning
static int _file_scope_id_21_1 = 42; // no warning
static int _file_scope_id_21_1_fn(void) { return 42; } // no warning
int misra_21_1(void) {
    int _a = 42; // no warning: only directives affected
    errno = EINVAL; // no warning
    _a ++; // no warning
    _exit(1); // no warning
    return _a; // no warning
}
static int _misra_21_1_2(void); // no warning
#define errno 11 // 21.1

void misra_21_3(void) {
  p1=malloc(10); // 21.3
  p2=calloc(10); // 21.3
  realloc(10); // 21.3
  free(p1); // 21.3
}

void misra_21_7(void) {
  (void)atof(str); // 21.7
  (void)atoi(str); // 21.7
  (void)atol(str); // 21.7
  (void)atoll(str); // 21.7
}

void misra_21_8(void) {
  abort(); // 21.8
  (void)getenv("foo"); // 21.8
  (void)system(""); // 21.8
  exit(-1); // 21.8
}

void misra_21_9(void) {
  (void)bsearch(key,base,num,size,cmp); // 21.9
  qsort(base,num,size,cmp); // 21.9
}

void misra_21_12(void) {
    int rc;
    fexcept_t f; // 21.12
    rc = feclearexcept(1); // 21.12
    rc = fegetexceptflag(&f, 1); // 21.12
    rc = feraiseexcept(1); // 21.12
    rc = fesetexceptflag(&f, 1); // 21.12
    rc = fetestexcept(1); // 21.12
}

// Large arrays for R13.1. Size exceeds default Python's max recursion depth.
static uint8_t misra_13_1_large_ok[1024] = {
0xFF, 0xFF, 0xFF, 0xFF, 0xFF, 0xFF, 0xFF, 0xFF, 0xFF, 0xFF, 0xFF, 0xFF, 0xFF, 0xFF, 0xFF, 0xFF,
0xFF, 0xFF, 0xFF, 0xFF, 0xFF, 0xFF, 0xFF, 0xFF, 0xFF, 0xFF, 0xFF, 0xFF, 0xFF, 0xFF, 0xFF, 0xFF,
0xFF, 0xFF, 0xFF, 0xFF, 0xFF, 0xFF, 0xFF, 0xFF, 0xFF, 0xFF, 0xFF, 0xFF, 0xFF, 0xFF, 0xFF, 0xFF,
0xFF, 0xFF, 0xFF, 0xFF, 0xFF, 0xFF, 0xFF, 0xFF, 0xFF, 0xFF, 0xFF, 0xFF, 0xFF, 0xFF, 0xFF, 0xFF,
0xFF, 0xFF, 0xFF, 0xFF, 0xFF, 0xFF, 0xFF, 0xFF, 0xFF, 0xFF, 0xFF, 0xFF, 0xFF, 0xFF, 0xFF, 0xFF,
0xFF, 0xFF, 0xFF, 0xFF, 0xFF, 0xFF, 0xFF, 0xFF, 0xFF, 0xFF, 0xFF, 0xFF, 0xFF, 0xFF, 0xFF, 0xFF,
0xFF, 0xFF, 0xFF, 0xFF, 0xFF, 0xFF, 0xFF, 0xFF, 0xFF, 0xFF, 0xFF, 0xFF, 0xFF, 0xFF, 0xFF, 0xFF,
0xFF, 0xFF, 0xFF, 0xFF, 0xFF, 0xFF, 0xFF, 0xFF, 0xFF, 0xFF, 0xFF, 0xFF, 0xFF, 0xFF, 0xFF, 0xFF,
0xFF, 0xFF, 0xFF, 0xFF, 0xFF, 0xFF, 0xFF, 0xFF, 0xFF, 0xFF, 0xFF, 0xFF, 0xFF, 0xFF, 0xFF, 0xFF,
0xFF, 0xFF, 0xFF, 0xFF, 0xFF, 0xFF, 0xFF, 0xFF, 0xFF, 0xFF, 0xFF, 0xFF, 0xFF, 0xFF, 0xFF, 0xFF,
0xFF, 0xFF, 0xFF, 0xFF, 0xFF, 0xFF, 0xFF, 0xFF, 0xFF, 0xFF, 0xFF, 0xFF, 0xFF, 0xFF, 0xFF, 0xFF,
0xFF, 0xFF, 0xFF, 0xFF, 0xFF, 0xFF, 0xFF, 0xFF, 0xFF, 0xFF, 0xFF, 0xFF, 0xFF, 0xFF, 0xFF, 0xFF,
0xFF, 0xFF, 0xFF, 0xFF, 0xFF, 0xFF, 0xFF, 0xFF, 0xFF, 0xFF, 0xFF, 0xFF, 0xFF, 0xFF, 0xFF, 0xFF,
0xFF, 0xFF, 0xFF, 0xFF, 0xFF, 0xFF, 0xFF, 0xFF, 0xFF, 0xFF, 0xFF, 0xFF, 0xFF, 0xFF, 0xFF, 0xFF,
0xFF, 0xFF, 0xFF, 0xFF, 0xFF, 0xFF, 0xFF, 0xFF, 0xFF, 0xFF, 0xFF, 0xFF, 0xFF, 0xFF, 0xFF, 0xFF,
0xFF, 0xFF, 0xFF, 0xFF, 0xFF, 0xFF, 0xFF, 0xFF, 0xFF, 0xFF, 0xFF, 0xFF, 0xFF, 0xFF, 0xFF, 0xFF,
0xFF, 0xFF, 0xFF, 0xFF, 0xFF, 0xFF, 0xFF, 0xFF, 0xFF, 0xFF, 0xFF, 0xFF, 0xFF, 0xFF, 0xFF, 0xFF,
0xFF, 0xFF, 0xFF, 0xFF, 0xFF, 0xFF, 0xFF, 0xFF, 0xFF, 0xFF, 0xFF, 0xFF, 0xFF, 0xFF, 0xFF, 0xFF,
0xFF, 0xFF, 0xFF, 0xFF, 0xFF, 0xFF, 0xFF, 0xFF, 0xFF, 0xFF, 0xFF, 0xFF, 0xFF, 0xFF, 0xFF, 0xFF,
0xFF, 0xFF, 0xFF, 0xFF, 0xFF, 0xFF, 0xFF, 0xFF, 0xFF, 0xFF, 0xFF, 0xFF, 0xFF, 0xFF, 0xFF, 0xFF,
0xFF, 0xFF, 0xFF, 0xFF, 0xFF, 0xFF, 0xFF, 0xFF, 0xFF, 0xFF, 0xFF, 0xFF, 0xFF, 0xFF, 0xFF, 0xFF,
0xFF, 0xFF, 0xFF, 0xFF, 0xFF, 0xFF, 0xFF, 0xFF, 0xFF, 0xFF, 0xFF, 0xFF, 0xFF, 0xFF, 0xFF, 0xFF,
0xFF, 0xFF, 0xFF, 0xFF, 0xFF, 0xFF, 0xFF, 0xFF, 0xFF, 0xFF, 0xFF, 0xFF, 0xFF, 0xFF, 0xFF, 0xFF,
0xFF, 0xFF, 0xFF, 0xFF, 0xFF, 0xFF, 0xFF, 0xFF, 0xFF, 0xFF, 0xFF, 0xFF, 0xFF, 0xFF, 0xFF, 0xFF,
0xFF, 0xFF, 0xFF, 0xFF, 0xFF, 0xFF, 0xFF, 0xFF, 0xFF, 0xFF, 0xFF, 0xFF, 0xFF, 0xFF, 0xFF, 0xFF,
0xFF, 0xFF, 0xFF, 0xFF, 0xFF, 0xFF, 0xFF, 0xFF, 0xFF, 0xFF, 0xFF, 0xFF, 0xFF, 0xFF, 0xFF, 0xFF,
0xFF, 0xFF, 0xFF, 0xFF, 0xFF, 0xFF, 0xFF, 0xFF, 0xFF, 0xFF, 0xFF, 0xFF, 0xFF, 0xFF, 0xFF, 0xFF,
0xFF, 0xFF, 0xFF, 0xFF, 0xFF, 0xFF, 0xFF, 0xFF, 0xFF, 0xFF, 0xFF, 0xFF, 0xFF, 0xFF, 0xFF, 0xFF,
0xFF, 0xFF, 0xFF, 0xFF, 0xFF, 0xFF, 0xFF, 0xFF, 0xFF, 0xFF, 0xFF, 0xFF, 0xFF, 0xFF, 0xFF, 0xFF,
0xFF, 0xFF, 0xFF, 0xFF, 0xFF, 0xFF, 0xFF, 0xFF, 0xFF, 0xFF, 0xFF, 0xFF, 0xFF, 0xFF, 0xFF, 0xFF,
0xFF, 0xFF, 0xFF, 0xFF, 0xFF, 0xFF, 0xFF, 0xFF, 0xFF, 0xFF, 0xFF, 0xFF, 0xFF, 0xFF, 0xFF, 0xFF,
0xFF, 0xFF, 0xFF, 0xFF, 0xFF, 0xFF, 0xFF, 0xFF, 0xFF, 0xFF, 0xFF, 0xFF, 0xFF, 0xFF, 0xFF, 0xFF,
0xFF, 0xFF, 0xFF, 0xFF, 0xFF, 0xFF, 0xFF, 0xFF, 0xFF, 0xFF, 0xFF, 0xFF, 0xFF, 0xFF, 0xFF, 0xFF,
0xFF, 0xFF, 0xFF, 0xFF, 0xFF, 0xFF, 0xFF, 0xFF, 0xFF, 0xFF, 0xFF, 0xFF, 0xFF, 0xFF, 0xFF, 0xFF,
0xFF, 0xFF, 0xFF, 0xFF, 0xFF, 0xFF, 0xFF, 0xFF, 0xFF, 0xFF, 0xFF, 0xFF, 0xFF, 0xFF, 0xFF, 0xFF,
0xFF, 0xFF, 0xFF, 0xFF, 0xFF, 0xFF, 0xFF, 0xFF, 0xFF, 0xFF, 0xFF, 0xFF, 0xFF, 0xFF, 0xFF, 0xFF,
0xFF, 0xFF, 0xFF, 0xFF, 0xFF, 0xFF, 0xFF, 0xFF, 0xFF, 0xFF, 0xFF, 0xFF, 0xFF, 0xFF, 0xFF, 0xFF,
0xFF, 0xFF, 0xFF, 0xFF, 0xFF, 0xFF, 0xFF, 0xFF, 0xFF, 0xFF, 0xFF, 0xFF, 0xFF, 0xFF, 0xFF, 0xFF,
0xFF, 0xFF, 0xFF, 0xFF, 0xFF, 0xFF, 0xFF, 0xFF, 0xFF, 0xFF, 0xFF, 0xFF, 0xFF, 0xFF, 0xFF, 0xFF,
0xFF, 0xFF, 0xFF, 0xFF, 0xFF, 0xFF, 0xFF, 0xFF, 0xFF, 0xFF, 0xFF, 0xFF, 0xFF, 0xFF, 0xFF, 0xFF,
0xFF, 0xFF, 0xFF, 0xFF, 0xFF, 0xFF, 0xFF, 0xFF, 0xFF, 0xFF, 0xFF, 0xFF, 0xFF, 0xFF, 0xFF, 0xFF,
0xFF, 0xFF, 0xFF, 0xFF, 0xFF, 0xFF, 0xFF, 0xFF, 0xFF, 0xFF, 0xFF, 0xFF, 0xFF, 0xFF, 0xFF, 0xFF,
0xFF, 0xFF, 0xFF, 0xFF, 0xFF, 0xFF, 0xFF, 0xFF, 0xFF, 0xFF, 0xFF, 0xFF, 0xFF, 0xFF, 0xFF, 0xFF,
0xFF, 0xFF, 0xFF, 0xFF, 0xFF, 0xFF, 0xFF, 0xFF, 0xFF, 0xFF, 0xFF, 0xFF, 0xFF, 0xFF, 0xFF, 0xFF,
0xFF, 0xFF, 0xFF, 0xFF, 0xFF, 0xFF, 0xFF, 0xFF, 0xFF, 0xFF, 0xFF, 0xFF, 0xFF, 0xFF, 0xFF, 0xFF,
0xFF, 0xFF, 0xFF, 0xFF, 0xFF, 0xFF, 0xFF, 0xFF, 0xFF, 0xFF, 0xFF, 0xFF, 0xFF, 0xFF, 0xFF, 0xFF,
0xFF, 0xFF, 0xFF, 0xFF, 0xFF, 0xFF, 0xFF, 0xFF, 0xFF, 0xFF, 0xFF, 0xFF, 0xFF, 0xFF, 0xFF, 0xFF,
0xFF, 0xFF, 0xFF, 0xFF, 0xFF, 0xFF, 0xFF, 0xFF, 0xFF, 0xFF, 0xFF, 0xFF, 0xFF, 0xFF, 0xFF, 0xFF,
0xFF, 0xFF, 0xFF, 0xFF, 0xFF, 0xFF, 0xFF, 0xFF, 0xFF, 0xFF, 0xFF, 0xFF, 0xFF, 0xFF, 0xFF, 0xFF,
0xFF, 0xFF, 0xFF, 0xFF, 0xFF, 0xFF, 0xFF, 0xFF, 0xFF, 0xFF, 0xFF, 0xFF, 0xFF, 0xFF, 0xFF, 0xFF,
0xFF, 0xFF, 0xFF, 0xFF, 0xFF, 0xFF, 0xFF, 0xFF, 0xFF, 0xFF, 0xFF, 0xFF, 0xFF, 0xFF, 0xFF, 0xFF,
0xFF, 0xFF, 0xFF, 0xFF, 0xFF, 0xFF, 0xFF, 0xFF, 0xFF, 0xFF, 0xFF, 0xFF, 0xFF, 0xFF, 0xFF, 0xFF,
0xFF, 0xFF, 0xFF, 0xFF, 0xFF, 0xFF, 0xFF, 0xFF, 0xFF, 0xFF, 0xFF, 0xFF, 0xFF, 0xFF, 0xFF, 0xFF,
0xFF, 0xFF, 0xFF, 0xFF, 0xFF, 0xFF, 0xFF, 0xFF, 0xFF, 0xFF, 0xFF, 0xFF, 0xFF, 0xFF, 0xFF, 0xFF,
0xFF, 0xFF, 0xFF, 0xFF, 0xFF, 0xFF, 0xFF, 0xFF, 0xFF, 0xFF, 0xFF, 0xFF, 0xFF, 0xFF, 0xFF, 0xFF,
0xFF, 0xFF, 0xFF, 0xFF, 0xFF, 0xFF, 0xFF, 0xFF, 0xFF, 0xFF, 0xFF, 0xFF, 0xFF, 0xFF, 0xFF, 0xFF,
0xFF, 0xFF, 0xFF, 0xFF, 0xFF, 0xFF, 0xFF, 0xFF, 0xFF, 0xFF, 0xFF, 0xFF, 0xFF, 0xFF, 0xFF, 0xFF,
0xFF, 0xFF, 0xFF, 0xFF, 0xFF, 0xFF, 0xFF, 0xFF, 0xFF, 0xFF, 0xFF, 0xFF, 0xFF, 0xFF, 0xFF, 0xFF,
0xFF, 0xFF, 0xFF, 0xFF, 0xFF, 0xFF, 0xFF, 0xFF, 0xFF, 0xFF, 0xFF, 0xFF, 0xFF, 0xFF, 0xFF, 0xFF,
0xFF, 0xFF, 0xFF, 0xFF, 0xFF, 0xFF, 0xFF, 0xFF, 0xFF, 0xFF, 0xFF, 0xFF, 0xFF, 0xFF, 0xFF, 0xFF,
0xFF, 0xFF, 0xFF, 0xFF, 0xFF, 0xFF, 0xFF, 0xFF, 0xFF, 0xFF, 0xFF, 0xFF, 0xFF, 0xFF, 0xFF, 0xFF,
0xFF, 0xFF, 0xFF, 0xFF, 0xFF, 0xFF, 0xFF, 0xFF, 0xFF, 0xFF, 0xFF, 0xFF, 0xFF, 0xFF, 0xFF, 0xFF,
0xFF, 0xFF, 0xFF, 0xFF, 0xFF, 0xFF, 0xFF, 0xFF, 0xFF, 0xFF, 0xFF, 0xFF, 0xFF, 0xFF, 0xFF, 0xFF,
0xFF, 0xFF, 0xFF, 0xFF, 0xFF, 0xFF, 0xFF, 0xFF, 0xFF, 0xFF, 0xFF, 0xFF, 0xFF, 0xFF, 0xFF, 0xFF
};
static uint8_t misra_13_1_large_bad[1024] = { // 13.1
0xFF, 0xFF, 0xFF, 0xFF, 0xFF, 0xFF, 0xFF, 0xFF, 0xFF, 0xFF, 0xFF, 0xFF, 0xFF, 0xFF, 0xFF, 0xFF,
0xFF, 0xFF, 0xFF, 0xFF, 0xFF, 0xFF, 0xFF, 0xFF, 0xFF, 0xFF, 0xFF, 0xFF, 0xFF, 0xFF, 0xFF, 0xFF,
0xFF, 0xFF, 0xFF, 0xFF, 0xFF, 0xFF, 0xFF, 0xFF, 0xFF, 0xFF, 0xFF, 0xFF, 0xFF, 0xFF, 0xFF, 0xFF,
0xFF, 0xFF, 0xFF, 0xFF, 0xFF, 0xFF, 0xFF, 0xFF, 0xFF, 0xFF, 0xFF, 0xFF, 0xFF, 0xFF, 0xFF, 0xFF,
0xFF, 0xFF, 0xFF, 0xFF, 0xFF, 0xFF, 0xFF, 0xFF, 0xFF, 0xFF, 0xFF, 0xFF, 0xFF, 0xFF, 0xFF, 0xFF,
0xFF, 0xFF, 0xFF, 0xFF, 0xFF, 0xFF, 0xFF, 0xFF, 0xFF, 0xFF, 0xFF, 0xFF, 0xFF, 0xFF, 0xFF, 0xFF,
0xFF, 0xFF, 0xFF, 0xFF, 0xFF, 0xFF, 0xFF, 0xFF, 0xFF, 0xFF, 0xFF, 0xFF, 0xFF, 0xFF, 0xFF, 0xFF,
0xFF, 0xFF, 0xFF, 0xFF, 0xFF, 0xFF, 0xFF, 0xFF, 0xFF, 0xFF, 0xFF, 0xFF, 0xFF, 0xFF, 0xFF, 0xFF,
0xFF, 0xFF, 0xFF, 0xFF, 0xFF, 0xFF, 0xFF, 0xFF, 0xFF, 0xFF, 0xFF, 0xFF, 0xFF, 0xFF, 0xFF, 0xFF,
0xFF, 0xFF, 0xFF, 0xFF, 0xFF, 0xFF, 0xFF, 0xFF, 0xFF, 0xFF, 0xFF, 0xFF, 0xFF, 0xFF, 0xFF, 0xFF,
0xFF, 0xFF, 0xFF, 0xFF, 0xFF, 0xFF, 0xFF, 0xFF, 0xFF, 0xFF, 0xFF, 0xFF, 0xFF, 0xFF, 0xFF, 0xFF,
0xFF, 0xFF, 0xFF, 0xFF, 0xFF, 0xFF, 0xFF, 0xFF, 0xFF, 0xFF, 0xFF, 0xFF, 0xFF, 0xFF, 0xFF, 0xFF,
0xFF, 0xFF, 0xFF, 0xFF, 0xFF, 0xFF, 0xFF, 0xFF, 0xFF, 0xFF, 0xFF, 0xFF, 0xFF, 0xFF, 0xFF, 0xFF,
0xFF, 0xFF, 0xFF, 0xFF, 0xFF, 0xFF, 0xFF, 0xFF, 0xFF, 0xFF, 0xFF, 0xFF, 0xFF, 0xFF, 0xFF, 0xFF,
0xFF, 0xFF, 0xFF, 0xFF, 0xFF, 0xFF, 0xFF, 0xFF, 0xFF, 0xFF, 0xFF, 0xFF, 0xFF, 0xFF, 0xFF, 0xFF,
0xFF, 0xFF, 0xFF, 0xFF, 0xFF, 0xFF, 0xFF, 0xFF, 0xFF, 0xFF, 0xFF, 0xFF, 0xFF, 0xFF, 0xFF, 0xFF,
0xFF, 0xFF, 0xFF, 0xFF, 0xFF, 0xFF, 0xFF, 0xFF, 0xFF, 0xFF, 0xFF, 0xFF, 0xFF, 0xFF, 0xFF, 0xFF,
0xFF, 0xFF, 0xFF, 0xFF, 0xFF, 0xFF, 0xFF, 0xFF, 0xFF, 0xFF, 0xFF, 0xFF, 0xFF, 0xFF, 0xFF, 0xFF,
0xFF, 0xFF, 0xFF, 0xFF, 0xFF, 0xFF, 0xFF, 0xFF, 0xFF, 0xFF, 0xFF, 0xFF, 0xFF, 0xFF, 0xFF, 0xFF,
0xFF, 0xFF, 0xFF, 0xFF, 0xFF, 0xFF, 0xFF, 0xFF, 0xFF, 0xFF, 0xFF, 0xFF, 0xFF, 0xFF, 0xFF, 0xFF,
0xFF, 0xFF, 0xFF, 0xFF, 0xFF, 0xFF, 0xFF, 0xFF, 0xFF, 0xFF, 0xFF, 0xFF, 0xFF, 0xFF, 0xFF, 0xFF,
0xFF, 0xFF, 0xFF, 0xFF, 0xFF, 0xFF, 0xFF, 0xFF, 0xFF, 0xFF, 0xFF, 0xFF, 0xFF, 0xFF, 0xFF, 0xFF,
0xFF, 0xFF, 0xFF, 0xFF, 0xFF, 0xFF, 0xFF, 0xFF, 0xFF, 0xFF, 0xFF, 0xFF, 0xFF, 0xFF, 0xFF, 0xFF,
0xFF, 0xFF, 0xFF, 0xFF, 0xFF, 0xFF, 0xFF, 0xFF, 0xFF, 0xFF, 0xFF, 0xFF, 0xFF, 0xFF, 0xFF, 0xFF,
0xFF, 0xFF, 0xFF, 0xFF, 0xFF, 0xFF, 0xFF, 0xFF, 0xFF, 0xFF, 0xFF, 0xFF, 0xFF, 0xFF, 0xFF, 0xFF,
0xFF, 0xFF, 0xFF, 0xFF, 0xFF, 0xFF, 0xFF, 0xFF, 0xFF, 0xFF, 0xFF, 0xFF, 0xFF, 0xFF, 0xFF, 0xFF,
0xFF, 0xFF, 0xFF, 0xFF, 0xFF, 0xFF, 0xFF, 0xFF, 0xFF, 0xFF, 0xFF, 0xFF, 0xFF, 0xFF, 0xFF, 0xFF,
0xFF, 0xFF, 0xFF, 0xFF, 0xFF, 0xFF, 0xFF, 0xFF, 0xFF, 0xFF, 0xFF, 0xFF, 0xFF, 0xFF, 0xFF, 0xFF,
0xFF, 0xFF, 0xFF, 0xFF, 0xFF, 0xFF, 0xFF, 0xFF, 0xFF, 0xFF, 0xFF, 0xFF, 0xFF, 0xFF, 0xFF, 0xFF,
0xFF, 0xFF, 0xFF, 0xFF, 0xFF, 0xFF, 0xFF, 0xFF, 0xFF, 0xFF, 0xFF, 0xFF, 0xFF, 0xFF, 0xFF, 0xFF,
0xFF, 0xFF, 0xFF, 0xFF, 0xFF, 0xFF, 0xFF, 0xFF, 0xFF, 0xFF, 0xFF, 0xFF, 0xFF, 0xFF, 0xFF, 0xFF,
0xFF, 0xFF, 0xFF, 0xFF, 0xFF, 0xFF, 0xFF, 0xFF, 0xFF, 0xFF, 0xFF, 0xFF, 0xFF, 0xFF, 0xFF, 0xFF,
0xFF, 0xFF, 0xFF, 0xFF, 0xFF, 0xFF, 0xFF, 0xFF, 0xFF, 0xFF, 0xFF, 0xFF, 0xFF, 0xFF, 0xFF, 0xFF,
0xFF, 0xFF, 0xFF, 0xFF, 0xFF, 0xFF, 0xFF, 0xFF, 0xFF, 0xFF, 0xFF, 0xFF, 0xFF, 0xFF, 0xFF, 0xFF,
0xFF, 0xFF, 0xFF, 0xFF, 0xFF, 0xFF, 0xFF, 0xFF, 0xFF, 0xFF, 0xFF, 0xFF, 0xFF, 0xFF, 0xFF, 0xFF,
0xFF, 0xFF, 0xFF, 0xFF, 0xFF, 0xFF, 0xFF, 0xFF, 0xFF, 0xFF, 0xFF, 0xFF, 0xFF, 0xFF, 0xFF, 0xFF,
0xFF, 0xFF, 0xFF, 0xFF, 0xFF, 0xFF, 0xFF, 0xFF, 0xFF, 0xFF, 0xFF, 0xFF, 0xFF, 0xFF, 0xFF, 0xFF,
0xFF, 0xFF, 0xFF, 0xFF, 0xFF, 0xFF, 0xFF, 0xFF, 0xFF, 0xFF, 0xFF, 0xFF, 0xFF, 0xFF, 0xFF, 0xFF,
0xFF, 0xFF, 0xFF, 0xFF, 0xFF, 0xFF, 0xFF, 0xFF, 0xFF, 0xFF, 0xFF, 0xFF, 0xFF, 0xFF, 0xFF, 0xFF,
0xFF, 0xFF, 0xFF, 0xFF, 0xFF, 0xFF, 0xFF, 0xFF, 0xFF, 0xFF, 0xFF, 0xFF, 0xFF, 0xFF, 0xFF, 0xFF,
0xFF, 0xFF, 0xFF, 0xFF, 0xFF, 0xFF, 0xFF, 0xFF, 0xFF, 0xFF, 0xFF, 0xFF, 0xFF, 0xFF, 0xFF, 0xFF,
0xFF, 0xFF, 0xFF, 0xFF, 0xFF, 0xFF, 0xFF, 0xFF, 0xFF, 0xFF, 0xFF, 0xFF, 0xFF, 0xFF, 0xFF, 0xFF,
0xFF, 0xFF, 0xFF, 0xFF, 0xFF, 0xFF, 0xFF, 0xFF, 0xFF, 0xFF, 0xFF, 0xFF, 0xFF, 0xFF, 0xFF, 0xFF,
0xFF, 0xFF, 0xFF, 0xFF, 0xFF, 0xFF, 0xFF, 0xFF, 0xFF, 0xFF, 0xFF, 0xFF, 0xFF, 0xFF, 0xFF, 0xFF,
0xFF, 0xFF, 0xFF, 0xFF, 0xFF, 0xFF, 0xFF, 0xFF, 0xFF, 0xFF, 0xFF, 0xFF, 0xFF, 0xFF, 0xFF, 0xFF,
0xFF, 0xFF, 0xFF, 0xFF, 0xFF, 0xFF, 0xFF, 0xFF, 0xFF, 0xFF, 0xFF, 0xFF, 0xFF, 0xFF, 0xFF, 0xFF,
0xFF, 0xFF, 0xFF, 0xFF, 0xFF, 0xFF, 0xFF, 0xFF, 0xFF, 0xFF, 0xFF, 0xFF, 0xFF, 0xFF, 0xFF, 0xFF,
0xFF, 0xFF, 0xFF, 0xFF, 0xFF, 0xFF, 0xFF, 0xFF, 0xFF, 0xFF, 0xFF, 0xFF, 0xFF, 0xFF, 0xFF, 0xFF,
0xFF, 0xFF, 0xFF, 0xFF, 0xFF, 0xFF, 0xFF, 0xFF, 0xFF, 0xFF, 0xFF, 0xFF, 0xFF, 0xFF, 0xFF, 0xFF,
0xFF, 0xFF, 0xFF, 0xFF, 0xFF, 0xFF, 0xFF, 0xFF, 0xFF, 0xFF, 0xFF, 0xFF, 0xFF, 0xFF, 0xFF, 0xFF,
0xFF, 0xFF, 0xFF, 0xFF, 0xFF, 0xFF, 0xFF, 0xFF, 0xFF, 0xFF, 0xFF, 0xFF, 0xFF, 0xFF, 0xFF, 0xFF,
0xFF, 0xFF, 0xFF, 0xFF, 0xFF, 0xFF, 0xFF, 0xFF, 0xFF, 0xFF, 0xFF, 0xFF, 0xFF, 0xFF, 0xFF, 0xFF,
0xFF, 0xFF, 0xFF, 0xFF, 0xFF, 0xFF, 0xFF, 0xFF, 0xFF, 0xFF, 0xFF, 0xFF, 0xFF, 0xFF, 0xFF, 0xFF,
0xFF, 0xFF, 0xFF, 0xFF, 0xFF, 0xFF, 0xFF, 0xFF, 0xFF, 0xFF, 0xFF, 0xFF, 0xFF, 0xFF, 0xFF, 0xFF,
0xFF, 0xFF, 0xFF, 0xFF, 0xFF, 0xFF, 0xFF, 0xFF, 0xFF, 0xFF, 0xFF, 0xFF, 0xFF, 0xFF, 0xFF, 0xFF,
0xFF, 0xFF, 0xFF, 0xFF, 0xFF, 0xFF, 0xFF, 0xFF, 0xFF, 0xFF, 0xFF, 0xFF, 0xFF, 0xFF, 0xFF, 0xFF,
0xFF, 0xFF, 0xFF, 0xFF, 0xFF, 0xFF, 0xFF, 0xFF, 0xFF, 0xFF, 0xFF, 0xFF, 0xFF, 0xFF, 0xFF, 0xFF,
0xFF, 0xFF, 0xFF, 0xFF, 0xFF, 0xFF, 0xFF, 0xFF, 0xFF, 0xFF, 0xFF, 0xFF, 0xFF, 0xFF, 0xFF, 0xFF,
0xFF, 0xFF, 0xFF, 0xFF, 0xFF, 0xFF, 0xFF, 0xFF, 0xFF, 0xFF, 0xFF, 0xFF, 0xFF, 0xFF, 0xFF, 0xFF,
0xFF, 0xFF, 0xFF, 0xFF, 0xFF, 0xFF, 0xFF, 0xFF, 0xFF, 0xFF, 0xFF, 0xFF, 0xFF, 0xFF, 0xFF, 0xFF,
0xFF, 0xFF, 0xFF, 0xFF, 0xFF, 0xFF, 0xFF, 0xFF, 0xFF, 0xFF, 0xFF, 0xFF, 0xFF, 0xFF, 0xFF, 0xFF,
0xFF, 0xFF, 0xFF, 0xFF, 0xFF, 0xFF, 0xFF, 0xFF, 0xFF, 0xFF, 0xFF, i++, 0xFF, 0xFF, 0xFF, 0xFF,
0xFF, 0xFF, 0xFF, 0xFF, 0xFF, 0xFF, 0xFF, 0xFF, 0xFF, 0xFF, 0xFF, 0xFF, 0xFF, 0xFF, 0xFF, 0xFF,
0xFF, 0xFF, 0xFF, 0xFF, 0xFF, 0xFF, 0xFF, 0xFF, 0xFF, 0xFF, 0xFF, 0xFF, 0xFF, 0xFF, 0xFF, 0xFF
};<|MERGE_RESOLUTION|>--- conflicted
+++ resolved
@@ -65,7 +65,6 @@
     *param1 = param2;
 }
 
-<<<<<<< HEAD
 void misra_2_7_a(int a,
                  int b, // 2.7
                  int c,
@@ -79,10 +78,8 @@
 {
     (void)a;
 }
-=======
-void misra_2_7_vararg(int a, ...) { (void)a; }
-void misra_2_7_unnamed_arg(int) { } // 2.7 8.2
->>>>>>> a2cb9f17
+void misra_2_7_c(int a, ...) { (void)a; }
+void misra_2_7_d(int) { } // 2.7 8.2
 
 void misra_3_2(int enable)
 {
