--- conflicted
+++ resolved
@@ -61,12 +61,6 @@
     int a = rand;
 }
 
-<<<<<<< HEAD
-void str11()
-{
-    const char str[3]="abc";    //cert-STR11-C
-    const char *x[10]; x[3]="def";
-=======
 void str03()
 {
     char *string_data=(char*)malloc(16);
@@ -74,7 +68,6 @@
     int d;
     strncpy(a, string_data, sizeof(a));     //cert-STR03-C
     strncpy(a, string_data, 5); d=sizeof(int);
->>>>>>> cf1f353e
 }
 
 void str05()
@@ -90,4 +83,10 @@
     strcat(buf, str);    //cert-STR07-C
     strcat(buf, newBuf); //cert-STR07-C
     strcpy(str, newBuf); //cert-STR07-C
-}+}
+
+void str11()
+{
+    const char str[3]="abc";    //cert-STR11-C
+    const char *x[10]; x[3]="def";
+}
