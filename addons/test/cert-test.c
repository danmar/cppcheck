--- conflicted
+++ resolved
@@ -61,9 +61,18 @@
     int a = rand;
 }
 
-<<<<<<< HEAD
 void exp15()
-=======
+{
+    int x=5, y=7;
+
+    if(x==y);                            //cert-EXP15-C
+    {
+        printf("not working\n");
+    }
+    if(x)
+        ;
+}
+
 void str03()
 {
     char *string_data=(char*)malloc(16);
@@ -74,7 +83,6 @@
 }
 
 void str05()
->>>>>>> cf1f353e
 {
     int x=5, y=7;
 
