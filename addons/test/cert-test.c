--- conflicted
+++ resolved
@@ -61,14 +61,6 @@
     int a = rand;
 }
 
-void str05()
-{
-    char *str1 = "abc";         //cert-STR05-C
-    wchar_t *str2  = L"hello";  //cert-STR05-C
-}
-
-<<<<<<< HEAD
-
 void str03()
 {
     char *string_data=(char*)malloc(16);
@@ -77,7 +69,13 @@
     strncpy(a, string_data, sizeof(a));     //cert-STR03-C
     strncpy(a, string_data, 5); d=sizeof(int);
 }
-=======
+
+void str05()
+{
+    char *str1 = "abc";         //cert-STR05-C
+    wchar_t *str2  = L"hello";  //cert-STR05-C
+}
+
 void str07(char *buf, const char *newBuf)
 {
     const char *str="test";
@@ -85,5 +83,4 @@
     strcat(buf, str);    //cert-STR07-C
     strcat(buf, newBuf); //cert-STR07-C
     strcpy(str, newBuf); //cert-STR07-C
-}
->>>>>>> 0d76d078
+}