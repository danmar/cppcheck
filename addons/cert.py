--- conflicted
+++ resolved
@@ -243,42 +243,6 @@
         if arguments[2].str=='(' and arguments[2].astOperand1.str=='sizeof':
             reportError(token, 'style', 'Do not inadvertently truncate a string', 'STR03-C')
 
-# STR11-C
-# Do not specify the bound of a character array initialized with a string literal
-def str11(data):
-    for token in data.tokenlist:
-        if not token.isString:
-            continue
-
-        strlen = token.strlen
-        parent = token.astParent
-
-        if parent is None:
-            continue
-        parentOp1 = parent.astOperand1
-        if parentOp1 is None or parentOp1.str!='[':
-            continue
-
-        if not parent.isAssignmentOp:
-            continue
-            
-        varToken = parentOp1.astOperand1
-        if varToken is None or not varToken.isName:
-            continue
-        if varToken.variable is None:
-            continue
-        startToken = varToken.variable.typeStartToken   
-        endToken = varToken.variable.typeEndToken # check if it's the core variable declaration
-        if startToken != endToken:
-            continue
-
-        valueToken = parentOp1.astOperand2
-        if valueToken is None:
-            continue
-        if valueToken.isNumber and int(valueToken.str)==strlen:
-            reportError(valueToken, 'style', 'Do not specify the bound of a character array initialized with a string literal', 'STR11-C')
-
-
 # STR05-C
 # Use pointers to const when referring to string literals
 def str05(data):
@@ -305,6 +269,40 @@
             continue
         reportError(token, 'style', 'Use the bounds-checking interfaces %s_s()' % (token.str), 'STR07-C')
 
+# STR11-C
+# Do not specify the bound of a character array initialized with a string literal
+def str11(data):
+    for token in data.tokenlist:
+        if not token.isString:
+            continue
+
+        strlen = token.strlen
+        parent = token.astParent
+
+        if parent is None:
+            continue
+        parentOp1 = parent.astOperand1
+        if parentOp1 is None or parentOp1.str!='[':
+            continue
+
+        if not parent.isAssignmentOp:
+            continue
+            
+        varToken = parentOp1.astOperand1
+        if varToken is None or not varToken.isName:
+            continue
+        if varToken.variable is None:
+            continue
+        startToken = varToken.variable.typeStartToken   
+        endToken = varToken.variable.typeEndToken # check if it's the core variable declaration
+        if startToken != endToken:
+            continue
+
+        valueToken = parentOp1.astOperand2
+        if valueToken is None:
+            continue
+        if valueToken.isNumber and int(valueToken.str)==strlen:
+            reportError(valueToken, 'style', 'Do not specify the bound of a character array initialized with a string literal', 'STR11-C')
 
 for arg in sys.argv[1:]:
     if arg == '-verify':
@@ -331,13 +329,10 @@
         exp42(cfg)
         exp46(cfg)
         int31(cfg, data.platform)
-<<<<<<< HEAD
-        str11(cfg)
-=======
         str03(cfg)
->>>>>>> cf1f353e
         str05(cfg)
         str07(cfg)
+        str11(cfg)
         msc30(cfg)
 
     if VERIFY:
