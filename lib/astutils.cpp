--- conflicted
+++ resolved
@@ -231,19 +231,11 @@
 /// If tok2 comes after tok1
 bool precedes(const Token * tok1, const Token * tok2)
 {
+    if (!tok1)
+        return false;
     if (!tok2)
-        return tok1;
-    if (tok1 == tok2)
-        return false;
-    while (tok1 && tok1->progressValue() == tok2->progressValue() && tok1 != tok2)
-        tok1 = tok1->next();
-    if (!tok1)
-        return false;
-<<<<<<< HEAD
-    return tok1->progressValue() <= tok2->progressValue();
-=======
+        return false;
     return tok1->index() < tok2->index();
->>>>>>> 7e54f989
 }
 
 bool isAliased(const Token *startTok, const Token *endTok, unsigned int varid)
