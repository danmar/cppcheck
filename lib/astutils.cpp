/*
 * Cppcheck - A tool for static C/C++ code analysis
 * Copyright (C) 2007-2019 Cppcheck team.
 *
 * This program is free software: you can redistribute it and/or modify
 * it under the terms of the GNU General Public License as published by
 * the Free Software Foundation, either version 3 of the License, or
 * (at your option) any later version.
 *
 * This program is distributed in the hope that it will be useful,
 * but WITHOUT ANY WARRANTY; without even the implied warranty of
 * MERCHANTABILITY or FITNESS FOR A PARTICULAR PURPOSE.  See the
 * GNU General Public License for more details.
 *
 * You should have received a copy of the GNU General Public License
 * along with this program.  If not, see <http://www.gnu.org/licenses/>.
 */


//---------------------------------------------------------------------------
#include "astutils.h"

#include "library.h"
#include "mathlib.h"
#include "settings.h"
#include "symboldatabase.h"
#include "token.h"
#include "valueflow.h"

#include <list>
#include <stack>


void visitAstNodes(const Token *ast, std::function<ChildrenToVisit(const Token *)> visitor)
{
    std::stack<const Token *> tokens;
    tokens.push(ast);
    while (!tokens.empty()) {
        const Token *tok = tokens.top();
        tokens.pop();
        if (!tok)
            continue;

        ChildrenToVisit c = visitor(tok);

        if (c == ChildrenToVisit::done)
            break;
        if (c == ChildrenToVisit::op1 || c == ChildrenToVisit::op1_and_op2)
            tokens.push(tok->astOperand1());
        if (c == ChildrenToVisit::op2 || c == ChildrenToVisit::op1_and_op2)
            tokens.push(tok->astOperand2());
    }
}


static bool astIsCharWithSign(const Token *tok, ValueType::Sign sign)
{
    if (!tok)
        return false;
    const ValueType *valueType = tok->valueType();
    if (!valueType)
        return false;
    return valueType->type == ValueType::Type::CHAR && valueType->pointer == 0U && valueType->sign == sign;
}

bool astIsSignedChar(const Token *tok)
{
    return astIsCharWithSign(tok, ValueType::Sign::SIGNED);
}

bool astIsUnknownSignChar(const Token *tok)
{
    return astIsCharWithSign(tok, ValueType::Sign::UNKNOWN_SIGN);
}

bool astIsIntegral(const Token *tok, bool unknown)
{
    const ValueType *vt = tok ? tok->valueType() : nullptr;
    if (!vt)
        return unknown;
    return vt->isIntegral() && vt->pointer == 0U;
}

bool astIsFloat(const Token *tok, bool unknown)
{
    const ValueType *vt = tok ? tok->valueType() : nullptr;
    if (!vt)
        return unknown;
    return vt->type >= ValueType::Type::FLOAT && vt->pointer == 0U;
}

bool astIsBool(const Token *tok)
{
    return tok && (tok->isBoolean() || (tok->valueType() && tok->valueType()->type == ValueType::Type::BOOL && !tok->valueType()->pointer));
}

bool astIsPointer(const Token *tok)
{
    return tok && tok->valueType() && tok->valueType()->pointer;
}

bool astIsIterator(const Token *tok)
{
    return tok && tok->valueType() && tok->valueType()->type == ValueType::Type::ITERATOR;
}

bool astIsContainer(const Token *tok)
{
    return tok && tok->valueType() && tok->valueType()->type == ValueType::Type::CONTAINER;
}

std::string astCanonicalType(const Token *expr)
{
    if (!expr)
        return "";
    if (expr->variable()) {
        const Variable *var = expr->variable();
        std::string ret;
        for (const Token *type = var->typeStartToken(); Token::Match(type,"%name%|::") && type != var->nameToken(); type = type->next()) {
            if (!Token::Match(type, "const|static"))
                ret += type->str();
        }
        return ret;

    }
    // TODO: handle expressions
    return "";
}

static bool match(const Token *tok, const std::string &rhs)
{
    if (tok->str() == rhs)
        return true;
    if (!tok->varId() && tok->hasKnownIntValue() && MathLib::toString(tok->values().front().intvalue) == rhs)
        return true;
    return false;
}

const Token * astIsVariableComparison(const Token *tok, const std::string &comp, const std::string &rhs, const Token **vartok)
{
    if (!tok)
        return nullptr;

    const Token *ret = nullptr;
    if (tok->isComparisonOp()) {
        if (tok->astOperand1() && match(tok->astOperand1(), rhs)) {
            // Invert comparator
            std::string s = tok->str();
            if (s[0] == '>')
                s[0] = '<';
            else if (s[0] == '<')
                s[0] = '>';
            if (s == comp) {
                ret = tok->astOperand2();
            }
        } else if (tok->str() == comp && tok->astOperand2() && match(tok->astOperand2(), rhs)) {
            ret = tok->astOperand1();
        }
    } else if (comp == "!=" && rhs == std::string("0")) {
        ret = tok;
    } else if (comp == "==" && rhs == std::string("0")) {
        if (tok->str() == "!") {
            ret = tok->astOperand1();
            // handle (!(x!=0)) as (x==0)
            astIsVariableComparison(ret, "!=", "0", &ret);
        }
    }
    while (ret && ret->str() == ".")
        ret = ret->astOperand2();
    if (ret && ret->str() == "=" && ret->astOperand1() && ret->astOperand1()->varId())
        ret = ret->astOperand1();
    else if (ret && ret->varId() == 0U)
        ret = nullptr;
    if (vartok)
        *vartok = ret;
    return ret;
}

static bool hasToken(const Token * startTok, const Token * stopTok, const Token * tok)
{
    for (const Token * tok2 = startTok; tok2 != stopTok; tok2 = tok2->next()) {
        if (tok2 == tok)
            return true;
    }
    return false;
}

const Token * nextAfterAstRightmostLeaf(const Token * tok)
{
    const Token * rightmostLeaf = tok;
    if (!rightmostLeaf || !rightmostLeaf->astOperand1())
        return nullptr;
    do {
        if (rightmostLeaf->astOperand2())
            rightmostLeaf = rightmostLeaf->astOperand2();
        else
            rightmostLeaf = rightmostLeaf->astOperand1();
    } while (rightmostLeaf->astOperand1());
    while (Token::Match(rightmostLeaf->next(), "]|)") && !hasToken(rightmostLeaf->next()->link(), rightmostLeaf->next(), tok))
        rightmostLeaf = rightmostLeaf->next();
    if (rightmostLeaf->str() == "{" && rightmostLeaf->link())
        rightmostLeaf = rightmostLeaf->link();
    return rightmostLeaf->next();
}

static const Token * getVariableInitExpression(const Variable * var)
{
    if (!var || !var->declEndToken())
        return nullptr;
    if (Token::Match(var->declEndToken(), "; %varid% =", var->declarationId()))
        return var->declEndToken()->tokAt(2)->astOperand2();
    return var->declEndToken()->astOperand2();
}

static bool isInLoopCondition(const Token * tok)
{
    return Token::Match(tok->astTop()->previous(), "for|while (");
}

/// If tok2 comes after tok1
bool precedes(const Token * tok1, const Token * tok2)
{
    if (!tok1)
        return false;
    if (!tok2)
        return false;
    return tok1->index() < tok2->index();
}

static bool isAliased(const Token * startTok, const Token * endTok, unsigned int varid)
{
    for (const Token *tok = startTok; tok != endTok; tok = tok->next()) {
        if (Token::Match(tok, "= & %varid% ;", varid))
            return true;
        if (tok->varId() == varid)
            continue;
        if (tok->varId() == 0)
            continue;
        if (!astIsPointer(tok))
            continue;
        for (const ValueFlow::Value &val : tok->values()) {
            if (!val.isLocalLifetimeValue())
                continue;
            if (val.tokvalue->varId() == varid)
                return true;
        }
    }
    return false;
}

static bool exprDependsOnThis(const Token *expr, unsigned int depth)
{
    if (!expr)
        return false;
    if (depth >= 1000)
        // Abort recursion to avoid stack overflow
        return true;
    ++depth;
    // calling nonstatic method?
    if (Token::Match(expr->previous(), "!!:: %name% (") && expr->function() && expr->function()->nestedIn && expr->function()->nestedIn->isClassOrStruct()) {
        // is it a method of this?
        const Scope *nestedIn = expr->scope()->functionOf;
        if (nestedIn && nestedIn->function)
            nestedIn = nestedIn->function->token->scope();
        while (nestedIn && nestedIn != expr->function()->nestedIn) {
            nestedIn = nestedIn->nestedIn;
        }
        return nestedIn == expr->function()->nestedIn;
    }
    return exprDependsOnThis(expr->astOperand1(), depth) || exprDependsOnThis(expr->astOperand2(), depth);
}

/// This takes a token that refers to a variable and it will return the token
/// to the expression that the variable is assigned to. If its not valid to
/// make such substitution then it will return the original token.
static const Token * followVariableExpression(const Token * tok, bool cpp, const Token * end = nullptr)
{
    if (!tok)
        return tok;
    // Skip following variables that is across multiple files
    if (end && end->fileIndex() != tok->fileIndex())
        return tok;
    // Skip array access
    if (Token::Match(tok, "%var% ["))
        return tok;
    // Skip pointer indirection
    if (tok->astParent() && tok->isUnaryOp("*"))
        return tok;
    // Skip following variables if it is used in an assignment
    if (Token::Match(tok->next(), "%assign%"))
        return tok;
    const Variable * var = tok->variable();
    const Token * varTok = getVariableInitExpression(var);
    if (!varTok)
        return tok;
    // Bailout. If variable value depends on value of "this".
    if (exprDependsOnThis(varTok, 0))
        return tok;
    // Skip array access
    if (Token::simpleMatch(varTok, "["))
        return tok;
    if (var->isVolatile())
        return tok;
    if (!var->isLocal() && !var->isConst())
        return tok;
    if (var->isStatic() && !var->isConst())
        return tok;
    if (var->isArgument())
        return tok;
    const Token * lastTok = precedes(tok, end) ? end : tok;
    // If this is in a loop then check if variables are modified in the entire scope
    const Token * endToken = (isInLoopCondition(tok) || isInLoopCondition(varTok) || var->scope() != tok->scope()) ? var->scope()->bodyEnd : lastTok;
    if (!var->isConst() && (!precedes(varTok, endToken) || isVariableChanged(varTok, endToken, tok->varId(), false, nullptr, cpp)))
        return tok;
    if (precedes(varTok, endToken) && isAliased(varTok, endToken, tok->varId()))
        return tok;
    // Start at beginning of initialization
    const Token * startToken = varTok;
    while (Token::Match(startToken, "%op%|.|(|{") && startToken->astOperand1())
        startToken = startToken->astOperand1();
    // Skip if the variable its referring to is modified
    for (const Token * tok2 = startToken; tok2 != endToken; tok2 = tok2->next()) {
        if (Token::simpleMatch(tok2, ";"))
            break;
        if (tok2->astParent() && tok2->isUnaryOp("*"))
            return tok;
        if (tok2->tokType() == Token::eIncDecOp ||
            tok2->isAssignmentOp() ||
            Token::Match(tok2, "%name% .|[|++|--|%assign%")) {
            return tok;
        }

        if (const Variable * var2 = tok2->variable()) {
            if (!var2->scope())
                return tok;
            const Token * endToken2 = var2->scope() != tok->scope() ? var2->scope()->bodyEnd : endToken;
            if (!var2->isLocal() && !var2->isConst() && !var2->isArgument())
                return tok;
            if (var2->isStatic() && !var2->isConst())
                return tok;
            if (!var2->isConst() && (!precedes(tok2, endToken2) || isVariableChanged(tok2, endToken2, tok2->varId(), false, nullptr, cpp)))
                return tok;
            if (precedes(tok2, endToken2) && isAliased(tok2, endToken2, tok2->varId()))
                return tok;
            // Recognized as a variable but the declaration is unknown
        } else if (tok2->varId() > 0) {
            return tok;
        } else if (tok2->tokType() == Token::eName && !Token::Match(tok2, "sizeof|decltype|typeof") && !tok2->function()) {
            return tok;
        }
    }
    return varTok;
}

static void followVariableExpressionError(const Token *tok1, const Token *tok2, ErrorPath* errors)
{
    if (!errors)
        return;
    if (!tok1)
        return;
    if (!tok2)
        return;
    ErrorPathItem item = std::make_pair(tok2, "'" + tok1->str() + "' is assigned value '" + tok2->expressionString() + "' here.");
    if (std::find(errors->begin(), errors->end(), item) != errors->end())
        return;
    errors->push_back(item);
}

bool isSameExpression(bool cpp, bool macro, const Token *tok1, const Token *tok2, const Library& library, bool pure, bool followVar, ErrorPath* errors)
{
    if (tok1 == nullptr && tok2 == nullptr)
        return true;
    if (tok1 == nullptr || tok2 == nullptr)
        return false;
    if (cpp) {
        if (tok1->str() == "." && tok1->astOperand1() && tok1->astOperand1()->str() == "this")
            tok1 = tok1->astOperand2();
        if (tok2->str() == "." && tok2->astOperand1() && tok2->astOperand1()->str() == "this")
            tok2 = tok2->astOperand2();
    }
    // Skip double not
    if (Token::simpleMatch(tok1, "!") && Token::simpleMatch(tok1->astOperand1(), "!") && !Token::simpleMatch(tok1->astParent(), "=")) {
        return isSameExpression(cpp, macro, tok1->astOperand1()->astOperand1(), tok2, library, pure, followVar, errors);
    }
    if (Token::simpleMatch(tok2, "!") && Token::simpleMatch(tok2->astOperand1(), "!") && !Token::simpleMatch(tok2->astParent(), "=")) {
        return isSameExpression(cpp, macro, tok1, tok2->astOperand1()->astOperand1(), library, pure, followVar, errors);
    }
    // Follow variable
    if (followVar && tok1->str() != tok2->str() && (Token::Match(tok1, "%var%") || Token::Match(tok2, "%var%"))) {
        const Token * varTok1 = followVariableExpression(tok1, cpp, tok2);
        if (varTok1->str() == tok2->str()) {
            followVariableExpressionError(tok1, varTok1, errors);
            return isSameExpression(cpp, macro, varTok1, tok2, library, true, followVar, errors);
        }
        const Token * varTok2 = followVariableExpression(tok2, cpp, tok1);
        if (tok1->str() == varTok2->str()) {
            followVariableExpressionError(tok2, varTok2, errors);
            return isSameExpression(cpp, macro, tok1, varTok2, library, true, followVar, errors);
        }
        if (varTok1->str() == varTok2->str()) {
            followVariableExpressionError(tok1, varTok1, errors);
            followVariableExpressionError(tok2, varTok2, errors);
            return isSameExpression(cpp, macro, varTok1, varTok2, library, true, followVar, errors);
        }
    }
    if (tok1->varId() != tok2->varId() || tok1->str() != tok2->str() || tok1->originalName() != tok2->originalName()) {
        if ((Token::Match(tok1,"<|>")   && Token::Match(tok2,"<|>")) ||
            (Token::Match(tok1,"<=|>=") && Token::Match(tok2,"<=|>="))) {
            return isSameExpression(cpp, macro, tok1->astOperand1(), tok2->astOperand2(), library, pure, followVar, errors) &&
                   isSameExpression(cpp, macro, tok1->astOperand2(), tok2->astOperand1(), library, pure, followVar, errors);
        }
        return false;
    }
    if (macro && (tok1->isExpandedMacro() || tok2->isExpandedMacro() || tok1->isTemplateArg() || tok2->isTemplateArg()))
        return false;
    if (tok1->isComplex() != tok2->isComplex())
        return false;
    if (tok1->isLong() != tok2->isLong())
        return false;
    if (tok1->isUnsigned() != tok2->isUnsigned())
        return false;
    if (tok1->isSigned() != tok2->isSigned())
        return false;
    if (pure && tok1->isName() && tok1->next()->str() == "(" && tok1->str() != "sizeof") {
        if (!tok1->function()) {
            if (Token::simpleMatch(tok1->previous(), ".")) {
                const Token *lhs = tok1->previous();
                while (Token::Match(lhs, "(|.|["))
                    lhs = lhs->astOperand1();
                const bool lhsIsConst = (lhs->variable() && lhs->variable()->isConst()) ||
                                        (lhs->valueType() && lhs->valueType()->constness > 0) ||
                                        (Token::Match(lhs, "%var% . %name% (") && library.isFunctionConst(lhs->tokAt(2)));
                if (!lhsIsConst)
                    return false;
            } else {
                const Token * ftok = tok1;
                if (Token::simpleMatch(tok1->previous(), "::"))
                    ftok = tok1->previous();
                if (!library.isFunctionConst(ftok) && !ftok->isAttributeConst() && !ftok->isAttributePure())
                    return false;
            }
        } else {
            if (tok1->function() && !tok1->function()->isConst() && !tok1->function()->isAttributeConst() && !tok1->function()->isAttributePure())
                return false;
        }
    }
    // templates/casts
    if ((Token::Match(tok1, "%name% <") && tok1->next()->link()) ||
        (Token::Match(tok2, "%name% <") && tok2->next()->link())) {

        // non-const template function that is not a dynamic_cast => return false
        if (pure && Token::simpleMatch(tok1->next()->link(), "> (") &&
            !(tok1->function() && tok1->function()->isConst()) &&
            tok1->str() != "dynamic_cast")
            return false;

        // some template/cast stuff.. check that the template arguments are same
        const Token *t1 = tok1->next();
        const Token *t2 = tok2->next();
        const Token *end1 = t1->link();
        const Token *end2 = t2->link();
        while (t1 && t2 && t1 != end1 && t2 != end2) {
            if (t1->str() != t2->str())
                return false;
            t1 = t1->next();
            t2 = t2->next();
        }
        if (t1 != end1 || t2 != end2)
            return false;
    }
    if (tok1->tokType() == Token::eIncDecOp || tok1->isAssignmentOp())
        return false;
    // bailout when we see ({..})
    if (tok1->str() == "{")
        return false;
    // cast => assert that the casts are equal
    if (tok1->str() == "(" && tok1->previous() &&
        !tok1->previous()->isName() &&
        !(tok1->previous()->str() == ">" && tok1->previous()->link())) {
        const Token *t1 = tok1->next();
        const Token *t2 = tok2->next();
        while (t1 && t2 &&
               t1->str() == t2->str() &&
               t1->isLong() == t2->isLong() &&
               t1->isUnsigned() == t2->isUnsigned() &&
               t1->isSigned() == t2->isSigned() &&
               (t1->isName() || t1->str() == "*")) {
            t1 = t1->next();
            t2 = t2->next();
        }
        if (!t1 || !t2 || t1->str() != ")" || t2->str() != ")")
            return false;
    }
    bool noncommutativeEquals =
        isSameExpression(cpp, macro, tok1->astOperand1(), tok2->astOperand1(), library, pure, followVar, errors);
    noncommutativeEquals = noncommutativeEquals &&
                           isSameExpression(cpp, macro, tok1->astOperand2(), tok2->astOperand2(), library, pure, followVar, errors);

    if (noncommutativeEquals)
        return true;

    // in c++, a+b might be different to b+a, depending on the type of a and b
    if (cpp && tok1->str() == "+" && tok1->isBinaryOp()) {
        const ValueType* vt1 = tok1->astOperand1()->valueType();
        const ValueType* vt2 = tok1->astOperand2()->valueType();
        if (!(vt1 && (vt1->type >= ValueType::VOID || vt1->pointer) && vt2 && (vt2->type >= ValueType::VOID || vt2->pointer)))
            return false;
    }

    const bool commutative = tok1->isBinaryOp() && Token::Match(tok1, "%or%|%oror%|+|*|&|&&|^|==|!=");
    bool commutativeEquals = commutative &&
                             isSameExpression(cpp, macro, tok1->astOperand2(), tok2->astOperand1(), library, pure, followVar, errors);
    commutativeEquals = commutativeEquals &&
                        isSameExpression(cpp, macro, tok1->astOperand1(), tok2->astOperand2(), library, pure, followVar, errors);


    return commutativeEquals;
}

bool isEqualKnownValue(const Token * const tok1, const Token * const tok2)
{
    return tok1->hasKnownValue() && tok2->hasKnownValue() && tok1->values() == tok2->values();
}

bool isDifferentKnownValues(const Token * const tok1, const Token * const tok2)
{
    return tok1->hasKnownValue() && tok2->hasKnownValue() && tok1->values() != tok2->values();
}

static bool isZeroBoundCond(const Token * const cond)
{
    if (cond == nullptr)
        return false;
    // Assume unsigned
    // TODO: Handle reverse conditions
    const bool isZero = cond->astOperand2()->getValue(0);
    if (cond->str() == "==" || cond->str() == ">=")
        return isZero;
    if (cond->str() == "<=")
        return true;
    if (cond->str() == "<")
        return !isZero;
    if (cond->str() == ">")
        return false;
    return false;
}

bool isOppositeCond(bool isNot, bool cpp, const Token * const cond1, const Token * const cond2, const Library& library, bool pure, bool followVar, ErrorPath* errors)
{
    if (!cond1 || !cond2)
        return false;

    if (cond1->str() == "!") {
        if (cond2->str() == "!=") {
            if (cond2->astOperand1() && cond2->astOperand1()->str() == "0")
                return isSameExpression(cpp, true, cond1->astOperand1(), cond2->astOperand2(), library, pure, followVar, errors);
            if (cond2->astOperand2() && cond2->astOperand2()->str() == "0")
                return isSameExpression(cpp, true, cond1->astOperand1(), cond2->astOperand1(), library, pure, followVar, errors);
        }
        return isSameExpression(cpp, true, cond1->astOperand1(), cond2, library, pure, followVar, errors);
    }

    if (cond2->str() == "!")
        return isOppositeCond(isNot, cpp, cond2, cond1, library, pure, followVar, errors);

    if (!isNot) {
        if (cond1->str() == "==" && cond2->str() == "==") {
            if (isSameExpression(cpp, true, cond1->astOperand1(), cond2->astOperand1(), library, pure, followVar, errors))
                return isDifferentKnownValues(cond1->astOperand2(), cond2->astOperand2());
            if (isSameExpression(cpp, true, cond1->astOperand2(), cond2->astOperand2(), library, pure, followVar, errors))
                return isDifferentKnownValues(cond1->astOperand1(), cond2->astOperand1());
        }
        // TODO: Handle reverse conditions
        if (Library::isContainerYield(cond1, Library::Container::EMPTY, "empty") &&
            Library::isContainerYield(cond2->astOperand1(), Library::Container::SIZE, "size") &&
            cond1->astOperand1()->astOperand1()->varId() == cond2->astOperand1()->astOperand1()->astOperand1()->varId()) {
            return !isZeroBoundCond(cond2);
        }

        if (Library::isContainerYield(cond2, Library::Container::EMPTY, "empty") &&
            Library::isContainerYield(cond1->astOperand1(), Library::Container::SIZE, "size") &&
            cond2->astOperand1()->astOperand1()->varId() == cond1->astOperand1()->astOperand1()->astOperand1()->varId()) {
            return !isZeroBoundCond(cond1);
        }
    }


    if (!cond1->isComparisonOp() || !cond2->isComparisonOp())
        return false;

    const std::string &comp1 = cond1->str();

    // condition found .. get comparator
    std::string comp2;
    if (isSameExpression(cpp, true, cond1->astOperand1(), cond2->astOperand1(), library, pure, followVar, errors) &&
        isSameExpression(cpp, true, cond1->astOperand2(), cond2->astOperand2(), library, pure, followVar, errors)) {
        comp2 = cond2->str();
    } else if (isSameExpression(cpp, true, cond1->astOperand1(), cond2->astOperand2(), library, pure, followVar, errors) &&
               isSameExpression(cpp, true, cond1->astOperand2(), cond2->astOperand1(), library, pure, followVar, errors)) {
        comp2 = cond2->str();
        if (comp2[0] == '>')
            comp2[0] = '<';
        else if (comp2[0] == '<')
            comp2[0] = '>';
    }

    if (!isNot && comp2.empty()) {
        const Token *expr1 = nullptr, *value1 = nullptr, *expr2 = nullptr, *value2 = nullptr;
        std::string op1 = cond1->str(), op2 = cond2->str();
        if (cond1->astOperand2()->hasKnownIntValue()) {
            expr1 = cond1->astOperand1();
            value1 = cond1->astOperand2();
        } else if (cond1->astOperand1()->hasKnownIntValue()) {
            expr1 = cond1->astOperand2();
            value1 = cond1->astOperand1();
            if (op1[0] == '>')
                op1[0] = '<';
            else if (op1[0] == '<')
                op1[0] = '>';
        }
        if (cond2->astOperand2()->hasKnownIntValue()) {
            expr2 = cond2->astOperand1();
            value2 = cond2->astOperand2();
        } else if (cond2->astOperand1()->hasKnownIntValue()) {
            expr2 = cond2->astOperand2();
            value2 = cond2->astOperand1();
            if (op2[0] == '>')
                op2[0] = '<';
            else if (op2[0] == '<')
                op2[0] = '>';
        }
        if (!expr1 || !value1 || !expr2 || !value2) {
            return false;
        }
        if (!isSameExpression(cpp, true, expr1, expr2, library, pure, followVar, errors))
            return false;

        const ValueFlow::Value &rhsValue1 = value1->values().front();
        const ValueFlow::Value &rhsValue2 = value2->values().front();

        if (op1 == "<" || op1 == "<=")
            return (op2 == "==" || op2 == ">" || op2 == ">=") && (rhsValue1.intvalue < rhsValue2.intvalue);
        else if (op1 == ">=" || op1 == ">")
            return (op2 == "==" || op2 == "<" || op2 == "<=") && (rhsValue1.intvalue > rhsValue2.intvalue);

        return false;
    }

    // is condition opposite?
    return ((comp1 == "==" && comp2 == "!=") ||
            (comp1 == "!=" && comp2 == "==") ||
            (comp1 == "<"  && comp2 == ">=") ||
            (comp1 == "<=" && comp2 == ">") ||
            (comp1 == ">"  && comp2 == "<=") ||
            (comp1 == ">=" && comp2 == "<") ||
            (!isNot && ((comp1 == "<" && comp2 == ">") ||
                        (comp1 == ">" && comp2 == "<") ||
                        (comp1 == "==" && (comp2 == "!=" || comp2 == ">" || comp2 == "<")) ||
                        ((comp1 == "!=" || comp1 == ">" || comp1 == "<") && comp2 == "==")
                       )));
}

bool isOppositeExpression(bool cpp, const Token * const tok1, const Token * const tok2, const Library& library, bool pure, bool followVar, ErrorPath* errors)
{
    if (!tok1 || !tok2)
        return false;
    if (isOppositeCond(true, cpp, tok1, tok2, library, pure, followVar, errors))
        return true;
    if (tok1->isUnaryOp("-"))
        return isSameExpression(cpp, true, tok1->astOperand1(), tok2, library, pure, followVar, errors);
    if (tok2->isUnaryOp("-"))
        return isSameExpression(cpp, true, tok2->astOperand1(), tok1, library, pure, followVar, errors);
    return false;
}

bool isConstExpression(const Token *tok, const Library& library, bool pure, bool cpp)
{
    if (!tok)
        return true;
    if (tok->isName() && tok->next()->str() == "(") {
        if (!tok->function() && !Token::Match(tok->previous(), ".|::") && !library.isFunctionConst(tok->str(), pure))
            return false;
        else if (tok->function() && !tok->function()->isConst())
            return false;
    }
    if (tok->tokType() == Token::eIncDecOp)
        return false;
    if (tok->isAssignmentOp())
        return false;
    if (isLikelyStreamRead(cpp, tok))
        return false;
    // bailout when we see ({..})
    if (tok->str() == "{")
        return false;
    return isConstExpression(tok->astOperand1(), library, pure, cpp) && isConstExpression(tok->astOperand2(), library, pure, cpp);
}

bool isWithoutSideEffects(bool cpp, const Token* tok)
{
    if (!cpp)
        return true;

    while (tok && tok->astOperand2() && tok->astOperand2()->str() != "(")
        tok = tok->astOperand2();
    if (tok && tok->varId()) {
        const Variable* var = tok->variable();
        return var && (!var->isClass() || var->isPointer() || var->isStlType());
    }
    return true;
}

bool isUniqueExpression(const Token* tok)
{
    if (!tok)
        return true;
    if (tok->function()) {
        const Function * fun = tok->function();
        const Scope * scope = fun->nestedIn;
        if (!scope)
            return true;
        const std::string returnType = fun->retType ? fun->retType->name() : fun->retDef->stringifyList(fun->tokenDef);
        for (const Function& f:scope->functionList) {
            if (f.type != Function::eFunction)
                continue;

            const std::string freturnType = f.retType ? f.retType->name() : f.retDef->stringifyList(f.tokenDef);
            if (f.argumentList.size() == fun->argumentList.size() &&
                returnType == freturnType &&
                f.name() != fun->name()) {
                return false;
            }
        }
    } else if (tok->variable()) {
        const Variable * var = tok->variable();
        const Scope * scope = var->scope();
        if (!scope)
            return true;
        const Type * varType = var->type();
        // Iterate over the variables in scope and the parameters of the function if possible
        const Function * fun = scope->function;
        const std::list<Variable>* setOfVars[] = {&scope->varlist, fun ? &fun->argumentList : nullptr};

        for (const std::list<Variable>* vars:setOfVars) {
            if (!vars)
                continue;
            bool other = std::any_of(vars->cbegin(), vars->cend(), [=](const Variable &v) {
                if (varType)
                    return v.type() && v.type()->name() == varType->name() && v.name() != var->name();
                return v.isFloatingType() == var->isFloatingType() &&
                       v.isEnumType() == var->isEnumType() &&
                       v.isClass() == var->isClass() &&
                       v.isArray() == var->isArray() &&
                       v.isPointer() == var->isPointer() &&
                       v.name() != var->name();
            });
            if (other)
                return false;
        }
    } else if (!isUniqueExpression(tok->astOperand1())) {
        return false;
    }

    return isUniqueExpression(tok->astOperand2());
}

bool isReturnScope(const Token * const endToken)
{
    if (!endToken || endToken->str() != "}")
        return false;

    const Token *prev = endToken->previous();
    while (prev && Token::simpleMatch(prev->previous(), "; ;"))
        prev = prev->previous();
    if (prev && Token::simpleMatch(prev->previous(), "} ;"))
        prev = prev->previous();

    if (Token::simpleMatch(prev, "}")) {
        if (Token::simpleMatch(prev->link()->tokAt(-2), "} else {"))
            return isReturnScope(prev) && isReturnScope(prev->link()->tokAt(-2));
        if (Token::simpleMatch(prev->link()->previous(), ") {") &&
            Token::simpleMatch(prev->link()->linkAt(-1)->previous(), "switch (") &&
            !Token::findsimplematch(prev->link(), "break", prev)) {
            return true;
        }
        if (Token::Match(prev->link()->astTop(), "return|throw"))
            return true;
        if (Token::Match(prev->link()->previous(), "[;{}] {"))
            return isReturnScope(prev);
    } else if (Token::simpleMatch(prev, ";")) {
        // noreturn function
        if (Token::simpleMatch(prev->previous(), ") ;") && Token::Match(prev->linkAt(-1)->tokAt(-2), "[;{}] %name% ("))
            return true;
        if (Token::simpleMatch(prev->previous(), ") ;") && prev->previous()->link() &&
            Token::Match(prev->previous()->link()->astTop(), "return|throw"))
            return true;
        if (Token::Match(prev->previous()->astTop(), "return|throw"))
            return true;
        // return/goto statement
        prev = prev->previous();
        while (prev && !Token::Match(prev, ";|{|}|return|goto|throw|continue|break"))
            prev = prev->previous();
        return prev && prev->isName();
    }
    return false;
}

bool isVariableChangedByFunctionCall(const Token *tok, unsigned int varid, const Settings *settings, bool *inconclusive)
{
    if (!tok)
        return false;
    if (tok->varId() == varid)
        return isVariableChangedByFunctionCall(tok, settings, inconclusive);
    return isVariableChangedByFunctionCall(tok->astOperand1(), varid, settings, inconclusive) ||
           isVariableChangedByFunctionCall(tok->astOperand2(), varid, settings, inconclusive);
}

bool isVariableChangedByFunctionCall(const Token *tok, const Settings *settings, bool *inconclusive)
{
    if (!tok)
        return false;

    const Token * const tok1 = tok;

    // address of variable
    const bool addressOf = tok->astParent() && tok->astParent()->isUnaryOp("&");

    {
        const Token *parent = tok->astParent();
        if (parent && parent->isUnaryOp("&"))
            parent = parent->astParent();
        while (parent && parent->isCast())
            parent = parent->astParent();

        // passing variable to subfunction?
        if (Token::Match(parent, "[(,]"))
            ;
        else if (Token::simpleMatch(parent, ":")) {
            while (Token::Match(parent, "[?:]"))
                parent = parent->astParent();
            while (Token::simpleMatch(parent, ","))
                parent = parent->astParent();
            if (!parent || parent->str() != "(")
                return false;
        } else
            return false;
    }

    // goto start of function call and get argnr
    unsigned int argnr = 0;
    while (tok && !Token::Match(tok, "[;{}]")) {
        if (tok->str() == ",")
            ++argnr;
        else if (tok->str() == ")")
            tok = tok->link();
        else if (Token::Match(tok->previous(), "%name% ("))
            break;
        else if (Token::simpleMatch(tok->previous(), "> (") && tok->previous()->link())
            break;
        tok = tok->previous();
    }
    if (!tok || tok->str() != "(")
        return false;
    const bool possiblyPassedByReference = (tok->next() == tok1 || Token::Match(tok1->previous(), ", %name% [,)]"));
    tok = tok->previous();
    if (tok && tok->link() && tok->str() == ">")
        tok = tok->link()->previous();
    if (!Token::Match(tok, "%name% [(<]"))
        return false; // not a function => variable not changed

    // Constructor call
    if (tok->variable() && tok->variable()->nameToken() == tok) {
        // Find constructor..
        const unsigned int argCount = numberOfArguments(tok);
        const Scope *typeScope = tok->variable()->typeScope();
        if (typeScope) {
            for (const Function &function : typeScope->functionList) {
                if (!function.isConstructor() || function.argCount() < argCount)
                    continue;
                const Variable *arg = function.getArgumentVar(argnr);
                if (arg && arg->isReference() && !arg->isConst())
                    return true;
            }
            return false;
        }
        if (inconclusive)
            *inconclusive = true;
        return false;
    }

    if (!tok->function()) {
        // Check if direction (in, out, inout) is specified in the library configuration and use that
        if (!addressOf && settings) {
            const Library::ArgumentChecks::Direction argDirection = settings->library.getArgDirection(tok, 1 + argnr);
            if (argDirection == Library::ArgumentChecks::Direction::DIR_IN)
                return false;
            else if (argDirection == Library::ArgumentChecks::Direction::DIR_OUT ||
                     argDirection == Library::ArgumentChecks::Direction::DIR_INOUT) {
                // With out or inout the direction of the content is specified, not a pointer itself, so ignore pointers for now
                const ValueType * const valueType = tok1->valueType();
                if (valueType && !valueType->pointer) {
                    return true;
                }
            }
        }

        // if the library says 0 is invalid
        // => it is assumed that parameter is an in parameter (TODO: this is a bad heuristic)
        if (!addressOf && settings && settings->library.isnullargbad(tok, 1+argnr))
            return false;
        // possible pass-by-reference => inconclusive
        if (possiblyPassedByReference) {
            if (inconclusive != nullptr)
                *inconclusive = true;
            return false;
        }
        // Safe guess: Assume that parameter is changed by function call
        return true;
    }

    const Variable *arg = tok->function()->getArgumentVar(argnr);

    if (addressOf) {
        if (!(arg && arg->isConst()))
            return true;
        // If const is applied to the pointer, then the value can still be modified
        if (arg && Token::simpleMatch(arg->typeEndToken(), "* const"))
            return true;
    }

    return arg && !arg->isConst() && arg->isReference();
}

bool isVariableChanged(const Token *start, const Token *end, const unsigned int varid, bool globalvar, const Settings *settings, bool cpp)
{
    for (const Token *tok = start; tok != end; tok = tok->next()) {
        if (tok->varId() != varid) {
            if (globalvar && Token::Match(tok, "%name% ("))
                // TODO: Is global variable really changed by function call?
                return true;
            continue;
        }

        const Token *tok2 = tok;
        while (Token::simpleMatch(tok2->astParent(), "*"))
            tok2 = tok2->astParent();

        if (Token::Match(tok2->astParent(), "++|--"))
            return true;

        if (tok2->astParent() && tok2->astParent()->isAssignmentOp() && tok2 == tok2->astParent()->astOperand1())
            return true;

        if (isLikelyStreamRead(cpp, tok->previous()))
            return true;

        // Member function call
        if (Token::Match(tok, "%name% . %name% (")) {
            const Variable * var = tok->variable();
            bool isConst = var && var->isConst();
            if (!isConst && var) {
                const ValueType * valueType = var->valueType();
                isConst = (valueType && valueType->pointer == 1 && valueType->constness == 1);
            }

            const Token *ftok = tok->tokAt(2);
            const Function * fun = ftok->function();
            if (!isConst && (!fun || !fun->isConst()))
                return true;
        }

        const Token *ftok = tok;
        while (ftok && (!Token::Match(ftok, "[({[]") || ftok->isCast()))
            ftok = ftok->astParent();

        if (ftok && Token::Match(ftok->link(), ") !!{")) {
            bool inconclusive = false;
            bool isChanged = isVariableChangedByFunctionCall(tok, settings, &inconclusive);
            isChanged |= inconclusive;
            if (isChanged)
                return true;
        }

        const Token *parent = tok->astParent();
        while (Token::Match(parent, ".|::"))
            parent = parent->astParent();
        if (parent && parent->tokType() == Token::eIncDecOp)
            return true;
    }
    return false;
}

bool isVariableChanged(const Variable * var, const Settings *settings, bool cpp)
{
    if (!var)
        return false;
    if (!var->scope())
        return false;
    const Token * start = var->declEndToken();
    if (!start)
        return false;
    if (Token::Match(start, "; %varid% =", var->declarationId()))
        start = start->tokAt(2);
    return isVariableChanged(start->next(), var->scope()->bodyEnd, var->declarationId(), var->isGlobal(), settings, cpp);
}

int numberOfArguments(const Token *start)
{
    int arguments=0;
    const Token* const openBracket = start->next();
    if (openBracket && openBracket->str()=="(" && openBracket->next() && openBracket->next()->str()!=")") {
        const Token* argument=openBracket->next();
        while (argument) {
            ++arguments;
            argument = argument->nextArgument();
        }
    }
    return arguments;
}

static void getArgumentsRecursive(const Token *tok, std::vector<const Token *> *arguments, unsigned int depth)
{
    ++depth;
    if (!tok || depth >= 100)
        return;
    if (tok->str() == ",") {
        getArgumentsRecursive(tok->astOperand1(), arguments, depth);
        getArgumentsRecursive(tok->astOperand2(), arguments, depth);
    } else {
        arguments->push_back(tok);
    }
}

std::vector<const Token *> getArguments(const Token *ftok)
{
    std::vector<const Token *> arguments;
    const Token *tok = ftok->next();
    if (!Token::Match(tok, "(|{"))
        tok = ftok;
    const Token *startTok = tok->astOperand2();
    if (!startTok && Token::simpleMatch(tok->astOperand1(), ","))
        startTok = tok->astOperand1();
    getArgumentsRecursive(startTok, &arguments, 0);
    return arguments;
}

const Token *findLambdaStartToken(const Token *last)
{
    if (!last || last->str() != "}")
        return nullptr;
    const Token* tok = last->link();
    if (Token::simpleMatch(tok->astParent(), "("))
        tok = tok->astParent();
    if (Token::simpleMatch(tok->astParent(), "["))
        return tok->astParent();
    return nullptr;
}

const Token *findLambdaEndToken(const Token *first)
{
    if (!first || first->str() != "[")
        return nullptr;
    if (!Token::Match(first->link(), "] (|{"))
        return nullptr;
    if (first->astOperand1() != first->link()->next())
        return nullptr;
    const Token * tok = first;

    if (tok->astOperand1() && tok->astOperand1()->str() == "(")
        tok = tok->astOperand1();
    if (tok->astOperand1() && tok->astOperand1()->str() == "{")
        return tok->astOperand1()->link();
    return nullptr;
}

bool isLikelyStreamRead(bool cpp, const Token *op)
{
    if (!cpp)
        return false;

    if (!Token::Match(op, "&|>>") || !op->isBinaryOp())
        return false;

    if (!Token::Match(op->astOperand2(), "%name%|.|*|[") && op->str() != op->astOperand2()->str())
        return false;

    const Token *parent = op;
    while (parent->astParent() && parent->astParent()->str() == op->str())
        parent = parent->astParent();
    if (parent->astParent() && !Token::Match(parent->astParent(), "%oror%|&&|(|,|!"))
        return false;
    if (op->str() == "&" && parent->astParent())
        return false;
    if (!parent->astOperand1() || !parent->astOperand2())
        return false;
    return (!parent->astOperand1()->valueType() || !parent->astOperand1()->valueType()->isIntegral());
}

bool isCPPCast(const Token* tok)
{
    return tok && Token::simpleMatch(tok->previous(), "> (") && tok->astOperand2() && tok->astOperand1() && tok->astOperand1()->str().find("_cast") != std::string::npos;
}

bool isConstVarExpression(const Token *tok)
{
    if (!tok)
        return false;
    if (Token::simpleMatch(tok->previous(), "sizeof ("))
        return true;
    if (Token::Match(tok->previous(), "%name% (")) {
        std::vector<const Token *> args = getArguments(tok);
        return std::all_of(args.begin(), args.end(), &isConstVarExpression);
    }
    if (isCPPCast(tok)) {
        return isConstVarExpression(tok->astOperand2());
    }
    if (Token::Match(tok, "( %type%"))
        return isConstVarExpression(tok->astOperand1());
    if (Token::Match(tok, "%cop%|[|.")) {
        if (tok->astOperand1() && !isConstVarExpression(tok->astOperand1()))
            return false;
        if (tok->astOperand2() && !isConstVarExpression(tok->astOperand2()))
            return false;
        return true;
    }
    if (Token::Match(tok, "%bool%|%num%|%str%|%char%|nullptr|NULL"))
        return true;
    if (tok->isEnumerator())
        return true;
    if (tok->variable())
        return tok->variable()->isConst();
    return false;
}

static bool nonLocal(const Variable* var, bool deref)
{
    return !var || (!var->isLocal() && !var->isArgument()) || (deref && var->isArgument() && var->isPointer()) || var->isStatic() || var->isReference() || var->isExtern();
}

static bool hasFunctionCall(const Token *tok)
{
    if (!tok)
        return false;
    if (Token::Match(tok, "%name% ("))
        // todo, const/pure function?
        return true;
    return hasFunctionCall(tok->astOperand1()) || hasFunctionCall(tok->astOperand2());
}

<<<<<<< HEAD
const Scope* PathAnalysis::findOuterScope(const Scope * scope)
{
    if (!scope)
        return nullptr;
    if (scope->isLocal() && scope->type != Scope::eSwitch)
        return findOuterScope(scope->nestedIn);
    return scope;
}

static const Token* getCondTok(const Token* tok)
{
    if (!tok)
        return nullptr;
    if (Token::simpleMatch(tok, "("))
        return getCondTok(tok->previous());
    if (Token::simpleMatch(tok, "for") && tok->next()->astOperand2() && tok->next()->astOperand2()->astOperand2())
        return tok->next()->astOperand2()->astOperand2()->astOperand1();
    return tok->next()->astOperand2();
}

std::pair<bool, bool> PathAnalysis::checkCond(const Token * tok, bool& known)
{
    if (tok->hasKnownIntValue()) {
        known = true;
        return std::make_pair(tok->values().front().intvalue, !tok->values().front().intvalue);
    }
    auto it = std::find_if(tok->values().begin(), tok->values().end(), [](const ValueFlow::Value& v) {
        return v.isIntValue();
    });
    // If all possible values are the same, then assume all paths have the same value
    if (it != tok->values().end() && std::all_of(it, tok->values().end(), [&](const ValueFlow::Value& v) {
        if (v.isIntValue())
            return v.intvalue == it->intvalue;
        return true;
    })) {
        known = false;
        return std::make_pair(it->intvalue, !it->intvalue);
    }
    return std::make_pair(true, true);
}

PathAnalysis::Progress PathAnalysis::ForwardRecursive(const Token* tok, Info info, const std::function<PathAnalysis::Progress(const Info&)>& f) const
{
    if (!tok)
        return Progress::Continue;
    if (tok->astOperand1() && ForwardRecursive(tok->astOperand1(), info, f) == Progress::Break)
        return Progress::Break;
    info.tok = tok;
    if (f(info) == Progress::Break)
        return Progress::Break;        
    if (tok->astOperand2() && ForwardRecursive(tok->astOperand2(), info, f) == Progress::Break)
        return Progress::Break;
    return Progress::Continue;
}

PathAnalysis::Progress PathAnalysis::ForwardRange(const Token* startToken, const Token* endToken, Info info, const std::function<PathAnalysis::Progress(const Info&)>& f) const
{
    for (const Token *tok = startToken; tok && tok != endToken; tok = tok->next()) {
        if (Token::Match(tok, "asm|goto|break|continue"))
            return Progress::Break;
        if (Token::Match(tok, "return|throw")) {
            ForwardRecursive(tok, info, f);
            return Progress::Break;
        }
        if (Token::simpleMatch(tok, "}") && Token::simpleMatch(tok->link()->previous(), ") {") && Token::Match(tok->link()->linkAt(-1)->previous(), "if|while|for (")) {
            const Token * blockStart = tok->link()->linkAt(-1)->previous();
            const Token * condTok = getCondTok(blockStart);
            if (!condTok)
                continue;
            info.errorPath.emplace_back(condTok, "Assuming condition is true.");
            // Traverse a loop a second time
            if (Token::Match(blockStart, "for|while (")) {
                const Token* endCond = blockStart->linkAt(1);
                bool traverseLoop = true;
                // Only traverse simple for loops
                if (Token::simpleMatch(blockStart, "for") && !Token::Match(endCond->tokAt(-3), "; ++|--|%var% %var%|++|-- ) {"))
                    traverseLoop = false;
                // Traverse loop a second time
                if (traverseLoop) {
                    // Traverse condition
                    ForwardRecursive(condTok, info, f);
                    if (ForwardRange(tok->link(), tok, info, f) == Progress::Break)
                        return Progress::Break;
                }
            }
        }
        if (Token::Match(tok, "if|while|for (") && Token::Match(tok->next()->link(), ") {")) {
            const Token * endCond = tok->next()->link();
            const Token * endBlock = endCond->next()->link();
            const Token * condTok = getCondTok(tok);
            if (!condTok)
                continue;
            // Traverse condition
            if (ForwardRange(tok->next(), tok->next()->link(), info, f) == Progress::Break)
                return Progress::Break;
            Info i = info;
            i.known = false;
            i.errorPath.emplace_back(condTok, "Assuming condition is true.");
            
            // Check if condition is true or false
            bool checkThen = false;
            bool checkElse = false;
            std::tie(checkThen, checkElse) = checkCond(condTok, i.known);

            // Traverse then block
            if (checkThen) {
                if (ForwardRange(endCond->next(), endBlock, i, f) == Progress::Break)
                    return Progress::Break;
            }
            // Traverse else block
            if (Token::Match(endBlock, "} else {")) {
                if (checkElse) {
                    i.errorPath.back().second = "Assuming condition is false.";
                    Progress result = ForwardRange(endCond->next(), endBlock, i, f);
                    if (result == Progress::Break)
                        return Progress::Break;
                }
                tok = endBlock->linkAt(2);
            } else {
                tok = endBlock;
            }
        } else if (Token::Match(tok, "} else {")) {
            tok = tok->linkAt(2);
        } else {
            info.tok = tok;
            if (f(info) == Progress::Break)
                return Progress::Break;
        }
        // Prevent inifinite recursion
        if (tok->next() == start)
            break;
    }
    return Progress::Continue;
}

void PathAnalysis::Forward(const std::function<Progress(const Info&)>& f) const
{
    const Scope * endScope = findOuterScope(start->scope());
    if (!endScope)
        return;
    const Token * endToken = endScope->bodyEnd;
    Info info{start, ErrorPath{}, true};
    ForwardRange(start, endToken, info, f);
}

bool Reaches(const Token * start, const Token * dest, const Library& library, ErrorPath* errorPath)
{
    PathAnalysis::Info info = PathAnalysis{start, library}.ForwardFind([&](const PathAnalysis::Info& i) {
        return (i.tok == dest);
    });
    if (!info.tok)
        return false;
    if (errorPath)
        errorPath->insert(errorPath->end(), info.errorPath.begin(), info.errorPath.end());
    return true;
}

struct FwdAnalysis::Result FwdAnalysis::checkRecursive(const Token *expr, const Token *startToken, const Token *endToken, const std::set<unsigned int> &exprVarIds, bool local)
=======
struct FwdAnalysis::Result FwdAnalysis::checkRecursive(const Token *expr, const Token *startToken, const Token *endToken, const std::set<unsigned int> &exprVarIds, bool local, bool inInnerClass)
>>>>>>> a9a70f25
{
    // Parse the given tokens
    for (const Token *tok = startToken; tok != endToken; tok = tok->next()) {
        if (Token::simpleMatch(tok, "try {")) {
            // TODO: handle try
            return Result(Result::Type::BAILOUT);
        }

        if (Token::simpleMatch(tok, "break ;")) {
            return Result(Result::Type::BREAK, tok);
        }

        if (Token::simpleMatch(tok, "goto"))
            return Result(Result::Type::BAILOUT);

        if (!inInnerClass && tok->str() == "{" && tok->scope()->isClassOrStruct()) {
            // skip returns from local class definition
            FwdAnalysis::Result result = checkRecursive(expr, tok, tok->link(), exprVarIds, local, true);
            if (result.type != Result::Type::NONE)
                return result;
            tok=tok->link();
        }

        if (tok->str() == "continue")
            // TODO
            return Result(Result::Type::BAILOUT);

        if (const Token *lambdaEndToken = findLambdaEndToken(tok)) {
            tok = lambdaEndToken;
            const Result lambdaResult = checkRecursive(expr, lambdaEndToken->link()->next(), lambdaEndToken, exprVarIds, local, inInnerClass);
            if (lambdaResult.type == Result::Type::READ || lambdaResult.type == Result::Type::BAILOUT)
                return lambdaResult;
        }

        if (Token::Match(tok, "return|throw")) {
            // TODO: Handle these better
            // Is expr variable used in expression?
            const Token *end = tok->findExpressionStartEndTokens().second->next();
            for (const Token *tok2 = tok; tok2 != end; tok2 = tok2->next()) {
                if (!local && Token::Match(tok2, "%name% ("))
                    return Result(Result::Type::READ);
                if (tok2->varId() && exprVarIds.find(tok2->varId()) != exprVarIds.end())
                    return Result(Result::Type::READ);
            }

            // #9167: if the return is inside an inner class, it does not tell us anything
            if (!inInnerClass) {
                if (!local && mWhat == What::Reassign)
                    return Result(Result::Type::BAILOUT);

                return Result(Result::Type::RETURN);
            }
        }

        if (tok->str() == "}") {
            // Known value => possible value
            if (tok->scope() == expr->scope())
                mValueFlowKnown = false;

            Scope::ScopeType scopeType = tok->scope()->type;
            if (scopeType == Scope::eWhile || scopeType == Scope::eFor || scopeType == Scope::eDo) {
                // check condition
                const Token *conditionStart = nullptr;
                const Token *conditionEnd = nullptr;
                if (Token::simpleMatch(tok->link()->previous(), ") {")) {
                    conditionEnd = tok->link()->previous();
                    conditionStart = conditionEnd->link();
                } else if (Token::simpleMatch(tok->link()->previous(), "do {") && Token::simpleMatch(tok, "} while (")) {
                    conditionStart = tok->tokAt(2);
                    conditionEnd = conditionStart->link();
                }
                if (conditionStart && conditionEnd) {
                    bool used = false;
                    for (const Token *condTok = conditionStart; condTok != conditionEnd; condTok = condTok->next()) {
                        if (exprVarIds.find(condTok->varId()) != exprVarIds.end())
                            used = true;
                    }
                    if (used)
                        return Result(Result::Type::BAILOUT);
                }

                // check loop body again..
                const struct FwdAnalysis::Result &result = checkRecursive(expr, tok->link(), tok, exprVarIds, local, inInnerClass);
                if (result.type == Result::Type::BAILOUT || result.type == Result::Type::READ)
                    return result;
            }
        }

        if (Token::simpleMatch(tok, "else {"))
            tok = tok->linkAt(1);

        if (Token::simpleMatch(tok, "asm ("))
            return Result(Result::Type::BAILOUT);

        if (mWhat == What::ValueFlow && Token::Match(tok, "while|for (")) {
            // TODO: only bailout if expr is reassigned in loop
            return Result(Result::Type::BAILOUT);
        }

        if (!local && Token::Match(tok, "%name% (") && !Token::simpleMatch(tok->linkAt(1), ") {")) {
            // TODO: this is a quick bailout
            return Result(Result::Type::BAILOUT);
        }

        if (expr->isName() && Token::Match(tok, "%name% (") && tok->str().find("<") != std::string::npos && tok->str().find(expr->str()) != std::string::npos)
            return Result(Result::Type::BAILOUT);


        if (exprVarIds.find(tok->varId()) != exprVarIds.end()) {
            const Token *parent = tok;
            bool other = false;
            bool same = tok->astParent() && isSameExpression(mCpp, false, expr, tok, mLibrary, false, false, nullptr);
            while (!same && Token::Match(parent->astParent(), "*|.|::|[")) {
                parent = parent->astParent();
                if (parent && isSameExpression(mCpp, false, expr, parent, mLibrary, false, false, nullptr)) {
                    same = true;
                    if (mWhat == What::ValueFlow) {
                        KnownAndToken v;
                        v.known = mValueFlowKnown;
                        v.token = parent;
                        mValueFlow.push_back(v);
                    }
                }
                if (Token::Match(parent, ". %var%") && parent->next()->varId() && exprVarIds.find(parent->next()->varId()) == exprVarIds.end()) {
                    other = true;
                    break;
                }
            }
            if (mWhat != What::ValueFlow && same && Token::simpleMatch(parent->astParent(), "[") && parent == parent->astParent()->astOperand2()) {
                return Result(Result::Type::READ);
            }
            if (other)
                continue;
            if (Token::simpleMatch(parent->astParent(), "=") && parent == parent->astParent()->astOperand1()) {
                if (!local && hasFunctionCall(parent->astParent()->astOperand2())) {
                    // TODO: this is a quick bailout
                    return Result(Result::Type::BAILOUT);
                }
                if (hasOperand(parent->astParent()->astOperand2(), expr)) {
                    if (mWhat == What::Reassign)
                        return Result(Result::Type::READ);
                    continue;
                }
                const bool reassign = isSameExpression(mCpp, false, expr, parent, mLibrary, false, false, nullptr);
                if (reassign)
                    return Result(Result::Type::WRITE, parent->astParent());
                return Result(Result::Type::READ);
            } else if (mWhat == What::Reassign && parent->valueType() && parent->valueType()->pointer && Token::Match(parent->astParent(), "%assign%") && parent == parent->astParent()->astOperand1()) {
                return Result(Result::Type::READ);
            } else if (Token::Match(parent->astParent(), "%assign%") && !parent->astParent()->astParent() && parent == parent->astParent()->astOperand1()) {
                continue;
            } else {
                // TODO: this is a quick bailout
                return Result(Result::Type::BAILOUT, parent->astParent());
            }
        }

        if (Token::simpleMatch(tok, ") {")) {
            if (Token::simpleMatch(tok->link()->previous(), "switch ("))
                // TODO: parse switch
                return Result(Result::Type::BAILOUT);
            const Result &result1 = checkRecursive(expr, tok->tokAt(2), tok->linkAt(1), exprVarIds, local, inInnerClass);
            if (result1.type == Result::Type::READ || result1.type == Result::Type::BAILOUT)
                return result1;
            if (mWhat == What::ValueFlow && result1.type == Result::Type::WRITE)
                mValueFlowKnown = false;
            if (Token::simpleMatch(tok->linkAt(1), "} else {")) {
                const Token *elseStart = tok->linkAt(1)->tokAt(2);
                const Result &result2 = checkRecursive(expr, elseStart, elseStart->link(), exprVarIds, local, inInnerClass);
                if (mWhat == What::ValueFlow && result2.type == Result::Type::WRITE)
                    mValueFlowKnown = false;
                if (result2.type == Result::Type::READ || result2.type == Result::Type::BAILOUT)
                    return result2;
                if (result1.type == Result::Type::WRITE && result2.type == Result::Type::WRITE)
                    return result1;
                tok = elseStart->link();
            } else {
                tok = tok->linkAt(1);
            }
        }
    }

    return Result(Result::Type::NONE);
}

bool FwdAnalysis::isGlobalData(const Token *expr) const
{
    bool globalData = false;
    visitAstNodes(expr,
    [&](const Token *tok) {
        if (tok->varId() && !tok->variable()) {
            // Bailout, this is probably global
            globalData = true;
            return ChildrenToVisit::none;
        }
        if (tok->originalName() == "->") {
            // TODO check if pointer points at local data
            globalData = true;
            return ChildrenToVisit::none;
        } else if (Token::Match(tok, "[*[]") && tok->astOperand1() && tok->astOperand1()->variable()) {
            // TODO check if pointer points at local data
            const Variable *lhsvar = tok->astOperand1()->variable();
            const ValueType *lhstype = tok->astOperand1()->valueType();
            if (lhsvar->isPointer()) {
                globalData = true;
                return ChildrenToVisit::none;
            } else if (lhsvar->isArgument() && lhsvar->isArray()) {
                globalData = true;
                return ChildrenToVisit::none;
            } else if (lhsvar->isArgument() && (!lhstype || (lhstype->type <= ValueType::Type::VOID && !lhstype->container))) {
                globalData = true;
                return ChildrenToVisit::none;
            }
        }
        if (tok->varId() == 0 && tok->isName() && tok->previous()->str() != ".") {
            globalData = true;
            return ChildrenToVisit::none;
        }
        if (tok->variable()) {
            // TODO : Check references
            if (tok->variable()->isReference() && tok != tok->variable()->nameToken()) {
                globalData = true;
                return ChildrenToVisit::none;
            }
            if (tok->variable()->isExtern()) {
                globalData = true;
                return ChildrenToVisit::none;
            }
            if (tok->previous()->str() != "." && !tok->variable()->isLocal() && !tok->variable()->isArgument()) {
                globalData = true;
                return ChildrenToVisit::none;
            }
            if (tok->variable()->isArgument() && tok->variable()->isPointer() && tok != expr) {
                globalData = true;
                return ChildrenToVisit::none;
            }
            if (tok->variable()->isPointerArray()) {
                globalData = true;
                return ChildrenToVisit::none;
            }
        }
        // Unknown argument type => it might be some reference type..
        if (mCpp && tok->str() == "." && tok->astOperand1() && tok->astOperand1()->variable() && !tok->astOperand1()->valueType()) {
            globalData = true;
            return ChildrenToVisit::none;
        }
        if (Token::Match(tok, ".|["))
            return ChildrenToVisit::op1;
        return ChildrenToVisit::op1_and_op2;
    });
    return globalData;
}

FwdAnalysis::Result FwdAnalysis::check(const Token *expr, const Token *startToken, const Token *endToken)
{
    // all variable ids in expr.
    std::set<unsigned int> exprVarIds;
    bool local = true;
    bool unknownVarId = false;
    visitAstNodes(expr,
    [&](const Token *tok) {
        if (tok->varId() == 0 && tok->isName() && tok->previous()->str() != ".") {
            // unknown variable
            unknownVarId = true;
            return ChildrenToVisit::none;
        }
        if (tok->varId() > 0) {
            exprVarIds.insert(tok->varId());
            if (!Token::simpleMatch(tok->previous(), ".")) {
                const Variable *var = tok->variable();
                if (var && var->isReference() && var->isLocal() && Token::Match(var->nameToken(), "%var% [=(]") && !isGlobalData(var->nameToken()->next()->astOperand2()))
                    return ChildrenToVisit::none;
                const bool deref = tok->astParent() && (tok->astParent()->isUnaryOp("*") || (tok->astParent()->str() == "[" && tok == tok->astParent()->astOperand1()));
                local &= !nonLocal(tok->variable(), deref);
            }
        }
        return ChildrenToVisit::op1_and_op2;
    });

    if (unknownVarId)
        return Result(FwdAnalysis::Result::Type::BAILOUT);

    if (mWhat == What::Reassign && isGlobalData(expr))
        local = false;

    // In unused values checking we do not want to check assignments to
    // global data.
    if (mWhat == What::UnusedValue && isGlobalData(expr))
        return Result(FwdAnalysis::Result::Type::BAILOUT);

    Result result = checkRecursive(expr, startToken, endToken, exprVarIds, local, false);

    // Break => continue checking in outer scope
    while (mWhat!=What::ValueFlow && result.type == FwdAnalysis::Result::Type::BREAK) {
        const Scope *s = result.token->scope();
        while (s->type == Scope::eIf)
            s = s->nestedIn;
        if (s->type != Scope::eSwitch && s->type != Scope::eWhile && s->type != Scope::eFor)
            break;
        result = checkRecursive(expr, s->bodyEnd->next(), endToken, exprVarIds, local, false);
    }

    return result;
}

bool FwdAnalysis::hasOperand(const Token *tok, const Token *lhs) const
{
    if (!tok)
        return false;
    if (isSameExpression(mCpp, false, tok, lhs, mLibrary, false, false, nullptr))
        return true;
    return hasOperand(tok->astOperand1(), lhs) || hasOperand(tok->astOperand2(), lhs);
}

const Token *FwdAnalysis::reassign(const Token *expr, const Token *startToken, const Token *endToken)
{
    mWhat = What::Reassign;
    Result result = check(expr, startToken, endToken);
    return result.type == FwdAnalysis::Result::Type::WRITE ? result.token : nullptr;
}

bool FwdAnalysis::unusedValue(const Token *expr, const Token *startToken, const Token *endToken)
{
    if (isEscapedAlias(expr))
        return false;
    mWhat = What::UnusedValue;
    Result result = check(expr, startToken, endToken);
    return (result.type == FwdAnalysis::Result::Type::NONE || result.type == FwdAnalysis::Result::Type::RETURN) && !possiblyAliased(expr, startToken);
}

std::vector<FwdAnalysis::KnownAndToken> FwdAnalysis::valueFlow(const Token *expr, const Token *startToken, const Token *endToken)
{
    mWhat = What::ValueFlow;
    mValueFlowKnown = true;
    check(expr, startToken, endToken);
    return mValueFlow;
}

bool FwdAnalysis::possiblyAliased(const Token *expr, const Token *startToken) const
{
    if (expr->isUnaryOp("*"))
        return true;

    const bool macro = false;
    const bool pure = false;
    const bool followVar = false;
    for (const Token *tok = startToken; tok; tok = tok->previous()) {
        if (tok->str() == "{" && tok->scope()->type == Scope::eFunction)
            break;

        if (Token::Match(tok, "%name% (") && !Token::Match(tok, "if|while|for")) {
            // Is argument passed by reference?
            const std::vector<const Token*> args = getArguments(tok);
            for (unsigned int argnr = 0; argnr < args.size(); ++argnr) {
                if (!Token::Match(args[argnr], "%name%|.|::"))
                    continue;
                if (tok->function() && tok->function()->getArgumentVar(argnr) && !tok->function()->getArgumentVar(argnr)->isReference() && !tok->function()->isConst())
                    continue;
                for (const Token *subexpr = expr; subexpr; subexpr = subexpr->astOperand1()) {
                    if (isSameExpression(mCpp, macro, subexpr, args[argnr], mLibrary, pure, followVar))
                        return true;
                }
            }
            continue;
        }

        const Token *addrOf = nullptr;
        if (Token::Match(tok, "& %name% ="))
            addrOf = tok->tokAt(2)->astOperand2();
        else if (tok->isUnaryOp("&"))
            addrOf = tok->astOperand1();
        else if (Token::simpleMatch(tok, "std :: ref ("))
            addrOf = tok->tokAt(3)->astOperand2();
        else
            continue;

        for (const Token *subexpr = expr; subexpr; subexpr = subexpr->astOperand1()) {
            if (isSameExpression(mCpp, macro, subexpr, addrOf, mLibrary, pure, followVar))
                return true;
        }
    }
    return false;
}

bool FwdAnalysis::isEscapedAlias(const Token* expr)
{
    for (const Token *subexpr = expr; subexpr; subexpr = subexpr->astOperand1()) {
        for (const ValueFlow::Value &val : subexpr->values()) {
            if (!val.isLocalLifetimeValue())
                continue;
            const Variable* var = val.tokvalue->variable();
            if (!var)
                continue;
            if (!var->isLocal())
                return true;
            if (var->isArgument())
                return true;

        }
    }
    return false;
}

bool FwdAnalysis::isNullOperand(const Token *expr)
{
    if (!expr)
        return false;
    if (Token::Match(expr, "( %name% %name%| * )") && Token::Match(expr->astOperand1(), "0|NULL|nullptr"))
        return true;
    return Token::Match(expr, "NULL|nullptr");
}<|MERGE_RESOLUTION|>--- conflicted
+++ resolved
@@ -1146,7 +1146,6 @@
     return hasFunctionCall(tok->astOperand1()) || hasFunctionCall(tok->astOperand2());
 }
 
-<<<<<<< HEAD
 const Scope* PathAnalysis::findOuterScope(const Scope * scope)
 {
     if (!scope)
@@ -1304,10 +1303,7 @@
     return true;
 }
 
-struct FwdAnalysis::Result FwdAnalysis::checkRecursive(const Token *expr, const Token *startToken, const Token *endToken, const std::set<unsigned int> &exprVarIds, bool local)
-=======
 struct FwdAnalysis::Result FwdAnalysis::checkRecursive(const Token *expr, const Token *startToken, const Token *endToken, const std::set<unsigned int> &exprVarIds, bool local, bool inInnerClass)
->>>>>>> a9a70f25
 {
     // Parse the given tokens
     for (const Token *tok = startToken; tok != endToken; tok = tok->next()) {
