/*
 * Cppcheck - A tool for static C/C++ code analysis
 * Copyright (C) 2007-2019 Cppcheck team.
 *
 * This program is free software: you can redistribute it and/or modify
 * it under the terms of the GNU General Public License as published by
 * the Free Software Foundation, either version 3 of the License, or
 * (at your option) any later version.
 *
 * This program is distributed in the hope that it will be useful,
 * but WITHOUT ANY WARRANTY; without even the implied warranty of
 * MERCHANTABILITY or FITNESS FOR A PARTICULAR PURPOSE.  See the
 * GNU General Public License for more details.
 *
 * You should have received a copy of the GNU General Public License
 * along with this program.  If not, see <http://www.gnu.org/licenses/>.
 */


//---------------------------------------------------------------------------
#ifndef astutilsH
#define astutilsH
//---------------------------------------------------------------------------

#include <functional>
#include <string>
#include <vector>

#include "errorlogger.h"
#include "utils.h"

class Library;
class Settings;
class Scope;
class Token;
class Variable;

enum class ChildrenToVisit {
    none,
    op1,
    op2,
    op1_and_op2,
    done  // found what we looked for, don't visit any more children
};

/**
 * Visit AST nodes recursively. The order is not "well defined"
 */
void visitAstNodes(const Token *ast, std::function<ChildrenToVisit(const Token *)> visitor);

std::vector<const Token*> astFlatten(const Token* tok, const char* op);

bool astHasToken(const Token* root, const Token * tok);

bool astHasVar(const Token * tok, nonneg int varid);

/** Is expression a 'signed char' if no promotion is used */
bool astIsSignedChar(const Token *tok);
/** Is expression a 'char' if no promotion is used? */
bool astIsUnknownSignChar(const Token *tok);
/** Is expression of integral type? */
bool astIsIntegral(const Token *tok, bool unknown);
/** Is expression of floating point type? */
bool astIsFloat(const Token *tok, bool unknown);
/** Is expression of boolean type? */
bool astIsBool(const Token *tok);

bool astIsPointer(const Token *tok);

bool astIsSmartPointer(const Token* tok);

bool astIsIterator(const Token *tok);

bool astIsContainer(const Token *tok);

/**
 * Get canonical type of expression. const/static/etc are not included and neither *&.
 * For example:
 * Expression type      Return
 * std::string          std::string
 * int *                int
 * static const int     int
 * std::vector<T>       std::vector
 */
std::string astCanonicalType(const Token *expr);

/** Is given syntax tree a variable comparison against value */
const Token * astIsVariableComparison(const Token *tok, const std::string &comp, const std::string &rhs, const Token **vartok=nullptr);

bool isTemporary(bool cpp, const Token* tok, const Library* library, bool unknown = false);

const Token * nextAfterAstRightmostLeaf(const Token * tok);
Token* nextAfterAstRightmostLeaf(Token* tok);

Token* astParentSkipParens(Token* tok);
const Token* astParentSkipParens(const Token* tok);

const Token* getParentMember(const Token * tok);

bool astIsLHS(const Token* tok);
bool astIsRHS(const Token* tok);

<<<<<<< HEAD
Token* getCondTok(Token* tok);
const Token* getCondTok(const Token* tok);

Token* getCondTokFromEnd(Token* endBlock);
const Token* getCondTokFromEnd(const Token* endBlock);

=======
>>>>>>> d858bfc3
bool precedes(const Token * tok1, const Token * tok2);

bool exprDependsOnThis(const Token* expr, nonneg int depth = 0);

bool isSameExpression(bool cpp, bool macro, const Token *tok1, const Token *tok2, const Library& library, bool pure, bool followVar, ErrorPath* errors=nullptr);

bool isEqualKnownValue(const Token * const tok1, const Token * const tok2);

bool isDifferentKnownValues(const Token * const tok1, const Token * const tok2);

/**
 * Are two conditions opposite
 * @param isNot  do you want to know if cond1 is !cond2 or if cond1 and cond2 are non-overlapping. true: cond1==!cond2  false: cond1==true => cond2==false
 * @param cpp    c++ file
 * @param cond1  condition1
 * @param cond2  condition2
 * @param library files data
 * @param pure boolean
 */
bool isOppositeCond(bool isNot, bool cpp, const Token * const cond1, const Token * const cond2, const Library& library, bool pure, bool followVar, ErrorPath* errors=nullptr);

bool isOppositeExpression(bool cpp, const Token * const tok1, const Token * const tok2, const Library& library, bool pure, bool followVar, ErrorPath* errors=nullptr);

bool isConstExpression(const Token *tok, const Library& library, bool pure, bool cpp);

bool isWithoutSideEffects(bool cpp, const Token* tok);

bool isUniqueExpression(const Token* tok);

bool isEscapeFunction(const Token* ftok, const Library* library);

/** Is scope a return scope (scope will unconditionally return) */
bool isReturnScope(const Token* const endToken,
                   const Library* library = nullptr,
                   const Token** unknownFunc = nullptr,
                   bool functionScope = false);

/// Return the token to the function and the argument number
const Token * getTokenArgumentFunction(const Token * tok, int& argn);

/** Is variable changed by function call?
 * In case the answer of the question is inconclusive, e.g. because the function declaration is not known
 * the return value is false and the output parameter inconclusive is set to true
 *
 * @param tok           ast tree
 * @param varid         Variable Id
 * @param settings      program settings
 * @param inconclusive  pointer to output variable which indicates that the answer of the question is inconclusive
 */
bool isVariableChangedByFunctionCall(const Token *tok, int indirect, nonneg int varid, const Settings *settings, bool *inconclusive);

/** Is variable changed by function call?
 * In case the answer of the question is inconclusive, e.g. because the function declaration is not known
 * the return value is false and the output parameter inconclusive is set to true
 *
 * @param tok           token of variable in function call
 * @param settings      program settings
 * @param inconclusive pointer to output variable which indicates that the answer of the question is inconclusive
 */
bool isVariableChangedByFunctionCall(const Token *tok, int indirect, const Settings *settings, bool *inconclusive);

/** Is variable changed in block of code? */
bool isVariableChanged(const Token *start, const Token *end, const nonneg int varid, bool globalvar, const Settings *settings, bool cpp, int depth = 20);

bool isVariableChanged(const Token *tok, int indirect, const Settings *settings, bool cpp, int depth = 20);

bool isVariableChanged(const Variable * var, const Settings *settings, bool cpp, int depth = 20);

bool isVariablesChanged(const Token* start,
                        const Token* end,
                        int indirect,
                        std::vector<const Variable*> vars,
                        const Settings* settings,
                        bool cpp);

const Token* findVariableChanged(const Token *start, const Token *end, int indirect, const nonneg int varid, bool globalvar, const Settings *settings, bool cpp, int depth = 20);
Token* findVariableChanged(Token *start, const Token *end, int indirect, const nonneg int varid, bool globalvar, const Settings *settings, bool cpp, int depth = 20);

/// If token is an alias if another variable
bool isAliasOf(const Token *tok, nonneg int varid);

bool isAliased(const Variable *var);

/** Determines the number of arguments - if token is a function call or macro
 * @param start token which is supposed to be the function/macro name.
 * \return Number of arguments
 */
int numberOfArguments(const Token *start);

/**
 * Get arguments (AST)
 */
std::vector<const Token *> getArguments(const Token *ftok);

const Token *findLambdaStartToken(const Token *last);

/**
 * find lambda function end token
 * \param first The [ token
 * \return nullptr or the }
 */
const Token *findLambdaEndToken(const Token *first);
Token* findLambdaEndToken(Token* first);

bool isLikelyStream(bool cpp, const Token *stream);

/**
 * do we see a likely write of rhs through overloaded operator
 *   s >> x;
 *   a & x;
 */
bool isLikelyStreamRead(bool cpp, const Token *op);

bool isCPPCast(const Token* tok);

bool isConstVarExpression(const Token *tok, const char * skipMatch = nullptr);

const Variable *getLHSVariable(const Token *tok);

std::vector<const Variable*> getLHSVariables(const Token* tok);

bool isScopeBracket(const Token* tok);

bool isNullOperand(const Token *expr);
/**
 * Forward data flow analysis for checks
 *  - unused value
 *  - redundant assignment
 *  - valueflow analysis
 */
class FwdAnalysis {
public:
    FwdAnalysis(bool cpp, const Library &library) : mCpp(cpp), mLibrary(library), mWhat(What::Reassign), mValueFlowKnown(true) {}

    bool hasOperand(const Token *tok, const Token *lhs) const;

    /**
     * Check if "expr" is reassigned. The "expr" can be a tree (x.y[12]).
     * @param expr Symbolic expression to perform forward analysis for
     * @param startToken First token in forward analysis
     * @param endToken Last token in forward analysis
     * @return Token where expr is reassigned. If it's not reassigned then nullptr is returned.
     */
    const Token *reassign(const Token *expr, const Token *startToken, const Token *endToken);

    /**
     * Check if "expr" is used. The "expr" can be a tree (x.y[12]).
     * @param expr Symbolic expression to perform forward analysis for
     * @param startToken First token in forward analysis
     * @param endToken Last token in forward analysis
     * @return true if expr is used.
     */
    bool unusedValue(const Token *expr, const Token *startToken, const Token *endToken);

    struct KnownAndToken {
        bool known;
        const Token *token;
    };

    std::vector<KnownAndToken> valueFlow(const Token *expr, const Token *startToken, const Token *endToken);

    /** Is there some possible alias for given expression */
    bool possiblyAliased(const Token *expr, const Token *startToken) const;

    std::set<int> getExprVarIds(const Token* expr, bool* localOut = nullptr, bool* unknownVarIdOut = nullptr) const;
private:
    static bool isEscapedAlias(const Token* expr);

    /** Result of forward analysis */
    struct Result {
        enum class Type { NONE, READ, WRITE, BREAK, RETURN, BAILOUT } type;
        explicit Result(Type type) : type(type), token(nullptr) {}
        Result(Type type, const Token *token) : type(type), token(token) {}
        const Token *token;
    };

    struct Result check(const Token *expr, const Token *startToken, const Token *endToken);
    struct Result checkRecursive(const Token *expr, const Token *startToken, const Token *endToken, const std::set<int> &exprVarIds, bool local, bool inInnerClass, int depth=0);

    // Is expression a l-value global data?
    bool isGlobalData(const Token *expr) const;

    const bool mCpp;
    const Library &mLibrary;
    enum class What { Reassign, UnusedValue, ValueFlow } mWhat;
    std::vector<KnownAndToken> mValueFlow;
    bool mValueFlowKnown;
};

#endif // astutilsH<|MERGE_RESOLUTION|>--- conflicted
+++ resolved
@@ -100,15 +100,12 @@
 bool astIsLHS(const Token* tok);
 bool astIsRHS(const Token* tok);
 
-<<<<<<< HEAD
 Token* getCondTok(Token* tok);
 const Token* getCondTok(const Token* tok);
 
 Token* getCondTokFromEnd(Token* endBlock);
 const Token* getCondTokFromEnd(const Token* endBlock);
 
-=======
->>>>>>> d858bfc3
 bool precedes(const Token * tok1, const Token * tok2);
 
 bool exprDependsOnThis(const Token* expr, nonneg int depth = 0);
