--- conflicted
+++ resolved
@@ -844,15 +844,9 @@
             // parse backwards and add template instantiations
             // TODO
             for (; tok2 && tok2 != tok; tok2 = tok2->previous()) {
-<<<<<<< HEAD
-                if (Token::Match(tok2, ", %name% <") &&
-                    templateParameters(tok2->tokAt(2))) {
-                    addInstantiation(tok2->next(), tok->scopeInfo()->name);
-=======
                 if (Token::Match(tok2, ",|< %name% <") &&
                     (tok2->strAt(3) == ">" || templateParameters(tok2->tokAt(2)))) {
-                    addInstantiation(tok2->next(), getScopeName(scopeList));
->>>>>>> 16788df0
+                    addInstantiation(tok2->next(), tok->scopeInfo()->name);
                 } else if (Token::Match(tok2->next(), "class|struct"))
                     tok2->deleteNext();
             }
