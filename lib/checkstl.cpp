/*
 * Cppcheck - A tool for static C/C++ code analysis
 * Copyright (C) 2007-2022 Cppcheck team.
 *
 * This program is free software: you can redistribute it and/or modify
 * it under the terms of the GNU General Public License as published by
 * the Free Software Foundation, either version 3 of the License, or
 * (at your option) any later version.
 *
 * This program is distributed in the hope that it will be useful,
 * but WITHOUT ANY WARRANTY; without even the implied warranty of
 * MERCHANTABILITY or FITNESS FOR A PARTICULAR PURPOSE.  See the
 * GNU General Public License for more details.
 *
 * You should have received a copy of the GNU General Public License
 * along with this program.  If not, see <http://www.gnu.org/licenses/>.
 */

#include "checkstl.h"

#include "astutils.h"
#include "check.h"
#include "errortypes.h"
#include "library.h"
#include "mathlib.h"
#include "pathanalysis.h"
#include "settings.h"
#include "standards.h"
#include "symboldatabase.h"
#include "token.h"
#include "tokenize.h"
#include "utils.h"
#include "valueflow.h"

#include "checknullpointer.h"

#include <algorithm>
#include <cassert>
#include <iterator>
#include <list>
#include <map>
#include <memory>
#include <set>
#include <sstream>
#include <tuple>
#include <type_traits>
#include <unordered_map>
#include <utility>
#include <vector>

// Register this check class (by creating a static instance of it)
namespace {
    CheckStl instance;
}

// CWE IDs used:
static const struct CWE CWE398(398U);   // Indicator of Poor Code Quality
static const struct CWE CWE597(597U);   // Use of Wrong Operator in String Comparison
static const struct CWE CWE628(628U);   // Function Call with Incorrectly Specified Arguments
static const struct CWE CWE664(664U);   // Improper Control of a Resource Through its Lifetime
static const struct CWE CWE667(667U);   // Improper Locking
static const struct CWE CWE704(704U);   // Incorrect Type Conversion or Cast
static const struct CWE CWE762(762U);   // Mismatched Memory Management Routines
static const struct CWE CWE786(786U);   // Access of Memory Location Before Start of Buffer
static const struct CWE CWE788(788U);   // Access of Memory Location After End of Buffer
static const struct CWE CWE825(825U);   // Expired Pointer Dereference
static const struct CWE CWE833(833U);   // Deadlock
static const struct CWE CWE834(834U);   // Excessive Iteration

static bool isElementAccessYield(const Library::Container::Yield& yield)
{
    return contains({Library::Container::Yield::ITEM, Library::Container::Yield::AT_INDEX}, yield);
}

static bool containerAppendsElement(const Library::Container* container, const Token* parent)
{
    if (Token::Match(parent, ". %name% (")) {
        Library::Container::Action action = container->getAction(parent->strAt(1));
        if (contains({Library::Container::Action::INSERT,
                      Library::Container::Action::CHANGE,
                      Library::Container::Action::CHANGE_INTERNAL,
                      Library::Container::Action::PUSH,
                      Library::Container::Action::RESIZE},
                     action))
            return true;
    }
    return false;
}

static bool containerYieldsElement(const Library::Container* container, const Token* parent)
{
    if (Token::Match(parent, ". %name% (")) {
        Library::Container::Yield yield = container->getYield(parent->strAt(1));
        if (isElementAccessYield(yield))
            return true;
    }
    return false;
}

static const Token* getContainerIndex(const Library::Container* container, const Token* parent)
{
    if (Token::Match(parent, ". %name% (")) {
        Library::Container::Yield yield = container->getYield(parent->strAt(1));
        if (yield == Library::Container::Yield::AT_INDEX && !Token::simpleMatch(parent->tokAt(2), "( )"))
            return parent->tokAt(2)->astOperand2();
    }
    if (!container->arrayLike_indexOp && !container->stdStringLike)
        return nullptr;
    if (Token::simpleMatch(parent, "["))
        return parent->astOperand2();
    return nullptr;
}

static const Token* getContainerFromSize(const Library::Container* container, const Token* tok)
{
    if (!tok)
        return nullptr;
    if (Token::Match(tok->tokAt(-2), ". %name% (")) {
        Library::Container::Yield yield = container->getYield(tok->strAt(-1));
        if (yield == Library::Container::Yield::SIZE)
            return tok->tokAt(-2)->astOperand1();
    }
    return nullptr;
}

void CheckStl::outOfBounds()
{
    for (const Scope *function : mTokenizer->getSymbolDatabase()->functionScopes) {
        for (const Token *tok = function->bodyStart; tok != function->bodyEnd; tok = tok->next()) {
            const Library::Container *container = getLibraryContainer(tok);
            if (!container || container->stdAssociativeLike)
                continue;
            const Token * parent = astParentSkipParens(tok);
            const Token* accessTok = parent;
            if (Token::simpleMatch(accessTok, ".") && Token::simpleMatch(accessTok->astParent(), "("))
                accessTok = accessTok->astParent();
            if (astIsIterator(accessTok) && Token::simpleMatch(accessTok->astParent(), "+"))
                accessTok = accessTok->astParent();
            const Token* indexTok = getContainerIndex(container, parent);
            if (indexTok == tok)
                continue;
            for (const ValueFlow::Value &value : tok->values()) {
                if (!value.isContainerSizeValue())
                    continue;
                if (value.isImpossible())
                    continue;
                if (value.isInconclusive() && !mSettings->certainty.isEnabled(Certainty::inconclusive))
                    continue;
                if (!value.errorSeverity() && !mSettings->severity.isEnabled(Severity::warning))
                    continue;
                if (value.intvalue == 0 && (indexTok || (containerYieldsElement(container, parent) &&
                                                         !containerAppendsElement(container, parent)))) {
                    std::string indexExpr;
                    if (indexTok && !indexTok->hasKnownValue())
                        indexExpr = indexTok->expressionString();
                    outOfBoundsError(accessTok, tok->expressionString(), &value, indexExpr, nullptr);
                    continue;
                }
                if (indexTok) {
                    std::vector<ValueFlow::Value> indexValues =
                        ValueFlow::isOutOfBounds(value, indexTok, mSettings->severity.isEnabled(Severity::warning));
                    if (!indexValues.empty()) {
                        outOfBoundsError(
                            accessTok, tok->expressionString(), &value, indexTok->expressionString(), &indexValues.front());
                        continue;
                    }
                }
            }
            if (indexTok && !indexTok->hasKnownIntValue()) {
                const ValueFlow::Value* value =
                    ValueFlow::findValue(indexTok->values(), mSettings, [&](const ValueFlow::Value& v) {
                    if (!v.isSymbolicValue())
                        return false;
                    if (v.isImpossible())
                        return false;
                    if (v.intvalue < 0)
                        return false;
                    const Token* sizeTok = v.tokvalue;
                    if (sizeTok && sizeTok->isCast())
                        sizeTok = sizeTok->astOperand1();
                    const Token* containerTok = getContainerFromSize(container, sizeTok);
                    if (!containerTok)
                        return false;
                    return containerTok->exprId() == tok->exprId();
                });
                if (!value)
                    continue;
                outOfBoundsError(accessTok, tok->expressionString(), nullptr, indexTok->expressionString(), value);
            }
        }
    }
}

static std::string indexValueString(const ValueFlow::Value& indexValue, const std::string& containerName = emptyString)
{
    if (indexValue.isIteratorStartValue())
        return "at position " + MathLib::toString(indexValue.intvalue) + " from the beginning";
    if (indexValue.isIteratorEndValue())
        return "at position " + MathLib::toString(-indexValue.intvalue) + " from the end";
    std::string indexString = MathLib::toString(indexValue.intvalue);
    if (indexValue.isSymbolicValue()) {
        indexString = containerName + ".size()";
        if (indexValue.intvalue != 0)
            indexString += "+" + MathLib::toString(indexValue.intvalue);
    }
    if (indexValue.bound == ValueFlow::Value::Bound::Lower)
        return "greater or equal to " + indexString;
    return indexString;
}

void CheckStl::outOfBoundsError(const Token *tok, const std::string &containerName, const ValueFlow::Value *containerSize, const std::string &index, const ValueFlow::Value *indexValue)
{
    // Do not warn if both the container size and index value are possible
    if (containerSize && indexValue && containerSize->isPossible() && indexValue->isPossible())
        return;

    const std::string expression = tok ? tok->expressionString() : (containerName+"[x]");

    std::string errmsg;
    if (!containerSize) {
        if (indexValue && indexValue->condition)
            errmsg = ValueFlow::eitherTheConditionIsRedundant(indexValue->condition) + " or '" + index +
                     "' can have the value " + indexValueString(*indexValue, containerName) + ". Expression '" +
                     expression + "' cause access out of bounds.";
        else
            errmsg = "Out of bounds access in expression '" + expression + "'";
    } else if (containerSize->intvalue == 0) {
        if (containerSize->condition)
            errmsg = ValueFlow::eitherTheConditionIsRedundant(containerSize->condition) + " or expression '" + expression + "' cause access out of bounds.";
        else if (indexValue == nullptr && !index.empty())
            errmsg = "Out of bounds access in expression '" + expression + "' because '$symbol' is empty and '" + index + "' may be non-zero.";
        else
            errmsg = "Out of bounds access in expression '" + expression + "' because '$symbol' is empty.";
    } else if (indexValue) {
        if (containerSize->condition)
            errmsg = ValueFlow::eitherTheConditionIsRedundant(containerSize->condition) + " or $symbol size can be " + MathLib::toString(containerSize->intvalue) + ". Expression '" + expression + "' cause access out of bounds.";
        else if (indexValue->condition)
            errmsg = ValueFlow::eitherTheConditionIsRedundant(indexValue->condition) + " or '" + index + "' can have the value " + indexValueString(*indexValue) + ". Expression '" + expression + "' cause access out of bounds.";
        else
            errmsg = "Out of bounds access in '" + expression + "', if '$symbol' size is " + MathLib::toString(containerSize->intvalue) + " and '" + index + "' is " + indexValueString(*indexValue);
    } else {
        // should not happen
        return;
    }

    ErrorPath errorPath;
    if (!indexValue)
        errorPath = getErrorPath(tok, containerSize, "Access out of bounds");
    else {
        ErrorPath errorPath1 = getErrorPath(tok, containerSize, "Access out of bounds");
        ErrorPath errorPath2 = getErrorPath(tok, indexValue, "Access out of bounds");
        if (errorPath1.size() <= 1)
            errorPath = errorPath2;
        else if (errorPath2.size() <= 1)
            errorPath = errorPath1;
        else {
            errorPath = errorPath1;
            errorPath.splice(errorPath.end(), errorPath2);
        }
    }

    reportError(errorPath,
                (containerSize && !containerSize->errorSeverity()) || (indexValue && !indexValue->errorSeverity()) ? Severity::warning : Severity::error,
                "containerOutOfBounds",
                "$symbol:" + containerName +"\n" + errmsg,
                CWE398,
                (containerSize && containerSize->isInconclusive()) || (indexValue && indexValue->isInconclusive()) ? Certainty::inconclusive : Certainty::normal);
}

bool CheckStl::isContainerSize(const Token *containerToken, const Token *expr) const
{
    if (!Token::simpleMatch(expr, "( )"))
        return false;
    if (!Token::Match(expr->astOperand1(), ". %name% ("))
        return false;
    if (!isSameExpression(mTokenizer->isCPP(), false, containerToken, expr->astOperand1()->astOperand1(), mSettings->library, false, false))
        return false;
    return containerToken->valueType()->container->getYield(expr->previous()->str()) == Library::Container::Yield::SIZE;
}

bool CheckStl::isContainerSizeGE(const Token * containerToken, const Token *expr) const
{
    if (!expr)
        return false;
    if (isContainerSize(containerToken, expr))
        return true;
    if (expr->str() == "*") {
        const Token *mul;
        if (isContainerSize(containerToken, expr->astOperand1()))
            mul = expr->astOperand2();
        else if (isContainerSize(containerToken, expr->astOperand2()))
            mul = expr->astOperand1();
        else
            return false;
        return mul && (!mul->hasKnownIntValue() || mul->values().front().intvalue != 0);
    }
    if (expr->str() == "+") {
        const Token *op;
        if (isContainerSize(containerToken, expr->astOperand1()))
            op = expr->astOperand2();
        else if (isContainerSize(containerToken, expr->astOperand2()))
            op = expr->astOperand1();
        else
            return false;
        return op && op->getValueGE(0, mSettings);
    }
    return false;
}

void CheckStl::outOfBoundsIndexExpression()
{
    for (const Scope *function : mTokenizer->getSymbolDatabase()->functionScopes) {
        for (const Token *tok = function->bodyStart; tok != function->bodyEnd; tok = tok->next()) {
            if (!tok->isName() || !tok->valueType())
                continue;
            const Library::Container *container = tok->valueType()->container;
            if (!container)
                continue;
            if (!container->arrayLike_indexOp && !container->stdStringLike)
                continue;
            if (!Token::Match(tok, "%name% ["))
                continue;
            if (isContainerSizeGE(tok, tok->next()->astOperand2()))
                outOfBoundsIndexExpressionError(tok, tok->next()->astOperand2());
        }
    }
}

void CheckStl::outOfBoundsIndexExpressionError(const Token *tok, const Token *index)
{
    const std::string varname = tok ? tok->str() : std::string("var");
    const std::string i = index ? index->expressionString() : std::string(varname + ".size()");

    std::string errmsg = "Out of bounds access of $symbol, index '" + i + "' is out of bounds.";

    reportError(tok,
                Severity::error,
                "containerOutOfBoundsIndexExpression",
                "$symbol:" + varname +"\n" + errmsg,
                CWE398,
                Certainty::normal);
}



// Error message for bad iterator usage..
void CheckStl::invalidIteratorError(const Token *tok, const std::string &iteratorName)
{
    reportError(tok, Severity::error, "invalidIterator1", "$symbol:"+iteratorName+"\nInvalid iterator: $symbol", CWE664, Certainty::normal);
}

void CheckStl::iteratorsError(const Token* tok, const std::string& containerName1, const std::string& containerName2)
{
    reportError(tok, Severity::error, "iterators1",
                "$symbol:" + containerName1 + "\n"
                "$symbol:" + containerName2 + "\n"
                "Same iterator is used with different containers '" + containerName1 + "' and '" + containerName2 + "'.", CWE664, Certainty::normal);
}

void CheckStl::iteratorsError(const Token* tok, const Token* containerTok, const std::string& containerName1, const std::string& containerName2)
{
    std::list<const Token*> callstack = { tok, containerTok };
    reportError(callstack, Severity::error, "iterators2",
                "$symbol:" + containerName1 + "\n"
                "$symbol:" + containerName2 + "\n"
                "Same iterator is used with different containers '" + containerName1 + "' and '" + containerName2 + "'.", CWE664, Certainty::normal);
}

void CheckStl::iteratorsError(const Token* tok, const Token* containerTok, const std::string& containerName)
{
    std::list<const Token*> callstack = { tok, containerTok };
    reportError(callstack,
                Severity::error,
                "iterators3",
                "$symbol:" + containerName +
                "\n"
                "Same iterator is used with containers '$symbol' that are temporaries or defined in different scopes.",
                CWE664,
                Certainty::normal);
}

// Error message used when dereferencing an iterator that has been erased..
void CheckStl::dereferenceErasedError(const Token *erased, const Token* deref, const std::string &itername, bool inconclusive)
{
    if (erased) {
        std::list<const Token*> callstack = { deref, erased };
        reportError(callstack, Severity::error, "eraseDereference",
                    "$symbol:" + itername + "\n"
                    "Iterator '$symbol' used after element has been erased.\n"
                    "The iterator '$symbol' is invalid after the element it pointed to has been erased. "
                    "Dereferencing or comparing it with another iterator is invalid operation.", CWE664, inconclusive ? Certainty::inconclusive : Certainty::normal);
    } else {
        reportError(deref, Severity::error, "eraseDereference",
                    "$symbol:" + itername + "\n"
                    "Invalid iterator '$symbol' used.\n"
                    "The iterator '$symbol' is invalid before being assigned. "
                    "Dereferencing or comparing it with another iterator is invalid operation.", CWE664, inconclusive ? Certainty::inconclusive : Certainty::normal);
    }
}

static const Token *skipMembers(const Token *tok)
{
    while (Token::Match(tok, "%name% ."))
        tok = tok->tokAt(2);
    return tok;
}

static bool isIterator(const Variable *var, bool& inconclusiveType)
{
    // Check that its an iterator
    if (!var || !var->isLocal() || !Token::Match(var->typeEndToken(), "iterator|const_iterator|reverse_iterator|const_reverse_iterator|auto"))
        return false;

    inconclusiveType = false;
    if (var->typeEndToken()->str() == "auto")
        return (var->nameToken()->valueType() && var->nameToken()->valueType()->type == ValueType::Type::ITERATOR);

    if (var->type()) { // If it is defined, ensure that it is defined like an iterator
        // look for operator* and operator++
        const Function* end = var->type()->getFunction("operator*");
        const Function* incOperator = var->type()->getFunction("operator++");
        if (!end || end->argCount() > 0 || !incOperator) {
            return false;
        } else {
            inconclusiveType = true; // heuristics only
        }
    }

    return true;
}

static std::string getContainerName(const Token *containerToken)
{
    if (!containerToken)
        return std::string();
    std::string ret(containerToken->str());
    for (const Token *nametok = containerToken; nametok; nametok = nametok->tokAt(-2)) {
        if (!Token::Match(nametok->tokAt(-2), "%name% ."))
            break;
        ret = nametok->strAt(-2) + '.' + ret;
    }
    return ret;
}

enum OperandPosition {
    Left,
    Right
};

static bool isVector(const Token* tok)
{
    if (!tok)
        return false;
    const Variable *var = tok->variable();
    const Token *decltok = var ? var->typeStartToken() : nullptr;
    return Token::simpleMatch(decltok, "std :: vector");
}

void CheckStl::iterators()
{
    const SymbolDatabase *symbolDatabase = mTokenizer->getSymbolDatabase();

    // Filling map of iterators id and their scope begin
    std::map<int, const Token*> iteratorScopeBeginInfo;
    for (const Variable* var : symbolDatabase->variableList()) {
        bool inconclusiveType=false;
        if (!isIterator(var, inconclusiveType))
            continue;
        const int iteratorId = var->declarationId();
        if (iteratorId != 0)
            iteratorScopeBeginInfo[iteratorId] = var->nameToken();
    }

    for (const Variable* var : symbolDatabase->variableList()) {
        bool inconclusiveType=false;
        if (!isIterator(var, inconclusiveType))
            continue;
        if (inconclusiveType && !mSettings->certainty.isEnabled(Certainty::inconclusive))
            continue;

        const int iteratorId = var->declarationId();

        // the validIterator flag says if the iterator has a valid value or not
        bool validIterator = Token::Match(var->nameToken()->next(), "[(=:{]");
        const Scope* invalidationScope = nullptr;

        // The container this iterator can be used with
        const Token* containerToken = nullptr;
        const Scope* containerAssignScope = nullptr;

        // When "validatingToken" is reached the validIterator is set to true
        const Token* validatingToken = nullptr;

        const Token* eraseToken = nullptr;

        // Scan through the rest of the code and see if the iterator is
        // used against other containers.
        for (const Token *tok2 = var->nameToken(); tok2 && tok2 != var->scope()->bodyEnd; tok2 = tok2->next()) {
            if (invalidationScope && tok2 == invalidationScope->bodyEnd)
                validIterator = true; // Assume that the iterator becomes valid again
            if (containerAssignScope && tok2 == containerAssignScope->bodyEnd)
                containerToken = nullptr; // We don't know which containers might be used with the iterator

            if (tok2 == validatingToken) {
                validIterator = true;
                eraseToken = nullptr;
                invalidationScope = nullptr;
            }

            // Is the iterator used in a insert/erase operation?
            if (Token::Match(tok2, "%name% . insert|erase ( *| %varid% )|,", iteratorId) && !isVector(tok2)) {
                const Token* itTok = tok2->tokAt(4);
                if (itTok->str() == "*") {
                    if (tok2->strAt(2) == "insert")
                        continue;

                    itTok = itTok->next();
                }
                // It is bad to insert/erase an invalid iterator
                if (!validIterator)
                    invalidIteratorError(tok2, itTok->str());

                // If insert/erase is used on different container then
                // report an error
                if (containerToken && tok2->varId() != containerToken->varId()) {
                    // skip error message if container is a set..
                    const Variable *variableInfo = tok2->variable();
                    const Token *decltok = variableInfo ? variableInfo->typeStartToken() : nullptr;

                    if (Token::simpleMatch(decltok, "std :: set"))
                        continue; // No warning

                    // skip error message if the iterator is erased/inserted by value
                    if (itTok->previous()->str() == "*")
                        continue;

                    // inserting iterator range..
                    if (tok2->strAt(2) == "insert") {
                        const Token *par2 = itTok->nextArgument();
                        if (!par2 || par2->nextArgument())
                            continue;
                        while (par2->str() != ")") {
                            if (par2->varId() == containerToken->varId())
                                break;
                            bool inconclusiveType2=false;
                            if (isIterator(par2->variable(), inconclusiveType2))
                                break;  // TODO: check if iterator points at same container
                            if (par2->str() == "(")
                                par2 = par2->link();
                            par2 = par2->next();
                        }
                        if (par2->str() != ")")
                            continue;
                    }

                    // Not different containers if a reference is used..
                    if (containerToken && containerToken->variable() && containerToken->variable()->isReference()) {
                        const Token *nameToken = containerToken->variable()->nameToken();
                        if (Token::Match(nameToken, "%name% =")) {
                            const Token *name1 = nameToken->tokAt(2);
                            const Token *name2 = tok2;
                            while (Token::Match(name1, "%name%|.|::") && name2 && name1->str() == name2->str()) {
                                name1 = name1->next();
                                name2 = name2->next();
                            }
                            if (!Token::simpleMatch(name1, ";") || !Token::Match(name2, "[;,()=]"))
                                continue;
                        }
                    }

                    // Show error message, mismatching iterator is used.
                    iteratorsError(tok2, getContainerName(containerToken), getContainerName(tok2));
                }

                // invalidate the iterator if it is erased
                else if (tok2->strAt(2) == "erase" && (tok2->strAt(4) != "*" || (containerToken && tok2->varId() == containerToken->varId()))) {
                    validIterator = false;
                    eraseToken = tok2;
                    invalidationScope = tok2->scope();
                }

                // skip the operation
                tok2 = itTok->next();
            }

            // it = foo.erase(..
            // taking the result of an erase is ok
            else if (Token::Match(tok2, "%varid% = %name% .", iteratorId) &&
                     Token::simpleMatch(skipMembers(tok2->tokAt(2)), "erase (")) {
                // the returned iterator is valid
                validatingToken = skipMembers(tok2->tokAt(2))->linkAt(1);
                tok2 = validatingToken->link();
            }

            // Reassign the iterator
            else if (Token::Match(tok2, "%varid% = %name% .", iteratorId) &&
                     Token::Match(skipMembers(tok2->tokAt(2)), "begin|rbegin|cbegin|crbegin|find (")) {
                validatingToken = skipMembers(tok2->tokAt(2))->linkAt(1);
                containerToken = skipMembers(tok2->tokAt(2))->tokAt(-2);
                if (containerToken->varId() == 0 || Token::simpleMatch(validatingToken, ") ."))
                    containerToken = nullptr;
                containerAssignScope = tok2->scope();

                // skip ahead
                tok2 = validatingToken->link();
            }

            // Reassign the iterator
            else if (Token::Match(tok2, "%varid% =", iteratorId)) {
                break;
            }

            // Passing iterator to function. Iterator might be initialized
            else if (Token::Match(tok2, "%varid% ,|)", iteratorId)) {
                validIterator = true;
            }

            // Dereferencing invalid iterator?
            else if (!validIterator && Token::Match(tok2, "* %varid%", iteratorId)) {
                dereferenceErasedError(eraseToken, tok2, tok2->strAt(1), inconclusiveType);
                tok2 = tok2->next();
            } else if (!validIterator && Token::Match(tok2, "%varid% . %name%", iteratorId)) {
                dereferenceErasedError(eraseToken, tok2, tok2->str(), inconclusiveType);
                tok2 = tok2->tokAt(2);
            }

            // bailout handling. Assume that the iterator becomes valid if we see return/break.
            // TODO: better handling
            else if (tok2->scope() == invalidationScope && Token::Match(tok2, "return|break|continue")) {
                validatingToken = Token::findsimplematch(tok2->next(), ";");
            }

            // bailout handling. Assume that the iterator becomes valid if we see else.
            // TODO: better handling
            else if (tok2->str() == "else") {
                validIterator = true;
            }
        }
    }
}

void CheckStl::mismatchingContainerIteratorError(const Token* tok, const Token* iterTok)
{
    const std::string container(tok ? tok->expressionString() : std::string("v1"));
    const std::string iter(iterTok ? iterTok->expressionString() : std::string("it"));
    reportError(tok,
                Severity::error,
                "mismatchingContainerIterator",
                "Iterator '" + iter + "' from different container '" + container + "' are used together.",
                CWE664,
                Certainty::normal);
}

// Error message for bad iterator usage..
void CheckStl::mismatchingContainersError(const Token* tok1, const Token* tok2)
{
    const std::string expr1(tok1 ? tok1->expressionString() : std::string("v1"));
    const std::string expr2(tok2 ? tok2->expressionString() : std::string("v2"));
    reportError(tok1,
                Severity::error,
                "mismatchingContainers",
                "Iterators of different containers '" + expr1 + "' and '" + expr2 + "' are used together.",
                CWE664,
                Certainty::normal);
}

void CheckStl::mismatchingContainerExpressionError(const Token *tok1, const Token *tok2)
{
    const std::string expr1(tok1 ? tok1->expressionString() : std::string("v1"));
    const std::string expr2(tok2 ? tok2->expressionString() : std::string("v2"));
    reportError(tok1, Severity::warning, "mismatchingContainerExpression",
                "Iterators to containers from different expressions '" +
                expr1 + "' and '" + expr2 + "' are used together.", CWE664, Certainty::normal);
}

void CheckStl::sameIteratorExpressionError(const Token *tok)
{
    reportError(tok, Severity::style, "sameIteratorExpression", "Same iterators expression are used for algorithm.", CWE664, Certainty::normal);
}

static const Token * getIteratorExpression(const Token * tok)
{
    if (!tok)
        return nullptr;
    if (tok->isUnaryOp("*"))
        return nullptr;
    if (!tok->isName()) {
        const Token *iter1 = getIteratorExpression(tok->astOperand1());
        if (iter1)
            return iter1;
        if (tok->str() == "(")
            return nullptr;
        const Token *iter2 = getIteratorExpression(tok->astOperand2());
        if (iter2)
            return iter2;
    } else if (Token::Match(tok, "begin|cbegin|rbegin|crbegin|end|cend|rend|crend (")) {
        if (Token::Match(tok->previous(), ". %name% ( ) !!."))
            return tok->previous()->astOperand1();
        if (!Token::simpleMatch(tok->previous(), ".") && Token::Match(tok, "%name% ( !!)") && !Token::simpleMatch(tok->linkAt(1), ") ."))
            return tok->next()->astOperand2();
    }
    return nullptr;
}

static const Token* getAddressContainer(const Token* tok)
{
    if (Token::simpleMatch(tok, "[") && tok->astOperand1())
        return tok->astOperand1();
    return tok;
}

static bool isSameIteratorContainerExpression(const Token* tok1,
                                              const Token* tok2,
                                              const Library& library,
                                              ValueFlow::Value::LifetimeKind kind = ValueFlow::Value::LifetimeKind::Iterator)
{
    if (isSameExpression(true, false, tok1, tok2, library, false, false)) {
        if (astIsContainerOwned(tok1) && isTemporary(true, tok1, &library))
            return false;
        return true;
    }
    if (kind == ValueFlow::Value::LifetimeKind::Address) {
        return isSameExpression(true, false, getAddressContainer(tok1), getAddressContainer(tok2), library, false, false);
    }
    return false;
}

static ValueFlow::Value getLifetimeIteratorValue(const Token* tok, MathLib::bigint path = 0)
{
    std::vector<ValueFlow::Value> values = getLifetimeObjValues(tok, false, path);
    auto it = std::find_if(values.begin(), values.end(), [](const ValueFlow::Value& v) {
        return v.lifetimeKind == ValueFlow::Value::LifetimeKind::Iterator;
    });
    if (it != values.end())
        return *it;
    if (values.size() == 1)
        return values.front();
    return ValueFlow::Value{};
}

bool CheckStl::checkIteratorPair(const Token* tok1, const Token* tok2)
{
    if (!tok1)
        return false;
    if (!tok2)
        return false;
    ValueFlow::Value val1 = getLifetimeIteratorValue(tok1);
    ValueFlow::Value val2 = getLifetimeIteratorValue(tok2);
    if (val1.tokvalue && val2.tokvalue && val1.lifetimeKind == val2.lifetimeKind) {
        if (val1.lifetimeKind == ValueFlow::Value::LifetimeKind::Lambda)
            return false;
        if (tok1->astParent() == tok2->astParent() && Token::Match(tok1->astParent(), "%comp%|-")) {
            if (val1.lifetimeKind == ValueFlow::Value::LifetimeKind::Address)
                return false;
            if (val1.lifetimeKind == ValueFlow::Value::LifetimeKind::Object &&
                (!astIsContainer(val1.tokvalue) || !astIsContainer(val2.tokvalue)))
                return false;
        }
        if (isSameIteratorContainerExpression(val1.tokvalue, val2.tokvalue, mSettings->library, val1.lifetimeKind))
            return false;
        if (val1.tokvalue->expressionString() == val2.tokvalue->expressionString())
            iteratorsError(tok1, val1.tokvalue, val1.tokvalue->expressionString());
        else
            mismatchingContainersError(val1.tokvalue, val2.tokvalue);
        return true;
    }

    if (Token::Match(tok1->astParent(), "%comp%|-")) {
        if (astIsIntegral(tok1, false) || astIsIntegral(tok2, false) || astIsFloat(tok1, false) ||
            astIsFloat(tok2, false))
            return false;
    }
    const Token* iter1 = getIteratorExpression(tok1);
    const Token* iter2 = getIteratorExpression(tok2);
    if (iter1 && iter2 && !isSameIteratorContainerExpression(iter1, iter2, mSettings->library)) {
        mismatchingContainerExpressionError(iter1, iter2);
        return true;
    }
    return false;
}

struct ArgIteratorInfo {
    const Token* tok;
    const Library::ArgumentChecks::IteratorInfo* info;
};

void CheckStl::mismatchingContainers()
{
    // Check if different containers are used in various calls of standard functions
    const SymbolDatabase *symbolDatabase = mTokenizer->getSymbolDatabase();
    for (const Scope * scope : symbolDatabase->functionScopes) {
        for (const Token* tok = scope->bodyStart->next(); tok != scope->bodyEnd; tok = tok->next()) {
            if (Token::Match(tok, "%comp%|-")) {
                if (checkIteratorPair(tok->astOperand1(), tok->astOperand2()))
                    continue;
            }
            if (!Token::Match(tok, "%name% ( !!)"))
                continue;
            const Token * const ftok = tok;

            const std::vector<const Token *> args = getArguments(ftok);
            if (args.size() < 2)
                continue;

            // Group args together by container
            std::map<int, std::vector<ArgIteratorInfo>> containers;
            for (int argnr = 1; argnr <= args.size(); ++argnr) {
                const Library::ArgumentChecks::IteratorInfo *i = mSettings->library.getArgIteratorInfo(ftok, argnr);
                if (!i)
                    continue;
                const Token * const argTok = args[argnr - 1];
                containers[i->container].emplace_back(ArgIteratorInfo{argTok, i});
            }

            // Lambda is used to escape the nested loops
            [&] {
                for (const auto& p : containers)
                {
                    const std::vector<ArgIteratorInfo>& cargs = p.second;
                    for (ArgIteratorInfo iter1 : cargs) {
                        for (ArgIteratorInfo iter2 : cargs) {
                            if (iter1.tok == iter2.tok)
                                continue;
                            if (iter1.info->first && iter2.info->last &&
                                isSameExpression(true, false, iter1.tok, iter2.tok, mSettings->library, false, false))
                                sameIteratorExpressionError(iter1.tok);
                            if (checkIteratorPair(iter1.tok, iter2.tok))
                                return;
                        }
                    }
                }
            }();
        }
    }
    for (const Variable *var : symbolDatabase->variableList()) {
        if (var && var->isStlStringType() && Token::Match(var->nameToken(), "%var% (") &&
            Token::Match(var->nameToken()->tokAt(2), "%name% . begin|cbegin|rbegin|crbegin ( ) , %name% . end|cend|rend|crend ( ) ,|)")) {
            if (var->nameToken()->strAt(2) != var->nameToken()->strAt(8)) {
                mismatchingContainersError(var->nameToken(), var->nameToken()->tokAt(2));
            }
        }
    }
}

void CheckStl::mismatchingContainerIterator()
{
    // Check if different containers are used in various calls of standard functions
    const SymbolDatabase *symbolDatabase = mTokenizer->getSymbolDatabase();
    for (const Scope * scope : symbolDatabase->functionScopes) {
        for (const Token* tok = scope->bodyStart->next(); tok != scope->bodyEnd; tok = tok->next()) {
            if (!astIsContainer(tok))
                continue;
            if (!astIsLHS(tok))
                continue;
            if (!Token::Match(tok->astParent(), ". %name% ( !!)"))
                continue;
            const Token* const ftok = tok->astParent()->next();
            const std::vector<const Token *> args = getArguments(ftok);

            const Library::Container * c = tok->valueType()->container;
            Library::Container::Action action = c->getAction(tok->strAt(2));
            const Token* iterTok = nullptr;
            if (action == Library::Container::Action::INSERT && args.size() == 2) {
                // Skip if iterator pair
                if (astIsIterator(args.back()))
                    continue;
                if (!astIsIterator(args.front()))
                    continue;
                iterTok = args.front();
            } else if (action == Library::Container::Action::ERASE) {
                if (!astIsIterator(args.front()))
                    continue;
                iterTok = args.front();
            } else {
                continue;
            }

            ValueFlow::Value val = getLifetimeIteratorValue(iterTok);
            if (!val.tokvalue)
                continue;
            if (val.lifetimeKind != ValueFlow::Value::LifetimeKind::Iterator)
                continue;
            if (isSameIteratorContainerExpression(tok, val.tokvalue, mSettings->library))
                continue;
            mismatchingContainerIteratorError(tok, iterTok);
        }
    }
}

static const Token* getInvalidMethod(const Token* tok)
{
    if (!astIsLHS(tok))
        return nullptr;
    if (Token::Match(tok->astParent(), ". assign|clear|swap"))
        return tok->astParent()->next();
    if (Token::Match(tok->astParent(), "%assign%"))
        return tok->astParent();
    const Token* ftok = nullptr;
    if (Token::Match(tok->astParent(), ". %name% ("))
        ftok = tok->astParent()->next();
    if (!ftok)
        return nullptr;
    if (const Library::Container * c = tok->valueType()->container) {
        Library::Container::Action action = c->getAction(ftok->str());
        if (c->unstableErase) {
            if (action == Library::Container::Action::ERASE)
                return ftok;
        }
        if (c->unstableInsert) {
            if (action == Library::Container::Action::RESIZE)
                return ftok;
            if (action == Library::Container::Action::CLEAR)
                return ftok;
            if (action == Library::Container::Action::PUSH)
                return ftok;
            if (action == Library::Container::Action::POP)
                return ftok;
            if (action == Library::Container::Action::INSERT)
                return ftok;
            if (action == Library::Container::Action::CHANGE)
                return ftok;
            if (action == Library::Container::Action::CHANGE_INTERNAL)
                return ftok;
            if (Token::Match(ftok, "insert|emplace"))
                return ftok;
        }
    }
    return nullptr;
}

struct InvalidContainerAnalyzer {
    struct Info {
        struct Reference {
            const Token* tok;
            ErrorPath errorPath;
            const Token* ftok;
        };
        std::unordered_map<int, Reference> expressions;
        ErrorPath errorPath;
        void add(const std::vector<Reference>& refs) {
            for (const Reference& r : refs) {
                add(r);
            }
        }
        void add(const Reference& r) {
            if (!r.tok)
                return;
            expressions.insert(std::make_pair(r.tok->exprId(), r));
        }

        std::vector<Reference> invalidTokens() const {
            std::vector<Reference> result;
            std::transform(expressions.begin(), expressions.end(), std::back_inserter(result), SelectMapValues{});
            return result;
        }
    };
    std::unordered_map<const Function*, Info> invalidMethods;

    std::vector<Info::Reference> invalidatesContainer(const Token* tok) const {
        std::vector<Info::Reference> result;
        if (Token::Match(tok, "%name% (")) {
            const Function* f = tok->function();
            if (!f)
                return result;
            ErrorPathItem epi = std::make_pair(tok, "Calling function " + tok->str());
            const bool dependsOnThis = exprDependsOnThis(tok->next());
            auto it = invalidMethods.find(f);
            if (it != invalidMethods.end()) {
                std::vector<Info::Reference> refs = it->second.invalidTokens();
                std::copy_if(refs.begin(), refs.end(), std::back_inserter(result), [&](const Info::Reference& r) {
                    const Variable* var = r.tok->variable();
                    if (!var)
                        return false;
                    if (dependsOnThis && !var->isLocal() && !var->isGlobal() && !var->isStatic())
                        return true;
                    if (!var->isArgument())
                        return false;
                    if (!var->isReference())
                        return false;
                    return true;
                });
                std::vector<const Token*> args = getArguments(tok);
                for (Info::Reference& r : result) {
                    r.errorPath.push_front(epi);
                    r.ftok = tok;
                    const Variable* var = r.tok->variable();
                    if (!var)
                        continue;
                    if (var->isArgument()) {
                        int n = getArgumentPos(var, f);
                        const Token* tok2 = nullptr;
                        if (n >= 0 && n < args.size())
                            tok2 = args[n];
                        r.tok = tok2;
                    }
                }
            }
        } else if (astIsContainer(tok)) {
            const Token* ftok = getInvalidMethod(tok);
            if (ftok) {
                ErrorPath ep;
                ep.emplace_front(ftok,
                                 "After calling '" + ftok->expressionString() +
                                 "', iterators or references to the container's data may be invalid .");
                result.emplace_back(Info::Reference{tok, ep, ftok});
            }
        }
        return result;
    }

    void analyze(const SymbolDatabase* symboldatabase) {
        for (const Scope* scope : symboldatabase->functionScopes) {
            const Function* f = scope->function;
            if (!f)
                continue;
            for (const Token* tok = scope->bodyStart; tok != scope->bodyEnd; tok = tok->next()) {
                if (Token::Match(tok, "if|while|for|goto|return"))
                    break;
                std::vector<Info::Reference> c = invalidatesContainer(tok);
                if (c.empty())
                    continue;
                invalidMethods[f].add(c);
            }
        }
    }
};

static const Token* getLoopContainer(const Token* tok)
{
    if (!Token::simpleMatch(tok, "for ("))
        return nullptr;
    const Token* sepTok = tok->next()->astOperand2();
    if (!Token::simpleMatch(sepTok, ":"))
        return nullptr;
    return sepTok->astOperand2();
}

static const ValueFlow::Value* getInnerLifetime(const Token* tok,
                                                nonneg int id,
                                                ErrorPath* errorPath = nullptr,
                                                int depth = 4)
{
    if (depth < 0)
        return nullptr;
    if (!tok)
        return nullptr;
    for (const ValueFlow::Value& val : tok->values()) {
        if (!val.isLocalLifetimeValue())
            continue;
        if (contains({ValueFlow::Value::LifetimeKind::Address,
                      ValueFlow::Value::LifetimeKind::SubObject,
                      ValueFlow::Value::LifetimeKind::Lambda},
                     val.lifetimeKind)) {
            if (val.isInconclusive())
                return nullptr;
            if (val.capturetok)
                return getInnerLifetime(val.capturetok, id, errorPath, depth - 1);
            if (errorPath)
                errorPath->insert(errorPath->end(), val.errorPath.begin(), val.errorPath.end());
            return getInnerLifetime(val.tokvalue, id, errorPath, depth - 1);
        }
        if (!val.tokvalue->variable())
            continue;
        if (val.tokvalue->varId() != id)
            continue;
        return &val;
    }
    return nullptr;
}

static const Token* endOfExpression(const Token* tok)
{
    if (!tok)
        return nullptr;
    const Token* parent = tok->astParent();
    while (Token::simpleMatch(parent, "."))
        parent = parent->astParent();
    if (!parent)
        return tok->next();
    const Token* endToken = nextAfterAstRightmostLeaf(parent);
    if (!endToken)
        return parent->next();
    return endToken;
}

void CheckStl::invalidContainer()
{
    const SymbolDatabase *symbolDatabase = mTokenizer->getSymbolDatabase();
    const Library& library = mSettings->library;
    InvalidContainerAnalyzer analyzer;
    analyzer.analyze(symbolDatabase);
    for (const Scope * scope : symbolDatabase->functionScopes) {
        for (const Token* tok = scope->bodyStart->next(); tok != scope->bodyEnd; tok = tok->next()) {
            if (const Token* contTok = getLoopContainer(tok)) {
                const Token* blockStart = tok->next()->link()->next();
                const Token* blockEnd = blockStart->link();
                if (contTok->exprId() == 0)
                    continue;
                if (!astIsContainer(contTok))
                    continue;
                for (const Token* tok2 = blockStart; tok2 != blockEnd; tok2 = tok2->next()) {
                    bool bail = false;
                    for (const InvalidContainerAnalyzer::Info::Reference& r : analyzer.invalidatesContainer(tok2)) {
                        if (!astIsContainer(r.tok))
                            continue;
                        if (r.tok->exprId() != contTok->exprId())
                            continue;
                        const Scope* s = tok2->scope();
                        if (!s)
                            continue;
                        if (isReturnScope(s->bodyEnd, &mSettings->library))
                            continue;
                        invalidContainerLoopError(r.ftok, tok, r.errorPath);
                        bail = true;
                        break;
                    }
                    if (bail)
                        break;
                }
            } else {
                for (const InvalidContainerAnalyzer::Info::Reference& r : analyzer.invalidatesContainer(tok)) {
                    if (!astIsContainer(r.tok))
                        continue;
                    std::set<nonneg int> skipVarIds;
                    // Skip if the variable is assigned to
                    const Token* assignExpr = tok;
                    while (assignExpr->astParent()) {
                        bool isRHS = astIsRHS(assignExpr);
                        assignExpr = assignExpr->astParent();
                        if (Token::Match(assignExpr, "%assign%")) {
                            if (!isRHS)
                                assignExpr = nullptr;
                            break;
                        }
                    }
                    if (Token::Match(assignExpr, "%assign%") && Token::Match(assignExpr->astOperand1(), "%var%"))
                        skipVarIds.insert(assignExpr->astOperand1()->varId());
                    const Token* endToken = endOfExpression(tok);
                    const ValueFlow::Value* v = nullptr;
                    ErrorPath errorPath;
                    PathAnalysis::Info info =
                        PathAnalysis{endToken, library}.forwardFind([&](const PathAnalysis::Info& info) {
                        if (!info.tok->variable())
                            return false;
                        if (info.tok->varId() == 0)
                            return false;
                        if (skipVarIds.count(info.tok->varId()) > 0)
                            return false;
                        // if (Token::simpleMatch(info.tok->next(), "."))
                        // return false;
                        if (Token::Match(info.tok->astParent(), "%assign%") && astIsLHS(info.tok))
                            skipVarIds.insert(info.tok->varId());
                        if (info.tok->variable()->isReference() && !isVariableDecl(info.tok) &&
                            reaches(info.tok->variable()->nameToken(), tok, library, nullptr)) {

                            ErrorPath ep;
                            bool addressOf = false;
                            const Variable* var = getLifetimeVariable(info.tok, ep, &addressOf);
                            // Check the reference is created before the change
                            if (var && var->declarationId() == r.tok->varId() && !addressOf) {
                                // An argument always reaches
                                if (var->isArgument() ||
                                    (!var->isReference() && !var->isRValueReference() && !isVariableDecl(tok) &&
                                     reaches(var->nameToken(), tok, library, &ep))) {
                                    errorPath = ep;
                                    return true;
                                }
                            }
                        }
                        ErrorPath ep;
                        const ValueFlow::Value* val = getInnerLifetime(info.tok, r.tok->varId(), &ep);
                        // Check the iterator is created before the change
                        if (val && val->tokvalue != tok && reaches(val->tokvalue, tok, library, &ep)) {
                            v = val;
                            errorPath = ep;
                            return true;
                        }
                        return false;
                    });
                    if (!info.tok)
                        continue;
                    errorPath.insert(errorPath.end(), info.errorPath.begin(), info.errorPath.end());
                    errorPath.insert(errorPath.end(), r.errorPath.begin(), r.errorPath.end());
                    if (v) {
                        invalidContainerError(info.tok, r.tok, v, errorPath);
                    } else {
                        invalidContainerReferenceError(info.tok, r.tok, errorPath);
                    }
                }
            }
        }
    }
}

void CheckStl::invalidContainerLoopError(const Token* tok, const Token* loopTok, ErrorPath errorPath)
{
    const std::string method = tok ? tok->str() : "erase";
    errorPath.emplace_back(loopTok, "Iterating container here.");

    // Remove duplicate entries from error path
    errorPath.remove_if([&](const ErrorPathItem& epi) {
        return epi.first == tok;
    });

    const std::string msg = "Calling '" + method + "' while iterating the container is invalid.";
    errorPath.emplace_back(tok, "");
    reportError(errorPath, Severity::error, "invalidContainerLoop", msg, CWE664, Certainty::normal);
}

void CheckStl::invalidContainerError(const Token *tok, const Token * /*contTok*/, const ValueFlow::Value *val, ErrorPath errorPath)
{
    const bool inconclusive = val ? val->isInconclusive() : false;
    if (val)
        errorPath.insert(errorPath.begin(), val->errorPath.begin(), val->errorPath.end());
    std::string msg = "Using " + lifetimeMessage(tok, val, errorPath);
    errorPath.emplace_back(tok, "");
    reportError(errorPath, Severity::error, "invalidContainer", msg + " that may be invalid.", CWE664, inconclusive ? Certainty::inconclusive : Certainty::normal);
}

void CheckStl::invalidContainerReferenceError(const Token* tok, const Token* contTok, ErrorPath errorPath)
{
    std::string name = contTok ? contTok->expressionString() : "x";
    std::string msg = "Reference to " + name;
    errorPath.emplace_back(tok, "");
    reportError(errorPath, Severity::error, "invalidContainerReference", msg + " that may be invalid.", CWE664, Certainty::normal);
}

void CheckStl::stlOutOfBounds()
{
    const SymbolDatabase* const symbolDatabase = mTokenizer->getSymbolDatabase();

    // Scan through all scopes..
    for (const Scope &scope : symbolDatabase->scopeList) {
        const Token* tok = scope.classDef;
        // only interested in conditions
        if ((!scope.isLoopScope() && scope.type != Scope::eIf) || !tok)
            continue;

        const Token *condition = nullptr;
        if (scope.type == Scope::eFor) {
            if (Token::simpleMatch(tok->next()->astOperand2(), ";") && Token::simpleMatch(tok->next()->astOperand2()->astOperand2(), ";"))
                condition = tok->next()->astOperand2()->astOperand2()->astOperand1();
        } else if (Token::simpleMatch(tok, "do {") && Token::simpleMatch(tok->linkAt(1), "} while ("))
            condition = tok->linkAt(1)->tokAt(2)->astOperand2();
        else
            condition = tok->next()->astOperand2();

        if (!condition)
            continue;

        std::vector<const Token *> conds;

        visitAstNodes(condition,
                      [&](const Token *cond) {
            if (Token::Match(cond, "%oror%|&&"))
                return ChildrenToVisit::op1_and_op2;
            if (cond->isComparisonOp())
                conds.emplace_back(cond);
            return ChildrenToVisit::none;
        });

        for (const Token *cond : conds) {
            const Token *vartok;
            const Token *containerToken;
            // check in the ast that cond is of the form "%var% <= %var% . %name% ( )"
            if (cond->str() == "<=" && Token::Match(cond->astOperand1(), "%var%") &&
                cond->astOperand2()->str() == "(" && cond->astOperand2()->astOperand1()->str() == "." &&
                Token::Match(cond->astOperand2()->astOperand1()->astOperand1(), "%var%") &&
                Token::Match(cond->astOperand2()->astOperand1()->astOperand2(), "%name%")) {
                vartok = cond->astOperand1();
                containerToken = cond->next();
            } else {
                continue;
            }

            if (containerToken->hasKnownValue(ValueFlow::Value::ValueType::CONTAINER_SIZE))
                continue;

            // Is it a array like container?
            const Library::Container* container = containerToken->valueType() ? containerToken->valueType()->container : nullptr;
            if (!container)
                continue;
            if (container->getYield(containerToken->strAt(2)) != Library::Container::Yield::SIZE)
                continue;

            // variable id for loop variable.
            const int numId = vartok->varId();

            // variable id for the container variable
            const int declarationId = containerToken->varId();
            const std::string &containerName = containerToken->str();

            for (const Token *tok3 = scope.bodyStart; tok3 && tok3 != scope.bodyEnd; tok3 = tok3->next()) {
                if (tok3->varId() == declarationId) {
                    tok3 = tok3->next();
                    if (Token::Match(tok3, ". %name% ( )")) {
                        if (container->getYield(tok3->strAt(1)) == Library::Container::Yield::SIZE)
                            break;
                    } else if (container->arrayLike_indexOp && Token::Match(tok3, "[ %varid% ]", numId))
                        stlOutOfBoundsError(tok3, tok3->strAt(1), containerName, false);
                    else if (Token::Match(tok3, ". %name% ( %varid% )", numId)) {
                        const Library::Container::Yield yield = container->getYield(tok3->strAt(1));
                        if (yield == Library::Container::Yield::AT_INDEX)
                            stlOutOfBoundsError(tok3, tok3->strAt(3), containerName, true);
                    }
                }
            }
        }
    }
}

void CheckStl::stlOutOfBoundsError(const Token *tok, const std::string &num, const std::string &var, bool at)
{
    if (at)
        reportError(tok, Severity::error, "stlOutOfBounds", "$symbol:" + var + "\nWhen " + num + "==$symbol.size(), $symbol.at(" + num + ") is out of bounds.", CWE788, Certainty::normal);
    else
        reportError(tok, Severity::error, "stlOutOfBounds", "$symbol:" + var + "\nWhen " + num + "==$symbol.size(), $symbol[" + num + "] is out of bounds.", CWE788, Certainty::normal);
}

void CheckStl::negativeIndex()
{
    // Negative index is out of bounds..
    const SymbolDatabase* const symbolDatabase = mTokenizer->getSymbolDatabase();
    for (const Scope * scope : symbolDatabase->functionScopes) {
        for (const Token* tok = scope->bodyStart->next(); tok != scope->bodyEnd; tok = tok->next()) {
            if (!Token::Match(tok, "%var% [") || WRONG_DATA(!tok->next()->astOperand2(), tok))
                continue;
            const Variable * const var = tok->variable();
            if (!var || tok == var->nameToken())
                continue;
            const Library::Container * const container = mSettings->library.detectContainer(var->typeStartToken());
            if (!container || !container->arrayLike_indexOp)
                continue;
            const ValueFlow::Value *index = tok->next()->astOperand2()->getValueLE(-1, mSettings);
            if (!index)
                continue;
            negativeIndexError(tok, *index);
        }
    }
}

void CheckStl::negativeIndexError(const Token *tok, const ValueFlow::Value &index)
{
    const ErrorPath errorPath = getErrorPath(tok, &index, "Negative array index");
    std::ostringstream errmsg;
    if (index.condition)
        errmsg << ValueFlow::eitherTheConditionIsRedundant(index.condition)
               << ", otherwise there is negative array index " << index.intvalue << ".";
    else
        errmsg << "Array index " << index.intvalue << " is out of bounds.";
    reportError(errorPath, index.errorSeverity() ? Severity::error : Severity::warning, "negativeContainerIndex", errmsg.str(), CWE786, index.isInconclusive() ? Certainty::inconclusive : Certainty::normal);
}

void CheckStl::erase()
{
    const SymbolDatabase* const symbolDatabase = mTokenizer->getSymbolDatabase();

    for (const Scope &scope : symbolDatabase->scopeList) {
        if (scope.type == Scope::eFor && Token::simpleMatch(scope.classDef, "for (")) {
            const Token *tok = scope.classDef->linkAt(1);
            if (!Token::Match(tok->tokAt(-3), "; ++| %var% ++| ) {"))
                continue;
            tok = tok->previous();
            if (!tok->isName())
                tok = tok->previous();
            eraseCheckLoopVar(scope, tok->variable());
        } else if (scope.type == Scope::eWhile && Token::Match(scope.classDef, "while ( %var% !=")) {
            eraseCheckLoopVar(scope, scope.classDef->tokAt(2)->variable());
        }
    }
}

void CheckStl::eraseCheckLoopVar(const Scope &scope, const Variable *var)
{
    bool inconclusiveType=false;
    if (!isIterator(var, inconclusiveType))
        return;
    for (const Token *tok = scope.bodyStart; tok != scope.bodyEnd; tok = tok->next()) {
        if (tok->str() != "(")
            continue;
        if (!Token::Match(tok->tokAt(-2), ". erase ( ++| %varid% )", var->declarationId()))
            continue;
        // Vector erases are handled by invalidContainer check
        if (isVector(tok->tokAt(-3)))
            continue;
        if (Token::Match(tok->astParent(), "=|return"))
            continue;
        // Iterator is invalid..
        int indentlevel = 0U;
        const Token *tok2 = tok->link();
        for (; tok2 != scope.bodyEnd; tok2 = tok2->next()) {
            if (tok2->str() == "{") {
                ++indentlevel;
                continue;
            }
            if (tok2->str() == "}") {
                if (indentlevel > 0U)
                    --indentlevel;
                else if (Token::simpleMatch(tok2, "} else {"))
                    tok2 = tok2->linkAt(2);
                continue;
            }
            if (tok2->varId() == var->declarationId()) {
                if (Token::simpleMatch(tok2->next(), "="))
                    break;
                dereferenceErasedError(tok, tok2, tok2->str(), inconclusiveType);
                break;
            }
            if (indentlevel == 0U && Token::Match(tok2, "break|return|goto"))
                break;
        }
        if (tok2 == scope.bodyEnd)
            dereferenceErasedError(tok, scope.classDef, var->nameToken()->str(), inconclusiveType);
    }
}

void CheckStl::stlBoundaries()
{
    const SymbolDatabase* const symbolDatabase = mTokenizer->getSymbolDatabase();
    for (const Variable* var : symbolDatabase->variableList()) {
        if (!var || !var->scope() || !var->scope()->isExecutable())
            continue;

        const Library::Container* container = mSettings->library.detectIterator(var->typeStartToken());
        if (!container || container->opLessAllowed)
            continue;

        const Token* const end = var->scope()->bodyEnd;
        for (const Token *tok = var->nameToken(); tok != end; tok = tok->next()) {
            if (Token::Match(tok, "!!* %varid% <", var->declarationId())) {
                stlBoundariesError(tok);
            } else if (Token::Match(tok, "> %varid% !!.", var->declarationId())) {
                stlBoundariesError(tok);
            }
        }
    }
}

// Error message for bad boundary usage..
void CheckStl::stlBoundariesError(const Token *tok)
{
    reportError(tok, Severity::error, "stlBoundaries",
                "Dangerous comparison using operator< on iterator.\n"
                "Iterator compared with operator<. This is dangerous since the order of items in the "
                "container is not guaranteed. One should use operator!= instead to compare iterators.", CWE664, Certainty::normal);
}

static bool if_findCompare(const Token * const tokBack, bool stdStringLike)
{
    const Token *tok = tokBack->astParent();
    if (!tok)
        return true;
    if (tok->isComparisonOp()) {
        if (stdStringLike) {
            const Token * const tokOther = tokBack->astSibling();
            return !tokOther || !tokOther->hasKnownIntValue() || tokOther->getKnownIntValue() != 0;
        }
        return (!tok->astOperand1()->isNumber() && !tok->astOperand2()->isNumber());
    }
    if (tok->isArithmeticalOp()) // result is used in some calculation
        return true;  // TODO: check if there is a comparison of the result somewhere
    if (tok->str() == ".")
        return true; // Dereferencing is OK, the programmer might know that the element exists - TODO: An inconclusive warning might be appropriate
    if (tok->isAssignmentOp())
        return if_findCompare(tok, stdStringLike); // Go one step upwards in the AST
    return false;
}

void CheckStl::if_find()
{
    const bool printWarning = mSettings->severity.isEnabled(Severity::warning);
    const bool printPerformance = mSettings->severity.isEnabled(Severity::performance);
    if (!printWarning && !printPerformance)
        return;

    const SymbolDatabase *symbolDatabase = mTokenizer->getSymbolDatabase();

    for (const Scope &scope : symbolDatabase->scopeList) {
        if ((scope.type != Scope::eIf && scope.type != Scope::eWhile) || !scope.classDef)
            continue;

        const Token *conditionStart = scope.classDef->next();
        if (Token::simpleMatch(conditionStart->astOperand2(), ";"))
            conditionStart = conditionStart->astOperand2();

        for (const Token *tok = conditionStart; tok->str() != "{"; tok = tok->next()) {
            const Token* funcTok = nullptr;
            const Library::Container* container = nullptr;

            if (Token::Match(tok, "%name% ("))
                tok = tok->linkAt(1);

            else if (tok->variable() && Token::Match(tok, "%var% . %name% (")) {
                container = mSettings->library.detectContainer(tok->variable()->typeStartToken());
                funcTok = tok->tokAt(2);
            }

            // check also for vector-like or pointer containers
            else if (tok->variable() && tok->astParent() && (tok->astParent()->str() == "*" || tok->astParent()->str() == "[")) {
                const Token *tok2 = tok->astParent();

                if (!Token::Match(tok2->astParent(), ". %name% ("))
                    continue;

                funcTok = tok2->astParent()->next();

                if (tok->variable()->isArrayOrPointer())
                    container = mSettings->library.detectContainer(tok->variable()->typeStartToken());
                else { // Container of container - find the inner container
                    container = mSettings->library.detectContainer(tok->variable()->typeStartToken()); // outer container
                    tok2 = Token::findsimplematch(tok->variable()->typeStartToken(), "<", tok->variable()->typeEndToken());
                    if (container && container->type_templateArgNo >= 0 && tok2) {
                        tok2 = tok2->next();
                        for (int j = 0; j < container->type_templateArgNo; j++)
                            tok2 = tok2->nextTemplateArgument();

                        container = mSettings->library.detectContainer(tok2); // innner container
                    } else
                        container = nullptr;
                }
            }

            if (container && container->getAction(funcTok->str()) == Library::Container::Action::FIND) {
                if (if_findCompare(funcTok->next(), container->stdStringLike))
                    continue;

                if (printWarning && container->getYield(funcTok->str()) == Library::Container::Yield::ITERATOR)
                    if_findError(tok, false);
                else if (printPerformance && container->stdStringLike && funcTok->str() == "find")
                    if_findError(tok, true);
            } else if (printWarning && Token::Match(tok, "std :: find|find_if (")) {
                // check that result is checked properly
                if (!if_findCompare(tok->tokAt(3), false)) {
                    if_findError(tok, false);
                }
            }
        }
    }
}


void CheckStl::if_findError(const Token *tok, bool str)
{
    if (str && mSettings->standards.cpp >= Standards::CPP20)
        reportError(tok, Severity::performance, "stlIfStrFind",
                    "Inefficient usage of string::find() in condition; string::starts_with() could be faster.\n"
                    "Either inefficient or wrong usage of string::find(). string::starts_with() will be faster if "
                    "string::find's result is compared with 0, because it will not scan the whole "
                    "string. If your intention is to check that there are no findings in the string, "
                    "you should compare with std::string::npos.", CWE597, Certainty::normal);
    if (!str)
        reportError(tok, Severity::warning, "stlIfFind", "Suspicious condition. The result of find() is an iterator, but it is not properly checked.", CWE398, Certainty::normal);
}

static std::pair<const Token *, const Token *> isMapFind(const Token *tok)
{
    if (!Token::simpleMatch(tok, "("))
        return {};
    if (!Token::simpleMatch(tok->astOperand1(), "."))
        return {};
    if (!astIsContainer(tok->astOperand1()->astOperand1()))
        return {};
    const Token * contTok = tok->astOperand1()->astOperand1();
    const Library::Container * container = contTok->valueType()->container;
    if (!container)
        return {};
    if (!container->stdAssociativeLike)
        return {};
    if (!Token::Match(tok->astOperand1(), ". find|count ("))
        return {};
    if (!tok->astOperand2())
        return {};
    return {contTok, tok->astOperand2()};
}

static const Token *skipLocalVars(const Token *tok)
{
    if (!tok)
        return tok;
    if (Token::simpleMatch(tok, "{"))
        return skipLocalVars(tok->next());
    const Scope *scope = tok->scope();

    const Token *top = tok->astTop();
    if (!top) {
        const Token *semi = Token::findsimplematch(tok, ";");
        if (!semi)
            return tok;
        if (!Token::Match(semi->previous(), "%var% ;"))
            return tok;
        const Token *varTok = semi->previous();
        const Variable *var = varTok->variable();
        if (!var)
            return tok;
        if (var->nameToken() != varTok)
            return tok;
        return skipLocalVars(semi->next());
    }
    if (tok->isAssignmentOp()) {
        const Token *varTok = top->astOperand1();
        const Variable *var = varTok->variable();
        if (!var)
            return tok;
        if (var->scope() != scope)
            return tok;
        const Token *endTok = nextAfterAstRightmostLeaf(top);
        if (!endTok)
            return tok;
        return skipLocalVars(endTok->next());
    }
    return tok;
}

static const Token *findInsertValue(const Token *tok, const Token *containerTok, const Token *keyTok, const Library &library)
{
    const Token *startTok = skipLocalVars(tok);
    const Token *top = startTok->astTop();

    const Token *icontainerTok = nullptr;
    const Token *ikeyTok = nullptr;
    const Token *ivalueTok = nullptr;
    if (Token::simpleMatch(top, "=") && Token::simpleMatch(top->astOperand1(), "[")) {
        icontainerTok = top->astOperand1()->astOperand1();
        ikeyTok = top->astOperand1()->astOperand2();
        ivalueTok = top->astOperand2();
    }
    if (Token::simpleMatch(top, "(") && Token::Match(top->astOperand1(), ". insert|emplace (") && !astIsIterator(top->astOperand1()->tokAt(2))) {
        icontainerTok = top->astOperand1()->astOperand1();
        const Token *itok = top->astOperand1()->tokAt(2)->astOperand2();
        if (Token::simpleMatch(itok, ",")) {
            ikeyTok = itok->astOperand1();
            ivalueTok = itok->astOperand2();
        } else {
            ikeyTok = itok;
        }
    }
    if (!ikeyTok || !icontainerTok)
        return nullptr;
    if (isSameExpression(true, true, containerTok, icontainerTok, library, true, false) &&
        isSameExpression(true, true, keyTok, ikeyTok, library, true, true)) {
        if (ivalueTok)
            return ivalueTok;
        else
            return ikeyTok;
    }
    return nullptr;
}

void CheckStl::checkFindInsert()
{
    if (!mSettings->severity.isEnabled(Severity::performance))
        return;

    const SymbolDatabase *const symbolDatabase = mTokenizer->getSymbolDatabase();
    for (const Scope *scope : symbolDatabase->functionScopes) {
        for (const Token *tok = scope->bodyStart->next(); tok != scope->bodyEnd; tok = tok->next()) {
            if (!Token::simpleMatch(tok, "if ("))
                continue;
            if (!Token::simpleMatch(tok->next()->link(), ") {"))
                continue;
            if (!Token::Match(tok->next()->astOperand2(), "%comp%"))
                continue;
            const Token *condTok = tok->next()->astOperand2();
            const Token *containerTok;
            const Token *keyTok;
            std::tie(containerTok, keyTok) = isMapFind(condTok->astOperand1());
            if (!containerTok)
                continue;
            // In < C++17 we only warn for small simple types
            if (mSettings->standards.cpp < Standards::CPP17 && !(keyTok && keyTok->valueType() && (keyTok->valueType()->isIntegral() || keyTok->valueType()->pointer > 0)))
                continue;

            const Token *thenTok = tok->next()->link()->next();
            const Token *valueTok = findInsertValue(thenTok, containerTok, keyTok, mSettings->library);
            if (!valueTok)
                continue;

            if (Token::simpleMatch(thenTok->link(), "} else {")) {
                const Token *valueTok2 =
                    findInsertValue(thenTok->link()->tokAt(2), containerTok, keyTok, mSettings->library);
                if (!valueTok2)
                    continue;
                if (isSameExpression(true, true, valueTok, valueTok2, mSettings->library, true, true)) {
                    checkFindInsertError(valueTok);
                }
            } else {
                checkFindInsertError(valueTok);
            }
        }
    }
}

void CheckStl::checkFindInsertError(const Token *tok)
{
    std::string replaceExpr;
    if (tok && Token::simpleMatch(tok->astParent(), "=") && tok == tok->astParent()->astOperand2() && Token::simpleMatch(tok->astParent()->astOperand1(), "[")) {
        if (mSettings->standards.cpp < Standards::CPP11)
            // We will recommend using emplace/try_emplace instead
            return;
        const std::string f = (mSettings->standards.cpp < Standards::CPP17) ? "emplace" : "try_emplace";
        replaceExpr = " Instead of '" + tok->astParent()->expressionString() + "' consider using '" +
                      tok->astParent()->astOperand1()->astOperand1()->expressionString() +
                      "." + f + "(" +
                      tok->astParent()->astOperand1()->astOperand2()->expressionString() +
                      ", " +
                      tok->expressionString() +
                      ");'.";
    }

    reportError(
        tok, Severity::performance, "stlFindInsert", "Searching before insertion is not necessary." + replaceExpr, CWE398, Certainty::normal);
}

/**
 * Is container.size() slow?
 */
static bool isCpp03ContainerSizeSlow(const Token *tok)
{
    if (!tok)
        return false;
    const Variable* var = tok->variable();
    return var && var->isStlType("list");
}

void CheckStl::size()
{
    if (!mSettings->severity.isEnabled(Severity::performance))
        return;

    if (mSettings->standards.cpp >= Standards::CPP11)
        return;

    const SymbolDatabase* const symbolDatabase = mTokenizer->getSymbolDatabase();
    for (const Scope * scope : symbolDatabase->functionScopes) {
        for (const Token* tok = scope->bodyStart->next(); tok != scope->bodyEnd; tok = tok->next()) {
            if (Token::Match(tok, "%var% . size ( )") ||
                Token::Match(tok, "%name% . %var% . size ( )")) {
                // get the variable
                const Token *varTok = tok;
                if (tok->strAt(2) != "size")
                    varTok = varTok->tokAt(2);

                const Token* const end = varTok->tokAt(5);

                // check for comparison to zero
                if ((!tok->previous()->isArithmeticalOp() && Token::Match(end, "==|<=|!=|> 0")) ||
                    (end->next() && !end->next()->isArithmeticalOp() && Token::Match(tok->tokAt(-2), "0 ==|>=|!=|<"))) {
                    if (isCpp03ContainerSizeSlow(varTok)) {
                        sizeError(varTok);
                        continue;
                    }
                }

                // check for comparison to one
                if ((!tok->previous()->isArithmeticalOp() && Token::Match(end, ">=|< 1") && !end->tokAt(2)->isArithmeticalOp()) ||
                    (end->next() && !end->next()->isArithmeticalOp() && Token::Match(tok->tokAt(-2), "1 <=|>") && !tok->tokAt(-3)->isArithmeticalOp())) {
                    if (isCpp03ContainerSizeSlow(varTok))
                        sizeError(varTok);
                }

                // check for using as boolean expression
                else if ((Token::Match(tok->tokAt(-2), "if|while (") && end->str() == ")") ||
                         (tok->previous()->tokType() == Token::eLogicalOp && Token::Match(end, "&&|)|,|;|%oror%"))) {
                    if (isCpp03ContainerSizeSlow(varTok))
                        sizeError(varTok);
                }
            }
        }
    }
}

void CheckStl::sizeError(const Token *tok)
{
    const std::string varname = tok ? tok->str() : std::string("list");
    reportError(tok, Severity::performance, "stlSize",
                "$symbol:" + varname + "\n"
                "Possible inefficient checking for '$symbol' emptiness.\n"
                "Checking for '$symbol' emptiness might be inefficient. "
                "Using $symbol.empty() instead of $symbol.size() can be faster. "
                "$symbol.size() can take linear time but $symbol.empty() is "
                "guaranteed to take constant time.", CWE398, Certainty::normal);
}

void CheckStl::redundantCondition()
{
    if (!mSettings->severity.isEnabled(Severity::style))
        return;

    const SymbolDatabase *symbolDatabase = mTokenizer->getSymbolDatabase();

    for (const Scope &scope : symbolDatabase->scopeList) {
        if (scope.type != Scope::eIf)
            continue;

        const Token* tok = scope.classDef->tokAt(2);
        if (!Token::Match(tok, "%name% . find ( %any% ) != %name% . end|rend|cend|crend ( ) ) { %name% . remove|erase ( %any% ) ;"))
            continue;

        // Get tokens for the fields %name% and %any%
        const Token *var1 = tok;
        const Token *any1 = var1->tokAt(4);
        const Token *var2 = any1->tokAt(3);
        const Token *var3 = var2->tokAt(7);
        const Token *any2 = var3->tokAt(4);

        // Check if all the "%name%" fields are the same and if all the "%any%" are the same..
        if (var1->str() == var2->str() &&
            var2->str() == var3->str() &&
            any1->str() == any2->str()) {
            redundantIfRemoveError(tok);
        }
    }
}

void CheckStl::redundantIfRemoveError(const Token *tok)
{
    reportError(tok, Severity::style, "redundantIfRemove",
                "Redundant checking of STL container element existence before removing it.\n"
                "Redundant checking of STL container element existence before removing it. "
                "It is safe to call the remove method on a non-existing element.", CWE398, Certainty::normal);
}

void CheckStl::missingComparison()
{
    if (!mSettings->severity.isEnabled(Severity::warning))
        return;

    const SymbolDatabase* const symbolDatabase = mTokenizer->getSymbolDatabase();

    for (const Scope &scope : symbolDatabase->scopeList) {
        if (scope.type != Scope::eFor || !scope.classDef)
            continue;

        for (const Token *tok2 = scope.classDef->tokAt(2); tok2 != scope.bodyStart; tok2 = tok2->next()) {
            if (tok2->str() == ";")
                break;

            if (!Token::Match(tok2, "%var% = %name% . begin|rbegin|cbegin|crbegin ( ) ; %name% != %name% . end|rend|cend|crend ( ) ; ++| %name% ++| ) {"))
                continue;

            // same container
            if (tok2->strAt(2) != tok2->strAt(10))
                break;

            const int iteratorId(tok2->varId());

            // same iterator
            if (iteratorId == tok2->tokAt(10)->varId())
                break;

            // increment iterator
            if (!Token::Match(tok2->tokAt(16), "++ %varid% )", iteratorId) &&
                !Token::Match(tok2->tokAt(16), "%varid% ++ )", iteratorId)) {
                break;
            }

            const Token *incrementToken = nullptr;
            // Parse loop..
            for (const Token *tok3 = scope.bodyStart; tok3 != scope.bodyEnd; tok3 = tok3->next()) {
                if (tok3->varId() == iteratorId) {
                    if (Token::Match(tok3, "%varid% = %name% . insert ( ++| %varid% ++| ,", iteratorId)) {
                        // skip insertion..
                        tok3 = tok3->linkAt(6);
                        if (!tok3)
                            break;
                    } else if (Token::simpleMatch(tok3->astParent(), "++"))
                        incrementToken = tok3;
                    else if (Token::simpleMatch(tok3->astParent(), "+")) {
                        if (Token::Match(tok3->astSibling(), "%num%")) {
                            const Token* tokenGrandParent = tok3->astParent()->astParent();
                            if (Token::Match(tokenGrandParent, "==|!="))
                                break;
                        }
                    } else if (Token::Match(tok3->astParent(), "==|!="))
                        incrementToken = nullptr;
                } else if (tok3->str() == "break" || tok3->str() == "return")
                    incrementToken = nullptr;
            }
            if (incrementToken)
                missingComparisonError(incrementToken, tok2->tokAt(16));
        }
    }
}

void CheckStl::missingComparisonError(const Token *incrementToken1, const Token *incrementToken2)
{
    std::list<const Token*> callstack = { incrementToken1,incrementToken2 };

    std::ostringstream errmsg;
    errmsg << "Missing bounds check for extra iterator increment in loop.\n"
           << "The iterator incrementing is suspicious - it is incremented at line ";
    if (incrementToken1)
        errmsg << incrementToken1->linenr();
    errmsg << " and then at line ";
    if (incrementToken2)
        errmsg << incrementToken2->linenr();
    errmsg << ". The loop might unintentionally skip an element in the container. "
           << "There is no comparison between these increments to prevent that the iterator is "
           << "incremented beyond the end.";

    reportError(callstack, Severity::warning, "StlMissingComparison", errmsg.str(), CWE834, Certainty::normal);
}


static bool isLocal(const Token *tok)
{
    const Variable *var = tok->variable();
    return var && !var->isStatic() && var->isLocal();
}

namespace {
    const std::set<std::string> stl_string_stream = {
        "istringstream", "ostringstream", "stringstream", "wstringstream"
    };
}

void CheckStl::string_c_str()
{
    const bool printInconclusive = mSettings->certainty.isEnabled(Certainty::inconclusive);
    const bool printPerformance = mSettings->severity.isEnabled(Severity::performance);

    const SymbolDatabase* symbolDatabase = mTokenizer->getSymbolDatabase();

    // Find all functions that take std::string as argument
    std::multimap<const Function*, int> c_strFuncParam;
    if (printPerformance) {
        for (const Scope &scope : symbolDatabase->scopeList) {
            for (const Function &func : scope.functionList) {
                int numpar = 0;
                for (const Variable &var : func.argumentList) {
                    numpar++;
                    if (var.isStlStringType() && (!var.isReference() || var.isConst()))
                        c_strFuncParam.insert(std::make_pair(&func, numpar));
                }
            }
        }
    }

    auto isString = [](const Token* str) -> bool {
      if (Token::Match(str, "(|[") && !(str->valueType() && str->valueType()->type == ValueType::ITERATOR))
          str = str->previous();
      return str && ((str->variable() && str->variable()->isStlStringType()) || // variable
          (str->function() && isStlStringType(str->function()->retDef)) || // function returning string
          (str->valueType() && str->valueType()->type == ValueType::ITERATOR && isStlStringType(str->valueType()->containerTypeToken))); // iterator pointing to string
    };

    // Try to detect common problems when using string::c_str()
    for (const Scope &scope : symbolDatabase->scopeList) {
        if (scope.type != Scope::eFunction || !scope.function)
            continue;

        enum {charPtr, stdString, stdStringConstRef, Other} returnType = Other;
        if (Token::Match(scope.function->tokenDef->tokAt(-2), "char|wchar_t *"))
            returnType = charPtr;
        else if (Token::Match(scope.function->tokenDef->tokAt(-5), "const std :: string|wstring &"))
            returnType = stdStringConstRef;
        else if (Token::Match(scope.function->tokenDef->tokAt(-3), "std :: string|wstring !!&"))
            returnType = stdString;

        for (const Token *tok = scope.bodyStart; tok && tok != scope.bodyEnd; tok = tok->next()) {
            // Invalid usage..
            if (Token::Match(tok, "throw %var% . c_str|data ( ) ;") && isLocal(tok->next()) &&
                tok->next()->variable() && tok->next()->variable()->isStlStringType()) {
                string_c_strThrowError(tok);
            } else if (tok->variable() && tok->strAt(1) == "=") {
                if (Token::Match(tok->tokAt(2), "%var% . str ( ) . c_str|data ( ) ;")) {
                    const Variable* var = tok->variable();
                    const Variable* var2 = tok->tokAt(2)->variable();
                    if (var->isPointer() && var2 && var2->isStlType(stl_string_stream))
                        string_c_strError(tok);
                } else if (Token::Match(tok->tokAt(2), "%name% (") &&
                           Token::Match(tok->linkAt(3), ") . c_str|data ( ) ;") &&
                           tok->tokAt(2)->function() && Token::Match(tok->tokAt(2)->function()->retDef, "std :: string|wstring %name%")) {
                    const Variable* var = tok->variable();
                    if (var->isPointer())
                        string_c_strError(tok);
                } else if (printPerformance && Token::Match(tok->tokAt(2), "%var% . c_str|data ( ) ;")) {
                    if (tok->variable() && tok->variable()->isStlStringType() && tok->tokAt(2)->variable() && tok->tokAt(2)->variable()->isStlStringType())
                        string_c_strAssignment(tok);
                }
            } else if (printPerformance && tok->function() && Token::Match(tok, "%name% ( !!)") && tok->str() != scope.className) {
                const std::pair<std::multimap<const Function*, int>::const_iterator, std::multimap<const Function*, int>::const_iterator> range = c_strFuncParam.equal_range(tok->function());
                for (std::multimap<const Function*, int>::const_iterator i = range.first; i != range.second; ++i) {
                    if (i->second == 0)
                        continue;

                    const Token* tok2 = tok->tokAt(2);
                    int j;
                    for (j = 0; tok2 && j < i->second-1; j++)
                        tok2 = tok2->nextArgument();
                    if (tok2)
                        tok2 = tok2->nextArgument();
                    else
                        break;
                    if (!tok2 && j == i->second-1)
                        tok2 = tok->next()->link();
                    else if (tok2)
                        tok2 = tok2->previous();
                    else
                        break;
                    if (tok2 && Token::Match(tok2->tokAt(-4), ". c_str|data ( )")) {
<<<<<<< HEAD
                        if (isString(tok2->tokAt(-4)->astOperand1())) {
=======
                        const Variable* var = tok2->tokAt(-5)->variable();
                        if (var && (var->isStlStringType() ||
                                    (var->valueType() && var->valueType()->type == ValueType::ITERATOR && isStlStringType(var->valueType()->containerTypeToken)))) {
>>>>>>> f81fc112
                            string_c_strParam(tok, i->second);
                        } else if (Token::Match(tok2->tokAt(-9), "%name% . str ( )")) { // Check ss.str().c_str() as parameter
                            const Variable* ssVar = tok2->tokAt(-9)->variable();
                            if (ssVar && ssVar->isStlType(stl_string_stream))
                                string_c_strParam(tok, i->second);
                        }

                    }
                }
            } else if (printPerformance && Token::Match(tok, "%var% (|{ %var% . c_str|data ( )") &&
                       tok->variable() && tok->variable()->isStlStringType() && tok->tokAt(2)->variable() && tok->tokAt(2)->variable()->isStlStringType()) {
                string_c_strConstructor(tok);
            } else if (printPerformance && tok->next() && tok->next()->variable() && tok->next()->variable()->isStlStringType() && tok->valueType() && tok->valueType()->type == ValueType::CONTAINER &&
                       ((Token::Match(tok->previous(), "%var% + %var% . c_str|data ( )") && tok->previous()->variable() && tok->previous()->variable()->isStlStringType()) ||
                        (Token::Match(tok->tokAt(-5), "%var% . c_str|data ( ) + %var%") && tok->tokAt(-5)->variable() && tok->tokAt(-5)->variable()->isStlStringType()))) {
                string_c_strConcat(tok);
<<<<<<< HEAD
            } else if (printPerformance && tok->next() && tok->next()->variable() && tok->next()->variable()->isStlStringType() && Token::Match(tok, "<< %var% . c_str ( )")) {
                const Token* strm = tok;
                while (Token::simpleMatch(strm, "<<"))
                    strm = strm->astOperand1();
                if (strm && strm->variable() && strm->variable()->isStlType())
                    string_c_strStream(tok);
=======
            } else if (printPerformance && Token::simpleMatch(tok, "<<") && tok->astOperand2() && Token::simpleMatch(tok->astOperand2()->astOperand1(), ". c_str ( )")) {
                const Token* str = tok->astOperand2()->astOperand1()->astOperand1();
                if (Token::Match(str, "(|[") && !(str->valueType() && str->valueType()->type == ValueType::ITERATOR))
                    str = str->previous();
                if (str && ((str->variable() && str->variable()->isStlStringType()) ||
                            (str->function() && isStlStringType(str->function()->retDef)) ||
                            (str->valueType() && str->valueType()->type == ValueType::ITERATOR && isStlStringType(str->valueType()->containerTypeToken)))) {
                    const Token* strm = tok;
                    while (Token::simpleMatch(strm, "<<"))
                        strm = strm->astOperand1();
                    if (strm && strm->variable() && strm->variable()->isStlType())
                        string_c_strStream(tok);
                }
>>>>>>> f81fc112
            }

            // Using c_str() to get the return value is only dangerous if the function returns a char*
            else if ((returnType == charPtr || (printPerformance && (returnType == stdString || returnType == stdStringConstRef))) && tok->str() == "return") {
                bool err = false;

                const Token* tok2 = tok->next();
                if (Token::Match(tok2, "std :: string|wstring (") &&
                    Token::Match(tok2->linkAt(3), ") . c_str|data ( ) ;")) {
                    err = true;
                } else if (Token::simpleMatch(tok2, "(") &&
                           Token::Match(tok2->link(), ") . c_str|data ( ) ;")) {
                    // Check for "+ localvar" or "+ std::string(" inside the bracket
                    bool is_implicit_std_string = printInconclusive;
                    const Token *search_end = tok2->link();
                    for (const Token *search_tok = tok2->next(); search_tok != search_end; search_tok = search_tok->next()) {
                        if (Token::Match(search_tok, "+ %var%") && isLocal(search_tok->next()) &&
                            search_tok->next()->variable() && search_tok->next()->variable()->isStlStringType()) {
                            is_implicit_std_string = true;
                            break;
                        } else if (Token::Match(search_tok, "+ std :: string|wstring (")) {
                            is_implicit_std_string = true;
                            break;
                        }
                    }

                    if (is_implicit_std_string)
                        err = true;
                }

                bool local = false;
                bool ptrOrRef = false;
                const Variable* lastVar = nullptr;
                const Function* lastFunc = nullptr;
                bool funcStr = false;
                if (Token::Match(tok2, "%var% .")) {
                    local = isLocal(tok2);
                    bool refToNonLocal = false;
                    if (tok2->variable() && tok2->variable()->isReference()) {
                        const Token *refTok = tok2->variable()->nameToken();
                        refToNonLocal = true; // safe assumption is default to avoid FPs
                        if (Token::Match(refTok, "%var% = %var% .|;|["))
                            refToNonLocal = !isLocal(refTok->tokAt(2));
                    }
                    ptrOrRef = refToNonLocal || (tok2->variable() && tok2->variable()->isPointer());
                }
                while (tok2) {
                    if (Token::Match(tok2, "%var% .|::")) {
                        if (ptrOrRef)
                            local = false;
                        lastVar = tok2->variable();
                        tok2 = tok2->tokAt(2);
                    } else if (Token::Match(tok2, "%name% (") && Token::simpleMatch(tok2->linkAt(1), ") .")) {
                        lastFunc = tok2->function();
                        local = false;
                        funcStr = tok2->str() == "str";
                        tok2 = tok2->linkAt(1)->tokAt(2);
                    } else
                        break;
                }

                if (Token::Match(tok2, "c_str|data ( ) ;")) {
                    if ((local || returnType != charPtr) && lastVar && lastVar->isStlStringType())
                        err = true;
                    else if (funcStr && lastVar && lastVar->isStlType(stl_string_stream))
                        err = true;
                    else if (lastFunc && Token::Match(lastFunc->tokenDef->tokAt(-3), "std :: string|wstring"))
                        err = true;
                }

                if (err) {
                    if (returnType == charPtr)
                        string_c_strError(tok);
                    else
                        string_c_strReturn(tok);
                }
            }
        }
    }
}

void CheckStl::string_c_strThrowError(const Token* tok)
{
    reportError(tok, Severity::error, "stlcstrthrow", "Dangerous usage of c_str(). The value returned by c_str() is invalid after throwing exception.\n"
                "Dangerous usage of c_str(). The string is destroyed after the c_str() call so the thrown pointer is invalid.");
}

void CheckStl::string_c_strError(const Token* tok)
{
    reportError(tok, Severity::error, "stlcstr", "Dangerous usage of c_str(). The value returned by c_str() is invalid after this call.\n"
                "Dangerous usage of c_str(). The c_str() return value is only valid until its string is deleted.", CWE664, Certainty::normal);
}

void CheckStl::string_c_strReturn(const Token* tok)
{
    reportError(tok, Severity::performance, "stlcstrReturn", "Returning the result of c_str() in a function that returns std::string is slow and redundant.\n"
                "The conversion from const char* as returned by c_str() to std::string creates an unnecessary string copy. Solve that by directly returning the string.", CWE704, Certainty::normal);
}

void CheckStl::string_c_strParam(const Token* tok, nonneg int number)
{
    std::ostringstream oss;
    oss << "Passing the result of c_str() to a function that takes std::string as argument no. " << number << " is slow and redundant.\n"
        "The conversion from const char* as returned by c_str() to std::string creates an unnecessary string copy. Solve that by directly passing the string.";
    reportError(tok, Severity::performance, "stlcstrParam", oss.str(), CWE704, Certainty::normal);
}

void CheckStl::string_c_strConstructor(const Token* tok)
{
    std::string msg = "Constructing a std::string from the result of c_str() is slow and redundant.\n"
                      "Constructing a std::string from const char* requires a call to strlen(). Solve that by directly passing the string.";
    reportError(tok, Severity::performance, "stlcstrConstructor", msg, CWE704, Certainty::normal);
}

void CheckStl::string_c_strAssignment(const Token* tok)
{
    std::string msg = "Assigning the result of c_str() to a std::string is slow and redundant.\n"
                      "Assigning a const char* to a std::string requires a call to strlen(). Solve that by directly assigning the string.";
    reportError(tok, Severity::performance, "stlcstrAssignment", msg, CWE704, Certainty::normal);
}

void CheckStl::string_c_strConcat(const Token* tok)
{
    std::string msg = "Concatenating the result of c_str() and a std::string is slow and redundant.\n"
                      "Concatenating a const char* with a std::string requires a call to strlen(). Solve that by directly concatenating the strings.";
    reportError(tok, Severity::performance, "stlcstrConcat", msg, CWE704, Certainty::normal);
}

void CheckStl::string_c_strStream(const Token* tok)
{
<<<<<<< HEAD
    std::string msg = "Passing the result of c_str() to a stream is slow and redundant.\nSolve that by directly passing the string.";
=======
    std::string msg = "Passing the result of c_str() to a stream is slow and redundant.\n"
                      "Passing a const char* to a stream requires a call to strlen(). Solve that by directly passing the string.";
>>>>>>> f81fc112
    reportError(tok, Severity::performance, "stlcstrStream", msg, CWE704, Certainty::normal);
}

//---------------------------------------------------------------------------
//
//---------------------------------------------------------------------------

namespace {
    const std::set<std::string> stl_containers_with_empty_and_clear = {
        "deque",  "forward_list",  "list",
        "map",  "multimap",  "multiset",  "set",  "string",
        "unordered_map",  "unordered_multimap",  "unordered_multiset",
        "unordered_set",  "vector",  "wstring"
    };

}

void CheckStl::uselessCalls()
{
    const bool printPerformance = mSettings->severity.isEnabled(Severity::performance);
    const bool printWarning = mSettings->severity.isEnabled(Severity::warning);
    if (!printPerformance && !printWarning)
        return;

    const SymbolDatabase* symbolDatabase = mTokenizer->getSymbolDatabase();
    for (const Scope * scope : symbolDatabase->functionScopes) {
        for (const Token* tok = scope->bodyStart; tok != scope->bodyEnd; tok = tok->next()) {
            if (printWarning && Token::Match(tok, "%var% . compare|find|rfind|find_first_not_of|find_first_of|find_last_not_of|find_last_of ( %name% [,)]") &&
                tok->varId() == tok->tokAt(4)->varId()) {
                const Variable* var = tok->variable();
                if (!var || !var->isStlType())
                    continue;
                uselessCallsReturnValueError(tok->tokAt(4), tok->str(), tok->strAt(2));
            } else if (printPerformance && Token::Match(tok, "%var% . swap ( %name% )") &&
                       tok->varId() == tok->tokAt(4)->varId()) {
                const Variable* var = tok->variable();
                if (!var || !var->isStlType())
                    continue;
                uselessCallsSwapError(tok, tok->str());
            } else if (printPerformance && Token::Match(tok, "%var% . substr (") && tok->variable() && tok->variable()->isStlStringType()) {
                const Token* funcTok = tok->tokAt(3);
                const std::vector<const Token*> args = getArguments(funcTok);
                if (Token::Match(tok->tokAt(-2), "%var% =") && tok->varId() == tok->tokAt(-2)->varId() &&
                    !args.empty() && args[0]->hasKnownIntValue() && args[0]->getKnownIntValue() == 0) {
                    uselessCallsSubstrError(tok, Token::simpleMatch(funcTok->astParent(), "=") ? SubstrErrorType::PREFIX : SubstrErrorType::PREFIX_CONCAT);
                } else if (args.empty() || (args[0]->hasKnownIntValue() && args[0]->getKnownIntValue() == 0 &&
                                            (args.size() == 1 || (args.size() == 2 && tok->linkAt(3)->strAt(-1) == "npos" && !tok->linkAt(3)->previous()->variable())))) {
                    uselessCallsSubstrError(tok, SubstrErrorType::COPY);
                } else if (args.size() == 2 && args[1]->hasKnownIntValue() && args[1]->getKnownIntValue() == 0) {
                    uselessCallsSubstrError(tok, SubstrErrorType::EMPTY);
                }
            } else if (printWarning && Token::Match(tok, "[{};] %var% . empty ( ) ;") &&
                       !tok->tokAt(4)->astParent() &&
                       tok->next()->variable() && tok->next()->variable()->isStlType(stl_containers_with_empty_and_clear))
                uselessCallsEmptyError(tok->next());
            else if (Token::Match(tok, "[{};] std :: remove|remove_if|unique (") && tok->tokAt(5)->nextArgument())
                uselessCallsRemoveError(tok->next(), tok->strAt(3));
            else if (printPerformance && tok->valueType() && tok->valueType()->type == ValueType::CONTAINER) {
                if (Token::Match(tok, "%var% = { %var% . begin ( ) ,") && tok->varId() == tok->tokAt(3)->varId())
                    uselessCallsConstructorError(tok);
                else if (const Variable* var = tok->variable()) {
                    std::string pattern = "%var% = ";
                    for (const Token* t = var->typeStartToken(); t != var->typeEndToken()->next(); t = t->next()) {
                        pattern += t->str();
                        pattern += ' ';
                    }
                    pattern += "{|( %varid% . begin ( ) ,";
                    if (Token::Match(tok, pattern.c_str(), tok->varId()))
                        uselessCallsConstructorError(tok);
                }
            }
        }
    }
}


void CheckStl::uselessCallsReturnValueError(const Token *tok, const std::string &varname, const std::string &function)
{
    std::ostringstream errmsg;
    errmsg << "$symbol:" << varname << '\n';
    errmsg << "$symbol:" << function << '\n';
    errmsg << "It is inefficient to call '" << varname << "." << function << "(" << varname << ")' as it always returns 0.\n"
           << "'std::string::" << function << "()' returns zero when given itself as parameter "
           << "(" << varname << "." << function << "(" << varname << ")). As it is currently the "
           << "code is inefficient. It is possible either the string searched ('"
           << varname << "') or searched for ('" << varname << "') is wrong.";
    reportError(tok, Severity::warning, "uselessCallsCompare", errmsg.str(), CWE628, Certainty::normal);
}

void CheckStl::uselessCallsSwapError(const Token *tok, const std::string &varname)
{
    reportError(tok, Severity::performance, "uselessCallsSwap",
                "$symbol:" + varname + "\n"
                "It is inefficient to swap a object with itself by calling '$symbol.swap($symbol)'\n"
                "The 'swap()' function has no logical effect when given itself as parameter "
                "($symbol.swap($symbol)). As it is currently the "
                "code is inefficient. Is the object or the parameter wrong here?", CWE628, Certainty::normal);
}

void CheckStl::uselessCallsSubstrError(const Token *tok, SubstrErrorType type)
{
    std::string msg = "Ineffective call of function 'substr' because ";
    switch (type) {
    case SubstrErrorType::EMPTY:
        msg += "it returns an empty string.";
        break;
    case SubstrErrorType::COPY:
        msg += "it returns a copy of the object. Use operator= instead.";
        break;
    case SubstrErrorType::PREFIX:
        msg += "a prefix of the string is assigned to itself. Use resize() or pop_back() instead.";
        break;
    case SubstrErrorType::PREFIX_CONCAT:
        msg += "a prefix of the string is assigned to itself. Use replace() instead.";
        break;
    }
    reportError(tok, Severity::performance, "uselessCallsSubstr", msg, CWE398, Certainty::normal);
}

void CheckStl::uselessCallsConstructorError(const Token *tok)
{
    const std::string msg = "Inefficient constructor call: container '" + tok->str() + "' is assigned a partial copy of itself. Use erase() or resize() instead.";
    reportError(tok, Severity::performance, "uselessCallsConstructor", msg, CWE398, Certainty::normal);
}

void CheckStl::uselessCallsEmptyError(const Token *tok)
{
    reportError(tok, Severity::warning, "uselessCallsEmpty", "Ineffective call of function 'empty()'. Did you intend to call 'clear()' instead?", CWE398, Certainty::normal);
}

void CheckStl::uselessCallsRemoveError(const Token *tok, const std::string& function)
{
    reportError(tok, Severity::warning, "uselessCallsRemove",
                "$symbol:" + function + "\n"
                "Return value of std::$symbol() ignored. Elements remain in container.\n"
                "The return value of std::$symbol() is ignored. This function returns an iterator to the end of the range containing those elements that should be kept. "
                "Elements past new end remain valid but with unspecified values. Use the erase method of the container to delete them.", CWE762, Certainty::normal);
}

// Check for iterators being dereferenced before being checked for validity.
// E.g.  if (*i && i != str.end()) { }
void CheckStl::checkDereferenceInvalidIterator()
{
    if (!mSettings->severity.isEnabled(Severity::warning))
        return;

    // Iterate over "if", "while", and "for" conditions where there may
    // be an iterator that is dereferenced before being checked for validity.
    for (const Scope &scope : mTokenizer->getSymbolDatabase()->scopeList) {
        if (!(scope.type == Scope::eIf || scope.isLoopScope()))
            continue;

        const Token* const tok = scope.classDef;
        const Token* startOfCondition = tok->next();
        if (scope.type == Scope::eDo)
            startOfCondition = startOfCondition->link()->tokAt(2);
        if (!startOfCondition) // ticket #6626 invalid code
            continue;
        const Token* endOfCondition = startOfCondition->link();
        if (!endOfCondition)
            continue;

        // For "for" loops, only search between the two semicolons
        if (scope.type == Scope::eFor) {
            startOfCondition = Token::findsimplematch(tok->tokAt(2), ";", endOfCondition);
            if (!startOfCondition)
                continue;
            endOfCondition = Token::findsimplematch(startOfCondition->next(), ";", endOfCondition);
            if (!endOfCondition)
                continue;
        }

        // Only consider conditions composed of all "&&" terms and
        // conditions composed of all "||" terms
        const bool isOrExpression =
            Token::findsimplematch(startOfCondition, "||", endOfCondition) != nullptr;
        const bool isAndExpression =
            Token::findsimplematch(startOfCondition, "&&", endOfCondition) != nullptr;

        // Look for a check of the validity of an iterator
        const Token* validityCheckTok = nullptr;
        if (!isOrExpression && isAndExpression) {
            validityCheckTok =
                Token::findmatch(startOfCondition, "&& %var% != %name% . end|rend|cend|crend ( )", endOfCondition);
        } else if (isOrExpression && !isAndExpression) {
            validityCheckTok =
                Token::findmatch(startOfCondition, "%oror% %var% == %name% . end|rend|cend|crend ( )", endOfCondition);
        }

        if (!validityCheckTok)
            continue;
        const int iteratorVarId = validityCheckTok->next()->varId();

        // If the iterator dereference is to the left of the check for
        // the iterator's validity, report an error.
        const Token* const dereferenceTok =
            Token::findmatch(startOfCondition, "* %varid%", validityCheckTok, iteratorVarId);
        if (dereferenceTok)
            dereferenceInvalidIteratorError(dereferenceTok, dereferenceTok->strAt(1));
    }
}


void CheckStl::checkDereferenceInvalidIterator2()
{
    const bool printInconclusive = (mSettings->certainty.isEnabled(Certainty::inconclusive));

    for (const Token *tok = mTokenizer->tokens(); tok; tok = tok->next()) {
        if (Token::Match(tok, "sizeof|decltype|typeid|typeof (")) {
            tok = tok->next()->link();
            continue;
        }

        if (Token::Match(tok, "%assign%"))
            continue;

        std::vector<ValueFlow::Value> contValues;
        std::copy_if(tok->values().begin(), tok->values().end(), std::back_inserter(contValues), [&](const ValueFlow::Value& value) {
            if (value.isImpossible())
                return false;
            if (!printInconclusive && value.isInconclusive())
                return false;
            return value.isContainerSizeValue();
        });


        // Can iterator point to END or before START?
        for (const ValueFlow::Value& value:tok->values()) {
            if (value.isImpossible())
                continue;
            if (!printInconclusive && value.isInconclusive())
                continue;
            if (!value.isIteratorValue())
                continue;
            bool isInvalidIterator = false;
            const ValueFlow::Value* cValue = nullptr;
            if (value.isIteratorEndValue() && value.intvalue >= 0) {
                isInvalidIterator = value.intvalue > 0;
            } else if (value.isIteratorStartValue() && value.intvalue < 0) {
                isInvalidIterator = true;
            } else {
                auto it = std::find_if(contValues.begin(), contValues.end(), [&](const ValueFlow::Value& c) {
                    if (value.path != c.path)
                        return false;
                    if (value.isIteratorStartValue() && value.intvalue >= c.intvalue)
                        return true;
                    if (value.isIteratorEndValue() && -value.intvalue > c.intvalue)
                        return true;
                    return false;
                });
                if (it == contValues.end())
                    continue;
                cValue = &*it;
                if (value.isIteratorStartValue() && value.intvalue > cValue->intvalue)
                    isInvalidIterator = true;
            }
            bool inconclusive = false;
            bool unknown = false;
            const Token* emptyAdvance = nullptr;
            const Token* advanceIndex = nullptr;
            if (cValue && cValue->intvalue == 0) {
                if (Token::Match(tok->astParent(), "+|-") && astIsIntegral(tok->astSibling(), false)) {
                    if (tok->astSibling() && tok->astSibling()->hasKnownIntValue()) {
                        if (tok->astSibling()->values().front().intvalue == 0)
                            continue;
                    } else {
                        advanceIndex = tok->astSibling();
                    }
                    emptyAdvance = tok->astParent();
                } else if (Token::Match(tok->astParent(), "++|--")) {
                    emptyAdvance = tok->astParent();
                }
            }
            if (!CheckNullPointer::isPointerDeRef(tok, unknown, mSettings) && !isInvalidIterator && !emptyAdvance) {
                if (!unknown)
                    continue;
                inconclusive = true;
            }
            if (cValue) {
                const ValueFlow::Value& lValue = getLifetimeIteratorValue(tok, cValue->path);
                assert(cValue->isInconclusive() || value.isInconclusive() || lValue.isLifetimeValue());
                if (!lValue.isLifetimeValue())
                    continue;
                if (emptyAdvance)
                    outOfBoundsError(emptyAdvance,
                                     lValue.tokvalue->expressionString(),
                                     cValue,
                                     advanceIndex ? advanceIndex->expressionString() : emptyString,
                                     nullptr);
                else
                    outOfBoundsError(tok, lValue.tokvalue->expressionString(), cValue, tok->expressionString(), &value);
            } else {
                dereferenceInvalidIteratorError(tok, &value, inconclusive);
            }
        }
    }
}

void CheckStl::dereferenceInvalidIteratorError(const Token* tok, const ValueFlow::Value *value, bool inconclusive)
{
    const std::string& varname = tok ? tok->expressionString() : "var";
    const std::string errmsgcond("$symbol:" + varname + '\n' + ValueFlow::eitherTheConditionIsRedundant(value ? value->condition : nullptr) + " or there is possible dereference of an invalid iterator: $symbol.");
    if (!tok || !value) {
        reportError(tok, Severity::error, "derefInvalidIterator", "Dereference of an invalid iterator", CWE825, Certainty::normal);
        reportError(tok, Severity::warning, "derefInvalidIteratorRedundantCheck", errmsgcond, CWE825, Certainty::normal);
        return;
    }
    if (!mSettings->isEnabled(value, inconclusive))
        return;

    const ErrorPath errorPath = getErrorPath(tok, value, "Dereference of an invalid iterator");

    if (value->condition) {
        reportError(errorPath, Severity::warning, "derefInvalidIteratorRedundantCheck", errmsgcond, CWE825, (inconclusive || value->isInconclusive()) ? Certainty::inconclusive : Certainty::normal);
    } else {
        std::string errmsg;
        errmsg = std::string(value->isKnown() ? "Dereference" : "Possible dereference") + " of an invalid iterator";
        if (!varname.empty())
            errmsg = "$symbol:" + varname + '\n' + errmsg + ": $symbol";

        reportError(errorPath,
                    value->isKnown() ? Severity::error : Severity::warning,
                    "derefInvalidIterator",
                    errmsg,
                    CWE825, (inconclusive || value->isInconclusive()) ? Certainty::inconclusive : Certainty::normal);
    }
}

void CheckStl::dereferenceInvalidIteratorError(const Token* deref, const std::string &iterName)
{
    reportError(deref, Severity::warning,
                "derefInvalidIterator",
                "$symbol:" + iterName + "\n"
                "Possible dereference of an invalid iterator: $symbol\n"
                "Possible dereference of an invalid iterator: $symbol. Make sure to check that the iterator is valid before dereferencing it - not after.", CWE825, Certainty::normal);
}

void CheckStl::readingEmptyStlContainerError(const Token *tok, const ValueFlow::Value *value)
{
    const std::string varname = tok ? tok->str() : std::string("var");

    std::string errmsg;
    if (value && value->condition)
        errmsg = "Reading from container '$symbol'. " + ValueFlow::eitherTheConditionIsRedundant(value->condition) + " or '$symbol' can be empty.";
    else
        errmsg = "Reading from empty STL container '$symbol'";

    const ErrorPath errorPath = getErrorPath(tok, value, "Reading from empty container");

    reportError(errorPath, value ? (value->errorSeverity() ? Severity::error : Severity::warning) : Severity::style, "reademptycontainer", "$symbol:" + varname +"\n" + errmsg, CWE398, !value ? Certainty::inconclusive : Certainty::normal);
}

void CheckStl::useStlAlgorithmError(const Token *tok, const std::string &algoName)
{
    reportError(tok, Severity::style, "useStlAlgorithm",
                "Consider using " + algoName + " algorithm instead of a raw loop.", CWE398, Certainty::normal);
}

static bool isEarlyExit(const Token *start)
{
    if (start->str() != "{")
        return false;
    const Token *endToken = start->link();
    const Token *tok = Token::findmatch(start, "return|throw|break", endToken);
    if (!tok)
        return false;
    const Token *endStatement = Token::findsimplematch(tok, "; }", endToken);
    if (!endStatement)
        return false;
    if (endStatement->next() != endToken)
        return false;
    return true;
}

static const Token *singleStatement(const Token *start)
{
    if (start->str() != "{")
        return nullptr;
    const Token *endToken = start->link();
    const Token *endStatement = Token::findsimplematch(start->next(), ";");
    if (!Token::simpleMatch(endStatement, "; }"))
        return nullptr;
    if (endStatement->next() != endToken)
        return nullptr;
    return endStatement;
}

static const Token *singleAssignInScope(const Token *start, nonneg int varid, bool &input)
{
    const Token *endStatement = singleStatement(start);
    if (!endStatement)
        return nullptr;
    if (!Token::Match(start->next(), "%var% %assign%"))
        return nullptr;
    const Token *assignTok = start->tokAt(2);
    if (isVariableChanged(assignTok->next(), endStatement, assignTok->astOperand1()->varId(), false, nullptr, true))
        return nullptr;
    if (isVariableChanged(assignTok->next(), endStatement, varid, false, nullptr, true))
        return nullptr;
    input = Token::findmatch(assignTok->next(), "%varid%", endStatement, varid) || !Token::Match(start->next(), "%var% =");
    return assignTok;
}

static const Token *singleMemberCallInScope(const Token *start, nonneg int varid, bool &input)
{
    if (start->str() != "{")
        return nullptr;
    const Token *endToken = start->link();
    if (!Token::Match(start->next(), "%var% . %name% ("))
        return nullptr;
    if (!Token::simpleMatch(start->linkAt(4), ") ; }"))
        return nullptr;
    const Token *endStatement = start->linkAt(4)->next();
    if (endStatement->next() != endToken)
        return nullptr;

    const Token *dotTok = start->tokAt(2);
    if (!Token::findmatch(dotTok->tokAt(2), "%varid%", endStatement, varid))
        return nullptr;
    input = Token::Match(start->next(), "%var% . %name% ( %varid% )", varid);
    if (isVariableChanged(dotTok->next(), endStatement, dotTok->astOperand1()->varId(), false, nullptr, true))
        return nullptr;
    return dotTok;
}

static const Token *singleIncrementInScope(const Token *start, nonneg int varid, bool &input)
{
    if (start->str() != "{")
        return nullptr;
    const Token *varTok = nullptr;
    if (Token::Match(start->next(), "++ %var% ; }"))
        varTok = start->tokAt(2);
    else if (Token::Match(start->next(), "%var% ++ ; }"))
        varTok = start->tokAt(1);
    if (!varTok)
        return nullptr;
    input = varTok->varId() == varid;
    return varTok;
}

static const Token *singleConditionalInScope(const Token *start, nonneg int varid)
{
    if (start->str() != "{")
        return nullptr;
    const Token *endToken = start->link();
    if (!Token::simpleMatch(start->next(), "if ("))
        return nullptr;
    if (!Token::simpleMatch(start->linkAt(2), ") {"))
        return nullptr;
    const Token *bodyTok = start->linkAt(2)->next();
    const Token *endBodyTok = bodyTok->link();
    if (!Token::simpleMatch(endBodyTok, "} }"))
        return nullptr;
    if (endBodyTok->next() != endToken)
        return nullptr;
    if (!Token::findmatch(start, "%varid%", bodyTok, varid))
        return nullptr;
    if (isVariableChanged(start, bodyTok, varid, false, nullptr, true))
        return nullptr;
    return bodyTok;
}

static bool addByOne(const Token *tok, nonneg int varid)
{
    if (Token::Match(tok, "+= %any% ;") &&
        tok->tokAt(1)->hasKnownIntValue() &&
        tok->tokAt(1)->getValue(1)) {
        return true;
    }
    if (Token::Match(tok, "= %varid% + %any% ;", varid) &&
        tok->tokAt(3)->hasKnownIntValue() &&
        tok->tokAt(3)->getValue(1)) {
        return true;
    }
    return false;
}

static bool accumulateBoolLiteral(const Token *tok, nonneg int varid)
{
    if (Token::Match(tok, "%assign% %bool% ;") &&
        tok->tokAt(1)->hasKnownIntValue()) {
        return true;
    }
    if (Token::Match(tok, "= %varid% %oror%|%or%|&&|& %bool% ;", varid) &&
        tok->tokAt(3)->hasKnownIntValue()) {
        return true;
    }
    return false;
}

static bool accumulateBool(const Token *tok, nonneg int varid)
{
    // Missing %oreq% so we have to check both manually
    if (Token::simpleMatch(tok, "&=") || Token::simpleMatch(tok, "|=")) {
        return true;
    }
    if (Token::Match(tok, "= %varid% %oror%|%or%|&&|&", varid)) {
        return true;
    }
    return false;
}

static bool hasVarIds(const Token *tok, nonneg int var1, nonneg int var2)
{
    if (tok->astOperand1()->varId() == tok->astOperand2()->varId())
        return false;
    if (tok->astOperand1()->varId() == var1 || tok->astOperand1()->varId() == var2) {
        if (tok->astOperand2()->varId() == var1 || tok->astOperand2()->varId() == var2) {
            return true;
        }
    }
    return false;
}

static std::string flipMinMax(const std::string &algo)
{
    if (algo == "std::max_element")
        return "std::min_element";
    if (algo == "std::min_element")
        return "std::max_element";
    return algo;
}

static std::string minmaxCompare(const Token *condTok, nonneg int loopVar, nonneg int assignVar, bool invert = false)
{
    if (!Token::Match(condTok, "<|<=|>=|>"))
        return "std::accumulate";
    if (!hasVarIds(condTok, loopVar, assignVar))
        return "std::accumulate";
    std::string algo = "std::max_element";
    if (Token::Match(condTok, "<|<="))
        algo = "std::min_element";
    if (condTok->astOperand1()->varId() == assignVar)
        algo = flipMinMax(algo);
    if (invert)
        algo = flipMinMax(algo);
    return algo;
}

void CheckStl::useStlAlgorithm()
{
    if (!mSettings->severity.isEnabled(Severity::style))
        return;
    for (const Scope *function : mTokenizer->getSymbolDatabase()->functionScopes) {
        for (const Token *tok = function->bodyStart; tok != function->bodyEnd; tok = tok->next()) {
            // Parse range-based for loop
            if (!Token::simpleMatch(tok, "for ("))
                continue;
            if (!Token::simpleMatch(tok->next()->link(), ") {"))
                continue;
            const Token *bodyTok = tok->next()->link()->next();
            const Token *splitTok = tok->next()->astOperand2();
            if (!Token::simpleMatch(splitTok, ":"))
                continue;
            const Token *loopVar = splitTok->previous();
            if (loopVar->varId() == 0)
                continue;

            // Check for single assignment
            bool useLoopVarInAssign;
            const Token *assignTok = singleAssignInScope(bodyTok, loopVar->varId(), useLoopVarInAssign);
            if (assignTok) {
                int assignVarId = assignTok->astOperand1()->varId();
                std::string algo;
                if (assignVarId == loopVar->varId()) {
                    if (useLoopVarInAssign)
                        algo = "std::transform";
                    else if (Token::Match(assignTok->next(), "%var%|%bool%|%num%|%char% ;"))
                        algo = "std::fill";
                    else if (Token::Match(assignTok->next(), "%name% ( )"))
                        algo = "std::generate";
                    else
                        algo = "std::fill or std::generate";
                } else {
                    if (addByOne(assignTok, assignVarId))
                        algo = "std::distance";
                    else if (accumulateBool(assignTok, assignVarId))
                        algo = "std::any_of, std::all_of, std::none_of, or std::accumulate";
                    else if (Token::Match(assignTok, "= %var% <|<=|>=|> %var% ? %var% : %var%") && hasVarIds(assignTok->tokAt(6), loopVar->varId(), assignVarId))
                        algo = minmaxCompare(assignTok->tokAt(2), loopVar->varId(), assignVarId, assignTok->tokAt(5)->varId() == assignVarId);
                    else
                        algo = "std::accumulate";
                }
                useStlAlgorithmError(assignTok, algo);
                continue;
            }
            // Check for container calls
            bool useLoopVarInMemCall;
            const Token *memberAccessTok = singleMemberCallInScope(bodyTok, loopVar->varId(), useLoopVarInMemCall);
            if (memberAccessTok) {
                const Token *memberCallTok = memberAccessTok->astOperand2();
                const int contVarId = memberAccessTok->astOperand1()->varId();
                if (contVarId == loopVar->varId())
                    continue;
                if (memberCallTok->str() == "push_back" ||
                    memberCallTok->str() == "push_front" ||
                    memberCallTok->str() == "emplace_back") {
                    std::string algo;
                    if (useLoopVarInMemCall)
                        algo = "std::copy";
                    else
                        algo = "std::transform";
                    useStlAlgorithmError(memberCallTok, algo);
                }
                continue;
            }

            // Check for increment in loop
            bool useLoopVarInIncrement;
            const Token *incrementTok = singleIncrementInScope(bodyTok, loopVar->varId(), useLoopVarInIncrement);
            if (incrementTok) {
                std::string algo;
                if (useLoopVarInIncrement)
                    algo = "std::transform";
                else
                    algo = "std::distance";
                useStlAlgorithmError(incrementTok, algo);
                continue;
            }

            // Check for conditionals
            const Token *condBodyTok = singleConditionalInScope(bodyTok, loopVar->varId());
            if (condBodyTok) {
                // Check for single assign
                assignTok = singleAssignInScope(condBodyTok, loopVar->varId(), useLoopVarInAssign);
                if (assignTok) {
                    const int assignVarId = assignTok->astOperand1()->varId();
                    std::string algo;
                    if (assignVarId == loopVar->varId()) {
                        if (useLoopVarInAssign)
                            algo = "std::transform";
                        else
                            algo = "std::replace_if";
                    } else {
                        if (addByOne(assignTok, assignVarId))
                            algo = "std::count_if";
                        else if (accumulateBoolLiteral(assignTok, assignVarId))
                            algo = "std::any_of, std::all_of, std::none_of, or std::accumulate";
                        else
                            algo = "std::accumulate";
                    }
                    useStlAlgorithmError(assignTok, algo);
                    continue;
                }

                // Check for container call
                memberAccessTok = singleMemberCallInScope(condBodyTok, loopVar->varId(), useLoopVarInMemCall);
                if (memberAccessTok) {
                    const Token *memberCallTok = memberAccessTok->astOperand2();
                    const int contVarId = memberAccessTok->astOperand1()->varId();
                    if (contVarId == loopVar->varId())
                        continue;
                    if (memberCallTok->str() == "push_back" ||
                        memberCallTok->str() == "push_front" ||
                        memberCallTok->str() == "emplace_back") {
                        if (useLoopVarInMemCall)
                            useStlAlgorithmError(memberAccessTok, "std::copy_if");
                        // There is no transform_if to suggest
                    }
                    continue;
                }

                // Check for increment in loop
                incrementTok = singleIncrementInScope(condBodyTok, loopVar->varId(), useLoopVarInIncrement);
                if (incrementTok) {
                    std::string algo;
                    if (useLoopVarInIncrement)
                        algo = "std::transform";
                    else
                        algo = "std::count_if";
                    useStlAlgorithmError(incrementTok, algo);
                    continue;
                }

                // Check early return
                if (isEarlyExit(condBodyTok)) {
                    const Token *loopVar2 = Token::findmatch(condBodyTok, "%varid%", condBodyTok->link(), loopVar->varId());
                    std::string algo;
                    if (loopVar2)
                        algo = "std::find_if";
                    else
                        algo = "std::any_of";
                    useStlAlgorithmError(condBodyTok, algo);
                    continue;
                }
            }
        }
    }
}

void CheckStl::knownEmptyContainerError(const Token *tok, const std::string& algo)
{
    const std::string var = tok ? tok->expressionString() : std::string("var");

    std::string msg;
    if (astIsIterator(tok)) {
        msg = "Using " + algo + " with iterator '" + var + "' that is always empty.";
    } else {
        msg = "Iterating over container '" + var + "' that is always empty.";
    }

    reportError(tok, Severity::style,
                "knownEmptyContainer",
                msg, CWE398, Certainty::normal);
}

static bool isKnownEmptyContainer(const Token* tok)
{
    if (!tok)
        return false;
    for (const ValueFlow::Value& v:tok->values()) {
        if (!v.isKnown())
            continue;
        if (!v.isContainerSizeValue())
            continue;
        if (v.intvalue != 0)
            continue;
        return true;
    }
    return false;
}

void CheckStl::knownEmptyContainer()
{
    if (!mSettings->severity.isEnabled(Severity::style))
        return;
    for (const Scope *function : mTokenizer->getSymbolDatabase()->functionScopes) {
        for (const Token *tok = function->bodyStart; tok != function->bodyEnd; tok = tok->next()) {

            if (!Token::Match(tok, "%name% ( !!)"))
                continue;

            // Parse range-based for loop
            if (tok->str() == "for") {
                if (!Token::simpleMatch(tok->next()->link(), ") {"))
                    continue;
                const Token *splitTok = tok->next()->astOperand2();
                if (!Token::simpleMatch(splitTok, ":"))
                    continue;
                const Token* contTok = splitTok->astOperand2();
                if (!isKnownEmptyContainer(contTok))
                    continue;
                knownEmptyContainerError(contTok, emptyString);
            } else {
                const std::vector<const Token *> args = getArguments(tok);
                if (args.empty())
                    continue;

                for (int argnr = 1; argnr <= args.size(); ++argnr) {
                    const Library::ArgumentChecks::IteratorInfo *i = mSettings->library.getArgIteratorInfo(tok, argnr);
                    if (!i)
                        continue;
                    const Token * const argTok = args[argnr - 1];
                    if (!isKnownEmptyContainer(argTok))
                        continue;
                    knownEmptyContainerError(argTok, tok->str());
                    break;

                }
            }
        }
    }
}

static bool isMutex(const Variable* var)
{
    const Token* tok = Token::typeDecl(var->nameToken()).first;
    return Token::Match(tok, "std :: mutex|recursive_mutex|timed_mutex|recursive_timed_mutex|shared_mutex");
}

static bool isLockGuard(const Variable* var)
{
    const Token* tok = Token::typeDecl(var->nameToken()).first;
    return Token::Match(tok, "std :: lock_guard|unique_lock|scoped_lock|shared_lock");
}

static bool isLocalMutex(const Variable* var, const Scope* scope)
{
    if (!var)
        return false;
    if (isLockGuard(var))
        return false;
    return !var->isReference() && !var->isRValueReference() && !var->isStatic() && var->scope() == scope;
}

void CheckStl::globalLockGuardError(const Token* tok)
{
    reportError(tok, Severity::warning,
                "globalLockGuard",
                "Lock guard is defined globally. Lock guards are intended to be local. A global lock guard could lead to a deadlock since it won't unlock until the end of the program.", CWE833, Certainty::normal);
}

void CheckStl::localMutexError(const Token* tok)
{
    reportError(tok, Severity::warning,
                "localMutex",
                "The lock is ineffective because the mutex is locked at the same scope as the mutex itself.", CWE667, Certainty::normal);
}

void CheckStl::checkMutexes()
{
    if (!mSettings->severity.isEnabled(Severity::warning))
        return;

    for (const Scope *function : mTokenizer->getSymbolDatabase()->functionScopes) {
        std::set<nonneg int> checkedVars;
        for (const Token *tok = function->bodyStart; tok != function->bodyEnd; tok = tok->next()) {
            if (!Token::Match(tok, "%var%"))
                continue;
            const Variable* var = tok->variable();
            if (!var)
                continue;
            if (Token::Match(tok, "%var% . lock ( )")) {
                if (!isMutex(var))
                    continue;
                if (!checkedVars.insert(var->declarationId()).second)
                    continue;
                if (isLocalMutex(var, tok->scope()))
                    localMutexError(tok);
            } else if (Token::Match(tok, "%var% (|{ %var% )|}|,")) {
                if (!isLockGuard(var))
                    continue;
                const Variable* mvar = tok->tokAt(2)->variable();
                if (!mvar)
                    continue;
                if (!checkedVars.insert(mvar->declarationId()).second)
                    continue;
                if (var->isStatic() || var->isGlobal())
                    globalLockGuardError(tok);
                else if (isLocalMutex(mvar, tok->scope()))
                    localMutexError(tok);
            }
        }
    }
}
<|MERGE_RESOLUTION|>--- conflicted
+++ resolved
@@ -1999,13 +1999,7 @@
                     else
                         break;
                     if (tok2 && Token::Match(tok2->tokAt(-4), ". c_str|data ( )")) {
-<<<<<<< HEAD
                         if (isString(tok2->tokAt(-4)->astOperand1())) {
-=======
-                        const Variable* var = tok2->tokAt(-5)->variable();
-                        if (var && (var->isStlStringType() ||
-                                    (var->valueType() && var->valueType()->type == ValueType::ITERATOR && isStlStringType(var->valueType()->containerTypeToken)))) {
->>>>>>> f81fc112
                             string_c_strParam(tok, i->second);
                         } else if (Token::Match(tok2->tokAt(-9), "%name% . str ( )")) { // Check ss.str().c_str() as parameter
                             const Variable* ssVar = tok2->tokAt(-9)->variable();
@@ -2022,28 +2016,12 @@
                        ((Token::Match(tok->previous(), "%var% + %var% . c_str|data ( )") && tok->previous()->variable() && tok->previous()->variable()->isStlStringType()) ||
                         (Token::Match(tok->tokAt(-5), "%var% . c_str|data ( ) + %var%") && tok->tokAt(-5)->variable() && tok->tokAt(-5)->variable()->isStlStringType()))) {
                 string_c_strConcat(tok);
-<<<<<<< HEAD
             } else if (printPerformance && tok->next() && tok->next()->variable() && tok->next()->variable()->isStlStringType() && Token::Match(tok, "<< %var% . c_str ( )")) {
                 const Token* strm = tok;
                 while (Token::simpleMatch(strm, "<<"))
                     strm = strm->astOperand1();
                 if (strm && strm->variable() && strm->variable()->isStlType())
                     string_c_strStream(tok);
-=======
-            } else if (printPerformance && Token::simpleMatch(tok, "<<") && tok->astOperand2() && Token::simpleMatch(tok->astOperand2()->astOperand1(), ". c_str ( )")) {
-                const Token* str = tok->astOperand2()->astOperand1()->astOperand1();
-                if (Token::Match(str, "(|[") && !(str->valueType() && str->valueType()->type == ValueType::ITERATOR))
-                    str = str->previous();
-                if (str && ((str->variable() && str->variable()->isStlStringType()) ||
-                            (str->function() && isStlStringType(str->function()->retDef)) ||
-                            (str->valueType() && str->valueType()->type == ValueType::ITERATOR && isStlStringType(str->valueType()->containerTypeToken)))) {
-                    const Token* strm = tok;
-                    while (Token::simpleMatch(strm, "<<"))
-                        strm = strm->astOperand1();
-                    if (strm && strm->variable() && strm->variable()->isStlType())
-                        string_c_strStream(tok);
-                }
->>>>>>> f81fc112
             }
 
             // Using c_str() to get the return value is only dangerous if the function returns a char*
@@ -2174,12 +2152,7 @@
 
 void CheckStl::string_c_strStream(const Token* tok)
 {
-<<<<<<< HEAD
     std::string msg = "Passing the result of c_str() to a stream is slow and redundant.\nSolve that by directly passing the string.";
-=======
-    std::string msg = "Passing the result of c_str() to a stream is slow and redundant.\n"
-                      "Passing a const char* to a stream requires a call to strlen(). Solve that by directly passing the string.";
->>>>>>> f81fc112
     reportError(tok, Severity::performance, "stlcstrStream", msg, CWE704, Certainty::normal);
 }
 
