--- conflicted
+++ resolved
@@ -288,17 +288,7 @@
                         incorrectStringCompareError(tok->next(), "substr", end->strAt(1));
                     }
                 }
-<<<<<<< HEAD
-            } else if (Token::Match(tok, "&&|%oror%|( %str%|%char% &&|%oror%|)") && !Token::Match(tok, "( %str%|%char% )")) {
-                incorrectStringBooleanError(tok->next(), tok->strAt(1));
-            } else if (Token::Match(tok, "if|while ( %str%|%char% )") && !tok->tokAt(2)->getValue(0)) {
-                incorrectStringBooleanError(tok->tokAt(2), tok->strAt(2));
-            } else if (tok->str() == "?" && Token::Match(tok->astOperand1(), "%str%|%char%")) {
-                incorrectStringBooleanError(tok->astOperand1(), tok->astOperand1()->str());
-            } else if (Token::Match(tok, "%str%") && isUsedAsBool(tok))
-=======
             } else if (Token::Match(tok, "%str%|%char%") && isUsedAsBool(tok))
->>>>>>> a9dc8bfd
                 incorrectStringBooleanError(tok, tok->str());
         }
     }
