/*
 * Cppcheck - A tool for static C/C++ code analysis
 * Copyright (C) 2007-2019 Cppcheck team.
 *
 * This program is free software: you can redistribute it and/or modify
 * it under the terms of the GNU General Public License as published by
 * the Free Software Foundation, either version 3 of the License, or
 * (at your option) any later version.
 *
 * This program is distributed in the hope that it will be useful,
 * but WITHOUT ANY WARRANTY; without even the implied warranty of
 * MERCHANTABILITY or FITNESS FOR A PARTICULAR PURPOSE.  See the
 * GNU General Public License for more details.
 *
 * You should have received a copy of the GNU General Public License
 * along with this program.  If not, see <http://www.gnu.org/licenses/>.
 */

/**
 * @brief This is the ValueFlow component in Cppcheck.
 *
 * Each @sa Token in the token list has a list of values. These are
 * the "possible" values for the Token at runtime.
 *
 * In the --debug and --debug-normal output you can see the ValueFlow data. For example:
 *
 *     int f()
 *     {
 *         int x = 10;
 *         return 4 * x + 2;
 *     }
 *
 * The --debug-normal output says:
 *
 *     ##Value flow
 *     Line 3
 *       10 always 10
 *     Line 4
 *       4 always 4
 *       * always 40
 *       x always 10
 *       + always 42
 *       2 always 2
 *
 * All value flow analysis is executed in the ValueFlow::setValues() function. The ValueFlow analysis is executed after
 * the tokenizer/ast/symboldatabase/etc.. The ValueFlow analysis is done in a series of valueFlow* function calls, where
 * each such function call can only use results from previous function calls. The function calls should be arranged so
 * that valueFlow* that do not require previous ValueFlow information should be first.
 *
 * Type of analysis
 * ================
 *
 * This is "flow sensitive" value flow analysis. We _usually_ track the value for 1 variable at a time.
 *
 * How are calculations handled
 * ============================
 *
 * Here is an example code:
 *
 *   x = 3 + 4;
 *
 * The valueFlowNumber set the values for the "3" and "4" tokens by calling setTokenValue().
 * The setTokenValue() handle the calculations automatically. When both "3" and "4" have values, the "+" can be
 * calculated. setTokenValue() recursively calls itself when parents in calculations can be calculated.
 *
 * Forward / Reverse flow analysis
 * ===============================
 *
 * In forward value flow analysis we know a value and see what happens when we are stepping the program forward. Like
 * normal execution. The valueFlowForwardVariable is used in this analysis.
 *
 * In reverse value flow analysis we know the value of a variable at line X. And try to "execute backwards" to determine
 * possible values before line X. The valueFlowReverse is used in this analysis.
 *
 *
 */

#include "valueflow.h"

#include "astutils.h"
#include "errorlogger.h"
#include "library.h"
#include "mathlib.h"
#include "platform.h"
#include "programmemory.h"
#include "settings.h"
#include "standards.h"
#include "symboldatabase.h"
#include "token.h"
#include "tokenlist.h"
#include "utils.h"
#include "path.h"
#include "forwardanalyzer.h"

#include <algorithm>
#include <cassert>
#include <cstddef>
#include <functional>
#include <iterator>
#include <limits>
#include <map>
#include <set>
#include <stack>
#include <vector>

static const int TIMEOUT = 10; // Do not repeat ValueFlow analysis more than 10 seconds

static void bailoutInternal(TokenList *tokenlist, ErrorLogger *errorLogger, const Token *tok, const std::string &what, const std::string &file, int line, const std::string &function)
{
    std::list<ErrorLogger::ErrorMessage::FileLocation> callstack(1, ErrorLogger::ErrorMessage::FileLocation(tok, tokenlist));
    ErrorLogger::ErrorMessage errmsg(callstack, tokenlist->getSourceFilePath(), Severity::debug,
                                     Path::stripDirectoryPart(file) + ":" + MathLib::toString(line) + ":" + function + " bailout: " + what, "valueFlowBailout", false);
    errorLogger->reportErr(errmsg);
}

#if (defined __cplusplus) && __cplusplus >= 201103L
#define bailout(tokenlist, errorLogger, tok, what) bailoutInternal(tokenlist, errorLogger, tok, what, __FILE__, __LINE__, __func__)
#elif (defined __GNUC__) || (defined __clang__) || (defined _MSC_VER)
#define bailout(tokenlist, errorLogger, tok, what) bailoutInternal(tokenlist, errorLogger, tok, what, __FILE__, __LINE__, __FUNCTION__)
#else
#define bailout(tokenlist, errorLogger, tok, what) bailoutInternal(tokenlist, errorLogger, tok, what, __FILE__, __LINE__, "(valueFlow)")
#endif

static void changeKnownToPossible(std::list<ValueFlow::Value> &values, int indirect=-1)
{
    for (ValueFlow::Value& v: values) {
        if (indirect >= 0 && v.indirect != indirect)
            continue;
        v.changeKnownToPossible();
    }
}

static void removeImpossible(std::list<ValueFlow::Value>& values, int indirect = -1)
{
    values.remove_if([&](const ValueFlow::Value& v) {
        if (indirect >= 0 && v.indirect != indirect)
            return false;
        return v.isImpossible();
    });
}

static void lowerToPossible(std::list<ValueFlow::Value>& values, int indirect = -1)
{
    changeKnownToPossible(values, indirect);
    removeImpossible(values, indirect);
}

static void lowerToInconclusive(std::list<ValueFlow::Value>& values, const Settings* settings, int indirect = -1)
{
    if (settings->inconclusive) {
        removeImpossible(values, indirect);
        for (ValueFlow::Value& v : values) {
            if (indirect >= 0 && v.indirect != indirect)
                continue;
            v.setInconclusive();
        }
    } else {
        // Remove all values if the inconclusive flags is not set
        values.remove_if([&](const ValueFlow::Value& v) {
            if (indirect >= 0 && v.indirect != indirect)
                return false;
            return true;
        });
    }
}

static void changePossibleToKnown(std::list<ValueFlow::Value>& values, int indirect = -1)
{
    for (ValueFlow::Value& v : values) {
        if (indirect >= 0 && v.indirect != indirect)
            continue;
        if (!v.isPossible())
            continue;
        if (v.bound != ValueFlow::Value::Bound::Point)
            continue;
        v.setKnown();
    }
}

static void setValueUpperBound(ValueFlow::Value& value, bool upper)
{
    if (upper)
        value.bound = ValueFlow::Value::Bound::Upper;
    else
        value.bound = ValueFlow::Value::Bound::Lower;
}

static void setValueBound(ValueFlow::Value& value, const Token* tok, bool invert)
{
    if (Token::Match(tok, "<|<=")) {
        setValueUpperBound(value, !invert);
    } else if (Token::Match(tok, ">|>=")) {
        setValueUpperBound(value, invert);
    }
}

static void setConditionalValues(const Token *tok,
                                 bool invert,
                                 MathLib::bigint value,
                                 ValueFlow::Value &true_value,
                                 ValueFlow::Value &false_value)
{
    if (Token::Match(tok, "==|!=|>=|<=")) {
        true_value = ValueFlow::Value{tok, value};
        const char* greaterThan = ">=";
        const char* lessThan = "<=";
        if (invert)
            std::swap(greaterThan, lessThan);
        if (Token::simpleMatch(tok, greaterThan)) {
            false_value = ValueFlow::Value{tok, value - 1};
        } else if (Token::simpleMatch(tok, lessThan)) {
            false_value = ValueFlow::Value{tok, value + 1};
        } else {
            false_value = ValueFlow::Value{tok, value};
        }
    } else {
        const char* greaterThan = ">";
        const char* lessThan = "<";
        if (invert)
            std::swap(greaterThan, lessThan);
        if (Token::simpleMatch(tok, greaterThan)) {
            true_value = ValueFlow::Value{tok, value + 1};
            false_value = ValueFlow::Value{tok, value};
        } else if (Token::simpleMatch(tok, lessThan)) {
            true_value = ValueFlow::Value{tok, value - 1};
            false_value = ValueFlow::Value{tok, value};
        }
    }
    setValueBound(true_value, tok, invert);
    setValueBound(false_value, tok, !invert);
}

static bool isSaturated(MathLib::bigint value)
{
    return value == std::numeric_limits<MathLib::bigint>::max() || value == std::numeric_limits<MathLib::bigint>::min();
}

const Token *parseCompareInt(const Token *tok, ValueFlow::Value &true_value, ValueFlow::Value &false_value)
{
    if (!tok->astOperand1() || !tok->astOperand2())
        return nullptr;
    if (Token::Match(tok, "%comp%")) {
        if (tok->astOperand1()->hasKnownIntValue()) {
            MathLib::bigint value = tok->astOperand1()->values().front().intvalue;
            if (isSaturated(value))
                return nullptr;
            setConditionalValues(tok, true, value, true_value, false_value);
            return tok->astOperand2();
        } else if (tok->astOperand2()->hasKnownIntValue()) {
            MathLib::bigint value = tok->astOperand2()->values().front().intvalue;
            if (isSaturated(value))
                return nullptr;
            setConditionalValues(tok, false, value, true_value, false_value);
            return tok->astOperand1();
        }
    }
    return nullptr;
}

/**
 * Should value be skipped because it's hidden inside && || or ?: expression.
 * Example: ((x!=NULL) && (*x == 123))
 * If 'valuetok' points at the x in '(*x == 123)'. Then the '&&' will be returned.
 * @param valuetok original variable token
 * @return NULL=>don't skip, non-NULL=>The operator token that cause the skip. For instance the '&&'.
 * */
static const Token * skipValueInConditionalExpression(const Token * const valuetok)
{
    // Walk up the ast
    const Token *prev = valuetok;
    for (const Token *tok = valuetok->astParent(); tok; tok = tok->astParent()) {
        const bool prevIsLhs = (prev == tok->astOperand1());
        prev = tok;

        if (prevIsLhs || !Token::Match(tok, "%oror%|&&|?|:"))
            continue;

        if (tok->hasKnownIntValue())
            return tok;

        // Is variable protected in LHS..
        bool bailout = false;
        visitAstNodes(tok->astOperand1(), [&](const Token *tok2) {
            if (tok2->str() == ".")
                return ChildrenToVisit::none;
            // A variable is seen..
            if (tok2 != valuetok && tok2->variable() &&
                (tok2->varId() == valuetok->varId() || (!tok2->variable()->isArgument() && !tok2->hasKnownIntValue()))) {
                // TODO: limit this bailout
                bailout = true;
                return ChildrenToVisit::done;
            }
            return ChildrenToVisit::op1_and_op2;
        });
        if (bailout)
            return tok;
    }
    return nullptr;
}

static bool isEscapeScope(const Token* tok, TokenList * tokenlist, bool unknown = false)
{
    if (!Token::simpleMatch(tok, "{"))
        return false;
    // TODO this search for termTok in all subscopes. It should check the end of the scope.
    const Token * termTok = Token::findmatch(tok, "return|continue|break|throw|goto", tok->link());
    if (termTok && termTok->scope() == tok->scope())
        return true;
    std::string unknownFunction;
    if (tokenlist && tokenlist->getSettings()->library.isScopeNoReturn(tok->link(), &unknownFunction))
        return unknownFunction.empty() || unknown;
    return false;
}

static bool bailoutSelfAssignment(const Token * const tok)
{
    const Token *parent = tok;
    while (parent) {
        const Token *op = parent;
        parent = parent->astParent();

        // Assignment where lhs variable exists in rhs => return true
        if (parent                         != nullptr      &&
            parent->astOperand2()          == op           &&
            parent->astOperand1()          != nullptr      &&
            parent->str()                  == "=") {
            for (const Token *lhs = parent->astOperand1(); lhs; lhs = lhs->astOperand1()) {
                if (lhs->varId() == tok->varId())
                    return true;
                if (lhs->astOperand2() && lhs->astOperand2()->varId() == tok->varId())
                    return true;
            }
        }
    }
    return false;
}

static ValueFlow::Value castValue(ValueFlow::Value value, const ValueType::Sign sign, nonneg int bit)
{
    if (value.isFloatValue()) {
        value.valueType = ValueFlow::Value::INT;
        if (value.floatValue >= std::numeric_limits<int>::min() && value.floatValue <= std::numeric_limits<int>::max()) {
            value.intvalue = value.floatValue;
        } else { // don't perform UB
            value.intvalue = 0;
        }
    }
    if (bit < MathLib::bigint_bits) {
        const MathLib::biguint one = 1;
        value.intvalue &= (one << bit) - 1;
        if (sign == ValueType::Sign::SIGNED && value.intvalue & (one << (bit - 1))) {
            value.intvalue |= ~((one << bit) - 1ULL);
        }
    }
    return value;
}

static void combineValueProperties(const ValueFlow::Value &value1, const ValueFlow::Value &value2, ValueFlow::Value *result)
{
    if (value1.isKnown() && value2.isKnown())
        result->setKnown();
    else if (value1.isImpossible() || value2.isImpossible())
        result->setImpossible();
    else if (value1.isInconclusive() || value2.isInconclusive())
        result->setInconclusive();
    else
        result->setPossible();
    result->condition = value1.condition ? value1.condition : value2.condition;
    result->varId = (value1.varId != 0U) ? value1.varId : value2.varId;
    result->varvalue = (result->varId == value1.varId) ? value1.varvalue : value2.varvalue;
    result->errorPath = (value1.errorPath.empty() ? value2 : value1).errorPath;
    result->safe = value1.safe || value2.safe;
    if (value1.bound == ValueFlow::Value::Bound::Point || value2.bound == ValueFlow::Value::Bound::Point) {
        if (value1.bound == ValueFlow::Value::Bound::Upper || value2.bound == ValueFlow::Value::Bound::Upper)
            result->bound = ValueFlow::Value::Bound::Upper;
        if (value1.bound == ValueFlow::Value::Bound::Lower || value2.bound == ValueFlow::Value::Bound::Lower)
            result->bound = ValueFlow::Value::Bound::Lower;
    }
}

static const Token *getCastTypeStartToken(const Token *parent)
{
    // TODO: This might be a generic utility function?
    if (!parent || parent->str() != "(")
        return nullptr;
    if (!parent->astOperand2() && Token::Match(parent,"( %name%"))
        return parent->next();
    if (parent->astOperand2() && Token::Match(parent->astOperand1(), "const_cast|dynamic_cast|reinterpret_cast|static_cast <"))
        return parent->astOperand1()->tokAt(2);
    return nullptr;
}

/** Set token value for cast */
static void setTokenValueCast(Token *parent, const ValueType &valueType, const ValueFlow::Value &value, const Settings *settings);

/** set ValueFlow value and perform calculations if possible */
static void setTokenValue(Token* tok, const ValueFlow::Value &value, const Settings *settings)
{
    if (!tok->addValue(value))
        return;

    Token *parent = tok->astParent();
    if (!parent)
        return;

    if (value.isContainerSizeValue()) {
        // .empty, .size, +"abc", +'a'
        if (parent->str() == "+") {
            for (const ValueFlow::Value &value1 : parent->astOperand1()->values()) {
                for (const ValueFlow::Value &value2 : parent->astOperand2()->values()) {
                    ValueFlow::Value result;
                    result.valueType = ValueFlow::Value::ValueType::CONTAINER_SIZE;
                    if (value1.isContainerSizeValue() && value2.isContainerSizeValue())
                        result.intvalue = value1.intvalue + value2.intvalue;
                    else if (value1.isContainerSizeValue() && value2.isTokValue() && value2.tokvalue->tokType() == Token::eString)
                        result.intvalue = value1.intvalue + Token::getStrLength(value2.tokvalue);
                    else if (value2.isContainerSizeValue() && value1.isTokValue() && value1.tokvalue->tokType() == Token::eString)
                        result.intvalue = Token::getStrLength(value1.tokvalue) + value2.intvalue;
                    else
                        continue;

                    combineValueProperties(value1, value2, &result);

                    setTokenValue(parent, result, settings);
                }
            }
        }


        else if (Token::Match(parent, ". %name% (") && parent->astParent() == parent->tokAt(2) && parent->astOperand1() && parent->astOperand1()->valueType()) {
            const Library::Container *c = parent->astOperand1()->valueType()->container;
            const Library::Container::Yield yields = c ? c->getYield(parent->strAt(1)) : Library::Container::Yield::NO_YIELD;
            if (yields == Library::Container::Yield::SIZE) {
                ValueFlow::Value v(value);
                v.valueType = ValueFlow::Value::ValueType::INT;
                setTokenValue(parent->astParent(), v, settings);
            } else if (yields == Library::Container::Yield::EMPTY) {
                ValueFlow::Value v(value);
                v.intvalue = !v.intvalue;
                v.valueType = ValueFlow::Value::ValueType::INT;
                setTokenValue(parent->astParent(), v, settings);
            }
        }

        return;
    }

    if (value.isLifetimeValue()) {
        if (!isLifetimeBorrowed(parent, settings))
            return;
        if (value.lifetimeKind == ValueFlow::Value::LifetimeKind::Iterator && astIsIterator(parent)) {
            setTokenValue(parent,value,settings);
        } else if (astIsPointer(tok) && astIsPointer(parent) &&
                   (parent->isArithmeticalOp() || Token::Match(parent, "( %type%"))) {
            setTokenValue(parent,value,settings);
        }
        return;
    }

    if (value.isUninitValue()) {
        ValueFlow::Value pvalue = value;
        if (parent->isUnaryOp("&")) {
            pvalue.indirect++;
            setTokenValue(parent, pvalue, settings);
        } else if (Token::Match(parent, ". %var%") && parent->astOperand1() == tok) {
            if (parent->originalName() == "->" && pvalue.indirect > 0)
                pvalue.indirect--;
            setTokenValue(parent->astOperand2(), pvalue, settings);
        } else if (Token::Match(parent->astParent(), ". %var%") && parent->astParent()->astOperand1() == parent) {
            if (parent->astParent()->originalName() == "->" && pvalue.indirect > 0)
                pvalue.indirect--;
            setTokenValue(parent->astParent()->astOperand2(), pvalue, settings);
        } else if (parent->isUnaryOp("*") && pvalue.indirect > 0) {
            pvalue.indirect--;
            setTokenValue(parent, pvalue, settings);
        }
        return;
    }

    // cast..
    if (const Token *castType = getCastTypeStartToken(parent)) {
        if (astIsPointer(tok) && value.valueType == ValueFlow::Value::INT &&
            Token::simpleMatch(parent->astOperand1(), "dynamic_cast"))
            return;
        const ValueType &valueType = ValueType::parseDecl(castType, settings);
        setTokenValueCast(parent, valueType, value, settings);
    }

    else if (parent->str() == ":") {
        setTokenValue(parent,value,settings);
    }

    else if (parent->str() == "?" && tok->str() == ":" && tok == parent->astOperand2() && parent->astOperand1()) {
        // is condition always true/false?
        if (parent->astOperand1()->hasKnownValue()) {
            const ValueFlow::Value &condvalue = parent->astOperand1()->values().front();
            const bool cond(condvalue.isTokValue() || (condvalue.isIntValue() && condvalue.intvalue != 0));
            if (cond && !tok->astOperand1()) { // true condition, no second operator
                setTokenValue(parent, condvalue, settings);
            } else {
                const Token *op = cond ? tok->astOperand1() : tok->astOperand2();
                if (!op) // #7769 segmentation fault at setTokenValue()
                    return;
                const std::list<ValueFlow::Value> &values = op->values();
                if (std::find(values.begin(), values.end(), value) != values.end())
                    setTokenValue(parent, value, settings);
            }
        } else {
            // is condition only depending on 1 variable?
            int varId = 0;
            bool ret = false;
            visitAstNodes(parent->astOperand1(),
            [&](const Token *t) {
                if (t->varId()) {
                    if (varId > 0 || value.varId != 0U)
                        ret = true;
                    varId = t->varId();
                } else if (t->str() == "(" && Token::Match(t->previous(), "%name%"))
                    ret = true; // function call
                return ret ? ChildrenToVisit::done : ChildrenToVisit::op1_and_op2;
            });
            if (ret)
                return;

            ValueFlow::Value v(value);
            v.conditional = true;
            v.changeKnownToPossible();

            if (varId)
                v.varId = varId;

            setTokenValue(parent, v, settings);
        }
    }

    // Calculations..
    else if ((parent->isArithmeticalOp() || parent->isComparisonOp() || (parent->tokType() == Token::eBitOp) || (parent->tokType() == Token::eLogicalOp)) &&
             parent->astOperand1() &&
             parent->astOperand2()) {

        const bool noninvertible = parent->isComparisonOp() || Token::Match(parent, "%|/|&|%or%");

        // Skip operators with impossible values that are not invertible
        if (noninvertible && value.isImpossible())
            return;

        // known result when a operand is 0.
        if (Token::Match(parent, "[&*]") && value.isKnown() && value.isIntValue() && value.intvalue==0) {
            setTokenValue(parent, value, settings);
            return;
        }

        // known result when a operand is true.
        if (Token::simpleMatch(parent, "&&") && value.isKnown() && value.isIntValue() && value.intvalue==0) {
            setTokenValue(parent, value, settings);
            return;
        }

        // known result when a operand is false.
        if (Token::simpleMatch(parent, "||") && value.isKnown() && value.isIntValue() && value.intvalue!=0) {
            setTokenValue(parent, value, settings);
            return;
        }

        for (const ValueFlow::Value &value1 : parent->astOperand1()->values()) {
            if (noninvertible && value1.isImpossible())
                continue;
            if (!value1.isIntValue() && !value1.isFloatValue() && !value1.isTokValue())
                continue;
            if (value1.isTokValue() && (!parent->isComparisonOp() || value1.tokvalue->tokType() != Token::eString))
                continue;
            for (const ValueFlow::Value &value2 : parent->astOperand2()->values()) {
                if (noninvertible && value2.isImpossible())
                    continue;
                if (!value2.isIntValue() && !value2.isFloatValue() && !value2.isTokValue())
                    continue;
                if (value2.isTokValue() && (!parent->isComparisonOp() || value2.tokvalue->tokType() != Token::eString || value1.isTokValue()))
                    continue;
                if (value1.isKnown() || value2.isKnown() || value1.varId == 0U || value2.varId == 0U ||
                    (value1.varId == value2.varId && value1.varvalue == value2.varvalue && value1.isIntValue() &&
                     value2.isIntValue())) {
                    ValueFlow::Value result(0);
                    combineValueProperties(value1, value2, &result);
                    const float floatValue1 = value1.isIntValue() ? value1.intvalue : value1.floatValue;
                    const float floatValue2 = value2.isIntValue() ? value2.intvalue : value2.floatValue;
                    switch (parent->str()[0]) {
                    case '+':
                        if (value1.isTokValue() || value2.isTokValue())
                            break;
                        if (value1.isFloatValue() || value2.isFloatValue()) {
                            result.valueType = ValueFlow::Value::FLOAT;
                            result.floatValue = floatValue1 + floatValue2;
                        } else {
                            result.intvalue = value1.intvalue + value2.intvalue;
                        }
                        setTokenValue(parent, result, settings);
                        break;
                    case '-':
                        if (value1.isTokValue() || value2.isTokValue())
                            break;
                        if (value1.isFloatValue() || value2.isFloatValue()) {
                            result.valueType = ValueFlow::Value::FLOAT;
                            result.floatValue = floatValue1 - floatValue2;
                        } else {
                            result.intvalue = value1.intvalue - value2.intvalue;
                        }
                        // If the bound comes from the second value then invert the bound
                        if (value2.bound == result.bound && value2.bound != ValueFlow::Value::Bound::Point)
                            result.invertBound();
                        setTokenValue(parent, result, settings);
                        break;
                    case '*':
                        if (value1.isTokValue() || value2.isTokValue())
                            break;
                        if (value1.isFloatValue() || value2.isFloatValue()) {
                            result.valueType = ValueFlow::Value::FLOAT;
                            result.floatValue = floatValue1 * floatValue2;
                        } else {
                            result.intvalue = value1.intvalue * value2.intvalue;
                        }
                        setTokenValue(parent, result, settings);
                        break;
                    case '/':
                        if (value1.isTokValue() || value2.isTokValue() || value2.intvalue == 0)
                            break;
                        if (value1.isFloatValue() || value2.isFloatValue()) {
                            result.valueType = ValueFlow::Value::FLOAT;
                            result.floatValue = floatValue1 / floatValue2;
                        } else {
                            result.intvalue = value1.intvalue / value2.intvalue;
                        }
                        setTokenValue(parent, result, settings);
                        break;
                    case '%':
                        if (!value1.isIntValue() || !value2.isIntValue())
                            break;
                        if (value2.intvalue == 0)
                            break;
                        result.intvalue = value1.intvalue % value2.intvalue;
                        setTokenValue(parent, result, settings);
                        break;
                    case '=':
                        if (parent->str() == "==") {
                            if ((value1.isIntValue() && value2.isTokValue()) ||
                                (value1.isTokValue() && value2.isIntValue())) {
                                result.intvalue = 0;
                                setTokenValue(parent, result, settings);
                            } else if (value1.isIntValue() && value2.isIntValue()) {
                                result.intvalue = value1.intvalue == value2.intvalue;
                                setTokenValue(parent, result, settings);
                            }
                        }
                        break;
                    case '!':
                        if (parent->str() == "!=") {
                            if ((value1.isIntValue() && value2.isTokValue()) ||
                                (value1.isTokValue() && value2.isIntValue())) {
                                result.intvalue = 1;
                                setTokenValue(parent, result, settings);
                            } else if (value1.isIntValue() && value2.isIntValue()) {
                                result.intvalue = value1.intvalue != value2.intvalue;
                                setTokenValue(parent, result, settings);
                            }
                        }
                        break;
                    case '>': {
                        const bool f = value1.isFloatValue() || value2.isFloatValue();
                        if (!f && !value1.isIntValue() && !value2.isIntValue())
                            break;
                        if (parent->str() == ">")
                            result.intvalue = f ? (floatValue1 > floatValue2) : (value1.intvalue > value2.intvalue);
                        else if (parent->str() == ">=")
                            result.intvalue = f ? (floatValue1 >= floatValue2) : (value1.intvalue >= value2.intvalue);
                        else if (!f && parent->str() == ">>" && value1.intvalue >= 0 && value2.intvalue >= 0 && value2.intvalue < MathLib::bigint_bits)
                            result.intvalue = value1.intvalue >> value2.intvalue;
                        else
                            break;
                        setTokenValue(parent, result, settings);
                        break;
                    }
                    case '<': {
                        const bool f = value1.isFloatValue() || value2.isFloatValue();
                        if (!f && !value1.isIntValue() && !value2.isIntValue())
                            break;
                        if (parent->str() == "<")
                            result.intvalue = f ? (floatValue1 < floatValue2) : (value1.intvalue < value2.intvalue);
                        else if (parent->str() == "<=")
                            result.intvalue = f ? (floatValue1 <= floatValue2) : (value1.intvalue <= value2.intvalue);
                        else if (!f && parent->str() == "<<" && value1.intvalue >= 0 && value2.intvalue >= 0 && value2.intvalue < MathLib::bigint_bits)
                            result.intvalue = value1.intvalue << value2.intvalue;
                        else
                            break;
                        setTokenValue(parent, result, settings);
                        break;
                    }
                    case '&':
                        if (!value1.isIntValue() || !value2.isIntValue())
                            break;
                        if (parent->str() == "&")
                            result.intvalue = value1.intvalue & value2.intvalue;
                        else
                            result.intvalue = value1.intvalue && value2.intvalue;
                        setTokenValue(parent, result, settings);
                        break;
                    case '|':
                        if (!value1.isIntValue() || !value2.isIntValue())
                            break;
                        if (parent->str() == "|")
                            result.intvalue = value1.intvalue | value2.intvalue;
                        else
                            result.intvalue = value1.intvalue || value2.intvalue;
                        setTokenValue(parent, result, settings);
                        break;
                    case '^':
                        if (!value1.isIntValue() || !value2.isIntValue())
                            break;
                        result.intvalue = value1.intvalue ^ value2.intvalue;
                        setTokenValue(parent, result, settings);
                        break;
                    default:
                        // unhandled operator, do nothing
                        break;
                    }
                }
            }
        }
    }

    // !
    else if (parent->str() == "!") {
        for (const ValueFlow::Value &val : tok->values()) {
            if (!val.isIntValue())
                continue;
            ValueFlow::Value v(val);
            v.intvalue = !v.intvalue;
            setTokenValue(parent, v, settings);
        }
    }

    // ~
    else if (parent->str() == "~") {
        for (const ValueFlow::Value &val : tok->values()) {
            if (!val.isIntValue())
                continue;
            ValueFlow::Value v(val);
            v.intvalue = ~v.intvalue;
            int bits = 0;
            if (settings &&
                tok->valueType() &&
                tok->valueType()->sign == ValueType::Sign::UNSIGNED &&
                tok->valueType()->pointer == 0) {
                if (tok->valueType()->type == ValueType::Type::INT)
                    bits = settings->int_bit;
                else if (tok->valueType()->type == ValueType::Type::LONG)
                    bits = settings->long_bit;
            }
            if (bits > 0 && bits < MathLib::bigint_bits)
                v.intvalue &= (((MathLib::biguint)1)<<bits) - 1;
            setTokenValue(parent, v, settings);
        }
    }

    // unary minus
    else if (parent->isUnaryOp("-")) {
        for (const ValueFlow::Value &val : tok->values()) {
            if (!val.isIntValue() && !val.isFloatValue())
                continue;
            ValueFlow::Value v(val);
            if (v.isIntValue())
                v.intvalue = -v.intvalue;
            else
                v.floatValue = -v.floatValue;
            v.invertBound();
            setTokenValue(parent, v, settings);
        }
    }

    // Array element
    else if (parent->str() == "[" && parent->isBinaryOp()) {
        for (const ValueFlow::Value &value1 : parent->astOperand1()->values()) {
            if (!value1.isTokValue())
                continue;
            for (const ValueFlow::Value &value2 : parent->astOperand2()->values()) {
                if (!value2.isIntValue())
                    continue;
                if (value1.varId == 0U || value2.varId == 0U ||
                    (value1.varId == value2.varId && value1.varvalue == value2.varvalue)) {
                    ValueFlow::Value result(0);
                    result.condition = value1.condition ? value1.condition : value2.condition;
                    result.setInconclusive(value1.isInconclusive() | value2.isInconclusive());
                    result.varId = (value1.varId != 0U) ? value1.varId : value2.varId;
                    result.varvalue = (result.varId == value1.varId) ? value1.intvalue : value2.intvalue;
                    if (value1.valueKind == value2.valueKind)
                        result.valueKind = value1.valueKind;
                    if (value1.tokvalue->tokType() == Token::eString) {
                        const std::string s = value1.tokvalue->strValue();
                        const MathLib::bigint index = value2.intvalue;
                        if (index == s.size()) {
                            result.intvalue = 0;
                            setTokenValue(parent, result, settings);
                        } else if (index >= 0 && index < s.size()) {
                            result.intvalue = s[index];
                            setTokenValue(parent, result, settings);
                        }
                    } else if (value1.tokvalue->str() == "{") {
                        MathLib::bigint index = value2.intvalue;
                        const Token *element = value1.tokvalue->next();
                        while (index > 0 && element->str() != "}") {
                            if (element->str() == ",")
                                --index;
                            if (Token::Match(element, "[{}()[]]"))
                                break;
                            element = element->next();
                        }
                        if (Token::Match(element, "%num% [,}]")) {
                            result.intvalue = MathLib::toLongNumber(element->str());
                            setTokenValue(parent, result, settings);
                        }
                    }
                }
            }
        }
    }

    else if (Token::Match(parent, ":: %name%") && parent->astOperand2() == tok) {
        setTokenValue(parent, value, settings);
    }
}

static void setTokenValueCast(Token *parent, const ValueType &valueType, const ValueFlow::Value &value, const Settings *settings)
{
    if (valueType.pointer)
        setTokenValue(parent,value,settings);
    else if (valueType.type == ValueType::Type::CHAR)
        setTokenValue(parent, castValue(value, valueType.sign, settings->char_bit), settings);
    else if (valueType.type == ValueType::Type::SHORT)
        setTokenValue(parent, castValue(value, valueType.sign, settings->short_bit), settings);
    else if (valueType.type == ValueType::Type::INT)
        setTokenValue(parent, castValue(value, valueType.sign, settings->int_bit), settings);
    else if (valueType.type == ValueType::Type::LONG)
        setTokenValue(parent, castValue(value, valueType.sign, settings->long_bit), settings);
    else if (valueType.type == ValueType::Type::LONGLONG)
        setTokenValue(parent, castValue(value, valueType.sign, settings->long_long_bit), settings);
    else if (value.isIntValue()) {
        const long long charMax = settings->signedCharMax();
        const long long charMin = settings->signedCharMin();
        if (charMin <= value.intvalue && value.intvalue <= charMax) {
            // unknown type, but value is small so there should be no truncation etc
            setTokenValue(parent,value,settings);
        }
    }
}

static nonneg int getSizeOfType(const Token *typeTok, const Settings *settings)
{
    const std::string &typeStr = typeTok->str();
    if (typeStr == "char")
        return 1;
    else if (typeStr == "short")
        return settings->sizeof_short;
    else if (typeStr == "int")
        return settings->sizeof_int;
    else if (typeStr == "long")
        return typeTok->isLong() ? settings->sizeof_long_long : settings->sizeof_long;
    else if (typeStr == "wchar_t")
        return settings->sizeof_wchar_t;
    else
        return 0;
}

size_t ValueFlow::getSizeOf(const ValueType &vt, const Settings *settings)
{
    if (vt.pointer)
        return settings->sizeof_pointer;
    else if (vt.type == ValueType::Type::CHAR)
        return 1;
    else if (vt.type == ValueType::Type::SHORT)
        return settings->sizeof_short;
    else if (vt.type == ValueType::Type::WCHAR_T)
        return settings->sizeof_wchar_t;
    else if (vt.type == ValueType::Type::INT)
        return settings->sizeof_int;
    else if (vt.type == ValueType::Type::LONG)
        return settings->sizeof_long;
    else if (vt.type == ValueType::Type::LONGLONG)
        return settings->sizeof_long_long;
    else if (vt.type == ValueType::Type::FLOAT)
        return settings->sizeof_float;
    else if (vt.type == ValueType::Type::DOUBLE)
        return settings->sizeof_double;

    return 0;
}

// Handle various constants..
static Token * valueFlowSetConstantValue(Token *tok, const Settings *settings, bool cpp)
{
    if ((tok->isNumber() && MathLib::isInt(tok->str())) || (tok->tokType() == Token::eChar)) {
        ValueFlow::Value value(MathLib::toLongNumber(tok->str()));
        if (!tok->isTemplateArg())
            value.setKnown();
        setTokenValue(tok, value, settings);
    } else if (tok->isNumber() && MathLib::isFloat(tok->str())) {
        ValueFlow::Value value;
        value.valueType = ValueFlow::Value::FLOAT;
        value.floatValue = MathLib::toDoubleNumber(tok->str());
        if (!tok->isTemplateArg())
            value.setKnown();
        setTokenValue(tok, value, settings);
    } else if (tok->enumerator() && tok->enumerator()->value_known) {
        ValueFlow::Value value(tok->enumerator()->value);
        if (!tok->isTemplateArg())
            value.setKnown();
        setTokenValue(tok, value, settings);
    } else if (tok->str() == "NULL" || (cpp && tok->str() == "nullptr")) {
        ValueFlow::Value value(0);
        if (!tok->isTemplateArg())
            value.setKnown();
        setTokenValue(tok, value, settings);
    } else if (Token::simpleMatch(tok, "sizeof (")) {
        const Token *tok2 = tok->tokAt(2);
        // skip over tokens to find variable or type
        while (Token::Match(tok2, "%name% ::|.|[")) {
            if (tok2->next()->str() == "[")
                tok2 = tok2->linkAt(1)->next();
            else
                tok2 = tok2->tokAt(2);
        }
        if (Token::simpleMatch(tok, "sizeof ( *")) {
            const ValueType *vt = tok->tokAt(2)->valueType();
            const size_t sz = vt ? ValueFlow::getSizeOf(*vt, settings) : 0;
            if (sz > 0) {
                ValueFlow::Value value(sz);
                if (!tok2->isTemplateArg() && settings->platformType != cppcheck::Platform::Unspecified)
                    value.setKnown();
                setTokenValue(tok->next(), value, settings);
            }
        } else if (tok2->enumerator() && tok2->enumerator()->scope) {
            long long size = settings->sizeof_int;
            const Token * type = tok2->enumerator()->scope->enumType;
            if (type) {
                size = getSizeOfType(type, settings);
            }
            ValueFlow::Value value(size);
            if (!tok2->isTemplateArg() && settings->platformType != cppcheck::Platform::Unspecified)
                value.setKnown();
            setTokenValue(tok, value, settings);
            setTokenValue(tok->next(), value, settings);
        } else if (tok2->type() && tok2->type()->isEnumType()) {
            long long size = settings->sizeof_int;
            if (tok2->type()->classScope) {
                const Token * type = tok2->type()->classScope->enumType;
                if (type) {
                    size = getSizeOfType(type, settings);
                }
            }
            ValueFlow::Value value(size);
            if (!tok2->isTemplateArg() && settings->platformType != cppcheck::Platform::Unspecified)
                value.setKnown();
            setTokenValue(tok, value, settings);
            setTokenValue(tok->next(), value, settings);
        } else if (Token::Match(tok, "sizeof ( %var% ) / sizeof (") && tok->next()->astParent() == tok->tokAt(4)) {
            // Get number of elements in array
            const Token *sz1 = tok->tokAt(2);
            const Token *sz2 = tok->tokAt(7);
            const int varid1 = sz1->varId();
            if (varid1 &&
                sz1->variable() &&
                sz1->variable()->isArray() &&
                !sz1->variable()->dimensions().empty() &&
                sz1->variable()->dimensionKnown(0) &&
                (Token::Match(sz2, "* %varid% )", varid1) || Token::Match(sz2, "%varid% [ 0 ] )", varid1))) {
                ValueFlow::Value value(sz1->variable()->dimension(0));
                if (!tok2->isTemplateArg() && settings->platformType != cppcheck::Platform::Unspecified)
                    value.setKnown();
                setTokenValue(tok->tokAt(4), value, settings);
            }
        } else if (Token::Match(tok2, "%var% )")) {
            const Variable *var = tok2->variable();
            // only look for single token types (no pointers or references yet)
            if (var && var->typeStartToken() == var->typeEndToken()) {
                // find the size of the type
                size_t size = 0;
                if (var->isEnumType()) {
                    size = settings->sizeof_int;
                    if (var->type()->classScope && var->type()->classScope->enumType)
                        size = getSizeOfType(var->type()->classScope->enumType, settings);
                } else if (var->valueType()) {
                    size = ValueFlow::getSizeOf(*var->valueType(), settings);
                } else if (!var->type()) {
                    size = getSizeOfType(var->typeStartToken(), settings);
                }
                // find the number of elements
                size_t count = 1;
                for (size_t i = 0; i < var->dimensions().size(); ++i) {
                    if (var->dimensionKnown(i))
                        count *= var->dimension(i);
                    else
                        count = 0;
                }
                if (size && count > 0) {
                    ValueFlow::Value value(count * size);
                    if (settings->platformType != cppcheck::Platform::Unspecified)
                        value.setKnown();
                    setTokenValue(tok, value, settings);
                    setTokenValue(tok->next(), value, settings);
                }
            }
        } else if (tok2->tokType() == Token::eString) {
            size_t sz = Token::getStrSize(tok2, settings);
            if (sz > 0) {
                ValueFlow::Value value(sz);
                value.setKnown();
                setTokenValue(const_cast<Token *>(tok->next()), value, settings);
            }
        } else if (tok2->tokType() == Token::eChar) {
            nonneg int sz = 0;
            if (cpp && settings->standards.cpp >= Standards::CPP20 && tok2->isUtf8())
                sz = 1;
            else if (tok2->isUtf16())
                sz = 2;
            else if (tok2->isUtf32())
                sz = 4;
            else if (tok2->isLong())
                sz = settings->sizeof_wchar_t;
            else if ((tok2->isCChar() && !cpp) || (tok2->isCMultiChar()))
                sz = settings->sizeof_int;
            else
                sz = 1;

            if (sz > 0) {
                ValueFlow::Value value(sz);
                value.setKnown();
                setTokenValue(tok->next(), value, settings);
            }
        } else if (!tok2->type()) {
            const ValueType &vt = ValueType::parseDecl(tok2,settings);
            const size_t sz = ValueFlow::getSizeOf(vt, settings);
            if (sz > 0) {
                ValueFlow::Value value(sz);
                if (!tok2->isTemplateArg() && settings->platformType != cppcheck::Platform::Unspecified)
                    value.setKnown();
                setTokenValue(tok->next(), value, settings);
            }
        }
        // skip over enum
        tok = tok->linkAt(1);
    }
    return tok->next();
}


static void valueFlowNumber(TokenList *tokenlist)
{
    for (Token *tok = tokenlist->front(); tok;) {
        tok = valueFlowSetConstantValue(tok, tokenlist->getSettings(), tokenlist->isCPP());
    }

    if (tokenlist->isCPP()) {
        for (Token *tok = tokenlist->front(); tok; tok = tok->next()) {
            if (tok->isName() && !tok->varId() && Token::Match(tok, "false|true")) {
                ValueFlow::Value value(tok->str() == "true");
                if (!tok->isTemplateArg())
                    value.setKnown();
                setTokenValue(tok, value, tokenlist->getSettings());
            } else if (Token::Match(tok, "[(,] NULL [,)]")) {
                // NULL function parameters are not simplified in the
                // normal tokenlist
                ValueFlow::Value value(0);
                if (!tok->isTemplateArg())
                    value.setKnown();
                setTokenValue(tok->next(), value, tokenlist->getSettings());
            }
        }
    }
}

static void valueFlowString(TokenList *tokenlist)
{
    for (Token *tok = tokenlist->front(); tok; tok = tok->next()) {
        if (tok->tokType() == Token::eString) {
            ValueFlow::Value strvalue;
            strvalue.valueType = ValueFlow::Value::TOK;
            strvalue.tokvalue = tok;
            strvalue.setKnown();
            setTokenValue(tok, strvalue, tokenlist->getSettings());
        }
    }
}

static void valueFlowArray(TokenList *tokenlist)
{
    std::map<int, const Token *> constantArrays;

    for (Token *tok = tokenlist->front(); tok; tok = tok->next()) {
        if (tok->varId() > 0U) {
            // array
            const std::map<int, const Token *>::const_iterator it = constantArrays.find(tok->varId());
            if (it != constantArrays.end()) {
                ValueFlow::Value value;
                value.valueType = ValueFlow::Value::TOK;
                value.tokvalue = it->second;
                value.setKnown();
                setTokenValue(tok, value, tokenlist->getSettings());
            }

            // pointer = array
            else if (tok->variable() &&
                     tok->variable()->isArray() &&
                     Token::simpleMatch(tok->astParent(), "=") &&
                     tok == tok->astParent()->astOperand2() &&
                     tok->astParent()->astOperand1() &&
                     tok->astParent()->astOperand1()->variable() &&
                     tok->astParent()->astOperand1()->variable()->isPointer()) {
                ValueFlow::Value value;
                value.valueType = ValueFlow::Value::TOK;
                value.tokvalue = tok;
                value.setKnown();
                setTokenValue(tok, value, tokenlist->getSettings());
            }
            continue;
        }

        if (Token::Match(tok, "const %type% %var% [ %num%| ] = {")) {
            const Token *vartok = tok->tokAt(2);
            const Token *rhstok = vartok->next()->link()->tokAt(2);
            constantArrays[vartok->varId()] = rhstok;
            tok = rhstok->link();
            continue;
        }

        else if (Token::Match(tok, "const char %var% [ %num%| ] = %str% ;")) {
            const Token *vartok = tok->tokAt(2);
            const Token *strtok = vartok->next()->link()->tokAt(2);
            constantArrays[vartok->varId()] = strtok;
            tok = strtok->next();
            continue;
        }
    }
}

static bool isNonZero(const Token *tok)
{
    return tok && (!tok->hasKnownIntValue() || tok->values().front().intvalue != 0);
}

static const Token *getOtherOperand(const Token *tok)
{
    if (!tok)
        return nullptr;
    if (!tok->astParent())
        return nullptr;
    if (tok->astParent()->astOperand1() != tok)
        return tok->astParent()->astOperand1();
    if (tok->astParent()->astOperand2() != tok)
        return tok->astParent()->astOperand2();
    return nullptr;
}

static void valueFlowArrayBool(TokenList *tokenlist)
{
    for (Token *tok = tokenlist->front(); tok; tok = tok->next()) {
        if (tok->hasKnownIntValue())
            continue;
        const Variable *var = nullptr;
        bool known = false;
        std::list<ValueFlow::Value>::const_iterator val =
            std::find_if(tok->values().begin(), tok->values().end(), std::mem_fn(&ValueFlow::Value::isTokValue));
        if (val == tok->values().end()) {
            var = tok->variable();
            known = true;
        } else {
            var = val->tokvalue->variable();
            known = val->isKnown();
        }
        if (!var)
            continue;
        if (!var->isArray() || var->isArgument() || var->isStlType())
            continue;
        if (isNonZero(getOtherOperand(tok)) && Token::Match(tok->astParent(), "%comp%"))
            continue;
        // TODO: Check for function argument
        if ((astIsBool(tok->astParent()) && !Token::Match(tok->astParent(), "(|%name%")) ||
            (tok->astParent() && Token::Match(tok->astParent()->previous(), "if|while|for ("))) {
            ValueFlow::Value value{1};
            if (known)
                value.setKnown();
            setTokenValue(tok, value, tokenlist->getSettings());
        }
    }
}

static void valueFlowPointerAlias(TokenList *tokenlist)
{
    for (Token *tok = tokenlist->front(); tok; tok = tok->next()) {
        // not address of
        if (!tok->isUnaryOp("&"))
            continue;

        // parent should be a '='
        if (!Token::simpleMatch(tok->astParent(), "="))
            continue;

        // child should be some buffer or variable
        const Token *vartok = tok->astOperand1();
        while (vartok) {
            if (vartok->str() == "[")
                vartok = vartok->astOperand1();
            else if (vartok->str() == "." || vartok->str() == "::")
                vartok = vartok->astOperand2();
            else
                break;
        }
        if (!(vartok && vartok->variable() && !vartok->variable()->isPointer()))
            continue;

        ValueFlow::Value value;
        value.valueType = ValueFlow::Value::TOK;
        value.tokvalue = tok;
        setTokenValue(tok, value, tokenlist->getSettings());
    }
}

static void valueFlowPointerAliasDeref(TokenList *tokenlist)
{
    for (Token *tok = tokenlist->front(); tok; tok = tok->next()) {
        if (!tok->isUnaryOp("*"))
            continue;
        if (!astIsPointer(tok->astOperand1()))
            continue;

        const Token* lifeTok = nullptr;
        ErrorPath errorPath;
        for (const ValueFlow::Value& v:tok->astOperand1()->values()) {
            if (!v.isLocalLifetimeValue())
                continue;
            lifeTok = v.tokvalue;
            errorPath = v.errorPath;
        }
        if (!lifeTok)
            continue;
        if (lifeTok->varId() == 0)
            continue;
        const Variable * var = lifeTok->variable();
        if (!var)
            continue;
        if (!var->isConst() && isVariableChanged(lifeTok->next(), tok, lifeTok->varId(), !var->isLocal(), tokenlist->getSettings(), tokenlist->isCPP()))
            continue;
        for (const ValueFlow::Value& v:lifeTok->values()) {
            if (v.isLifetimeValue())
                continue;
            ValueFlow::Value value = v;
            value.errorPath.insert(value.errorPath.begin(), errorPath.begin(), errorPath.end());
            setTokenValue(tok, value, tokenlist->getSettings());
        }
    }
}

static void valueFlowBitAnd(TokenList *tokenlist)
{
    for (Token *tok = tokenlist->front(); tok; tok = tok->next()) {
        if (tok->str() != "&")
            continue;

        if (tok->hasKnownValue())
            continue;

        if (!tok->astOperand1() || !tok->astOperand2())
            continue;

        MathLib::bigint number;
        if (MathLib::isInt(tok->astOperand1()->str()))
            number = MathLib::toLongNumber(tok->astOperand1()->str());
        else if (MathLib::isInt(tok->astOperand2()->str()))
            number = MathLib::toLongNumber(tok->astOperand2()->str());
        else
            continue;

        int bit = 0;
        while (bit <= (MathLib::bigint_bits - 2) && ((((MathLib::bigint)1) << bit) < number))
            ++bit;

        if ((((MathLib::bigint)1) << bit) == number) {
            setTokenValue(tok, ValueFlow::Value(0), tokenlist->getSettings());
            setTokenValue(tok, ValueFlow::Value(number), tokenlist->getSettings());
        }
    }
}

static void valueFlowSameExpressions(TokenList *tokenlist)
{
    for (Token *tok = tokenlist->front(); tok; tok = tok->next()) {
        if (tok->hasKnownValue())
            continue;

        if (!tok->astOperand1() || !tok->astOperand2())
            continue;

        if (tok->astOperand1()->isLiteral() || tok->astOperand2()->isLiteral())
            continue;

        if (!astIsIntegral(tok->astOperand1(), false) && !astIsIntegral(tok->astOperand2(), false))
            continue;

        ValueFlow::Value val;

        if (Token::Match(tok, "==|>=|<=|/")) {
            val = ValueFlow::Value(1);
            val.setKnown();
        }

        if (Token::Match(tok, "!=|>|<|%|-")) {
            val = ValueFlow::Value(0);
            val.setKnown();
        }

        if (!val.isKnown())
            continue;

        if (isSameExpression(tokenlist->isCPP(), false, tok->astOperand1(), tok->astOperand2(), tokenlist->getSettings()->library, true, true, &val.errorPath)) {
            setTokenValue(tok, val, tokenlist->getSettings());
        }
    }
}

static void valueFlowTerminatingCondition(TokenList *tokenlist, SymbolDatabase* symboldatabase, ErrorLogger *errorLogger, const Settings *settings)
{
    const bool cpp = symboldatabase->isCPP();
    typedef std::pair<const Token*, const Scope*> Condition;
    for (const Scope * scope : symboldatabase->functionScopes) {
        bool skipFunction = false;
        std::vector<Condition> conds;
        for (const Token* tok = scope->bodyStart; tok != scope->bodyEnd; tok = tok->next()) {
            if (tok->isIncompleteVar()) {
                if (settings->debugwarnings)
                    bailout(tokenlist, errorLogger, tok, "Skipping function due to incomplete variable " + tok->str());
                skipFunction = true;
                break;
            }
            if (!Token::simpleMatch(tok, "if ("))
                continue;
            // Skip known values
            if (tok->next()->hasKnownValue())
                continue;
            const Token * condTok = tok->next();
            if (!Token::simpleMatch(condTok->link(), ") {"))
                continue;
            const Token * blockTok = condTok->link()->tokAt(1);
            // Check if the block terminates early
            if (!isEscapeScope(blockTok, tokenlist))
                continue;
            // Check if any variables are modified in scope
            bool bail = false;
            for (const Token * tok2=condTok->next(); tok2 != condTok->link(); tok2 = tok2->next()) {
                const Variable * var = tok2->variable();
                if (!var)
                    continue;
                if (!var->scope())
                    continue;
                const Token * endToken = var->scope()->bodyEnd;
                if (!var->isLocal() && !var->isConst() && !var->isArgument()) {
                    bail = true;
                    break;
                }
                if (var->isStatic() && !var->isConst()) {
                    bail = true;
                    break;
                }
                if (!var->isConst() && var->declEndToken() && isVariableChanged(var->declEndToken()->next(), endToken, tok2->varId(), false, settings, cpp)) {
                    bail = true;
                    break;
                }
            }
            if (bail)
                continue;
            // TODO: Handle multiple conditions
            if (Token::Match(condTok->astOperand2(), "%oror%|%or%|&|&&"))
                continue;
            const Scope * condScope = nullptr;
            for (const Scope * parent = condTok->scope(); parent; parent = parent->nestedIn) {
                if (parent->type == Scope::eIf ||
                    parent->type == Scope::eWhile ||
                    parent->type == Scope::eSwitch) {
                    condScope = parent;
                    break;
                }
            }
            conds.emplace_back(condTok->astOperand2(), condScope);
        }
        if (skipFunction)
            break;
        for (Condition cond:conds) {
            if (!cond.first)
                continue;
            Token *const startToken = cond.first->findExpressionStartEndTokens().second->next();
            for (Token* tok = startToken; tok != scope->bodyEnd; tok = tok->next()) {
                if (!Token::Match(tok, "%comp%"))
                    continue;
                // Skip known values
                if (tok->hasKnownValue())
                    continue;
                if (cond.second) {
                    bool bail = true;
                    for (const Scope * parent = tok->scope()->nestedIn; parent; parent = parent->nestedIn) {
                        if (parent == cond.second) {
                            bail = false;
                            break;
                        }
                    }
                    if (bail)
                        continue;
                }
                ErrorPath errorPath;
                if (isOppositeCond(true, cpp, tok, cond.first, settings->library, true, true, &errorPath)) {
                    ValueFlow::Value val(1);
                    val.setKnown();
                    val.condition = cond.first;
                    val.errorPath = errorPath;
                    val.errorPath.emplace_back(cond.first, "Assuming condition '" + cond.first->expressionString() + "' is false");
                    setTokenValue(tok, val, tokenlist->getSettings());
                } else if (isSameExpression(cpp, true, tok, cond.first, settings->library, true, true, &errorPath)) {
                    ValueFlow::Value val(0);
                    val.setKnown();
                    val.condition = cond.first;
                    val.errorPath = errorPath;
                    val.errorPath.emplace_back(cond.first, "Assuming condition '" + cond.first->expressionString() + "' is false");
                    setTokenValue(tok, val, tokenlist->getSettings());
                }
            }
        }
    }
}

static bool getExpressionRange(const Token *expr, MathLib::bigint *minvalue, MathLib::bigint *maxvalue)
{
    if (expr->hasKnownIntValue()) {
        if (minvalue)
            *minvalue = expr->values().front().intvalue;
        if (maxvalue)
            *maxvalue = expr->values().front().intvalue;
        return true;
    }

    if (expr->str() == "&" && expr->astOperand1() && expr->astOperand2()) {
        MathLib::bigint vals[4];
        bool lhsHasKnownRange = getExpressionRange(expr->astOperand1(), &vals[0], &vals[1]);
        bool rhsHasKnownRange = getExpressionRange(expr->astOperand2(), &vals[2], &vals[3]);
        if (!lhsHasKnownRange && !rhsHasKnownRange)
            return false;
        if (!lhsHasKnownRange || !rhsHasKnownRange) {
            if (minvalue)
                *minvalue = lhsHasKnownRange ? vals[0] : vals[2];
            if (maxvalue)
                *maxvalue = lhsHasKnownRange ? vals[1] : vals[3];
        } else {
            if (minvalue)
                *minvalue = vals[0] & vals[2];
            if (maxvalue)
                *maxvalue = vals[1] & vals[3];
        }
        return true;
    }

    if (expr->str() == "%" && expr->astOperand1() && expr->astOperand2()) {
        MathLib::bigint vals[4];
        if (!getExpressionRange(expr->astOperand2(), &vals[2], &vals[3]))
            return false;
        if (vals[2] <= 0)
            return false;
        bool lhsHasKnownRange = getExpressionRange(expr->astOperand1(), &vals[0], &vals[1]);
        if (lhsHasKnownRange && vals[0] < 0)
            return false;
        // If lhs has unknown value, it must be unsigned
        if (!lhsHasKnownRange && (!expr->astOperand1()->valueType() || expr->astOperand1()->valueType()->sign != ValueType::Sign::UNSIGNED))
            return false;
        if (minvalue)
            *minvalue = 0;
        if (maxvalue)
            *maxvalue = vals[3] - 1;
        return true;
    }

    return false;
}

static void valueFlowRightShift(TokenList *tokenList, const Settings* settings)
{
    for (Token *tok = tokenList->front(); tok; tok = tok->next()) {
        if (tok->str() != ">>")
            continue;

        if (tok->hasKnownValue())
            continue;

        if (!tok->astOperand1() || !tok->astOperand2())
            continue;

        if (!tok->astOperand2()->hasKnownValue())
            continue;

        const MathLib::bigint rhsvalue = tok->astOperand2()->values().front().intvalue;
        if (rhsvalue < 0)
            continue;

        if (!tok->astOperand1()->valueType() || !tok->astOperand1()->valueType()->isIntegral())
            continue;

        if (!tok->astOperand2()->valueType() || !tok->astOperand2()->valueType()->isIntegral())
            continue;

        MathLib::bigint lhsmax=0;
        if (!getExpressionRange(tok->astOperand1(), nullptr, &lhsmax))
            continue;
        if (lhsmax < 0)
            continue;
        int lhsbits;
        if ((tok->astOperand1()->valueType()->type == ValueType::Type::CHAR) ||
            (tok->astOperand1()->valueType()->type == ValueType::Type::SHORT) ||
            (tok->astOperand1()->valueType()->type == ValueType::Type::WCHAR_T) ||
            (tok->astOperand1()->valueType()->type == ValueType::Type::BOOL) ||
            (tok->astOperand1()->valueType()->type == ValueType::Type::INT))
            lhsbits = settings->int_bit;
        else if (tok->astOperand1()->valueType()->type == ValueType::Type::LONG)
            lhsbits = settings->long_bit;
        else if (tok->astOperand1()->valueType()->type == ValueType::Type::LONGLONG)
            lhsbits = settings->long_long_bit;
        else
            continue;
        if (rhsvalue >= lhsbits || rhsvalue >= MathLib::bigint_bits || (1ULL << rhsvalue) <= lhsmax)
            continue;

        ValueFlow::Value val(0);
        val.setKnown();
        setTokenValue(tok, val, tokenList->getSettings());
    }
}

static void valueFlowOppositeCondition(SymbolDatabase *symboldatabase, const Settings *settings)
{
    for (const Scope &scope : symboldatabase->scopeList) {
        if (scope.type != Scope::eIf)
            continue;
        Token *tok = const_cast<Token *>(scope.classDef);
        if (!Token::simpleMatch(tok, "if ("))
            continue;
        const Token *cond1 = tok->next()->astOperand2();
        if (!cond1 || !cond1->isComparisonOp())
            continue;
        const bool cpp = symboldatabase->isCPP();
        Token *tok2 = tok->linkAt(1);
        while (Token::simpleMatch(tok2, ") {")) {
            tok2 = tok2->linkAt(1);
            if (!Token::simpleMatch(tok2, "} else { if ("))
                break;
            Token *ifOpenBraceTok = tok2->tokAt(4);
            Token *cond2 = ifOpenBraceTok->astOperand2();
            if (!cond2 || !cond2->isComparisonOp())
                continue;
            if (isOppositeCond(true, cpp, cond1, cond2, settings->library, true, true)) {
                ValueFlow::Value value(1);
                value.setKnown();
                setTokenValue(cond2, value, settings);
            }
            tok2 = ifOpenBraceTok->link();
        }
    }
}

static void valueFlowGlobalConstVar(TokenList* tokenList, const Settings *settings)
{
    // Get variable values...
    std::map<const Variable*, ValueFlow::Value> vars;
    for (const Token* tok = tokenList->front(); tok; tok = tok->next()) {
        if (!tok->variable())
            continue;
        // Initialization...
        if (tok == tok->variable()->nameToken() &&
            !tok->variable()->isVolatile() &&
            !tok->variable()->isArgument() &&
            tok->variable()->isConst() &&
            tok->valueType() &&
            tok->valueType()->isIntegral() &&
            tok->valueType()->pointer == 0 &&
            tok->valueType()->constness == 1 &&
            Token::Match(tok, "%name% =") &&
            tok->next()->astOperand2() &&
            tok->next()->astOperand2()->hasKnownIntValue()) {
            vars[tok->variable()] = tok->next()->astOperand2()->values().front();
        }
    }

    // Set values..
    for (Token* tok = tokenList->front(); tok; tok = tok->next()) {
        if (!tok->variable())
            continue;
        std::map<const Variable*, ValueFlow::Value>::const_iterator var = vars.find(tok->variable());
        if (var == vars.end())
            continue;
        setTokenValue(tok, var->second, settings);
    }
}

static void valueFlowGlobalStaticVar(TokenList *tokenList, const Settings *settings)
{
    // Get variable values...
    std::map<const Variable *, ValueFlow::Value> vars;
    for (const Token *tok = tokenList->front(); tok; tok = tok->next()) {
        if (!tok->variable())
            continue;
        // Initialization...
        if (tok == tok->variable()->nameToken() &&
            tok->variable()->isStatic() &&
            !tok->variable()->isConst() &&
            tok->valueType() &&
            tok->valueType()->isIntegral() &&
            tok->valueType()->pointer == 0 &&
            tok->valueType()->constness == 0 &&
            Token::Match(tok, "%name% =") &&
            tok->next()->astOperand2() &&
            tok->next()->astOperand2()->hasKnownIntValue()) {
            vars[tok->variable()] = tok->next()->astOperand2()->values().front();
        } else {
            // If variable is written anywhere in TU then remove it from vars
            if (!tok->astParent())
                continue;
            if (Token::Match(tok->astParent(), "++|--|&") && !tok->astParent()->astOperand2())
                vars.erase(tok->variable());
            else if (tok->astParent()->isAssignmentOp()) {
                if (tok == tok->astParent()->astOperand1())
                    vars.erase(tok->variable());
                else if (tokenList->isCPP() && Token::Match(tok->astParent()->tokAt(-2), "& %name% ="))
                    vars.erase(tok->variable());
            } else if (isLikelyStreamRead(tokenList->isCPP(), tok->astParent())) {
                vars.erase(tok->variable());
            } else if (Token::Match(tok->astParent(), "[(,]"))
                vars.erase(tok->variable());
        }
    }

    // Set values..
    for (Token *tok = tokenList->front(); tok; tok = tok->next()) {
        if (!tok->variable())
            continue;
        std::map<const Variable *, ValueFlow::Value>::const_iterator var = vars.find(tok->variable());
        if (var == vars.end())
            continue;
        setTokenValue(tok, var->second, settings);
    }
}

static void valueFlowForward(Token* startToken,
                             const Token* endToken,
                             const Token* exprTok,
                             std::list<ValueFlow::Value> values,
                             const bool constValue,
                             const bool subFunction,
                             TokenList* const tokenlist,
                             ErrorLogger* const errorLogger,
                             const Settings* settings);

static void valueFlowReverse(TokenList *tokenlist,
                             Token *tok,
                             const Token * const varToken,
                             ValueFlow::Value val,
                             ValueFlow::Value val2,
                             ErrorLogger *errorLogger,
                             const Settings *settings)
{
    const MathLib::bigint    num        = val.intvalue;
    const Variable * const   var        = varToken->variable();
    if (!var)
        return;

    const int                varid      = varToken->varId();
    const Token * const      startToken = var->nameToken();

    for (Token *tok2 = tok->previous(); ; tok2 = tok2->previous()) {
        if (!tok2 || tok2 == startToken ||
            (tok2->str() == "{" &&
             (tok2->scope()->type == Scope::ScopeType::eFunction || tok2->scope()->type == Scope::ScopeType::eLambda))) {
            break;
        }

        if (tok2->varId() == varid) {
            if (tok2->hasKnownValue())
                break;
            // bailout: assignment
            if (Token::Match(tok2->previous(), "!!* %name% =")) {
                Token* assignTok = const_cast<Token*>(tok2->next()->astOperand2());
                if (!assignTok->hasKnownValue()) {
                    setTokenValue(assignTok, val, settings);
                    const std::string info = "Assignment from '" + assignTok->expressionString() + "'";
                    val.errorPath.emplace_back(assignTok, info);
                    std::list<ValueFlow::Value> values = {val};
                    if (val2.condition) {
                        val2.errorPath.emplace_back(assignTok, info);
                        setTokenValue(assignTok, val2, settings);
                        values.push_back(val2);
                    }
                    const Token* startForwardToken = nextAfterAstRightmostLeaf(tok2->next());
                    const Token* endForwardToken = tok->scope() ? tok->scope()->bodyEnd : tok;
                    valueFlowForward(const_cast<Token*>(startForwardToken),
                                     endForwardToken,
                                     assignTok,
                                     values,
                                     false,
                                     false,
                                     tokenlist,
                                     errorLogger,
                                     settings);
                    // Only reverse analysis supported with variables
                    if (assignTok->varId() > 0)
                        valueFlowReverse(tokenlist, tok2->previous(), assignTok, val, val2, errorLogger, settings);
                }
                if (settings->debugwarnings)
                    bailout(tokenlist, errorLogger, tok2, "assignment of " + tok2->str());
                break;
            }

            // increment/decrement
            int inc = 0;
            if (Token::Match(tok2->previous(), "[;{}] %name% ++|-- ;"))
                inc = (tok2->strAt(1)=="++") ? -1 : 1;
            else if (Token::Match(tok2->tokAt(-2), "[;{}] ++|-- %name% ;"))
                inc = (tok2->strAt(-1)=="++") ? -1 : 1;
            else if (Token::Match(tok2->previous(), "++|-- %name%") || Token::Match(tok2, "%name% ++|--")) {
                if (settings->debugwarnings)
                    bailout(tokenlist, errorLogger, tok2, "increment/decrement of " + tok2->str());
                break;
            }
            if (inc != 0) {
                val.intvalue += inc;
                const std::string info(tok2->str() + " is " + std::string(inc==1 ? "decremented" : "incremented") + ", before this " + (inc==1?"decrement":"increment") + " the value is " + val.infoString());
                val.errorPath.emplace_back(tok2, info);
            }

            // compound assignment
            if (Token::Match(tok2->previous(), "[;{}] %var% %assign%") && tok2->next()->str() != "=") {
                const Token * const assignToken = tok2->next();
                const Token * const rhsToken = assignToken->astOperand2();
                if (!rhsToken || !rhsToken->hasKnownIntValue()) {
                    if (settings->debugwarnings)
                        bailout(tokenlist, errorLogger, tok2, "compound assignment, rhs value is not known");
                    break;
                }
                const MathLib::bigint rhsValue =  rhsToken->values().front().intvalue;
                if (assignToken->str() == "+=")
                    val.intvalue -= rhsValue;
                else if (assignToken->str() == "-=")
                    val.intvalue += rhsValue;
                else if (assignToken->str() == "*=" && rhsValue != 0)
                    val.intvalue /= rhsValue;
                else {
                    if (settings->debugwarnings)
                        bailout(tokenlist, errorLogger, tok2, "compound assignment " + tok2->str());
                    break;
                }

                const std::string info("Compound assignment '" + assignToken->str() + "', before assignment value is " + val.infoString());
                val.errorPath.emplace_back(tok2, info);
            }

            // bailout: variable is used in rhs in assignment to itself
            if (bailoutSelfAssignment(tok2)) {
                if (settings->debugwarnings)
                    bailout(tokenlist, errorLogger, tok2, "variable " + tok2->str() + " is used in rhs in assignment to itself");
                break;
            }

            if (Token::Match(tok2->previous(), "sizeof|.")) {
                const Token *prev = tok2->previous();
                while (Token::Match(prev,"%name%|.") && prev->str() != "sizeof")
                    prev = prev->previous();
                if (prev && prev->str() == "sizeof")
                    continue;
            }

            // assigned by subfunction?
            bool inconclusive = false;
            if (isVariableChangedByFunctionCall(tok2, std::max(val.indirect, val2.indirect), settings, &inconclusive)) {
                if (settings->debugwarnings)
                    bailout(tokenlist, errorLogger, tok2, "possible assignment of " + tok2->str() + " by subfunction");
                break;
            }
            // Impossible values can't be inconclusive
            if (val.isImpossible() || val2.isImpossible())
                break;
            val.setInconclusive(inconclusive);
            val2.setInconclusive(inconclusive);

            // skip if variable is conditionally used in ?: expression
            if (const Token *parent = skipValueInConditionalExpression(tok2)) {
                if (settings->debugwarnings)
                    bailout(tokenlist,
                            errorLogger,
                            tok2,
                            "no simplification of " + tok2->str() + " within " + (Token::Match(parent,"[?:]") ? "?:" : parent->str()) + " expression");
                continue;
            }

            // do-while condition, break in the loop body
            {
                const Token *parent = tok2->astParent();
                while (parent && !Token::simpleMatch(parent->previous(), "while ("))
                    parent = parent->astParent();
                if (parent && Token::simpleMatch(parent->tokAt(-2), "} while (") && Token::simpleMatch(parent->linkAt(-2)->previous(), "do {")) {
                    bool breakBailout = false;
                    for (const Token *iftok = parent->linkAt(-2); iftok != parent; iftok = iftok->next()) {
                        if (!Token::simpleMatch(iftok, "if ("))
                            continue;
                        if (!Token::simpleMatch(iftok->linkAt(1), ") { break"))
                            continue;
                        ProgramMemory programMemory;
                        programMemory.setIntValue(varid, num);
                        if (conditionIsTrue(iftok->next()->astOperand2(), programMemory)) {
                            breakBailout = true;
                            break;
                        }
                    }
                    if (breakBailout) {
                        if (settings->debugwarnings)
                            bailout(tokenlist,
                                    errorLogger,
                                    tok2,
                                    "no simplification of " + tok2->str() + " in do-while condition since there is a break in the loop body");
                        break;
                    }
                }
            }

            setTokenValue(tok2, val, settings);
            if (val2.condition)
                setTokenValue(tok2,val2, settings);
            if (tok2 == var->nameToken())
                break;
        }

        // skip sizeof etc..
        if (tok2->str() == ")" && Token::Match(tok2->link()->previous(), "sizeof|typeof|typeid ("))
            tok2 = tok2->link();

        // goto label
        if (Token::Match(tok2, "[;{}] %name% :")) {
            if (settings->debugwarnings)
                bailout(tokenlist, errorLogger, tok2->next(), "variable " + var->name() + " stopping on goto label");
            break;
        }

        if (tok2->str() == "}") {
            const Token *vartok = Token::findmatch(tok2->link(), "%varid%", tok2, varid);
            while (Token::Match(vartok, "%name% = %num% ;") && !vartok->tokAt(2)->getValue(num))
                vartok = Token::findmatch(vartok->next(), "%varid%", tok2, varid);
            if (vartok) {
                if (settings->debugwarnings) {
                    std::string errmsg = "variable ";
                    errmsg += var->name() + " ";
                    errmsg += "stopping on }";
                    bailout(tokenlist, errorLogger, tok2, errmsg);
                }
                break;
            } else {
                tok2 = tok2->link();
            }
        } else if (tok2->str() == "{") {
            // if variable is assigned in loop don't look before the loop
            if (tok2->previous() &&
                (Token::simpleMatch(tok2->previous(), "do") ||
                 (tok2->strAt(-1) == ")" && Token::Match(tok2->linkAt(-1)->previous(), "for|while (")))) {

                const Token *start = tok2;
                const Token *end   = start->link();
                if (isVariableChanged(start,end,varid,var->isGlobal(),settings, tokenlist->isCPP())) {
                    if (settings->debugwarnings)
                        bailout(tokenlist, errorLogger, tok2, "variable " + var->name() + " is assigned in loop. so valueflow analysis bailout when start of loop is reached.");
                    break;
                }
            }

            // Global variable : stop when leaving the function scope
            if (!var->isLocal()) {
                if (!Token::Match(tok2->previous(), ")|else|do {"))
                    break;
                if ((tok2->previous()->str() == ")") &&
                    !Token::Match(tok2->linkAt(-1)->previous(), "if|for|while ("))
                    break;
            }
        } else if (tok2->str() == ";") {
            const Token *parent = tok2->previous();
            while (parent && !Token::Match(parent, "return|break|continue|goto"))
                parent = parent->astParent();
            // reaching a break/continue/return
            if (parent) {
                if (settings->debugwarnings)
                    bailout(tokenlist, errorLogger, tok2, "variable " + var->name() + " stopping on " + parent->str());
                break;
            }
        }

        if (Token::Match(tok2, "%name% (") && !Token::simpleMatch(tok2->linkAt(1), ") {")) {
            // bailout: global non-const variables
            if (!(var->isLocal() || var->isArgument()) && !var->isConst()) {
                if (settings->debugwarnings)
                    bailout(tokenlist, errorLogger, tok, "global variable " + var->name());
                return;
            }
        }
    }
}

static bool isConditionKnown(const Token* tok, bool then)
{
    const char* op = "||";
    if (then)
        op = "&&";
    const Token* parent = tok->astParent();
    while (parent && parent->str() == op)
        parent = parent->astParent();
    return (parent && parent->str() == "(");
}

static void valueFlowBeforeCondition(TokenList *tokenlist, SymbolDatabase *symboldatabase, ErrorLogger *errorLogger, const Settings *settings)
{
    for (const Scope * scope : symboldatabase->functionScopes) {
        for (Token* tok = const_cast<Token*>(scope->bodyStart); tok != scope->bodyEnd; tok = tok->next()) {
            MathLib::bigint num = 0;
            const Token *vartok = nullptr;
            if (tok->isComparisonOp() && tok->astOperand1() && tok->astOperand2()) {
                if (tok->astOperand1()->isName() && tok->astOperand2()->hasKnownIntValue()) {
                    vartok = tok->astOperand1();
                    num = tok->astOperand2()->values().front().intvalue;
                } else if (tok->astOperand1()->hasKnownIntValue() && tok->astOperand2()->isName()) {
                    vartok = tok->astOperand2();
                    num = tok->astOperand1()->values().front().intvalue;
                } else {
                    continue;
                }
            } else if (Token::Match(tok->previous(), "if|while ( %name% %oror%|&&|)") ||
                       Token::Match(tok, "%oror%|&& %name% %oror%|&&|)")) {
                vartok = tok->next();
                num = 0;
            } else if (Token::Match(tok, "[!?]") && Token::Match(tok->astOperand1(), "%name%")) {
                vartok = tok->astOperand1();
                num = 0;
            } else {
                continue;
            }

            int varid = vartok->varId();
            const Variable * const var = vartok->variable();

            if (varid == 0U || !var)
                continue;

            if (tok->str() == "?" && tok->isExpandedMacro()) {
                if (settings->debugwarnings)
                    bailout(tokenlist, errorLogger, tok, "variable " + var->name() + ", condition is defined in macro");
                continue;
            }

            // bailout: for/while-condition, variable is changed in while loop
            for (const Token *tok2 = tok; tok2; tok2 = tok2->astParent()) {
                if (tok2->astParent() || tok2->str() != "(" || !Token::simpleMatch(tok2->link(), ") {"))
                    continue;

                // Variable changed in 3rd for-expression
                if (Token::simpleMatch(tok2->previous(), "for (")) {
                    if (tok2->astOperand2() && tok2->astOperand2()->astOperand2() && isVariableChanged(tok2->astOperand2()->astOperand2(), tok2->link(), varid, var->isGlobal(), settings, tokenlist->isCPP())) {
                        varid = 0U;
                        if (settings->debugwarnings)
                            bailout(tokenlist, errorLogger, tok, "variable " + var->name() + " used in loop");
                    }
                }

                // Variable changed in loop code
                if (Token::Match(tok2->previous(), "for|while (")) {
                    const Token * const start = tok2->link()->next();
                    const Token * const end   = start->link();

                    if (isVariableChanged(start,end,varid,var->isGlobal(),settings, tokenlist->isCPP())) {
                        varid = 0U;
                        if (settings->debugwarnings)
                            bailout(tokenlist, errorLogger, tok, "variable " + var->name() + " used in loop");
                    }
                }

                // if,macro => bailout
                else if (Token::simpleMatch(tok2->previous(), "if (") && tok2->previous()->isExpandedMacro()) {
                    varid = 0U;
                    if (settings->debugwarnings)
                        bailout(tokenlist, errorLogger, tok, "variable " + var->name() + ", condition is defined in macro");
                }
            }
            if (varid == 0U)
                continue;

            // extra logic for unsigned variables 'i>=1' => possible value can also be 0
            if (Token::Match(tok, "<|>")) {
                if (num != 0)
                    continue;
                if (var->valueType() && var->valueType()->sign != ValueType::Sign::UNSIGNED)
                    continue;
            }
            ValueFlow::Value val(tok, num);
            val.varId = varid;
            ValueFlow::Value val2;
            if (num==1U && Token::Match(tok,"<=|>=")) {
                if (var->typeStartToken()->isUnsigned()) {
                    val2 = ValueFlow::Value(tok,0);
                    val2.varId = varid;
                }
            }
            Token* startTok = tok->astParent() ? tok->astParent() : tok->previous();
            valueFlowReverse(tokenlist, startTok, vartok, val, val2, errorLogger, settings);
        }
    }
}

static void removeValues(std::list<ValueFlow::Value> &values, const std::list<ValueFlow::Value> &valuesToRemove)
{
    for (std::list<ValueFlow::Value>::iterator it = values.begin(); it != values.end();) {
        const bool found = std::any_of(valuesToRemove.cbegin(), valuesToRemove.cend(),
        [=](const ValueFlow::Value &v2) {
            return it->intvalue == v2.intvalue;
        });
        if (found)
            values.erase(it++);
        else
            ++it;
    }
}

static void valueFlowAST(Token *tok, nonneg int varid, const ValueFlow::Value &value, const Settings *settings)
{
    if (!tok)
        return;
    if (tok->varId() == varid)
        setTokenValue(tok, value, settings);
    valueFlowAST(tok->astOperand1(), varid, value, settings);
    if (tok->str() == "&&" && tok->astOperand1() && tok->astOperand1()->getValue(0)) {
        ProgramMemory pm;
        pm.setValue(varid,value);
        if (conditionIsFalse(tok->astOperand1(), pm))
            return;
    } else if (tok->str() == "||" && tok->astOperand1()) {
        const std::list<ValueFlow::Value> &values = tok->astOperand1()->values();
        const bool nonzero = std::any_of(values.cbegin(), values.cend(),
        [=](const ValueFlow::Value &v) {
            return v.intvalue != 0;
        });
        if (!nonzero)
            return;
        ProgramMemory pm;
        pm.setValue(varid,value);
        if (conditionIsTrue(tok->astOperand1(), pm))
            return;
    }
    valueFlowAST(tok->astOperand2(), varid, value, settings);
}

/** if known variable is changed in loop body, change it to a possible value */
static bool handleKnownValuesInLoop(const Token                 *startToken,
                                    const Token                 *endToken,
                                    std::list<ValueFlow::Value> *values,
                                    nonneg int                  varid,
                                    bool                        globalvar,
                                    const Settings              *settings)
{
    const bool isChanged = isVariableChanged(startToken, endToken, varid, globalvar, settings, true);
    if (!isChanged)
        return false;
    lowerToPossible(*values);
    return isChanged;
}

static bool evalAssignment(ValueFlow::Value &lhsValue, const std::string &assign, const ValueFlow::Value &rhsValue)
{
    if (lhsValue.isIntValue()) {
        if (assign == "=")
            lhsValue.intvalue = rhsValue.intvalue;
        else if (assign == "+=")
            lhsValue.intvalue += rhsValue.intvalue;
        else if (assign == "-=")
            lhsValue.intvalue -= rhsValue.intvalue;
        else if (assign == "*=")
            lhsValue.intvalue *= rhsValue.intvalue;
        else if (assign == "/=") {
            if (rhsValue.intvalue == 0)
                return false;
            else
                lhsValue.intvalue /= rhsValue.intvalue;
        } else if (assign == "%=") {
            if (rhsValue.intvalue == 0)
                return false;
            else
                lhsValue.intvalue %= rhsValue.intvalue;
        } else if (assign == "&=")
            lhsValue.intvalue &= rhsValue.intvalue;
        else if (assign == "|=")
            lhsValue.intvalue |= rhsValue.intvalue;
        else if (assign == "^=")
            lhsValue.intvalue ^= rhsValue.intvalue;
        else
            return false;
    } else if (lhsValue.isFloatValue()) {
        if (assign == "=")
            lhsValue.intvalue = rhsValue.intvalue;
        else if (assign == "+=")
            lhsValue.floatValue += rhsValue.intvalue;
        else if (assign == "-=")
            lhsValue.floatValue -= rhsValue.intvalue;
        else if (assign == "*=")
            lhsValue.floatValue *= rhsValue.intvalue;
        else if (assign == "/=")
            lhsValue.floatValue /= rhsValue.intvalue;
        else
            return false;
    } else {
        return false;
    }
    return true;
}

// Check if its an alias of the variable or is being aliased to this variable
static bool isAliasOf(const Variable * var, const Token *tok, nonneg int varid, const std::list<ValueFlow::Value>& values)
{
    if (tok->varId() == varid)
        return false;
    if (tok->varId() == 0)
        return false;
    if (isAliasOf(tok, varid))
        return true;
    if (!var->isPointer())
        return false;
    // Search through non value aliases
    for (const ValueFlow::Value &val : values) {
        if (!val.isNonValue())
            continue;
        if (val.isInconclusive())
            continue;
        if (val.isLifetimeValue() && !val.isLocalLifetimeValue())
            continue;
        if (val.isLifetimeValue() && val.lifetimeKind != ValueFlow::Value::LifetimeKind::Address)
            continue;
        if (!Token::Match(val.tokvalue, ".|&|*|%var%"))
            continue;
        if (astHasVar(val.tokvalue, tok->varId()))
            return true;
    }
    return false;
}

static std::set<int> getIndirections(const std::list<ValueFlow::Value>& values)
{
    std::set<int> result;
    std::transform(values.begin(), values.end(), std::inserter(result, result.end()), [](const ValueFlow::Value& v) {
        return std::max(0, v.indirect);
    });
    return result;
}

static void valueFlowForwardExpression(Token* startToken,
                                       const Token* endToken,
                                       const Token* exprTok,
                                       const std::list<ValueFlow::Value>& values,
                                       const TokenList* const tokenlist,
                                       const Settings* settings)
{
    FwdAnalysis fwdAnalysis(tokenlist->isCPP(), settings->library);
    for (const FwdAnalysis::KnownAndToken read : fwdAnalysis.valueFlow(exprTok, startToken, endToken)) {
        for (const ValueFlow::Value& value : values) {
            // Don't set inconclusive values
            if (value.isInconclusive())
                continue;
            ValueFlow::Value v = value;
            if (v.isImpossible()) {
                if (read.known)
                    continue;
            } else if (!read.known) {
                v.valueKind = ValueFlow::Value::ValueKind::Possible;
            }
            setTokenValue(const_cast<Token*>(read.token), v, settings);
        }
    }
}

<<<<<<< HEAD
static const ValueFlow::Value* getKnownValue(const Token* tok, ValueFlow::Value::ValueKind kind)
{
    if (!tok)
        return nullptr;
    auto it = std::find_if(tok->values().begin(), tok->values().end(), [&](const ValueFlow::Value& v) {
        return v.isKnown() && v.valueKind == kind;
    });
    if (it != tok->values().end())
        return &*it;
    return nullptr;
}

struct VariableForwardAnalyzer : ForwardAnalyzer
{
    Token* start;
    const Variable* var;
    nonneg int varid;
    ValueFlow::Value value;
    const Settings* settings;

    VariableForwardAnalyzer()
    {}

    bool isWritableValue() const
    {
        return value.isIntValue() || value.isFloatValue();
    }

    virtual Action Analyze(const Token* tok) const OVERRIDE
    {
        bool cpp = true;
        if (tok->varId() == varid) {
            const Token * parent = tok->astParent();
            if (Token::Match(parent, "*|[") && value.indirect <= 0)
                return Action::Read;

            if (isWritableValue() && Token::Match(parent, "%assign%") && astIsLHS(tok) && parent->astOperand2()->hasKnownValue()) {
                const Token* rhs = parent->astOperand2();
                const ValueFlow::Value * rhsValue = getKnownValue(rhs, value.valueKind);
                if (!rhsValue)
                    return Action::Invalid;
                return Action::Write;
            }

            // increment/decrement
            if (value.intvalue && Token::Match(tok->previous(), "++|-- %name%") || Token::Match(tok, "%name% ++|--")) {
                Action write = Action::Write;
                // const bool pre = Token::Match(tok->previous(), "++|--");
                // if (pre)
                //     write |= Action::Read;
                return write;
            }
            // Check for modifications by function calls
            Action read = Action::Read;
            bool inconclusive = false;
            if (isVariableChangedByFunctionCall(tok, value.indirect, settings, &inconclusive))
                return read | Action::Invalid;
            if (inconclusive)
                return read | Action::Inconclusive;
            if (isVariableChanged(tok, value.indirect, settings, cpp))
                return Action::Invalid;
            return read;
        } else if (isAliasOf(var, tok, varid, {value}) && isVariableChanged(tok, 0, settings, cpp)) {
            return Action::Invalid;
        }
        return Action::None;
    }
    virtual void Update(Token* tok, Action a) OVERRIDE
    {
        if (a.isRead())
            setTokenValue(tok, value, settings);
        if (a.isInconclusive())
            LowerToInconclusive();
        if (a.isWrite()) {
            if (Token::Match(tok->astParent(), "%assign%")) {
                // TODO: Check result
                evalAssignment(value, tok->astParent()->str(), *getKnownValue(tok->astParent()->astOperand2(), value.valueKind));
                const std::string info("Compound assignment '" + tok->astParent()->str() + "', assigned value is " + value.infoString());
                value.errorPath.emplace_back(tok, info);
            }
            if (Token::Match(tok->astParent(), "++|--")) {
                const bool inc   = Token::simpleMatch(tok->astParent(), "++");
                value.intvalue += (inc ? 1 : -1);
                const std::string info(tok->str() + " is " + std::string(inc ? "incremented" : "decremented") + "', new value is " + value.infoString());
                value.errorPath.emplace_back(tok, info);
            }
        }
    }
    virtual std::vector<int> Evaluate(const Token* tok) const OVERRIDE
    {
        if (tok->hasKnownIntValue())
            return {static_cast<int>(tok->values().front().intvalue)};
        std::vector<int> result;
        ProgramMemory programMemory = getProgramMemory(tok, varid, value);
        if (conditionIsTrue(tok, programMemory))
            result.push_back(1);
        if (conditionIsFalse(tok, programMemory))
            result.push_back(0);
        return result;
    }
    virtual bool LowerToPossible() OVERRIDE
    {
        if (value.isImpossible())
            return false;
        value.changeKnownToPossible();
        return true;
    }
    virtual bool LowerToInconclusive() OVERRIDE
    {
        if (value.isImpossible())
            return false;
        value.setInconclusive();
        return true;
    }

    virtual bool UpdateScope(const Token* endBlock, bool modified) const OVERRIDE
    {
        const Scope* scope = endBlock->scope();
        if (!scope)
            return false;
        if (scope->type == Scope::eLambda) {
            return !modified || value.isLifetimeValue();
        } else if (scope->type == Scope::eIf || scope->type == Scope::eElse) {
            return value.isKnown() || value.isImpossible();
        }

        return false;
    }

    virtual bool SkipLambda(const Token* tok) const OVERRIDE
    {
        return !value.isLifetimeValue();
    }
};
=======
static bool bifurcate(const Token* tok, const std::set<nonneg int>& varids, const Settings* settings, int depth = 20)
{
    if (depth < 0)
        return false;
    if (!tok)
        return true;
    if (tok->hasKnownIntValue())
        return true;
    if (Token::Match(tok, "%cop%"))
        return bifurcate(tok->astOperand1(), varids, settings) && bifurcate(tok->astOperand2(), varids, settings, depth);
    if (Token::Match(tok, "%var%")) {
        if (varids.count(tok->varId()) > 0)
            return true;
        const Variable* var = tok->variable();
        if (!var)
            return false;
        const Token* start = var->declEndToken();
        if (!start)
            return false;
        if (Token::Match(start, "; %varid% =", var->declarationId()))
            start = start->tokAt(2);
        if (var->isConst() ||
            !isVariableChanged(start->next(), tok, var->declarationId(), var->isGlobal(), settings, true))
            return var->isArgument() || bifurcate(start->astOperand2(), varids, settings, depth - 1);
        return false;
    }
    return false;
}

static void addCondition(std::list<ValueFlow::Value>& values, const Token* condTok, bool assume)
{
    for (ValueFlow::Value& v : values)
        if (assume)
            v.errorPath.emplace_back(condTok, "Assuming condition is true.");
        else
            v.errorPath.emplace_back(condTok, "Assuming condition is false.");
}
>>>>>>> 3db6502f

static bool valueFlowForwardVariable(Token* const startToken,
                                     const Token* const endToken,
                                     const Variable* const var,
                                     const nonneg int varid,
                                     std::list<ValueFlow::Value> values,
                                     const bool constValue,
                                     const bool subFunction,
                                     TokenList* const tokenlist,
                                     ErrorLogger* const errorLogger,
                                     const Settings* const settings)
{
#if 1
    VariableForwardAnalyzer a;
    a.start = startToken;
    a.var = var;
    a.varid = varid;
    a.settings = settings;
    for(ValueFlow::Value& v:values) {
        a.value = v;
        valueFlowGenericForward(startToken, endToken, a, settings);
    }
#else
    int indentlevel = 0;
    int number_of_if = 0;
    int varusagelevel = -1;
    bool returnStatement = false;  // current statement is a return, stop analysis at the ";"
    bool read = false;  // is variable value read?

    if (values.empty())
        return true;

    for (Token *tok2 = startToken; tok2 && tok2 != endToken; tok2 = tok2->next()) {
        if (values.empty())
            return true;
        if (indentlevel >= 0 && tok2->str() == "{")
            ++indentlevel;
        else if (indentlevel >= 0 && tok2->str() == "}") {
            --indentlevel;
            if (indentlevel <= 0 && isReturnScope(tok2, &settings->library) && Token::Match(tok2->link()->previous(), "else|) {")) {
                const Token *condition = tok2->link();
                const bool iselse = Token::simpleMatch(condition->tokAt(-2), "} else {");
                if (iselse)
                    condition = condition->linkAt(-2);
                if (condition && Token::simpleMatch(condition->previous(), ") {"))
                    condition = condition->linkAt(-1)->astOperand2();
                else
                    condition = nullptr;
                if (!condition) {
                    if (settings->debugwarnings)
                        bailout(
                            tokenlist,
                            errorLogger,
                            tok2,
                            "variable " + var->name() +
                            " valueFlowForwardVariable, bailing out since it's unknown if conditional return is executed");
                    return false;
                }

                bool bailoutflag = false;
                const Token * const start1 = iselse ? tok2->link()->linkAt(-2) : nullptr;
                for (std::list<ValueFlow::Value>::iterator it = values.begin(); it != values.end();) {
                    if (!iselse && conditionIsTrue(condition, getProgramMemory(condition->astParent(), varid, *it))) {
                        bailoutflag = true;
                        break;
                    }
                    if (iselse && conditionIsFalse(condition, getProgramMemory(condition->astParent(), varid, *it))) {
                        bailoutflag = true;
                        break;
                    }
                    if (iselse && it->isPossible() && isVariableChanged(start1, start1->link(), varid, var->isGlobal(), settings, tokenlist->isCPP()))
                        values.erase(it++);
                    else
                        ++it;
                }
                if (bailoutflag) {
                    if (settings->debugwarnings)
                        bailout(tokenlist,
                                errorLogger,
                                tok2,
                                "variable " + var->name() +
                                " valueFlowForwardVariable, conditional return is assumed to be executed");
                    return false;
                }

                if (values.empty())
                    return true;
            } else if (indentlevel <= 0 &&
                       Token::simpleMatch(tok2->link()->previous(), "else {") &&
                       !isReturnScope(tok2->link()->tokAt(-2), &settings->library) &&
                       isVariableChanged(tok2->link(), tok2, varid, var->isGlobal(), settings, tokenlist->isCPP())) {
                lowerToPossible(values);
            }
        }

        // skip lambda functions
        // TODO: handle lambda functions
        if (tok2->str() == "[" && findLambdaEndToken(tok2)) {
            Token *lambdaEndToken = const_cast<Token *>(findLambdaEndToken(tok2));
            if (isVariableChanged(lambdaEndToken->link(), lambdaEndToken, varid, var->isGlobal(), settings, tokenlist->isCPP()))
                return false;
            // Don't skip lambdas for lifetime values
            if (!std::all_of(values.begin(), values.end(), std::mem_fn(&ValueFlow::Value::isLifetimeValue))) {
                tok2 = lambdaEndToken;
                continue;
            }
        }

        if (Token::Match(tok2, "[;{}] %name% :") || tok2->str() == "case") {
            lowerToPossible(values);
            tok2 = tok2->tokAt(2);
            continue;
        }

        else if ((var->isGlobal() || tok2->str() == "asm") && Token::Match(tok2, "%name% (") && Token::Match(tok2->linkAt(1), ") !!{")) {
            return false;
        }

        // Skip sizeof etc
        else if (Token::Match(tok2, "sizeof|typeof|typeid ("))
            tok2 = tok2->linkAt(1);

        else if (Token::simpleMatch(tok2, "else {")) {
            // Should scope be skipped because variable value is checked?
            const Token *condition = tok2->linkAt(-1);
            condition = condition ? condition->linkAt(-1) : nullptr;
            condition = condition ? condition->astOperand2() : nullptr;

            const bool skipelse = std::any_of(values.cbegin(), values.cend(),
            [=](const ValueFlow::Value &v) {
                return conditionIsTrue(condition, getProgramMemory(tok2, varid, v));
            });
            if (skipelse) {
                tok2 = tok2->linkAt(1);
                continue;
            }
        }

        else if (Token::simpleMatch(tok2, "do {")) {
            const Token *start = tok2->next();
            const Token *end   = start->link();
            if (Token::simpleMatch(end, "} while ("))
                end = end->linkAt(2);

            if (isVariableChanged(start, end, varid, var->isGlobal(), settings, tokenlist->isCPP())) {
                if (settings->debugwarnings)
                    bailout(tokenlist,
                            errorLogger,
                            tok2,
                            "variable " + var->name() + " valueFlowForwardVariable, assignment in do-while");
                return false;
            }

            handleKnownValuesInLoop(start, end, &values, varid, var->isGlobal(), settings);
        }

        // conditional block of code that assigns variable..
        else if (!tok2->varId() && Token::Match(tok2, "%name% (") && Token::simpleMatch(tok2->linkAt(1), ") {")) {
            // is variable changed in condition?
            for (int i:getIndirections(values)) {
                Token* tokChanged = findVariableChanged(tok2->next(), tok2->next()->link(), i, varid, var->isGlobal(), settings, tokenlist->isCPP());
                if (tokChanged != nullptr) {
                    // Set the value before bailing
                    if (tokChanged->varId() == varid) {
                        for (const ValueFlow::Value &v : values) {
                            if (!v.isNonValue())
                                continue;
                            setTokenValue(tokChanged, v, settings);
                        }
                    }
                    values.remove_if([&](const ValueFlow::Value& v) {
                        return v.indirect == i;
                    });
                }
            }
            if (values.empty()) {
                if (settings->debugwarnings)
                    bailout(tokenlist,
                            errorLogger,
                            tok2,
                            "variable " + var->name() + " valueFlowForwardVariable, assignment in condition");
                return false;
            }

            // if known variable is changed in loop body, change it to a possible value..
            if (Token::Match(tok2, "for|while")) {
                if (handleKnownValuesInLoop(tok2, tok2->linkAt(1)->linkAt(1), &values, varid, var->isGlobal(), settings))
                    number_of_if++;
            }

            // Set values in condition
            for (Token* tok3 = tok2->tokAt(2); tok3 != tok2->next()->link(); tok3 = tok3->next()) {
                if (tok3->varId() == varid) {
                    for (const ValueFlow::Value &v : values)
                        setTokenValue(tok3, v, settings);
                } else if (Token::Match(tok3, "%oror%|&&|?|;")) {
                    break;
                }
            }

            const Token * const condTok = tok2->next()->astOperand2();
            const bool condAlwaysTrue = (condTok && condTok->hasKnownIntValue() && condTok->values().front().intvalue != 0);
            const bool condAlwaysFalse = (condTok && condTok->hasKnownIntValue() && condTok->values().front().intvalue == 0);

            // Should scope be skipped because variable value is checked?
            std::list<ValueFlow::Value> truevalues;
            std::list<ValueFlow::Value> falsevalues;
            for (const ValueFlow::Value &v : values) {
                if (condAlwaysTrue) {
                    truevalues.push_back(v);
                    continue;
                }
                if (condAlwaysFalse) {
                    falsevalues.push_back(v);
                    continue;
                }
                // TODO: Compute program from tokvalue first
                ProgramMemory programMemory = getProgramMemory(tok2, varid, v);
                const bool isTrue = conditionIsTrue(condTok, programMemory);
                const bool isFalse = conditionIsFalse(condTok, programMemory);

                if (isTrue)
                    truevalues.push_back(v);
                if (isFalse)
                    falsevalues.push_back(v);

            }
            bool unknown = false;
            if (truevalues.empty() && falsevalues.empty() && condTok &&
                std::all_of(
                    condTok->values().begin(), condTok->values().end(), std::mem_fn(&ValueFlow::Value::isNonValue)) &&
                bifurcate(condTok, {varid}, settings)) {
                truevalues = values;
                addCondition(truevalues, condTok, true);
                falsevalues = values;
                addCondition(falsevalues, condTok, false);
                unknown = true;
            }
            if (!truevalues.empty() || !falsevalues.empty()) {
                Token* tok3 = tok2;
                // '{'
                const Token* const startToken1 = tok3->linkAt(1)->next();

                bool vfresult = valueFlowForwardVariable(startToken1->next(),
                                startToken1->link(),
                                var,
                                varid,
                                truevalues,
                                constValue,
                                subFunction,
                                tokenlist,
                                errorLogger,
                                settings);

                if (!unknown && !condAlwaysFalse &&
                    isVariableChanged(
                        startToken1, startToken1->link(), varid, var->isGlobal(), settings, tokenlist->isCPP())) {
                    removeValues(values, truevalues);
                    lowerToPossible(values);
                }

                // goto '}'
                tok3 = startToken1->link();

                if (!unknown && (isEscapeScope(startToken1, tokenlist, true) || !vfresult)) {
                    if (condAlwaysTrue)
                        return false;
                    removeValues(values, truevalues);
                }

                if (Token::simpleMatch(tok3, "} else {")) {
                    const Token* const startTokenElse = tok3->tokAt(2);

                    vfresult = valueFlowForwardVariable(startTokenElse->next(),
                                                        startTokenElse->link(),
                                                        var,
                                                        varid,
                                                        falsevalues,
                                                        constValue,
                                                        subFunction,
                                                        tokenlist,
                                                        errorLogger,
                                                        settings);

                    if (!unknown && !condAlwaysTrue &&
                        isVariableChanged(
                            startTokenElse, startTokenElse->link(), varid, var->isGlobal(), settings, tokenlist->isCPP())) {
                        removeValues(values, falsevalues);
                        lowerToPossible(values);
                    }

                    // goto '}'
                    tok3 = startTokenElse->link();

                    if (!unknown && (isEscapeScope(startTokenElse, tokenlist, true) || !vfresult)) {
                        if (condAlwaysFalse)
                            return false;
                        removeValues(values, falsevalues);
                    }
                }
                if (values.empty())
                    return false;
                if (!unknown) {
                    tok2 = tok3;
                    continue;
                }
            }

            Token * const start = tok2->linkAt(1)->next();
            Token * const end   = start->link();
            const bool varusage = (indentlevel >= 0 && constValue && number_of_if == 0U) ?
                                  isVariableChanged(start,end,varid,var->isGlobal(),settings, tokenlist->isCPP()) :
                                  (nullptr != Token::findmatch(start, "%varid%", end, varid));
            if (!read) {
                read = bool(nullptr != Token::findmatch(tok2, "%varid% !!=", end, varid));
            }
            if (varusage) {
                varusagelevel = indentlevel;

                if (indentlevel < 0 && tok2->str() == "switch")
                    return false;

                // TODO: don't check noreturn scopes
                if (read && (number_of_if > 0U || Token::findmatch(tok2, "%varid%", start, varid))) {
                    // Set values in condition
                    const Token * const condend = tok2->linkAt(1);
                    for (Token *condtok = tok2; condtok != condend; condtok = condtok->next()) {
                        if (condtok->varId() == varid) {
                            for (const ValueFlow::Value &v : values)
                                setTokenValue(condtok, v, settings);
                        }
                        if (Token::Match(condtok, "%oror%|&&|?|;"))
                            break;
                    }
                    if (settings->debugwarnings)
                        bailout(tokenlist, errorLogger, tok2, "variable " + var->name() + " is assigned in conditional code");
                    return false;
                }

                if (var->isStatic()) {
                    if (settings->debugwarnings)
                        bailout(tokenlist, errorLogger, tok2, "variable " + var->name() + " bailout when conditional code that contains var is seen");
                    return false;
                }

                // Forward known values in the else branch
                if (Token::simpleMatch(end, "} else {")) {
                    std::list<ValueFlow::Value> knownValues;
                    std::copy_if(values.begin(), values.end(), std::back_inserter(knownValues), std::mem_fn(&ValueFlow::Value::isKnown));
                    valueFlowForwardVariable(end->tokAt(2),
                                             end->linkAt(2),
                                             var,
                                             varid,
                                             knownValues,
                                             constValue,
                                             subFunction,
                                             tokenlist,
                                             errorLogger,
                                             settings);
                }

                // Remove conditional values
                std::list<ValueFlow::Value>::iterator it;
                for (it = values.begin(); it != values.end();) {
                    if (it->condition || it->conditional || it->isImpossible())
                        values.erase(it++);
                    else {
                        it->changeKnownToPossible();
                        ++it;
                    }
                }
            }

            // stop after conditional return scopes that are executed
            if (isReturnScope(end, &settings->library)) {
                std::list<ValueFlow::Value>::iterator it;
                for (it = values.begin(); it != values.end();) {
                    if (conditionIsTrue(tok2->next()->astOperand2(), getProgramMemory(tok2, varid, *it)))
                        values.erase(it++);
                    else
                        ++it;
                }
                if (values.empty())
                    return false;
            }

            // noreturn scopes..
            if ((number_of_if > 0 || Token::findmatch(tok2, "%varid%", start, varid)) &&
                (isEscapeScope(start, tokenlist) ||
                 (Token::simpleMatch(end,"} else {") && isEscapeScope(end->tokAt(2), tokenlist)))) {
                if (settings->debugwarnings)
                    bailout(tokenlist, errorLogger, tok2, "variable " + var->name() + ". noreturn conditional scope.");
                return false;
            }

            if (isVariableChanged(start, end, varid, var->isGlobal(), settings, tokenlist->isCPP())) {
                if ((!read || number_of_if == 0) &&
                    Token::simpleMatch(tok2, "if (") &&
                    !(Token::simpleMatch(end, "} else {") &&
                      isEscapeScope(end->tokAt(2), tokenlist))) {
                    ++number_of_if;
                    tok2 = end;
                } else {
                    // loop that conditionally set variable and then break => either loop condition is
                    // redundant or the variable can be unchanged after the loop.
                    bool loopCondition = false;
                    if (Token::simpleMatch(tok2, "while (") && Token::Match(tok2->next()->astOperand2(), "%op%"))
                        loopCondition = true;
                    else if (Token::simpleMatch(tok2, "for (") &&
                             Token::simpleMatch(tok2->next()->astOperand2(), ";") &&
                             Token::simpleMatch(tok2->next()->astOperand2()->astOperand2(), ";") &&
                             Token::Match(tok2->next()->astOperand2()->astOperand2()->astOperand1(), "%op%"))
                        loopCondition = true;

                    bool bail = true;
                    if (loopCondition) {
                        const Token *tok3 = Token::findmatch(start, "%varid%", end, varid);
                        if (Token::Match(tok3, "%varid% =", varid) &&
                            tok3->scope()->bodyEnd                &&
                            Token::Match(tok3->scope()->bodyEnd->tokAt(-3), "[;}] break ;") &&
                            !Token::findmatch(tok3->next(), "%varid%", end, varid)) {
                            bail = false;
                            tok2 = end;
                        }
                    }

                    if (bail) {
                        if (settings->debugwarnings)
                            bailout(tokenlist, errorLogger, tok2, "variable " + var->name() + " is assigned in conditional code");
                        return false;
                    }
                }
            }
        }

        else if (Token::Match(tok2, "assert|ASSERT (") && Token::simpleMatch(tok2->linkAt(1), ") ;")) {
            const Token * const arg = tok2->next()->astOperand2();
            if (arg != nullptr && arg->str() != ",") {
                // Should scope be skipped because variable value is checked?
                for (std::list<ValueFlow::Value>::iterator it = values.begin(); it != values.end();) {
                    if (conditionIsFalse(arg, getProgramMemory(tok2, varid, *it)))
                        values.erase(it++);
                    else
                        ++it;
                }
            }
        }

        // TODO: Check for eFunction
        else if (tok2->str() == "}" && indentlevel <= 0 && tok2->scope() && tok2->scope()->type == Scope::eLambda) {
            return true;
        }

        else if (tok2->str() == "}" && indentlevel == varusagelevel) {
            ++number_of_if;

            // Set "conditional" flag for all values
            removeImpossible(values);
            std::list<ValueFlow::Value>::iterator it;
            for (it = values.begin(); it != values.end(); ++it) {
                it->conditional = true;
                it->changeKnownToPossible();
            }

            if (Token::simpleMatch(tok2,"} else {"))
                tok2 = tok2->linkAt(2);
        }

        else if (Token::Match(tok2, "break|continue|goto")) {
            const Scope *scope = tok2->scope();
            if (indentlevel > 0) {
                const Token *tok3 = tok2->tokAt(2);
                int indentlevel2 = indentlevel;
                while (indentlevel2 > 0 &&
                       tok3->str() == "}" &&
                       Token::Match(tok3->link()->previous(), "!!)")) {
                    indentlevel2--;
                    tok3 = tok3->next();
                    if (tok3 && tok3->str() == ";")
                        tok3 = tok3->next();
                }
                if (indentlevel2 > 0)
                    continue;
                scope = tok3->scope();
                indentlevel = 0;
            }
            if (tok2->str() == "break") {
                if (scope && scope->type == Scope::eSwitch) {
                    tok2 = const_cast<Token *>(scope->bodyEnd);
                    if (tok2 == endToken)
                        break;
                    --indentlevel;
                    lowerToPossible(values);
                    continue;
                }
            }
            if (settings->debugwarnings)
                bailout(tokenlist, errorLogger, tok2, "variable " + var->name() + ". noreturn conditional scope.");
            return false;
        }

        else if (indentlevel <= 0 && Token::Match(tok2, "return|throw|setjmp|longjmp"))
            returnStatement = true;

        else if (returnStatement && tok2->str() == ";")
            return false;

        // If a ? is seen and it's known that the condition is true/false..
        else if (tok2->str() == "?") {
            if (subFunction && (astIsPointer(tok2->astOperand1()) || astIsIntegral(tok2->astOperand1(), false))) {
                tok2 = const_cast<Token*>(nextAfterAstRightmostLeaf(tok2));
                if (settings->debugwarnings)
                    bailout(tokenlist,
                            errorLogger,
                            tok2,
                            "variable " + var->name() + " valueFlowForwardVariable, skip ternary in subfunctions");
                continue;
            }
            const Token *condition = tok2->astOperand1();
            Token *op2 = tok2->astOperand2();
            if (!condition || !op2) // Ticket #6713
                continue;

            if (condition->hasKnownIntValue()) {
                const ValueFlow::Value &condValue = condition->values().front();
                Token *expr = (condValue.intvalue != 0) ? op2->astOperand1() : op2->astOperand2();
                for (const ValueFlow::Value &v : values)
                    valueFlowAST(expr, varid, v, settings);
                if (isVariableChangedByFunctionCall(expr, 0, varid, settings, nullptr))
                    lowerToPossible(values, 0);
                if (isVariableChangedByFunctionCall(expr, 1, varid, settings, nullptr))
                    lowerToPossible(values, 1);
            } else {
                if (number_of_if >= 1) {
                    // is variable used in conditional code? the value is not known
                    if (settings->debugwarnings)
                        bailout(tokenlist,
                                errorLogger,
                                tok2,
                                "variable " + var->name() + " valueFlowForwardVariable, number_of_if");
                    return false;
                }
                for (const ValueFlow::Value &v : values) {
                    const ProgramMemory programMemory(getProgramMemory(tok2, varid, v));
                    if (conditionIsTrue(condition, programMemory))
                        valueFlowAST(op2->astOperand1(), varid, v, settings);
                    else if (conditionIsFalse(condition, programMemory))
                        valueFlowAST(op2->astOperand2(), varid, v, settings);
                    else
                        valueFlowAST(op2, varid, v, settings);
                }

                const Token * const expr0 = op2->astOperand1() ? op2->astOperand1() : tok2->astOperand1();
                const Token * const expr1 = op2->astOperand2();

                const std::pair<const Token *, const Token *> startEnd0 = expr0->findExpressionStartEndTokens();
                const std::pair<const Token *, const Token *> startEnd1 = expr1->findExpressionStartEndTokens();
                const bool changed0 = isVariableChanged(startEnd0.first, startEnd0.second->next(), varid, var->isGlobal(), settings, tokenlist->isCPP());
                const bool changed1 = isVariableChanged(startEnd1.first, startEnd1.second->next(), varid, var->isGlobal(), settings, tokenlist->isCPP());

                if (changed0 && changed1) {
                    if (settings->debugwarnings)
                        bailout(tokenlist,
                                errorLogger,
                                tok2,
                                "variable " + var->name() + " valueFlowForwardVariable, changed in both : expressions");
                    return false;
                }

                if (changed0 || changed1)
                    lowerToPossible(values);
            }

            // Skip conditional expressions..
            const Token * const questionToken = tok2;
            while (tok2->astOperand1() || tok2->astOperand2()) {
                if (tok2->astOperand2())
                    tok2 = tok2->astOperand2();
                else if (tok2->isUnaryPreOp())
                    tok2 = tok2->astOperand1();
                else
                    break;
            }
            tok2 = tok2->next();

            if (isVariableChanged(questionToken, questionToken->astOperand2(), varid, false, settings, tokenlist->isCPP()) &&
                isVariableChanged(questionToken->astOperand2(), tok2, varid, false, settings, tokenlist->isCPP())) {
                if (settings->debugwarnings)
                    bailout(tokenlist,
                            errorLogger,
                            tok2,
                            "variable " + var->name() + " valueFlowForwardVariable, assignment in condition");
                return false;

            }
        }

        else if (tok2->varId() == varid) {
            // compound assignment, known value in rhs
            if (Token::Match(tok2->previous(), "!!* %name% %assign%") &&
                tok2->next()->str() != "=" &&
                tok2->next()->astOperand2() &&
                tok2->next()->astOperand2()->hasKnownIntValue()) {

                const ValueFlow::Value &rhsValue = tok2->next()->astOperand2()->values().front();
                const std::string &assign = tok2->next()->str();
                std::list<ValueFlow::Value>::iterator it;
                // Erase values that are not int values..
                for (it = values.begin(); it != values.end();) {
                    if (!evalAssignment(*it, assign, rhsValue)) {
                        it = values.erase(it);
                    } else {
                        const std::string info("Compound assignment '" + assign + "', assigned value is " + it->infoString());
                        it->errorPath.emplace_back(tok2, info);

                        ++it;
                    }

                }
                if (values.empty()) {
                    if (settings->debugwarnings)
                        bailout(tokenlist, errorLogger, tok2, "compound assignment of " + tok2->str());
                    return false;
                }
            }

            // bailout: assignment
            else if (Token::Match(tok2->previous(), "!!* %name% %assign%")) {
                // simplify rhs
                std::stack<Token *> rhs;
                rhs.push(tok2->next()->astOperand2());
                while (!rhs.empty()) {
                    Token *rtok = rhs.top();
                    rhs.pop();
                    if (!rtok)
                        continue;
                    if (rtok->str() == "(" && Token::Match(rtok->astOperand1(), "sizeof|typeof|typeid"))
                        continue;
                    if (Token::Match(rtok, "++|--|?|:|;|,"))
                        continue;
                    if (rtok->varId() == varid) {
                        for (const ValueFlow::Value &v : values)
                            setTokenValue(rtok, v, settings);
                    }
                    rhs.push(rtok->astOperand1());
                    rhs.push(rtok->astOperand2());
                }
                if (settings->debugwarnings)
                    bailout(tokenlist, errorLogger, tok2, "assignment of " + tok2->str());
                return false;
            }

            // bailout: possible assignment using >>
            if (isLikelyStreamRead(tokenlist->isCPP(), tok2->previous())) {
                if (settings->debugwarnings)
                    bailout(tokenlist, errorLogger, tok2, "Possible assignment of " + tok2->str() + " using " + tok2->strAt(-1));
                return false;
            }

            // skip if variable is conditionally used in ?: expression
            if (const Token *parent = skipValueInConditionalExpression(tok2)) {
                if (settings->debugwarnings)
                    bailout(tokenlist,
                            errorLogger,
                            tok2,
                            "no simplification of " + tok2->str() + " within " + (Token::Match(parent,"[?:]") ? "?:" : parent->str()) + " expression");
                const Token *astTop = parent->astTop();
                if (Token::simpleMatch(astTop->astOperand1(), "for ("))
                    tok2 = astTop->link();

                // bailout if address of var is taken..
                if (tok2->astParent() && tok2->astParent()->isUnaryOp("&")) {
                    if (settings->debugwarnings)
                        bailout(tokenlist, errorLogger, tok2, "Taking address of " + tok2->str());
                    return false;
                }

                continue;
            }

            {
                // Is variable usage protected by && || ?:
                const Token *tok3 = tok2;
                const Token *parent = tok3->astParent();
                while (parent && !Token::Match(parent, "%oror%|&&|:")) {
                    tok3 = parent;
                    parent = parent->astParent();
                }
                const bool conditional = parent && (parent->str() == ":" || parent->astOperand2() == tok3);

                for (const ValueFlow::Value &v : values) {
                    if (!conditional || !v.conditional)
                        setTokenValue(tok2, v, settings);
                }
            }

            // increment/decrement
            if (Token::Match(tok2->previous(), "++|-- %name%") || Token::Match(tok2, "%name% ++|--")) {
                std::list<ValueFlow::Value>::iterator it;
                // Erase values that are not int values..
                for (it = values.begin(); it != values.end();) {
                    if (!it->isIntValue())
                        it = values.erase(it);
                    else
                        ++it;
                }
                if (values.empty()) {
                    if (settings->debugwarnings)
                        bailout(tokenlist, errorLogger, tok2, "increment/decrement of " + tok2->str());
                    return false;
                }
                const bool pre   = Token::Match(tok2->previous(), "++|--");
                Token * const op = pre ? tok2->previous() : tok2->next();
                const bool inc   = (op->str() == "++");
                // Perform increment/decrement..
                for (it = values.begin(); it != values.end(); ++it) {
                    if (!pre)
                        setTokenValue(op, *it, settings);
                    it->intvalue += (inc ? 1 : -1);
                    if (pre)
                        setTokenValue(op, *it, settings);
                    const std::string info(tok2->str() + " is " + std::string(inc ? "incremented" : "decremented") + "', new value is " + it->infoString());
                    it->errorPath.emplace_back(tok2, info);
                }
            }

            // bailout if address of var is taken..
            if (tok2->astParent() && tok2->astParent()->isUnaryOp("&")) {
                if (settings->debugwarnings)
                    bailout(tokenlist, errorLogger, tok2, "Taking address of " + tok2->str());
                return false;
            }

            // bailout if reference is created..
            if (tok2->astParent() && Token::Match(tok2->astParent()->tokAt(-2), "& %name% =")) {
                if (settings->debugwarnings)
                    bailout(tokenlist, errorLogger, tok2, "Reference of " + tok2->str());
                return false;
            }

            // bailout if its stream..
            if (isLikelyStream(tokenlist->isCPP(), tok2)) {
                if (settings->debugwarnings)
                    bailout(tokenlist, errorLogger, tok2, "Stream used: " + tok2->str());
                return false;
            }

            // assigned by subfunction?
            for (int i:getIndirections(values)) {
                bool inconclusive = false;
                if (isVariableChangedByFunctionCall(tok2, i, settings, &inconclusive)) {
                    values.remove_if([&](const ValueFlow::Value& v) {
                        return v.indirect <= i;
                    });
                }
                if (inconclusive)
                    lowerToInconclusive(values, settings, i);
            }
            if (values.empty()) {
                if (settings->debugwarnings)
                    bailout(tokenlist, errorLogger, tok2, "possible assignment of " + tok2->str() + " by subfunction");
                return false;
            }
            if (tok2->strAt(1) == "." && tok2->next()->originalName() != "->") {
                lowerToInconclusive(values, settings);
                if (!settings->inconclusive) {
                    if (settings->debugwarnings)
                        bailout(tokenlist, errorLogger, tok2, "possible assignment of " + tok2->str() + " by member function");
                    return false;
                }
            }
            // Variable changed
            for (int i:getIndirections(values)) {
                // Remove uninitialized values if modified
                if (isVariableChanged(tok2, i, settings, tokenlist->isCPP()))
                    values.remove_if([&](const ValueFlow::Value& v) {
                    return v.isUninitValue() && v.indirect <= i;
                });
            }
        } else if (isAliasOf(var, tok2, varid, values) && isVariableChanged(tok2, 0, settings, tokenlist->isCPP())) {
            if (settings->debugwarnings)
                bailout(tokenlist, errorLogger, tok2, "Alias variable was modified.");
            // Bail at the end of the statement if its in an assignment
            const Token * top = tok2->astTop();
            if (Token::Match(top, "%assign%") && astHasToken(top->astOperand1(), tok2))
                returnStatement = true;
            else
                return false;
        }

        // Lambda function
        if (Token::simpleMatch(tok2, "= [") &&
            Token::simpleMatch(tok2->linkAt(1), "] (") &&
            Token::simpleMatch(tok2->linkAt(1)->linkAt(1), ") {")) {
            const Token *bodyStart = tok2->linkAt(1)->linkAt(1)->next();
            if (isVariableChanged(bodyStart, bodyStart->link(), varid, var->isGlobal(), settings, tokenlist->isCPP())) {
                if (settings->debugwarnings)
                    bailout(tokenlist,
                            errorLogger,
                            tok2,
                            "valueFlowForwardVariable, " + var->name() + " is changed in lambda function");
                return false;
            }
        }

    }
#endif
    return true;
}

static const Token* parseBinaryIntOp(const Token* expr, MathLib::bigint& known)
{
    if (!expr)
        return nullptr;
    if (!expr->astOperand1() || !expr->astOperand2())
        return nullptr;
    const Token* knownTok = nullptr;
    const Token* varTok = nullptr;
    if (expr->astOperand1()->hasKnownIntValue() && !expr->astOperand2()->hasKnownIntValue()) {
        varTok = expr->astOperand2();
        knownTok = expr->astOperand1();
    } else if (expr->astOperand2()->hasKnownIntValue() && !expr->astOperand1()->hasKnownIntValue()) {
        varTok = expr->astOperand1();
        knownTok = expr->astOperand2();
    }
    if (knownTok)
        known = knownTok->values().front().intvalue;
    return varTok;
}

template <class F>
void transformIntValues(std::list<ValueFlow::Value>& values, F f)
{
    std::transform(values.begin(), values.end(), values.begin(), [&](ValueFlow::Value x) {
        if (x.isIntValue())
            x.intvalue = f(x.intvalue);
        return x;
    });
}

static const Token* solveExprValues(const Token* expr, std::list<ValueFlow::Value>& values)
{
    MathLib::bigint intval;
    const Token* binaryTok = parseBinaryIntOp(expr, intval);
    if (binaryTok && expr->str().size() == 1) {
        switch (expr->str()[0]) {
        case '+': {
            transformIntValues(values, [&](MathLib::bigint x) {
                return x - intval;
            });
            return solveExprValues(binaryTok, values);
        }
        case '*': {
            if (intval == 0)
                break;
            transformIntValues(values, [&](MathLib::bigint x) {
                return x / intval;
            });
            return solveExprValues(binaryTok, values);
        }
        case '^': {
            transformIntValues(values, [&](MathLib::bigint x) {
                return x ^ intval;
            });
            return solveExprValues(binaryTok, values);
        }
        }
    }
    return expr;
}

static void valueFlowForward(Token* startToken,
                             const Token* endToken,
                             const Token* exprTok,
                             std::list<ValueFlow::Value> values,
                             const bool constValue,
                             const bool subFunction,
                             TokenList* const tokenlist,
                             ErrorLogger* const errorLogger,
                             const Settings* settings)
{
    const Token* expr = solveExprValues(exprTok, values);
    if (Token::Match(expr, "%var%") && expr->variable()) {
        valueFlowForwardVariable(startToken,
                                 endToken,
                                 expr->variable(),
                                 expr->varId(),
                                 values,
                                 constValue,
                                 subFunction,
                                 tokenlist,
                                 errorLogger,
                                 settings);
    } else {
        valueFlowForwardExpression(startToken, endToken, expr, values, tokenlist, settings);
    }
}

static std::vector<const Token*> findReturns(const Function* f)
{
    std::vector<const Token*> result;
    const Scope* scope = f->functionScope;
    if (!scope)
        return result;
    for (const Token* tok = scope->bodyStart->next(); tok && tok != scope->bodyEnd; tok = tok->next()) {
        if (tok->str() == "{" && tok->scope() &&
            (tok->scope()->type == Scope::eLambda || tok->scope()->type == Scope::eClass)) {
            tok = tok->link();
            continue;
        }
        if (Token::simpleMatch(tok->astParent(), "return")) {
            result.push_back(tok);
        }
        // Skip lambda functions since the scope may not be set correctly
        const Token* lambdaEndToken = findLambdaEndToken(tok);
        if (lambdaEndToken) {
            tok = lambdaEndToken;
        }
    }
    return result;
}

static int getArgumentPos(const Variable *var, const Function *f)
{
    auto arg_it = std::find_if(f->argumentList.begin(), f->argumentList.end(), [&](const Variable &v) {
        return v.nameToken() == var->nameToken();
    });
    if (arg_it == f->argumentList.end())
        return -1;
    return std::distance(f->argumentList.begin(), arg_it);
}

std::string lifetimeType(const Token *tok, const ValueFlow::Value *val)
{
    std::string result;
    if (!val)
        return "object";
    switch (val->lifetimeKind) {
    case ValueFlow::Value::LifetimeKind::Lambda:
        result = "lambda";
        break;
    case ValueFlow::Value::LifetimeKind::Iterator:
        result = "iterator";
        break;
    case ValueFlow::Value::LifetimeKind::Object:
    case ValueFlow::Value::LifetimeKind::Address:
        if (astIsPointer(tok))
            result = "pointer";
        else
            result = "object";
        break;
    }
    return result;
}

std::string lifetimeMessage(const Token *tok, const ValueFlow::Value *val, ErrorPath &errorPath)
{
    const Token *tokvalue = val ? val->tokvalue : nullptr;
    const Variable *tokvar = tokvalue ? tokvalue->variable() : nullptr;
    const Token *vartok = tokvar ? tokvar->nameToken() : nullptr;
    std::string type = lifetimeType(tok, val);
    std::string msg = type;
    if (vartok) {
        errorPath.emplace_back(vartok, "Variable created here.");
        const Variable * var = vartok->variable();
        if (var) {
            switch (val->lifetimeKind) {
            case ValueFlow::Value::LifetimeKind::Object:
            case ValueFlow::Value::LifetimeKind::Address:
                if (type == "pointer")
                    msg += " to local variable";
                else
                    msg += " that points to local variable";
                break;
            case ValueFlow::Value::LifetimeKind::Lambda:
                msg += " that captures local variable";
                break;
            case ValueFlow::Value::LifetimeKind::Iterator:
                msg += " to local container";
                break;
            }
            msg += " '" + var->name() + "'";
        }
    }
    return msg;
}

ValueFlow::Value getLifetimeObjValue(const Token *tok)
{
    ValueFlow::Value result;
    auto pred = [](const ValueFlow::Value &v) {
        if (!v.isLocalLifetimeValue())
            return false;
        if (v.isInconclusive())
            return false;
        if (!v.tokvalue->variable())
            return false;
        return true;
    };
    auto it = std::find_if(tok->values().begin(), tok->values().end(), pred);
    if (it == tok->values().end())
        return result;
    result = *it;
    // There should only be one lifetime
    if (std::find_if(std::next(it), tok->values().end(), pred) != tok->values().end())
        return ValueFlow::Value{};
    return result;
}

std::vector<LifetimeToken> getLifetimeTokens(const Token* tok, ValueFlow::Value::ErrorPath errorPath, int depth)
{
    if (!tok)
        return std::vector<LifetimeToken> {};
    const Variable *var = tok->variable();
    if (depth < 0)
        return {{tok, std::move(errorPath)}};
    if (var && var->declarationId() == tok->varId()) {
        if (var->isReference() || var->isRValueReference()) {
            if (!var->declEndToken())
                return {{tok, true, std::move(errorPath)}};
            if (var->isArgument()) {
                errorPath.emplace_back(var->declEndToken(), "Passed to reference.");
                return {{tok, true, std::move(errorPath)}};
            } else if (Token::simpleMatch(var->declEndToken(), "=")) {
                errorPath.emplace_back(var->declEndToken(), "Assigned to reference.");
                const Token *vartok = var->declEndToken()->astOperand2();
                if (vartok == tok || (var->isConst() && isTemporary(true, vartok, nullptr)))
                    return {{tok, true, std::move(errorPath)}};
                if (vartok)
                    return getLifetimeTokens(vartok, std::move(errorPath), depth - 1);
            } else {
                return std::vector<LifetimeToken> {};
            }
        }
    } else if (Token::Match(tok->previous(), "%name% (")) {
        const Function *f = tok->previous()->function();
        if (f) {
            if (!Function::returnsReference(f))
                return {{tok, std::move(errorPath)}};
            std::vector<LifetimeToken> result;
            std::vector<const Token*> returns = findReturns(f);
            for (const Token* returnTok : returns) {
                if (returnTok == tok)
                    continue;
                for (LifetimeToken& lt : getLifetimeTokens(returnTok, std::move(errorPath), depth - 1)) {
                    const Token* argvarTok = lt.token;
                    const Variable* argvar = argvarTok->variable();
                    if (!argvar)
                        continue;
                    if (argvar->isArgument() && (argvar->isReference() || argvar->isRValueReference())) {
                        int n = getArgumentPos(argvar, f);
                        if (n < 0)
                            return std::vector<LifetimeToken> {};
                        std::vector<const Token*> args = getArguments(tok->previous());
                        // TODO: Track lifetimes of default parameters
                        if (n >= args.size())
                            return std::vector<LifetimeToken> {};
                        const Token* argTok = args[n];
                        lt.errorPath.emplace_back(returnTok, "Return reference.");
                        lt.errorPath.emplace_back(tok->previous(), "Called function passing '" + argTok->str() + "'.");
                        std::vector<LifetimeToken> arglts = LifetimeToken::setInconclusive(
                                                                getLifetimeTokens(argTok, std::move(lt.errorPath), depth - 1), returns.size() > 1);
                        result.insert(result.end(), arglts.begin(), arglts.end());
                    }
                }
            }
            return result;
        } else if (Token::Match(tok->tokAt(-2), ". %name% (") && astIsContainer(tok->tokAt(-2)->astOperand1())) {
            const Library::Container* library = getLibraryContainer(tok->tokAt(-2)->astOperand1());
            Library::Container::Yield y = library->getYield(tok->previous()->str());
            if (y == Library::Container::Yield::AT_INDEX || y == Library::Container::Yield::ITEM) {
                errorPath.emplace_back(tok->previous(), "Accessing container.");
                return LifetimeToken::setAddressOf(
                           getLifetimeTokens(tok->tokAt(-2)->astOperand1(), std::move(errorPath), depth - 1), false);
            }
        }
    } else if (Token::Match(tok, ".|::|[")) {
        const Token *vartok = tok;
        while (vartok) {
            if (vartok->str() == "[" || vartok->originalName() == "->")
                vartok = vartok->astOperand1();
            else if (vartok->str() == "." || vartok->str() == "::")
                vartok = vartok->astOperand2();
            else
                break;
        }

        if (!vartok)
            return {{tok, std::move(errorPath)}};
        const Variable *tokvar = vartok->variable();
        if (!astIsContainer(vartok) && !(tokvar && tokvar->isArray() && !tokvar->isArgument()) &&
            (Token::Match(vartok->astParent(), "[|*") || vartok->astParent()->originalName() == "->")) {
            for (const ValueFlow::Value &v : vartok->values()) {
                if (!v.isLocalLifetimeValue())
                    continue;
                errorPath.insert(errorPath.end(), v.errorPath.begin(), v.errorPath.end());
                return getLifetimeTokens(v.tokvalue, std::move(errorPath));
            }
        } else {
            return LifetimeToken::setAddressOf(getLifetimeTokens(vartok, std::move(errorPath)),
                                               !(astIsContainer(vartok) && Token::simpleMatch(vartok->astParent(), "[")));
        }
    }
    return {{tok, std::move(errorPath)}};
}

static const Token* getLifetimeToken(const Token* tok, ValueFlow::Value::ErrorPath& errorPath, bool* addressOf = nullptr)
{
    std::vector<LifetimeToken> lts = getLifetimeTokens(tok);
    if (lts.size() != 1)
        return nullptr;
    if (lts.front().inconclusive)
        return nullptr;
    if (addressOf)
        *addressOf = lts.front().addressOf;
    errorPath.insert(errorPath.end(), lts.front().errorPath.begin(), lts.front().errorPath.end());
    return lts.front().token;
}

const Variable* getLifetimeVariable(const Token* tok, ValueFlow::Value::ErrorPath& errorPath, bool* addressOf)
{
    const Token* tok2 = getLifetimeToken(tok, errorPath, addressOf);
    if (tok2 && tok2->variable())
        return tok2->variable();
    return nullptr;
}

static bool isNotLifetimeValue(const ValueFlow::Value& val)
{
    return !val.isLifetimeValue();
}

static bool isLifetimeOwned(const ValueType *vt, const ValueType *vtParent)
{
    if (!vtParent)
        return false;
    if (!vt) {
        if (vtParent->type == ValueType::CONTAINER)
            return true;
        return false;
    }
    if (vt->type != ValueType::UNKNOWN_TYPE && vtParent->type != ValueType::UNKNOWN_TYPE) {
        if (vt->pointer != vtParent->pointer)
            return true;
        if (vt->type != vtParent->type) {
            if (vtParent->type == ValueType::RECORD)
                return true;
            if (vtParent->type == ValueType::CONTAINER)
                return true;
        }
    }

    return false;
}

static bool isLifetimeBorrowed(const ValueType *vt, const ValueType *vtParent)
{
    if (!vtParent)
        return false;
    if (!vt)
        return false;
    if (vt->type != ValueType::UNKNOWN_TYPE && vtParent->type != ValueType::UNKNOWN_TYPE) {
        if (vtParent->pointer > vt->pointer)
            return true;
        if (vtParent->pointer < vt->pointer && vtParent->isIntegral())
            return true;
    }

    return false;
}

bool isLifetimeBorrowed(const Token *tok, const Settings *settings)
{
    if (!tok)
        return true;
    if (Token::simpleMatch(tok, ","))
        return true;
    if (!tok->astParent())
        return true;
    if (!Token::Match(tok->astParent()->previous(), "%name% (") && !Token::simpleMatch(tok->astParent(), ",")) {
        if (!Token::simpleMatch(tok, "{")) {
            const ValueType *vt = tok->valueType();
            const ValueType *vtParent = tok->astParent()->valueType();
            if (isLifetimeBorrowed(vt, vtParent))
                return true;
            if (isLifetimeOwned(vt, vtParent))
                return false;
        }
        const Type *t = Token::typeOf(tok);
        const Type *parentT = Token::typeOf(tok->astParent());
        if (t && parentT && t->classDef && parentT->classDef && t->classDef != parentT->classDef) {
            return false;
        }
    } else if (Token::Match(tok->astParent()->tokAt(-3), "%var% . push_back|push_front|insert|push (") &&
               astIsContainer(tok->astParent()->tokAt(-3))) {
        const ValueType *vt = tok->valueType();
        const ValueType *vtCont = tok->astParent()->tokAt(-3)->valueType();
        if (!vtCont->containerTypeToken)
            return true;
        ValueType vtParent = ValueType::parseDecl(vtCont->containerTypeToken, settings);
        if (isLifetimeBorrowed(vt, &vtParent))
            return true;
        if (isLifetimeOwned(vt, &vtParent))
            return false;
    }

    return true;
}

static void valueFlowLifetimeFunction(Token *tok, TokenList *tokenlist, ErrorLogger *errorLogger, const Settings *settings);

static void valueFlowLifetimeConstructor(Token *tok,
        TokenList *tokenlist,
        ErrorLogger *errorLogger,
        const Settings *settings);

static void valueFlowForwardLifetime(Token * tok, TokenList *tokenlist, ErrorLogger *errorLogger, const Settings *settings)
{
    Token *parent = tok->astParent();
    while (parent && (parent->isArithmeticalOp() || parent->str() == ","))
        parent = parent->astParent();
    if (!parent)
        return;
    // Assignment
    if (parent->str() == "=" && (!parent->astParent() || Token::simpleMatch(parent->astParent(), ";"))) {
        // Rhs values..
        if (!parent->astOperand2() || parent->astOperand2()->values().empty())
            return;

        if (!isLifetimeBorrowed(parent->astOperand2(), settings))
            return;

        const Variable* var = getLHSVariable(parent);

        const Token* endOfVarScope = nullptr;
        if (var && var->isLocal())
            endOfVarScope = var->typeStartToken()->scope()->bodyEnd;
        else
            endOfVarScope = tok->scope()->bodyEnd;

        // Only forward lifetime values
        std::list<ValueFlow::Value> values = parent->astOperand2()->values();
        values.remove_if(&isNotLifetimeValue);

        // Skip RHS
        const Token *nextExpression = nextAfterAstRightmostLeaf(parent);

        if (Token::Match(parent->astOperand1(), ".|[|(")) {
            valueFlowForwardExpression(
                const_cast<Token*>(nextExpression), endOfVarScope, parent->astOperand1(), values, tokenlist, settings);

            for (ValueFlow::Value& val : values) {
                if (val.lifetimeKind == ValueFlow::Value::LifetimeKind::Address)
                    val.lifetimeKind = ValueFlow::Value::LifetimeKind::Object;
            }
        }
        if (var) {
            valueFlowForwardVariable(const_cast<Token*>(nextExpression),
                                     endOfVarScope,
                                     var,
                                     var->declarationId(),
                                     values,
                                     false,
                                     false,
                                     tokenlist,
                                     errorLogger,
                                     settings);

            if (tok->astTop() && Token::simpleMatch(tok->astTop()->previous(), "for (") &&
                Token::simpleMatch(tok->astTop()->link(), ") {")) {
                Token* start = tok->astTop()->link()->next();
                valueFlowForwardVariable(
                    start, start->link(), var, var->declarationId(), values, false, false, tokenlist, errorLogger, settings);
            }
        }
        // Constructor
    } else if (Token::simpleMatch(parent, "{") && !isScopeBracket(parent)) {
        valueFlowLifetimeConstructor(parent, tokenlist, errorLogger, settings);
        valueFlowForwardLifetime(parent, tokenlist, errorLogger, settings);
        // Function call
    } else if (Token::Match(parent->previous(), "%name% (")) {
        valueFlowLifetimeFunction(parent->previous(), tokenlist, errorLogger, settings);
        valueFlowForwardLifetime(parent, tokenlist, errorLogger, settings);
        // Variable
    } else if (tok->variable()) {
        const Variable *var = tok->variable();
        if (!var->typeStartToken() || !var->typeStartToken()->scope())
            return;
        const Token *endOfVarScope = var->typeStartToken()->scope()->bodyEnd;

        std::list<ValueFlow::Value> values = tok->values();
        const Token *nextExpression = nextAfterAstRightmostLeaf(parent);
        // Only forward lifetime values
        values.remove_if(&isNotLifetimeValue);
        valueFlowForwardVariable(const_cast<Token*>(nextExpression),
                                 endOfVarScope,
                                 var,
                                 var->declarationId(),
                                 values,
                                 false,
                                 false,
                                 tokenlist,
                                 errorLogger,
                                 settings);
    }
}

struct LifetimeStore {
    const Token *argtok;
    std::string message;
    ValueFlow::Value::LifetimeKind type;
    ErrorPath errorPath;
    bool inconclusive;

    LifetimeStore()
        : argtok(nullptr), message(), type(), errorPath(), inconclusive(false)
    {}

    LifetimeStore(const Token *argtok,
                  const std::string &message,
                  ValueFlow::Value::LifetimeKind type = ValueFlow::Value::LifetimeKind::Object,
                  bool inconclusive = false)
        : argtok(argtok), message(message), type(type), errorPath(), inconclusive(inconclusive)
    {}

    static LifetimeStore fromFunctionArg(const Function * f, Token *tok, const Variable *var, TokenList *tokenlist, ErrorLogger *errorLogger) {
        if (!var)
            return LifetimeStore{};
        if (!var->isArgument())
            return LifetimeStore{};
        int n = getArgumentPos(var, f);
        if (n < 0)
            return LifetimeStore{};
        std::vector<const Token *> args = getArguments(tok);
        if (n >= args.size()) {
            if (tokenlist->getSettings()->debugwarnings)
                bailout(tokenlist,
                        errorLogger,
                        tok,
                        "Argument mismatch: Function '" + tok->str() + "' returning lifetime from argument index " +
                        std::to_string(n) + " but only " + std::to_string(args.size()) +
                        " arguments are available.");
            return LifetimeStore{};
        }
        const Token *argtok2 = args[n];
        return LifetimeStore{argtok2, "Passed to '" + tok->str() + "'.", ValueFlow::Value::LifetimeKind::Object};
    }

    template <class Predicate>
    void byRef(Token *tok, TokenList *tokenlist, ErrorLogger *errorLogger, const Settings *settings, Predicate pred) const {
        if (!settings->inconclusive && inconclusive)
            return;
        if (!argtok)
            return;
        for (const LifetimeToken& lt : getLifetimeTokens(argtok)) {
            if (!settings->inconclusive && lt.inconclusive)
                continue;
            ErrorPath er = errorPath;
            er.insert(er.end(), lt.errorPath.begin(), lt.errorPath.end());
            if (!lt.token)
                return;
            if (!pred(lt.token))
                return;
            er.emplace_back(argtok, message);

            ValueFlow::Value value;
            value.valueType = ValueFlow::Value::LIFETIME;
            value.lifetimeScope = ValueFlow::Value::LifetimeScope::Local;
            value.tokvalue = lt.token;
            value.errorPath = std::move(er);
            value.lifetimeKind = type;
            value.setInconclusive(lt.inconclusive || inconclusive);
            // Don't add the value a second time
            if (std::find(tok->values().begin(), tok->values().end(), value) != tok->values().end())
                return;
            setTokenValue(tok, value, tokenlist->getSettings());
            valueFlowForwardLifetime(tok, tokenlist, errorLogger, settings);
        }
    }

    void byRef(Token *tok, TokenList *tokenlist, ErrorLogger *errorLogger, const Settings *settings) const {
        byRef(tok, tokenlist, errorLogger, settings, [](const Token *) {
            return true;
        });
    }

    template <class Predicate>
    void byVal(Token *tok, TokenList *tokenlist, ErrorLogger *errorLogger, const Settings *settings, Predicate pred) const {
        if (!settings->inconclusive && inconclusive)
            return;
        if (!argtok)
            return;
        if (argtok->values().empty()) {
            ErrorPath er;
            er.emplace_back(argtok, message);
            const Variable *var = getLifetimeVariable(argtok, er);
            if (var && var->isArgument()) {
                ValueFlow::Value value;
                value.valueType = ValueFlow::Value::LIFETIME;
                value.lifetimeScope = ValueFlow::Value::LifetimeScope::Argument;
                value.tokvalue = var->nameToken();
                value.errorPath = er;
                value.lifetimeKind = type;
                value.setInconclusive(inconclusive);
                // Don't add the value a second time
                if (std::find(tok->values().begin(), tok->values().end(), value) != tok->values().end())
                    return;
                setTokenValue(tok, value, tokenlist->getSettings());
                valueFlowForwardLifetime(tok, tokenlist, errorLogger, settings);
            }
        }
        for (const ValueFlow::Value &v : argtok->values()) {
            if (!v.isLifetimeValue())
                continue;
            const Token *tok3 = v.tokvalue;
            for (const LifetimeToken& lt : getLifetimeTokens(tok3)) {
                if (!settings->inconclusive && lt.inconclusive)
                    continue;
                ErrorPath er = v.errorPath;
                er.insert(er.end(), lt.errorPath.begin(), lt.errorPath.end());
                if (!lt.token)
                    return;
                if (!pred(lt.token))
                    return;
                er.emplace_back(argtok, message);
                er.insert(er.end(), errorPath.begin(), errorPath.end());

                ValueFlow::Value value;
                value.valueType = ValueFlow::Value::LIFETIME;
                value.lifetimeScope = v.lifetimeScope;
                value.tokvalue = lt.token;
                value.errorPath = std::move(er);
                value.lifetimeKind = type;
                value.setInconclusive(lt.inconclusive || v.isInconclusive() || inconclusive);
                // Don't add the value a second time
                if (std::find(tok->values().begin(), tok->values().end(), value) != tok->values().end())
                    continue;
                setTokenValue(tok, value, tokenlist->getSettings());
                valueFlowForwardLifetime(tok, tokenlist, errorLogger, settings);
            }
        }
    }

    void byVal(Token *tok, TokenList *tokenlist, ErrorLogger *errorLogger, const Settings *settings) const {
        byVal(tok, tokenlist, errorLogger, settings, [](const Token *) {
            return true;
        });
    }

    template <class Predicate>
    void byDerefCopy(Token *tok, TokenList *tokenlist, ErrorLogger *errorLogger, const Settings *settings, Predicate pred) const {
        if (!settings->inconclusive && inconclusive)
            return;
        if (!argtok)
            return;
        for (const ValueFlow::Value &v : argtok->values()) {
            if (!v.isLifetimeValue())
                continue;
            const Token *tok2 = v.tokvalue;
            ErrorPath er = v.errorPath;
            const Variable *var = getLifetimeVariable(tok2, er);
            er.insert(er.end(), errorPath.begin(), errorPath.end());
            if (!var)
                continue;
            for (const Token *tok3 = tok; tok3 && tok3 != var->declEndToken(); tok3 = tok3->previous()) {
                if (tok3->varId() == var->declarationId()) {
                    LifetimeStore{tok3, message, type, inconclusive} .byVal(tok, tokenlist, errorLogger, settings, pred);
                    break;
                }
            }
        }
    }

    void byDerefCopy(Token *tok, TokenList *tokenlist, ErrorLogger *errorLogger, const Settings *settings) const {
        byDerefCopy(tok, tokenlist, errorLogger, settings, [](const Token *) {
            return true;
        });
    }
};

static void valueFlowLifetimeFunction(Token *tok, TokenList *tokenlist, ErrorLogger *errorLogger, const Settings *settings)
{
    if (!Token::Match(tok, "%name% ("))
        return;
    int returnContainer = settings->library.returnValueContainer(tok);
    if (returnContainer >= 0) {
        std::vector<const Token *> args = getArguments(tok);
        for (int argnr = 1; argnr <= args.size(); ++argnr) {
            const Library::ArgumentChecks::IteratorInfo *i = settings->library.getArgIteratorInfo(tok, argnr);
            if (!i)
                continue;
            if (i->container != returnContainer)
                continue;
            const Token * const argTok = args[argnr - 1];
            // Check if lifetime is available to avoid adding the lifetime twice
            ValueFlow::Value val = getLifetimeObjValue(argTok);
            if (val.tokvalue) {
                LifetimeStore{argTok, "Passed to '" + tok->str() + "'.", ValueFlow::Value::LifetimeKind::Iterator} .byVal(
                    tok->next(), tokenlist, errorLogger, settings);
                break;
            }
        }
    } else if (Token::Match(tok->tokAt(-2), "std :: ref|cref|tie|front_inserter|back_inserter")) {
        for (const Token *argtok : getArguments(tok)) {
            LifetimeStore{argtok, "Passed to '" + tok->str() + "'.", ValueFlow::Value::LifetimeKind::Object} .byRef(
                tok->next(), tokenlist, errorLogger, settings);
        }
    } else if (Token::Match(tok->tokAt(-2), "std :: make_tuple|tuple_cat|make_pair|make_reverse_iterator|next|prev|move")) {
        for (const Token *argtok : getArguments(tok)) {
            LifetimeStore{argtok, "Passed to '" + tok->str() + "'.", ValueFlow::Value::LifetimeKind::Object} .byVal(
                tok->next(), tokenlist, errorLogger, settings);
        }
    } else if (Token::Match(tok->tokAt(-2), "%var% . push_back|push_front|insert|push|assign") &&
               astIsContainer(tok->tokAt(-2))) {
        Token *vartok = tok->tokAt(-2);
        std::vector<const Token *> args = getArguments(tok);
        std::size_t n = args.size();
        if (n > 1 && Token::typeStr(args[n - 2]) == Token::typeStr(args[n - 1]) &&
            (((astIsIterator(args[n - 2]) && astIsIterator(args[n - 1])) ||
              (astIsPointer(args[n - 2]) && astIsPointer(args[n - 1]))))) {
            LifetimeStore{args.back(), "Added to container '" + vartok->str() + "'.", ValueFlow::Value::LifetimeKind::Object} .byDerefCopy(
                vartok, tokenlist, errorLogger, settings);
        } else if (!args.empty() && isLifetimeBorrowed(args.back(), settings)) {
            LifetimeStore{args.back(), "Added to container '" + vartok->str() + "'.", ValueFlow::Value::LifetimeKind::Object} .byVal(
                vartok, tokenlist, errorLogger, settings);
        }
    } else if (tok->function()) {
        const Function *f = tok->function();
        if (Function::returnsReference(f))
            return;
        std::vector<const Token*> returns = findReturns(f);
        const bool inconclusive = returns.size() > 1;
        for (const Token* returnTok : returns) {
            if (returnTok == tok)
                continue;
            const Variable *returnVar = returnTok->variable();
            if (returnVar && returnVar->isArgument() && (returnVar->isConst() || !isVariableChanged(returnVar, settings, tokenlist->isCPP()))) {
                LifetimeStore ls = LifetimeStore::fromFunctionArg(f, tok, returnVar, tokenlist, errorLogger);
                ls.inconclusive = inconclusive;
                ls.byVal(tok->next(), tokenlist, errorLogger, settings);
            }
            for (const ValueFlow::Value &v : returnTok->values()) {
                if (!v.isLifetimeValue())
                    continue;
                if (!v.tokvalue)
                    continue;
                const Variable *var = v.tokvalue->variable();
                LifetimeStore ls = LifetimeStore::fromFunctionArg(f, tok, var, tokenlist, errorLogger);
                if (!ls.argtok)
                    continue;
                ls.inconclusive = inconclusive;
                ls.errorPath = v.errorPath;
                ls.errorPath.emplace_front(returnTok, "Return " + lifetimeType(returnTok, &v) + ".");
                if (var->isReference() || var->isRValueReference()) {
                    ls.byRef(tok->next(), tokenlist, errorLogger, settings);
                } else if (v.isArgumentLifetimeValue()) {
                    ls.byVal(tok->next(), tokenlist, errorLogger, settings);
                }
            }
        }
    }
}

static void valueFlowLifetimeConstructor(Token* tok,
        const Type* t,
        TokenList* tokenlist,
        ErrorLogger* errorLogger,
        const Settings* settings)
{
    if (!t)
        return;
    if (!Token::Match(tok, "(|{"))
        return;
    const Scope* scope = t->classScope;
    if (!scope)
        return;
    // Only support aggregate constructors for now
    if (scope->numConstructors == 0 && t->derivedFrom.empty() && (t->isClassType() || t->isStructType())) {
        std::vector<const Token*> args = getArguments(tok);
        std::size_t i = 0;
        for (const Variable& var : scope->varlist) {
            if (i >= args.size())
                break;
            const Token* argtok = args[i];
            LifetimeStore ls{
                argtok, "Passed to constructor of '" + t->name() + "'.", ValueFlow::Value::LifetimeKind::Object};
            if (var.isReference() || var.isRValueReference()) {
                ls.byRef(tok, tokenlist, errorLogger, settings);
            } else {
                ls.byVal(tok, tokenlist, errorLogger, settings);
            }
            i++;
        }
    }
}

static bool hasInitList(const Token* tok)
{
    if (astIsPointer(tok))
        return true;
    if (astIsContainer(tok)) {
        const Library::Container * library = getLibraryContainer(tok);
        if (!library)
            return false;
        return library->hasInitializerListConstructor;
    }
    return false;
}

static void valueFlowLifetimeConstructor(Token* tok, TokenList* tokenlist, ErrorLogger* errorLogger, const Settings* settings)
{
    if (!Token::Match(tok, "(|{"))
        return;
    Token* parent = tok->astParent();
    while (Token::simpleMatch(parent, ","))
        parent = parent->astParent();
    if (Token::simpleMatch(parent, "{") && hasInitList(parent->astParent())) {
        valueFlowLifetimeConstructor(tok, Token::typeOf(parent->previous()), tokenlist, errorLogger, settings);
    } else if (Token::simpleMatch(tok, "{") && hasInitList(parent)) {
        std::vector<const Token *> args = getArguments(tok);
        for (const Token *argtok : args) {
            LifetimeStore ls{argtok, "Passed to initializer list.", ValueFlow::Value::LifetimeKind::Object};
            ls.byVal(tok, tokenlist, errorLogger, settings);
        }
    } else if (const Type* t = Token::typeOf(tok->previous())) {
        valueFlowLifetimeConstructor(tok, t, tokenlist, errorLogger, settings);
    }
}

struct Lambda {
    explicit Lambda(const Token * tok)
        : capture(nullptr), arguments(nullptr), returnTok(nullptr), bodyTok(nullptr) {
        if (!Token::simpleMatch(tok, "[") || !tok->link())
            return;
        capture = tok;

        if (Token::simpleMatch(capture->link(), "] (")) {
            arguments = capture->link()->next();
        }
        const Token * afterArguments = arguments ? arguments->link()->next() : capture->link()->next();
        if (afterArguments && afterArguments->originalName() == "->") {
            returnTok = afterArguments->next();
            bodyTok = Token::findsimplematch(returnTok, "{");
        } else if (Token::simpleMatch(afterArguments, "{")) {
            bodyTok = afterArguments;
        }
    }

    const Token * capture;
    const Token * arguments;
    const Token * returnTok;
    const Token * bodyTok;

    bool isLambda() const {
        return capture && bodyTok;
    }
};

static bool isDecayedPointer(const Token *tok)
{
    if (!tok)
        return false;
    if (astIsPointer(tok->astParent()) && !Token::simpleMatch(tok->astParent(), "return"))
        return true;
    if (Token::Match(tok->astParent(), "%cop%"))
        return true;
    if (!Token::simpleMatch(tok->astParent(), "return"))
        return false;
    return astIsPointer(tok->astParent());
}

static void valueFlowLifetime(TokenList *tokenlist, SymbolDatabase*, ErrorLogger *errorLogger, const Settings *settings)
{
    for (Token *tok = tokenlist->front(); tok; tok = tok->next()) {
        if (!tok->scope())
            continue;
        if (tok->scope()->type == Scope::eGlobal)
            continue;
        Lambda lam(tok);
        // Lamdas
        if (lam.isLambda()) {
            const Scope * bodyScope = lam.bodyTok->scope();

            std::set<const Scope *> scopes;

            auto isCapturingVariable = [&](const Token *varTok) {
                const Variable *var = varTok->variable();
                if (!var)
                    return false;
                if (!var->isLocal() && !var->isArgument())
                    return false;
                const Scope *scope = var->scope();
                if (!scope)
                    return false;
                if (scopes.count(scope) > 0)
                    return false;
                if (scope->isNestedIn(bodyScope))
                    return false;
                scopes.insert(scope);
                return true;
            };

            // TODO: Handle explicit capture
            bool captureByRef = Token::Match(lam.capture, "[ & ]");
            bool captureByValue = Token::Match(lam.capture, "[ = ]");

            for (const Token * tok2 = lam.bodyTok; tok2 != lam.bodyTok->link(); tok2 = tok2->next()) {
                ErrorPath errorPath;
                if (captureByRef) {
                    LifetimeStore{tok2, "Lambda captures variable by reference here.", ValueFlow::Value::LifetimeKind::Lambda} .byRef(
                        tok, tokenlist, errorLogger, settings, isCapturingVariable);
                } else if (captureByValue) {
                    LifetimeStore{tok2, "Lambda captures variable by value here.", ValueFlow::Value::LifetimeKind::Lambda} .byVal(
                        tok, tokenlist, errorLogger, settings, isCapturingVariable);
                }
            }
        }
        // address of
        else if (tok->isUnaryOp("&")) {
            for (const LifetimeToken& lt : getLifetimeTokens(tok->astOperand1())) {
                if (!settings->inconclusive && lt.inconclusive)
                    continue;
                ErrorPath errorPath = lt.errorPath;
                errorPath.emplace_back(tok, "Address of variable taken here.");

                ValueFlow::Value value;
                value.valueType = ValueFlow::Value::ValueType::LIFETIME;
                value.lifetimeScope = ValueFlow::Value::LifetimeScope::Local;
                value.tokvalue = lt.token;
                value.errorPath = std::move(errorPath);
                if (astIsPointer(lt.token) || !Token::Match(lt.token->astParent(), ".|["))
                    value.lifetimeKind = ValueFlow::Value::LifetimeKind::Address;
                value.setInconclusive(lt.inconclusive);
                setTokenValue(tok, value, tokenlist->getSettings());

                valueFlowForwardLifetime(tok, tokenlist, errorLogger, settings);
            }
        }
        // container lifetimes
        else if (astIsContainer(tok)) {
            Token * parent = astParentSkipParens(tok);
            if (!Token::Match(parent, ". %name% ("))
                continue;

            LifetimeStore ls;

            if (astIsIterator(parent->tokAt(2)))
                ls = LifetimeStore{tok, "Iterator to container is created here.", ValueFlow::Value::LifetimeKind::Iterator};
            else if (astIsPointer(parent->tokAt(2)) || Token::Match(parent->next(), "data|c_str"))
                ls = LifetimeStore{tok, "Pointer to container is created here.", ValueFlow::Value::LifetimeKind::Object};
            else
                continue;

            // Dereferencing
            if (tok->isUnaryOp("*") || parent->originalName() == "->")
                ls.byDerefCopy(parent->tokAt(2), tokenlist, errorLogger, settings);
            else
                ls.byRef(parent->tokAt(2), tokenlist, errorLogger, settings);

        }
        // Check constructors
        else if (Token::Match(tok, "=|return|%type%|%var% {")) {
            valueFlowLifetimeConstructor(tok->next(), tokenlist, errorLogger, settings);
        }
        // Check function calls
        else if (Token::Match(tok, "%name% (")) {
            valueFlowLifetimeFunction(tok, tokenlist, errorLogger, settings);
        }
        // Check variables
        else if (tok->variable()) {
            ErrorPath errorPath;
            const Variable * var = getLifetimeVariable(tok, errorPath);
            if (!var)
                continue;
            if (var->nameToken() == tok)
                continue;
            if (var->isArray() && !var->isStlType() && !var->isArgument() && isDecayedPointer(tok)) {
                errorPath.emplace_back(tok, "Array decayed to pointer here.");

                ValueFlow::Value value;
                value.valueType = ValueFlow::Value::ValueType::LIFETIME;
                value.lifetimeScope = ValueFlow::Value::LifetimeScope::Local;
                value.tokvalue = var->nameToken();
                value.errorPath = errorPath;
                setTokenValue(tok, value, tokenlist->getSettings());

                valueFlowForwardLifetime(tok, tokenlist, errorLogger, settings);
            }
        }
    }
}

static bool isStdMoveOrStdForwarded(Token * tok, ValueFlow::Value::MoveKind * moveKind, Token ** varTok = nullptr)
{
    if (tok->str() != "std")
        return false;
    ValueFlow::Value::MoveKind kind = ValueFlow::Value::MoveKind::NonMovedVariable;
    Token * variableToken = nullptr;
    if (Token::Match(tok, "std :: move ( %var% )")) {
        variableToken = tok->tokAt(4);
        kind = ValueFlow::Value::MoveKind::MovedVariable;
    } else if (Token::simpleMatch(tok, "std :: forward <")) {
        const Token * const leftAngle = tok->tokAt(3);
        Token * rightAngle = leftAngle->link();
        if (Token::Match(rightAngle, "> ( %var% )")) {
            variableToken = rightAngle->tokAt(2);
            kind = ValueFlow::Value::MoveKind::ForwardedVariable;
        }
    }
    if (!variableToken)
        return false;
    if (variableToken->strAt(2) == ".") // Only partially moved
        return false;
    if (variableToken->valueType() && variableToken->valueType()->type >= ValueType::Type::VOID)
        return false;
    if (moveKind != nullptr)
        *moveKind = kind;
    if (varTok != nullptr)
        *varTok = variableToken;
    return true;
}

static bool isOpenParenthesisMemberFunctionCallOfVarId(const Token * openParenthesisToken, nonneg int varId)
{
    const Token * varTok = openParenthesisToken->tokAt(-3);
    return Token::Match(varTok, "%varid% . %name% (", varId) &&
           varTok->next()->originalName() == emptyString;
}

static const Token * findOpenParentesisOfMove(const Token * moveVarTok)
{
    const Token * tok = moveVarTok;
    while (tok && tok->str() != "(")
        tok = tok->previous();
    return tok;
}

static const Token * findEndOfFunctionCallForParameter(const Token * parameterToken)
{
    if (!parameterToken)
        return nullptr;
    const Token * parent = parameterToken->astParent();
    while (parent && !parent->isOp() && parent->str() != "(")
        parent = parent->astParent();
    if (!parent)
        return nullptr;
    return nextAfterAstRightmostLeaf(parent);
}

static void valueFlowAfterMove(TokenList *tokenlist, SymbolDatabase* symboldatabase, ErrorLogger *errorLogger, const Settings *settings)
{
    if (!tokenlist->isCPP() || settings->standards.cpp < Standards::CPP11)
        return;
    for (const Scope * scope : symboldatabase->functionScopes) {
        if (!scope)
            continue;
        const Token * start = scope->bodyStart;
        if (scope->function) {
            const Token * memberInitializationTok = scope->function->constructorMemberInitialization();
            if (memberInitializationTok)
                start = memberInitializationTok;
        }

        for (Token* tok = const_cast<Token*>(start); tok != scope->bodyEnd; tok = tok->next()) {
            Token * varTok;
            if (Token::Match(tok, "%var% . reset|clear (") && tok->next()->originalName() == emptyString) {
                varTok = tok;
                ValueFlow::Value value;
                value.valueType = ValueFlow::Value::ValueType::MOVED;
                value.moveKind = ValueFlow::Value::MoveKind::NonMovedVariable;
                value.errorPath.emplace_back(tok, "Calling " + tok->next()->expressionString() + " makes " + tok->str() + " 'non-moved'");
                value.setKnown();
                std::list<ValueFlow::Value> values;
                values.push_back(value);

                const Variable *var = varTok->variable();
                if (!var || (!var->isLocal() && !var->isArgument()))
                    continue;
                const int varId = varTok->varId();
                const Token * const endOfVarScope = var->typeStartToken()->scope()->bodyEnd;
                setTokenValue(varTok, value, settings);
                valueFlowForwardVariable(
                    varTok->next(), endOfVarScope, var, varId, values, false, false, tokenlist, errorLogger, settings);
                continue;
            }
            ValueFlow::Value::MoveKind moveKind;
            if (!isStdMoveOrStdForwarded(tok, &moveKind, &varTok))
                continue;
            const int varId = varTok->varId();
            // x is not MOVED after assignment if code is:  x = ... std::move(x) .. ;
            const Token *parent = tok->astParent();
            while (parent && parent->str() != "=" && parent->str() != "return" &&
                   !(parent->str() == "(" && isOpenParenthesisMemberFunctionCallOfVarId(parent, varId)))
                parent = parent->astParent();
            if (parent &&
                (parent->str() == "return" || // MOVED in return statement
                 parent->str() == "(")) // MOVED in self assignment, isOpenParenthesisMemberFunctionCallOfVarId == true
                continue;
            if (parent && parent->astOperand1() && parent->astOperand1()->varId() == varId)
                continue;
            const Variable *var = varTok->variable();
            if (!var)
                continue;
            const Token * const endOfVarScope = var->typeStartToken()->scope()->bodyEnd;

            ValueFlow::Value value;
            value.valueType = ValueFlow::Value::ValueType::MOVED;
            value.moveKind = moveKind;
            if (moveKind == ValueFlow::Value::MoveKind::MovedVariable)
                value.errorPath.emplace_back(tok, "Calling std::move(" + varTok->str() + ")");
            else // if (moveKind == ValueFlow::Value::ForwardedVariable)
                value.errorPath.emplace_back(tok, "Calling std::forward(" + varTok->str() + ")");
            value.setKnown();
            std::list<ValueFlow::Value> values;
            values.push_back(value);
            const Token * openParentesisOfMove = findOpenParentesisOfMove(varTok);
            const Token * endOfFunctionCall = findEndOfFunctionCallForParameter(openParentesisOfMove);
            if (endOfFunctionCall)
                valueFlowForwardVariable(const_cast<Token*>(endOfFunctionCall),
                                         endOfVarScope,
                                         var,
                                         varId,
                                         values,
                                         false,
                                         false,
                                         tokenlist,
                                         errorLogger,
                                         settings);
        }
    }
}

static void valueFlowForwardAssign(Token * const               tok,
                                   const Variable * const      var,
                                   std::list<ValueFlow::Value> values,
                                   const bool                  constValue,
                                   const bool                  init,
                                   TokenList * const           tokenlist,
                                   ErrorLogger * const         errorLogger,
                                   const Settings * const      settings)
{
    const Token * const endOfVarScope = var->nameToken()->scope()->bodyEnd;
    if (std::any_of(values.begin(), values.end(), std::mem_fn(&ValueFlow::Value::isLifetimeValue))) {
        valueFlowForwardLifetime(tok, tokenlist, errorLogger, settings);
        values.remove_if(std::mem_fn(&ValueFlow::Value::isLifetimeValue));
    }
    if (!var->isPointer() && !var->isSmartPointer())
        values.remove_if(std::mem_fn(&ValueFlow::Value::isTokValue));
    if (tok->astParent()) {
        for (std::list<ValueFlow::Value>::iterator it = values.begin(); it != values.end(); ++it) {
            const std::string info = "Assignment '" + tok->astParent()->expressionString() + "', assigned value is " + it->infoString();
            it->errorPath.emplace_back(tok, info);
        }
    }

    if (tokenlist->isCPP() && Token::Match(var->typeStartToken(), "bool|_Bool")) {
        std::list<ValueFlow::Value>::iterator it;
        for (it = values.begin(); it != values.end(); ++it) {
            if (it->isIntValue())
                it->intvalue = (it->intvalue != 0);
            if (it->isTokValue())
                it ->intvalue = (it->tokvalue != nullptr);
        }
    }

    // Static variable initialisation?
    if (var->isStatic() && init)
        lowerToPossible(values);

    // Skip RHS
    const Token * nextExpression = tok->astParent() ? nextAfterAstRightmostLeaf(tok->astParent()) : tok->next();

    if (std::any_of(values.begin(), values.end(), std::mem_fn(&ValueFlow::Value::isTokValue))) {
        std::list<ValueFlow::Value> tokvalues;
        std::copy_if(values.begin(),
                     values.end(),
                     std::back_inserter(tokvalues),
                     std::mem_fn(&ValueFlow::Value::isTokValue));
        valueFlowForwardVariable(const_cast<Token*>(nextExpression),
                                 endOfVarScope,
                                 var,
                                 var->declarationId(),
                                 tokvalues,
                                 constValue,
                                 false,
                                 tokenlist,
                                 errorLogger,
                                 settings);
        values.remove_if(std::mem_fn(&ValueFlow::Value::isTokValue));
    }
    for (ValueFlow::Value& value:values)
        value.tokvalue = tok;
    valueFlowForwardVariable(const_cast<Token*>(nextExpression),
                             endOfVarScope,
                             var,
                             var->declarationId(),
                             values,
                             constValue,
                             false,
                             tokenlist,
                             errorLogger,
                             settings);
}

static std::list<ValueFlow::Value> truncateValues(std::list<ValueFlow::Value> values, const ValueType *valueType, const Settings *settings)
{
    if (!valueType || !valueType->isIntegral())
        return values;

    const size_t sz = ValueFlow::getSizeOf(*valueType, settings);

    for (ValueFlow::Value &value : values) {
        if (value.isFloatValue()) {
            value.intvalue = value.floatValue;
            value.valueType = ValueFlow::Value::INT;
        }

        if (value.isIntValue() && sz > 0 && sz < 8) {
            const MathLib::biguint unsignedMaxValue = (1ULL << (sz * 8)) - 1ULL;
            const MathLib::biguint signBit = 1ULL << (sz * 8 - 1);
            value.intvalue &= unsignedMaxValue;
            if (valueType->sign == ValueType::Sign::SIGNED && (value.intvalue & signBit))
                value.intvalue |= ~unsignedMaxValue;
        }
    }
    return values;
}

static bool isLiteralNumber(const Token *tok, bool cpp)
{
    return tok->isNumber() || tok->str() == "NULL" || (cpp && Token::Match(tok, "false|true|nullptr"));
}

static void valueFlowAfterAssign(TokenList *tokenlist, SymbolDatabase* symboldatabase, ErrorLogger *errorLogger, const Settings *settings)
{
    for (const Scope * scope : symboldatabase->functionScopes) {
        std::set<int> aliased;
        for (Token* tok = const_cast<Token*>(scope->bodyStart); tok != scope->bodyEnd; tok = tok->next()) {
            // Alias
            if (tok->isUnaryOp("&")) {
                aliased.insert(tok->astOperand1()->varId());
                continue;
            }

            // Assignment
            if ((tok->str() != "=") || (tok->astParent()))
                continue;

            // Lhs should be a variable
            if (!tok->astOperand1() || !tok->astOperand1()->varId() || tok->astOperand1()->hasKnownValue())
                continue;
            const int varid = tok->astOperand1()->varId();
            if (aliased.find(varid) != aliased.end())
                continue;
            const Variable *var = tok->astOperand1()->variable();
            if (!var || (!var->isLocal() && !var->isGlobal() && !var->isArgument()))
                continue;

            // Rhs values..
            if (!tok->astOperand2() || tok->astOperand2()->values().empty())
                continue;

            std::list<ValueFlow::Value> values = truncateValues(tok->astOperand2()->values(), tok->astOperand1()->valueType(), settings);
            const bool constValue = isLiteralNumber(tok->astOperand2(), tokenlist->isCPP());
            const bool init = var->nameToken() == tok->astOperand1();
            valueFlowForwardAssign(tok->astOperand2(), var, values, constValue, init, tokenlist, errorLogger, settings);
        }
    }
}

static void valueFlowSetConditionToKnown(const Token* tok, std::list<ValueFlow::Value>& values, bool then)
{
    if (values.empty())
        return;
    if (then && !Token::Match(tok, "==|!|("))
        return;
    if (!then && !Token::Match(tok, "!=|%var%|("))
        return;
    if (isConditionKnown(tok, then))
        changePossibleToKnown(values);
}

static bool isBreakScope(const Token* const endToken)
{
    if (!Token::simpleMatch(endToken, "}"))
        return false;
    if (!Token::simpleMatch(endToken->link(), "{"))
        return false;
    return Token::findmatch(endToken->link(), "break|goto", endToken);
}

static ValueFlow::Value asImpossible(ValueFlow::Value v)
{
    v.invertRange();
    v.setImpossible();
    return v;
}

static void insertImpossible(std::list<ValueFlow::Value>& values, const std::list<ValueFlow::Value>& input)
{
    std::transform(input.begin(), input.end(), std::back_inserter(values), &asImpossible);
}

static std::vector<const Variable*> getExprVariables(const Token* expr,
        const TokenList* tokenlist,
        const SymbolDatabase* symboldatabase,
        const Settings* settings)
{
    std::vector<const Variable*> result;
    FwdAnalysis fwdAnalysis(tokenlist->isCPP(), settings->library);
    std::set<int> varids = fwdAnalysis.getExprVarIds(expr);
    std::transform(varids.begin(), varids.end(), std::back_inserter(result), [&](int id) {
        return symboldatabase->getVariableFromVarId(id);
    });
    return result;
}

struct ValueFlowConditionHandler {
    struct Condition {
        const Token *vartok;
        std::list<ValueFlow::Value> true_values;
        std::list<ValueFlow::Value> false_values;

        Condition() : vartok(nullptr), true_values(), false_values() {}
    };
    std::function<bool(Token* start, const Token* stop, const Token* exprTok, const std::list<ValueFlow::Value>& values, bool constValue)>
    forward;
    std::function<Condition(Token *tok)> parse;

    void afterCondition(TokenList *tokenlist,
                        SymbolDatabase *symboldatabase,
                        ErrorLogger *errorLogger,
                        const Settings *settings) const {
        for (const Scope *scope : symboldatabase->functionScopes) {
            std::set<unsigned> aliased;
            for (Token *tok = const_cast<Token *>(scope->bodyStart); tok != scope->bodyEnd; tok = tok->next()) {
                if (Token::Match(tok, "if|while|for ("))
                    continue;

                if (Token::Match(tok, "= & %var% ;"))
                    aliased.insert(tok->tokAt(2)->varId());
                const Token* top = tok->astTop();
                if (!top)
                    continue;

                if (!Token::Match(top->previous(), "if|while|for (") && !Token::Match(tok->astParent(), "&&|%oror%"))
                    continue;

                Condition cond = parse(tok);
                if (!cond.vartok)
                    continue;
                if (cond.true_values.empty() || cond.false_values.empty())
                    continue;

                if (exprDependsOnThis(cond.vartok))
                    continue;
                std::vector<const Variable*> vars = getExprVariables(cond.vartok, tokenlist, symboldatabase, settings);
                if (std::any_of(vars.begin(), vars.end(), [](const Variable* var) {
                return !var;
            }))
                continue;
                if (!vars.empty() && (vars.front()))
                    if (std::any_of(vars.begin(), vars.end(), [&](const Variable* var) {
                    return var && aliased.find(var->declarationId()) != aliased.end();
                    })) {
                    if (settings->debugwarnings)
                        bailout(tokenlist,
                                errorLogger,
                                cond.vartok,
                                "variable is aliased so we just skip all valueflow after condition");
                    continue;
                }

                if (Token::Match(tok->astParent(), "%oror%|&&")) {
                    Token *parent = tok->astParent();
                    const std::string &op(parent->str());

                    if (parent->astOperand1() == tok && ((op == "&&" && Token::Match(tok, "==|>=|<=|!")) ||
                                                         (op == "||" && Token::Match(tok, "%name%|!=")))) {
                        for (; parent && parent->str() == op; parent = parent->astParent()) {
                            std::stack<Token *> tokens;
                            tokens.push(parent->astOperand2());
                            bool assign = false;
                            while (!tokens.empty()) {
                                Token *rhstok = tokens.top();
                                tokens.pop();
                                if (!rhstok)
                                    continue;
                                tokens.push(rhstok->astOperand1());
                                tokens.push(rhstok->astOperand2());
                                if (isSameExpression(
                                        tokenlist->isCPP(), false, cond.vartok, rhstok, settings->library, true, false))
                                    setTokenValue(rhstok, cond.true_values.front(), settings);
                                else if (Token::Match(rhstok, "++|--|=") && isSameExpression(tokenlist->isCPP(),
                                         false,
                                         cond.vartok,
                                         rhstok->astOperand1(),
                                         settings->library,
                                         true,
                                         false)) {
                                    assign = true;
                                    break;
                                }
                            }
                            if (assign)
                                break;
                            while (parent->astParent() && parent == parent->astParent()->astOperand2())
                                parent = parent->astParent();
                        }
                    }
                }

                if (top && Token::Match(top->previous(), "if|while (") && !top->previous()->isExpandedMacro()) {
                    // does condition reassign variable?
                    if (tok != top->astOperand2() && Token::Match(top->astOperand2(), "%oror%|&&") &&
                        isVariablesChanged(top, top->link(), 0, vars, settings, tokenlist->isCPP())) {
                        if (settings->debugwarnings)
                            bailout(tokenlist, errorLogger, tok, "assignment in condition");
                        continue;
                    }

                    std::list<ValueFlow::Value> thenValues;
                    std::list<ValueFlow::Value> elseValues;

                    if (!Token::Match(tok, "!=|=") && tok != cond.vartok) {
                        thenValues.insert(thenValues.end(), cond.true_values.begin(), cond.true_values.end());
                        if (isConditionKnown(tok, false))
                            insertImpossible(elseValues, cond.false_values);
                    }
                    if (!Token::Match(tok, "==|!")) {
                        elseValues.insert(elseValues.end(), cond.false_values.begin(), cond.false_values.end());
                        if (isConditionKnown(tok, true))
                            insertImpossible(thenValues, cond.true_values);
                    }

                    // start token of conditional code
                    Token* startTokens[] = {nullptr, nullptr};

                    // if astParent is "!" we need to invert codeblock
                    {
                        const Token *tok2 = tok;
                        while (tok2->astParent()) {
                            const Token *parent = tok2->astParent();
                            while (parent && parent->str() == "&&")
                                parent = parent->astParent();
                            if (parent && (parent->str() == "!" || Token::simpleMatch(parent, "== false"))) {
                                std::swap(thenValues, elseValues);
                            }
                            tok2 = parent;
                        }
                    }

                    // determine startToken(s)
                    if (Token::simpleMatch(top->link(), ") {"))
                        startTokens[0] = top->link()->next();
                    if (Token::simpleMatch(top->link()->linkAt(1), "} else {"))
                        startTokens[1] = top->link()->linkAt(1)->tokAt(2);

                    int changeBlock = -1;

                    for (int i = 0; i < 2; i++) {
                        const Token *const startToken = startTokens[i];
                        if (!startToken)
                            continue;
                        std::list<ValueFlow::Value>& values = (i == 0 ? thenValues : elseValues);
                        valueFlowSetConditionToKnown(tok, values, i == 0);

                        // TODO: The endToken should not be startTokens[i]->link() in the valueFlowForwardVariable call
                        if (forward(startTokens[i], startTokens[i]->link(), cond.vartok, values, true))
                            changeBlock = i;
                        changeKnownToPossible(values);
                    }
                    // TODO: Values changed in noreturn blocks should not bail
                    if (changeBlock >= 0 && !Token::simpleMatch(top->previous(), "while (")) {
                        if (settings->debugwarnings)
                            bailout(tokenlist,
                                    errorLogger,
                                    startTokens[changeBlock]->link(),
                                    "valueFlowAfterCondition: " + cond.vartok->expressionString() +
                                    " is changed in conditional block");
                        continue;
                    }

                    // After conditional code..
                    if (Token::simpleMatch(top->link(), ") {")) {
                        Token *after = top->link()->linkAt(1);
                        std::string unknownFunction;
                        if (settings->library.isScopeNoReturn(after, &unknownFunction)) {
                            if (settings->debugwarnings && !unknownFunction.empty())
                                bailout(tokenlist, errorLogger, after, "possible noreturn scope");
                            continue;
                        }

                        bool dead_if = isReturnScope(after, &settings->library) ||
                                       (tok->astParent() && Token::simpleMatch(tok->astParent()->previous(), "while (") &&
                                        !isBreakScope(after));
                        bool dead_else = false;

                        if (Token::simpleMatch(after, "} else {")) {
                            after = after->linkAt(2);
                            if (Token::simpleMatch(after->tokAt(-2), ") ; }")) {
                                if (settings->debugwarnings)
                                    bailout(tokenlist, errorLogger, after, "possible noreturn scope");
                                continue;
                            }
                            dead_else = isReturnScope(after, &settings->library);
                        }

                        if (dead_if && dead_else)
                            continue;

                        std::list<ValueFlow::Value> values;
                        if (dead_if) {
                            values = elseValues;
                        } else if (dead_else) {
                            values = thenValues;
                        } else {
                            std::copy_if(thenValues.begin(),
                                         thenValues.end(),
                                         std::back_inserter(values),
                                         std::mem_fn(&ValueFlow::Value::isPossible));
                            std::copy_if(elseValues.begin(),
                                         elseValues.end(),
                                         std::back_inserter(values),
                                         std::mem_fn(&ValueFlow::Value::isPossible));
                        }

                        if (!values.empty()) {
                            if ((dead_if || dead_else) && !Token::Match(tok->astParent(), "&&|&")) {
                                valueFlowSetConditionToKnown(tok, values, true);
                                valueFlowSetConditionToKnown(tok, values, false);
                            }
                            // TODO: constValue could be true if there are no assignments in the conditional blocks and
                            //       perhaps if there are no && and no || in the condition
                            bool constValue = false;
                            forward(after, top->scope()->bodyEnd, cond.vartok, values, constValue);
                        }
                    }
                }
            }
        }
    }
};

static void valueFlowAfterCondition(TokenList *tokenlist,
                                    SymbolDatabase *symboldatabase,
                                    ErrorLogger *errorLogger,
                                    const Settings *settings)
{
    ValueFlowConditionHandler handler;
    handler.forward = [&](Token* start,
                          const Token* stop,
                          const Token* vartok,
                          const std::list<ValueFlow::Value>& values,
    bool constValue) {
        valueFlowForward(start->next(), stop, vartok, values, constValue, false, tokenlist, errorLogger, settings);
        std::vector<const Variable*> vars = getExprVariables(vartok, tokenlist, symboldatabase, settings);
        return isVariablesChanged(start, stop, 0, vars, settings, tokenlist->isCPP());
    };
    handler.parse = [&](const Token *tok) {
        ValueFlowConditionHandler::Condition cond;
        ValueFlow::Value true_value;
        ValueFlow::Value false_value;
        const Token *vartok = parseCompareInt(tok, true_value, false_value);
        if (vartok) {
            if (vartok->str() == "=" && vartok->astOperand1() && vartok->astOperand2())
                vartok = vartok->astOperand1();
            cond.true_values.push_back(true_value);
            cond.false_values.push_back(false_value);
            cond.vartok = vartok;
            return cond;
        }

        if (tok->str() == "!") {
            vartok = tok->astOperand1();

        } else if (tok->astParent() && (Token::Match(tok->astParent(), "%oror%|&&") ||
                                        Token::Match(tok->astParent()->previous(), "if|while ("))) {
            if (Token::simpleMatch(tok, "="))
                vartok = tok->astOperand1();
            else if (!Token::Match(tok, "%comp%|%assign%"))
                vartok = tok;
        }

        if (!vartok)
            return cond;
        cond.true_values.emplace_back(tok, 0LL);
        cond.false_values.emplace_back(tok, 0LL);
        cond.vartok = vartok;

        return cond;
    };
    handler.afterCondition(tokenlist, symboldatabase, errorLogger, settings);
}

static bool isInBounds(const ValueFlow::Value& value, MathLib::bigint x)
{
    if (value.intvalue == x)
        return true;
    if (value.bound == ValueFlow::Value::Bound::Lower && value.intvalue > x)
        return false;
    if (value.bound == ValueFlow::Value::Bound::Upper && value.intvalue < x)
        return false;
    // Checking for equality is not necessary since we already know the value is not equal
    if (value.bound == ValueFlow::Value::Bound::Point)
        return false;
    return true;
}

template<class Compare>
static const ValueFlow::Value* getCompareIntValue(const std::list<ValueFlow::Value>& values, Compare compare)
{
    const ValueFlow::Value* result = nullptr;
    for (const ValueFlow::Value& value : values) {
        if (!value.isIntValue())
            continue;
        if (result)
            result = &std::min(value, *result, [&](const ValueFlow::Value& x, const ValueFlow::Value& y) {
            return compare(x.intvalue, y.intvalue);
        });
        else
            result = &value;
    }
    return result;
}

static const ValueFlow::Value* proveLessThan(const std::list<ValueFlow::Value>& values, MathLib::bigint x)
{
    const ValueFlow::Value* result = nullptr;
    const ValueFlow::Value* maxValue = getCompareIntValue(values, std::greater<MathLib::bigint> {});
    if (maxValue && maxValue->isImpossible() && maxValue->bound == ValueFlow::Value::Bound::Lower) {
        if (maxValue->intvalue <= x)
            result = maxValue;
    }
    return result;
}

static const ValueFlow::Value* proveGreaterThan(const std::list<ValueFlow::Value>& values, MathLib::bigint x)
{
    const ValueFlow::Value* result = nullptr;
    const ValueFlow::Value* minValue = getCompareIntValue(values, std::less<MathLib::bigint> {});
    if (minValue && minValue->isImpossible() && minValue->bound == ValueFlow::Value::Bound::Upper) {
        if (minValue->intvalue >= x)
            result = minValue;
    }
    return result;
}

static const ValueFlow::Value* proveNotEqual(const std::list<ValueFlow::Value>& values, MathLib::bigint x)
{
    const ValueFlow::Value* result = nullptr;
    for (const ValueFlow::Value& value : values) {
        if (value.valueType != ValueFlow::Value::INT)
            continue;
        if (result && !isInBounds(value, result->intvalue))
            continue;
        if (value.isImpossible()) {
            if (value.intvalue == x)
                return &value;
            if (!isInBounds(value, x))
                continue;
            result = &value;
        } else {
            if (value.intvalue == x)
                return nullptr;
            if (!isInBounds(value, x))
                continue;
            result = nullptr;
        }
    }
    return result;
}

static void valueFlowInferCondition(TokenList* tokenlist,
                                    const Settings* settings)
{
    for (Token* tok = tokenlist->front(); tok; tok = tok->next()) {
        if (!tok->astParent())
            continue;
        if (tok->hasKnownValue())
            continue;
        if (Token::Match(tok, "%var%") && (Token::Match(tok->astParent(), "?|&&|!|%oror%") ||
                                           Token::Match(tok->astParent()->previous(), "if|while ("))) {
            const ValueFlow::Value* result = proveNotEqual(tok->values(), 0);
            if (!result)
                continue;
            ValueFlow::Value value = *result;
            value.intvalue = 1;
            value.bound = ValueFlow::Value::Bound::Point;
            value.setKnown();
            setTokenValue(tok, value, settings);
        } else if (Token::Match(tok, "%comp%")) {
            MathLib::bigint val = 0;
            const Token* varTok = nullptr;
            if (tok->astOperand1()->hasKnownIntValue()) {
                val = tok->astOperand1()->values().front().intvalue;
                varTok = tok->astOperand2();
            } else if (tok->astOperand2()->hasKnownIntValue()) {
                val = tok->astOperand2()->values().front().intvalue;
                varTok = tok->astOperand1();
            }
            if (!varTok)
                continue;
            if (varTok->hasKnownIntValue())
                continue;
            if (varTok->values().empty())
                continue;
            const ValueFlow::Value* result = nullptr;
            bool known = false;
            if (Token::Match(tok, "==|!=")) {
                result = proveNotEqual(varTok->values(), val);
                known = tok->str() == "!=";
            } else if (Token::Match(tok, "<|>=")) {
                result = proveLessThan(varTok->values(), val);
                known = tok->str() == "<";
                if (!result && !isSaturated(val)) {
                    result = proveGreaterThan(varTok->values(), val - 1);
                    known = tok->str() == ">=";
                }
            } else if (Token::Match(tok, ">|<=")) {
                result = proveGreaterThan(varTok->values(), val);
                known = tok->str() == ">";
                if (!result && !isSaturated(val)) {
                    result = proveLessThan(varTok->values(), val + 1);
                    known = tok->str() == "<=";
                }
            }
            if (!result)
                continue;
            ValueFlow::Value value = *result;
            value.intvalue = known;
            value.bound = ValueFlow::Value::Bound::Point;
            value.setKnown();
            setTokenValue(tok, value, settings);
        }
    }
}

static bool valueFlowForLoop1(const Token *tok, int * const varid, MathLib::bigint * const num1, MathLib::bigint * const num2, MathLib::bigint * const numAfter)
{
    tok = tok->tokAt(2);
    if (!Token::Match(tok, "%type%| %var% ="))
        return false;
    const Token * const vartok = Token::Match(tok, "%var% =") ? tok : tok->next();
    *varid = vartok->varId();
    tok = vartok->tokAt(2);
    const Token * const num1tok = Token::Match(tok, "%num% ;") ? tok : nullptr;
    if (num1tok)
        *num1 = MathLib::toLongNumber(num1tok->str());
    while (Token::Match(tok, "%name%|%num%|%or%|+|-|*|/|&|[|]|("))
        tok = (tok->str() == "(") ? tok->link()->next() : tok->next();
    if (!tok || tok->str() != ";")
        return false;
    tok = tok->next();
    const Token *num2tok = nullptr;
    if (Token::Match(tok, "%varid% <|<=|!=", vartok->varId())) {
        tok = tok->next();
        num2tok = tok->astOperand2();
        if (num2tok && num2tok->str() == "(" && !num2tok->astOperand2())
            num2tok = num2tok->astOperand1();
        if (!Token::Match(num2tok, "%num% ;|%oror%")) // TODO: || enlarges the scope of the condition, so it should not cause FP, but it should no lnger be part of this pattern as soon as valueFlowForLoop2 can handle an unknown RHS of || better
            num2tok = nullptr;
    }
    if (!num2tok)
        return false;
    *num2 = MathLib::toLongNumber(num2tok->str()) - ((tok->str()=="<=") ? 0 : 1);
    *numAfter = *num2 + 1;
    if (!num1tok)
        *num1 = *num2;
    while (tok && tok->str() != ";")
        tok = tok->next();
    if (!Token::Match(tok, "; %varid% ++ ) {", vartok->varId()) && !Token::Match(tok, "; ++ %varid% ) {", vartok->varId()))
        return false;
    return true;
}

static bool valueFlowForLoop2(const Token *tok,
                              ProgramMemory *memory1,
                              ProgramMemory *memory2,
                              ProgramMemory *memoryAfter)
{
    // for ( firstExpression ; secondExpression ; thirdExpression )
    const Token *firstExpression  = tok->next()->astOperand2()->astOperand1();
    const Token *secondExpression = tok->next()->astOperand2()->astOperand2()->astOperand1();
    const Token *thirdExpression = tok->next()->astOperand2()->astOperand2()->astOperand2();

    ProgramMemory programMemory;
    MathLib::bigint result(0);
    bool error = false;
    execute(firstExpression, &programMemory, &result, &error);
    if (error)
        return false;
    execute(secondExpression, &programMemory, &result, &error);
    if (result == 0) // 2nd expression is false => no looping
        return false;
    if (error) {
        // If a variable is reassigned in second expression, return false
        bool reassign = false;
        visitAstNodes(secondExpression,
        [&](const Token *t) {
            if (t->str() == "=" && t->astOperand1() && programMemory.hasValue(t->astOperand1()->varId()))
                // TODO: investigate what variable is assigned.
                reassign = true;
            return reassign ? ChildrenToVisit::done : ChildrenToVisit::op1_and_op2;
        });
        if (reassign)
            return false;
    }

    ProgramMemory startMemory(programMemory);
    ProgramMemory endMemory;

    int maxcount = 10000;
    while (result != 0 && !error && --maxcount > 0) {
        endMemory = programMemory;
        execute(thirdExpression, &programMemory, &result, &error);
        if (!error)
            execute(secondExpression, &programMemory, &result, &error);
    }

    memory1->swap(startMemory);
    if (!error) {
        memory2->swap(endMemory);
        memoryAfter->swap(programMemory);
    }

    return true;
}

static void valueFlowForLoopSimplify(Token * const bodyStart, const nonneg int varid, bool globalvar, const MathLib::bigint value, TokenList *tokenlist, ErrorLogger *errorLogger, const Settings *settings)
{
    const Token * const bodyEnd = bodyStart->link();

    // Is variable modified inside for loop
    if (isVariableChanged(bodyStart, bodyEnd, varid, globalvar, settings, tokenlist->isCPP()))
        return;

    for (Token *tok2 = bodyStart->next(); tok2 != bodyEnd; tok2 = tok2->next()) {
        if (tok2->varId() == varid) {
            const Token * parent = tok2->astParent();
            while (parent) {
                const Token * const p = parent;
                parent = parent->astParent();
                if (!parent || parent->str() == ":")
                    break;
                if (parent->str() == "?") {
                    if (parent->astOperand2() != p)
                        parent = nullptr;
                    break;
                }
            }
            if (parent) {
                if (settings->debugwarnings)
                    bailout(tokenlist, errorLogger, tok2, "For loop variable " + tok2->str() + " stopping on ?");
                continue;
            }

            ValueFlow::Value value1(value);
            value1.varId = tok2->varId();
            setTokenValue(tok2, value1, settings);
        }

        if (Token::Match(tok2, "%oror%|&&")) {
            const ProgramMemory programMemory(getProgramMemory(tok2->astTop(), varid, ValueFlow::Value(value)));
            if ((tok2->str() == "&&" && !conditionIsTrue(tok2->astOperand1(), programMemory)) ||
                (tok2->str() == "||" && !conditionIsFalse(tok2->astOperand1(), programMemory))) {
                // Skip second expression..
                const Token *parent = tok2;
                while (parent && parent->str() == tok2->str())
                    parent = parent->astParent();
                // Jump to end of condition
                if (parent && parent->str() == "(") {
                    tok2 = parent->link();
                    // cast
                    if (Token::simpleMatch(tok2, ") ("))
                        tok2 = tok2->linkAt(1);
                }
            }

        }
        if ((tok2->str() == "&&" && conditionIsFalse(tok2->astOperand1(), getProgramMemory(tok2->astTop(), varid, ValueFlow::Value(value)))) ||
            (tok2->str() == "||" && conditionIsTrue(tok2->astOperand1(), getProgramMemory(tok2->astTop(), varid, ValueFlow::Value(value)))))
            break;

        else if (Token::simpleMatch(tok2, ") {") && Token::findmatch(tok2->link(), "%varid%", tok2, varid)) {
            if (Token::findmatch(tok2, "continue|break|return", tok2->linkAt(1), varid)) {
                if (settings->debugwarnings)
                    bailout(tokenlist, errorLogger, tok2, "For loop variable bailout on conditional continue|break|return");
                break;
            }
            if (settings->debugwarnings)
                bailout(tokenlist, errorLogger, tok2, "For loop variable skipping conditional scope");
            tok2 = tok2->next()->link();
            if (Token::simpleMatch(tok2, "} else {")) {
                if (Token::findmatch(tok2, "continue|break|return", tok2->linkAt(2), varid)) {
                    if (settings->debugwarnings)
                        bailout(tokenlist, errorLogger, tok2, "For loop variable bailout on conditional continue|break|return");
                    break;
                }

                tok2 = tok2->linkAt(2);
            }
        }

        else if (Token::simpleMatch(tok2, ") {")) {
            if (settings->debugwarnings)
                bailout(tokenlist, errorLogger, tok2, "For loop skipping {} code");
            tok2 = tok2->linkAt(1);
            if (Token::simpleMatch(tok2, "} else {"))
                tok2 = tok2->linkAt(2);
        }
    }
}

static void valueFlowForLoopSimplifyAfter(Token *fortok, nonneg int varid, const MathLib::bigint num, TokenList *tokenlist, ErrorLogger *errorLogger, const Settings *settings)
{
    const Token *vartok = nullptr;
    for (const Token *tok = fortok; tok; tok = tok->next()) {
        if (tok->varId() == varid) {
            vartok = tok;
            break;
        }
    }
    if (!vartok || !vartok->variable())
        return;

    const Variable *var = vartok->variable();
    const Token *endToken = nullptr;
    if (var->isLocal())
        endToken = var->typeStartToken()->scope()->bodyEnd;
    else
        endToken = fortok->scope()->bodyEnd;

    std::list<ValueFlow::Value> values;
    values.emplace_back(num);
    values.back().errorPath.emplace_back(fortok,"After for loop, " + var->name() + " has value " + values.back().infoString());

    valueFlowForwardVariable(
        fortok->linkAt(1)->linkAt(1)->next(), endToken, var, varid, values, false, false, tokenlist, errorLogger, settings);
}

static void valueFlowForLoop(TokenList *tokenlist, SymbolDatabase* symboldatabase, ErrorLogger *errorLogger, const Settings *settings)
{
    for (const Scope &scope : symboldatabase->scopeList) {
        if (scope.type != Scope::eFor)
            continue;

        Token* tok = const_cast<Token*>(scope.classDef);
        Token* const bodyStart = const_cast<Token*>(scope.bodyStart);

        if (!Token::simpleMatch(tok->next()->astOperand2(), ";") ||
            !Token::simpleMatch(tok->next()->astOperand2()->astOperand2(), ";"))
            continue;

        int varid(0);
        MathLib::bigint num1(0), num2(0), numAfter(0);

        if (valueFlowForLoop1(tok, &varid, &num1, &num2, &numAfter)) {
            if (num1 <= num2) {
                valueFlowForLoopSimplify(bodyStart, varid, false, num1, tokenlist, errorLogger, settings);
                valueFlowForLoopSimplify(bodyStart, varid, false, num2, tokenlist, errorLogger, settings);
                valueFlowForLoopSimplifyAfter(tok, varid, numAfter, tokenlist, errorLogger, settings);
            } else
                valueFlowForLoopSimplifyAfter(tok, varid, num1, tokenlist, errorLogger, settings);
        } else {
            ProgramMemory mem1, mem2, memAfter;
            if (valueFlowForLoop2(tok, &mem1, &mem2, &memAfter)) {
                std::map<int, ValueFlow::Value>::const_iterator it;
                for (it = mem1.values.begin(); it != mem1.values.end(); ++it) {
                    if (!it->second.isIntValue())
                        continue;
                    valueFlowForLoopSimplify(bodyStart, it->first, false, it->second.intvalue, tokenlist, errorLogger, settings);
                }
                for (it = mem2.values.begin(); it != mem2.values.end(); ++it) {
                    if (!it->second.isIntValue())
                        continue;
                    valueFlowForLoopSimplify(bodyStart, it->first, false, it->second.intvalue, tokenlist, errorLogger, settings);
                }
                for (it = memAfter.values.begin(); it != memAfter.values.end(); ++it) {
                    if (!it->second.isIntValue())
                        continue;
                    valueFlowForLoopSimplifyAfter(tok, it->first, it->second.intvalue, tokenlist, errorLogger, settings);
                }
            }
        }
    }
}

static void valueFlowInjectParameter(TokenList* tokenlist, ErrorLogger* errorLogger, const Settings* settings, const Variable* arg, const Scope* functionScope, const std::list<ValueFlow::Value>& argvalues)
{
    // Is argument passed by value or const reference, and is it a known non-class type?
    if (arg->isReference() && !arg->isConst() && !arg->isClass())
        return;

    // Set value in function scope..
    const int varid2 = arg->declarationId();
    if (!varid2)
        return;

    valueFlowForwardVariable(const_cast<Token*>(functionScope->bodyStart->next()),
                             functionScope->bodyEnd,
                             arg,
                             varid2,
                             argvalues,
                             false,
                             true,
                             tokenlist,
                             errorLogger,
                             settings);
}

static void valueFlowSwitchVariable(TokenList *tokenlist, SymbolDatabase* symboldatabase, ErrorLogger *errorLogger, const Settings *settings)
{
    for (const Scope &scope : symboldatabase->scopeList) {
        if (scope.type != Scope::ScopeType::eSwitch)
            continue;
        if (!Token::Match(scope.classDef, "switch ( %var% ) {"))
            continue;
        const Token *vartok = scope.classDef->tokAt(2);
        const Variable *var = vartok->variable();
        if (!var)
            continue;

        // bailout: global non-const variables
        if (!(var->isLocal() || var->isArgument()) && !var->isConst()) {
            if (settings->debugwarnings)
                bailout(tokenlist, errorLogger, vartok, "switch variable " + var->name() + " is global");
            continue;
        }

        for (Token *tok = scope.bodyStart->next(); tok != scope.bodyEnd; tok = tok->next()) {
            if (tok->str() == "{") {
                tok = tok->link();
                continue;
            }
            if (Token::Match(tok, "case %num% :")) {
                std::list<ValueFlow::Value> values;
                values.emplace_back(MathLib::toLongNumber(tok->next()->str()));
                values.back().condition = tok;
                const std::string info("case " + tok->next()->str() + ": " + vartok->str() + " is " + tok->next()->str() + " here.");
                values.back().errorPath.emplace_back(tok, info);
                bool known = false;
                if ((Token::simpleMatch(tok->previous(), "{") || Token::simpleMatch(tok->tokAt(-2), "break ;")) && !Token::Match(tok->tokAt(3), ";| case"))
                    known = true;
                while (Token::Match(tok->tokAt(3), ";| case %num% :")) {
                    known = false;
                    tok = tok->tokAt(3);
                    if (!tok->isName())
                        tok = tok->next();
                    values.emplace_back(MathLib::toLongNumber(tok->next()->str()));
                    values.back().condition = tok;
                    const std::string info2("case " + tok->next()->str() + ": " + vartok->str() + " is " + tok->next()->str() + " here.");
                    values.back().errorPath.emplace_back(tok, info2);
                }
                for (std::list<ValueFlow::Value>::const_iterator val = values.begin(); val != values.end(); ++val) {
                    valueFlowReverse(tokenlist,
                                     const_cast<Token*>(scope.classDef),
                                     vartok,
                                     *val,
                                     ValueFlow::Value(),
                                     errorLogger,
                                     settings);
                }
                if (vartok->variable()->scope()) {
                    if (known)
                        values.back().setKnown();

                    // FIXME We must check if there is a return. See #9276
                    /*
                    valueFlowForwardVariable(tok->tokAt(3),
                                             vartok->variable()->scope()->bodyEnd,
                                             vartok->variable(),
                                             vartok->varId(),
                                             values,
                                             values.back().isKnown(),
                                             false,
                                             tokenlist,
                                             errorLogger,
                                             settings);
                    */
                }
            }
        }
    }
}

static void setTokenValues(Token *tok, const std::list<ValueFlow::Value> &values, const Settings *settings)
{
    for (const ValueFlow::Value &value : values) {
        if (value.isIntValue())
            setTokenValue(tok, value, settings);
    }
}

static bool evaluate(const Token *expr, const std::vector<std::list<ValueFlow::Value>> &values, std::list<ValueFlow::Value> *result)
{
    if (!expr)
        return false;

    // strlen(arg)..
    if (expr->str() == "(" && Token::Match(expr->previous(), "strlen ( %name% )")) {
        const Token *arg = expr->next();
        if (arg->str().compare(0,3,"arg") != 0 || arg->str().size() != 4)
            return false;
        const char n = arg->str()[3];
        if (n < '1' || n - '1' >= values.size())
            return false;
        for (const ValueFlow::Value &argvalue : values[n - '1']) {
            if (argvalue.isTokValue() && argvalue.tokvalue->tokType() == Token::eString) {
                ValueFlow::Value res(argvalue); // copy all "inconclusive", "condition", etc attributes
                // set return value..
                res.valueType = ValueFlow::Value::INT;
                res.tokvalue = nullptr;
                res.intvalue = Token::getStrLength(argvalue.tokvalue);
                result->emplace_back(std::move(res));
            }
        }
        return !result->empty();
    }

    // unary operands
    if (expr->astOperand1() && !expr->astOperand2()) {
        std::list<ValueFlow::Value> opvalues;
        if (!evaluate(expr->astOperand1(), values, &opvalues))
            return false;
        if (expr->str() == "+") {
            result->swap(opvalues);
            return true;
        }
        if (expr->str() == "-") {
            for (ValueFlow::Value v: opvalues) {
                if (v.isIntValue()) {
                    v.intvalue = -v.intvalue;
                    result->emplace_back(std::move(v));
                }
            }
            return true;
        }
        return false;
    }
    // binary/ternary operands
    if (expr->astOperand1() && expr->astOperand2()) {
        std::list<ValueFlow::Value> lhsValues, rhsValues;
        if (!evaluate(expr->astOperand1(), values, &lhsValues))
            return false;
        if (expr->str() != "?" && !evaluate(expr->astOperand2(), values, &rhsValues))
            return false;

        for (const ValueFlow::Value &val1 : lhsValues) {
            if (!val1.isIntValue())
                continue;
            if (expr->str() == "?") {
                rhsValues.clear();
                const Token *expr2 = val1.intvalue ? expr->astOperand2()->astOperand1() : expr->astOperand2()->astOperand2();
                if (!evaluate(expr2, values, &rhsValues))
                    continue;
                result->insert(result->end(), rhsValues.begin(), rhsValues.end());
                continue;
            }

            for (const ValueFlow::Value &val2 : rhsValues) {
                if (!val2.isIntValue())
                    continue;

                if (val1.varId != 0 && val2.varId != 0) {
                    if (val1.varId != val2.varId || val1.varvalue != val2.varvalue)
                        continue;
                }

                if (expr->str() == "+")
                    result->emplace_back(ValueFlow::Value(val1.intvalue + val2.intvalue));
                else if (expr->str() == "-")
                    result->emplace_back(ValueFlow::Value(val1.intvalue - val2.intvalue));
                else if (expr->str() == "*")
                    result->emplace_back(ValueFlow::Value(val1.intvalue * val2.intvalue));
                else if (expr->str() == "/" && val2.intvalue != 0)
                    result->emplace_back(ValueFlow::Value(val1.intvalue / val2.intvalue));
                else if (expr->str() == "%" && val2.intvalue != 0)
                    result->emplace_back(ValueFlow::Value(val1.intvalue % val2.intvalue));
                else if (expr->str() == "&")
                    result->emplace_back(ValueFlow::Value(val1.intvalue & val2.intvalue));
                else if (expr->str() == "|")
                    result->emplace_back(ValueFlow::Value(val1.intvalue | val2.intvalue));
                else if (expr->str() == "^")
                    result->emplace_back(ValueFlow::Value(val1.intvalue ^ val2.intvalue));
                else if (expr->str() == "==")
                    result->emplace_back(ValueFlow::Value(val1.intvalue == val2.intvalue));
                else if (expr->str() == "!=")
                    result->emplace_back(ValueFlow::Value(val1.intvalue != val2.intvalue));
                else if (expr->str() == "<")
                    result->emplace_back(ValueFlow::Value(val1.intvalue < val2.intvalue));
                else if (expr->str() == ">")
                    result->emplace_back(ValueFlow::Value(val1.intvalue > val2.intvalue));
                else if (expr->str() == ">=")
                    result->emplace_back(ValueFlow::Value(val1.intvalue >= val2.intvalue));
                else if (expr->str() == "<=")
                    result->emplace_back(ValueFlow::Value(val1.intvalue <= val2.intvalue));
                else if (expr->str() == "&&")
                    result->emplace_back(ValueFlow::Value(val1.intvalue && val2.intvalue));
                else if (expr->str() == "||")
                    result->emplace_back(ValueFlow::Value(val1.intvalue || val2.intvalue));
                else if (expr->str() == "<<")
                    result->emplace_back(ValueFlow::Value(val1.intvalue << val2.intvalue));
                else if (expr->str() == ">>")
                    result->emplace_back(ValueFlow::Value(val1.intvalue >> val2.intvalue));
                else
                    return false;
                combineValueProperties(val1, val2, &result->back());
            }
        }
        return !result->empty();
    }
    if (expr->str().compare(0,3,"arg")==0) {
        *result = values[expr->str()[3] - '1'];
        return true;
    }
    if (expr->isNumber()) {
        result->emplace_back(ValueFlow::Value(MathLib::toLongNumber(expr->str())));
        result->back().setKnown();
        return true;
    } else if (expr->tokType() == Token::eChar) {
        result->emplace_back(ValueFlow::Value(MathLib::toLongNumber(expr->str())));
        result->back().setKnown();
        return true;
    }
    return false;
}

static std::list<ValueFlow::Value> getFunctionArgumentValues(const Token *argtok)
{
    std::list<ValueFlow::Value> argvalues(argtok->values());
    removeImpossible(argvalues);
    if (argvalues.empty() && Token::Match(argtok, "%comp%|%oror%|&&|!")) {
        argvalues.emplace_back(0);
        argvalues.emplace_back(1);
    }
    return argvalues;
}

static void valueFlowLibraryFunction(Token *tok, const std::string &returnValue, const Settings *settings)
{
    std::vector<std::list<ValueFlow::Value>> argValues;
    for (const Token *argtok : getArguments(tok->previous())) {
        argValues.emplace_back(getFunctionArgumentValues(argtok));
        if (argValues.back().empty())
            return;
    }
    if (returnValue.find("arg") != std::string::npos && argValues.empty())
        return;

    TokenList tokenList(settings);
    {
        const std::string code = "return " + returnValue + ";";
        std::istringstream istr(code);
        if (!tokenList.createTokens(istr))
            return;
    }

    // combine operators, set links, etc..
    std::stack<Token *> lpar;
    for (Token *tok2 = tokenList.front(); tok2; tok2 = tok2->next()) {
        if (Token::Match(tok2, "[!<>=] =")) {
            tok2->str(tok2->str() + "=");
            tok2->deleteNext();
        } else if (tok2->str() == "(")
            lpar.push(tok2);
        else if (tok2->str() == ")") {
            if (lpar.empty())
                return;
            Token::createMutualLinks(lpar.top(), tok2);
            lpar.pop();
        }
    }
    if (!lpar.empty())
        return;

    // Evaluate expression
    tokenList.createAst();
    std::list<ValueFlow::Value> results;
    if (evaluate(tokenList.front()->astOperand1(), argValues, &results))
        setTokenValues(tok, results, settings);
}

static void valueFlowSubFunction(TokenList* tokenlist, ErrorLogger* errorLogger, const Settings* settings)
{
    for (Token *tok = tokenlist->front(); tok; tok = tok->next()) {
        if (!Token::Match(tok, "%name% ("))
            continue;

        const Function * const calledFunction = tok->function();
        if (!calledFunction) {
            // library function?
            const std::string& returnValue(settings->library.returnValue(tok));
            if (!returnValue.empty())
                valueFlowLibraryFunction(tok->next(), returnValue, settings);
            continue;
        }

        const Scope * const calledFunctionScope = calledFunction->functionScope;
        if (!calledFunctionScope)
            continue;

        // TODO: Rewrite this. It does not work well to inject 1 argument at a time.
        const std::vector<const Token *> &callArguments = getArguments(tok);
        for (int argnr = 0U; argnr < callArguments.size(); ++argnr) {
            const Token *argtok = callArguments[argnr];
            // Get function argument
            const Variable * const argvar = calledFunction->getArgumentVar(argnr);
            if (!argvar)
                break;

            // passing value(s) to function
            std::list<ValueFlow::Value> argvalues(getFunctionArgumentValues(argtok));

            // Don't forward lifetime values
            argvalues.remove_if(std::mem_fn(&ValueFlow::Value::isLifetimeValue));

            if (argvalues.empty())
                continue;

            // Error path..
            for (ValueFlow::Value &v : argvalues) {
                const std::string nr = MathLib::toString(argnr + 1) + getOrdinalText(argnr + 1);

                v.errorPath.emplace_back(argtok,
                                         "Calling function '" +
                                         calledFunction->name() +
                                         "', " +
                                         nr +
                                         " argument '" +
                                         argtok->expressionString() +
                                         "' value is " +
                                         v.infoString());
            }

            // passed values are not "known"..
            lowerToPossible(argvalues);

            valueFlowInjectParameter(tokenlist, errorLogger, settings, argvar, calledFunctionScope, argvalues);
            // FIXME: We need to rewrite the valueflow analysis to better handle multiple arguments
            if (!argvalues.empty())
                break;
        }
    }
}

static void valueFlowFunctionDefaultParameter(TokenList *tokenlist, SymbolDatabase* symboldatabase, ErrorLogger *errorLogger, const Settings *settings)
{
    if (!tokenlist->isCPP())
        return;

    for (const Scope* scope : symboldatabase->functionScopes) {
        const Function* function = scope->function;
        if (!function)
            continue;
        for (std::size_t arg = function->minArgCount(); arg < function->argCount(); arg++) {
            const Variable* var = function->getArgumentVar(arg);
            if (var && var->hasDefault() && Token::Match(var->nameToken(), "%var% = %num%|%str% [,)]")) {
                const std::list<ValueFlow::Value> &values = var->nameToken()->tokAt(2)->values();
                std::list<ValueFlow::Value> argvalues;
                for (const ValueFlow::Value &value : values) {
                    ValueFlow::Value v(value);
                    v.defaultArg = true;
                    v.changeKnownToPossible();
                    if (v.isPossible())
                        argvalues.push_back(v);
                }
                if (!argvalues.empty())
                    valueFlowInjectParameter(tokenlist, errorLogger, settings, var, scope, argvalues);
            }
        }
    }
}

static bool isKnown(const Token * tok)
{
    return tok && tok->hasKnownIntValue();
}

static void valueFlowFunctionReturn(TokenList *tokenlist, ErrorLogger *errorLogger)
{
    for (Token *tok = tokenlist->back(); tok; tok = tok->previous()) {
        if (tok->str() != "(" || !tok->astOperand1() || !tok->astOperand1()->function())
            continue;

        if (tok->hasKnownValue())
            continue;

        // Arguments..
        std::vector<MathLib::bigint> parvalues;
        if (tok->astOperand2()) {
            const Token *partok = tok->astOperand2();
            while (partok && partok->str() == "," && isKnown(partok->astOperand2()))
                partok = partok->astOperand1();
            if (!isKnown(partok))
                continue;
            parvalues.push_back(partok->values().front().intvalue);
            partok = partok->astParent();
            while (partok && partok->str() == ",") {
                parvalues.push_back(partok->astOperand2()->values().front().intvalue);
                partok = partok->astParent();
            }
            if (partok != tok)
                continue;
        }

        // Get scope and args of function
        const Function * const function = tok->astOperand1()->function();
        const Scope * const functionScope = function->functionScope;
        if (!functionScope || !Token::simpleMatch(functionScope->bodyStart, "{ return")) {
            if (functionScope && tokenlist->getSettings()->debugwarnings && Token::findsimplematch(functionScope->bodyStart, "return", functionScope->bodyEnd))
                bailout(tokenlist, errorLogger, tok, "function return; nontrivial function body");
            continue;
        }

        ProgramMemory programMemory;
        for (std::size_t i = 0; i < parvalues.size(); ++i) {
            const Variable * const arg = function->getArgumentVar(i);
            if (!arg || !Token::Match(arg->typeStartToken(), "%type% %name% ,|)")) {
                if (tokenlist->getSettings()->debugwarnings)
                    bailout(tokenlist, errorLogger, tok, "function return; unhandled argument type");
                programMemory.clear();
                break;
            }
            programMemory.setIntValue(arg->declarationId(), parvalues[i]);
        }
        if (programMemory.empty() && !parvalues.empty())
            continue;

        // Determine return value of subfunction..
        MathLib::bigint result = 0;
        bool error = false;
        execute(functionScope->bodyStart->next()->astOperand1(),
                &programMemory,
                &result,
                &error);
        if (!error) {
            ValueFlow::Value v(result);
            if (function->hasVirtualSpecifier())
                v.setPossible();
            else
                v.setKnown();
            setTokenValue(tok, v, tokenlist->getSettings());
        }
    }
}

static void valueFlowUninit(TokenList *tokenlist, SymbolDatabase * /*symbolDatabase*/, ErrorLogger *errorLogger, const Settings *settings)
{
    for (Token *tok = tokenlist->front(); tok; tok = tok->next()) {
        if (!Token::Match(tok,"[;{}] %type%"))
            continue;
        if (!tok->scope()->isExecutable())
            continue;
        const Token *vardecl = tok->next();
        bool stdtype = false;
        bool pointer = false;
        while (Token::Match(vardecl, "%name%|::|*") && vardecl->varId() == 0) {
            stdtype |= vardecl->isStandardType();
            pointer |= vardecl->str() == "*";
            vardecl = vardecl->next();
        }
        // if (!stdtype && !pointer)
        // continue;
        if (!Token::Match(vardecl, "%var% ;"))
            continue;
        if (Token::Match(vardecl, "%varid% ; %varid% =", vardecl->varId()))
            continue;
        const Variable *var = vardecl->variable();
        if (!var || var->nameToken() != vardecl)
            continue;
        if ((!var->isPointer() && var->type() && var->type()->needInitialization != Type::NeedInitialization::True) ||
            !var->isLocal() || var->isStatic() || var->isExtern() || var->isReference() || var->isThrow())
            continue;
        if (!var->type() && !stdtype && !pointer)
            continue;

        ValueFlow::Value uninitValue;
        uninitValue.setKnown();
        uninitValue.valueType = ValueFlow::Value::UNINIT;
        uninitValue.tokvalue = vardecl;
        std::list<ValueFlow::Value> values;
        values.push_back(uninitValue);

        const bool constValue = true;
        const bool subFunction = false;

        valueFlowForwardVariable(vardecl->next(),
                                 vardecl->scope()->bodyEnd,
                                 var,
                                 vardecl->varId(),
                                 values,
                                 constValue,
                                 subFunction,
                                 tokenlist,
                                 errorLogger,
                                 settings);
    }
}

static bool hasContainerSizeGuard(const Token *tok, nonneg int containerId)
{
    for (; tok && tok->astParent(); tok = tok->astParent()) {
        const Token *parent = tok->astParent();
        if (tok != parent->astOperand2())
            continue;
        if (!Token::Match(parent, "%oror%|&&|?"))
            continue;
        // is container found in lhs?
        bool found = false;
        visitAstNodes(parent->astOperand1(),
        [&](const Token *t) {
            if (t->varId() == containerId)
                found = true;
            return found ? ChildrenToVisit::done : ChildrenToVisit::op1_and_op2;
        });
        if (found)
            return true;
    }
    return false;
}

static bool isContainerSize(const Token* tok)
{
    if (!Token::Match(tok, "%var% . %name% ("))
        return false;
    if (!astIsContainer(tok))
        return false;
    if (tok->valueType()->container && tok->valueType()->container->getYield(tok->strAt(2)) == Library::Container::Yield::SIZE)
        return true;
    if (Token::Match(tok->tokAt(2), "size|length ( )"))
        return true;
    return false;
}

static bool isContainerEmpty(const Token* tok)
{
    if (!Token::Match(tok, "%var% . %name% ("))
        return false;
    if (!astIsContainer(tok))
        return false;
    if (tok->valueType()->container && tok->valueType()->container->getYield(tok->strAt(2)) == Library::Container::Yield::EMPTY)
        return true;
    if (Token::simpleMatch(tok->tokAt(2), "empty ( )"))
        return true;
    return false;
}

static bool isContainerSizeChanged(nonneg int varId, const Token *start, const Token *end, int depth = 20);

static bool isContainerSizeChangedByFunction(const Token *tok, int depth = 20)
{
    if (!tok->valueType() || !tok->valueType()->container)
        return false;
    // If we are accessing an element then we are not changing the container size
    if (Token::Match(tok, "%name% . %name% (")) {
        Library::Container::Yield yield = tok->valueType()->container->getYield(tok->strAt(2));
        if (yield != Library::Container::Yield::NO_YIELD)
            return false;
    }
    if (Token::simpleMatch(tok->astParent(), "["))
        return false;

    // address of variable
    const bool addressOf = tok->valueType()->pointer || (tok->astParent() && tok->astParent()->isUnaryOp("&"));

    int narg;
    const Token * ftok = getTokenArgumentFunction(tok, narg);
    if (!ftok)
        return false; // not a function => variable not changed
    const Function * fun = ftok->function();
    if (fun) {
        const Variable *arg = fun->getArgumentVar(narg);
        if (arg) {
            if (!arg->isReference() && !addressOf)
                return false;
            if (!addressOf && arg->isConst())
                return false;
            if (arg->valueType() && arg->valueType()->constness == 1)
                return false;
            const Scope * scope = fun->functionScope;
            if (scope) {
                // Argument not used
                if (!arg->nameToken())
                    return false;
                if (depth > 0)
                    return isContainerSizeChanged(arg->declarationId(), scope->bodyStart, scope->bodyEnd, depth - 1);
            }
            // Don't know => Safe guess
            return true;
        }
    }

    bool inconclusive = false;
    const bool isChanged = isVariableChangedByFunctionCall(tok, 0, nullptr, &inconclusive);
    return (isChanged || inconclusive);
}

static void valueFlowContainerReverse(Token *tok, nonneg int containerId, const ValueFlow::Value &value, const Settings *settings)
{
    while (nullptr != (tok = tok->previous())) {
        if (Token::Match(tok, "[{}]"))
            break;
        if (Token::Match(tok, "return|break|continue"))
            break;
        if (tok->varId() != containerId)
            continue;
        if (Token::Match(tok, "%name% ="))
            break;
        if (isContainerSizeChangedByFunction(tok))
            break;
        if (!tok->valueType() || !tok->valueType()->container)
            break;
        if (Token::Match(tok, "%name% . %name% (") && tok->valueType()->container->getAction(tok->strAt(2)) != Library::Container::Action::NO_ACTION)
            break;
        if (!hasContainerSizeGuard(tok, containerId))
            setTokenValue(tok, value, settings);
    }
}

static void valueFlowContainerForward(Token *tok, nonneg int containerId, ValueFlow::Value value, const Settings *settings, bool cpp)
{
    while (nullptr != (tok = tok->next())) {
        if (Token::Match(tok, "[{}]"))
            break;
        if (Token::Match(tok, "while|for (")) {
            const Token *start = tok->linkAt(1)->next();
            if (!Token::simpleMatch(start->link(), "{"))
                break;
            if (isContainerSizeChanged(containerId, start, start->link()))
                break;
        }
        if (Token::simpleMatch(tok, ") {") && Token::Match(tok->link()->previous(), "while|for|if (")) {
            const Token *start = tok->next();
            if (isContainerSizeChanged(containerId, start, start->link()) || isEscapeScope(start, nullptr))
                break;
            tok = start->link();
            if (Token::simpleMatch(tok, "} else {")) {
                start = tok->tokAt(2);
                if (isContainerSizeChanged(containerId, start, start->link()))
                    break;
                tok = start->link();
            }
        }
        if (tok->varId() != containerId)
            continue;
        if (Token::Match(tok, "%name% ="))
            break;
        if (Token::Match(tok, "%name% +=")) {
            if (!tok->valueType() || !tok->valueType()->container || !tok->valueType()->container->stdStringLike)
                break;
            const Token *rhs = tok->next()->astOperand2();
            if (rhs->tokType() == Token::eString)
                value.intvalue += Token::getStrLength(rhs);
            else if (rhs->valueType() && rhs->valueType()->container && rhs->valueType()->container->stdStringLike) {
                bool found = false;
                for (const ValueFlow::Value &rhsval : rhs->values()) {
                    if (rhsval.isKnown() && rhsval.isContainerSizeValue()) {
                        value.intvalue += rhsval.intvalue;
                        found = true;
                    }
                }
                if (!found)
                    break;
            } else
                break;
        }
        if (isLikelyStreamRead(cpp, tok->astParent()))
            break;
        if (isContainerSizeChangedByFunction(tok))
            break;
        if (!tok->valueType() || !tok->valueType()->container)
            break;
        if (Token::Match(tok, "%name% . %name% (") && tok->valueType()->container->getAction(tok->strAt(2)) != Library::Container::Action::NO_ACTION)
            break;
        if (!hasContainerSizeGuard(tok, containerId))
            setTokenValue(tok, value, settings);
    }
}

static bool isContainerSizeChanged(nonneg int varId, const Token *start, const Token *end, int depth)
{
    for (const Token *tok = start; tok != end; tok = tok->next()) {
        if (tok->varId() != varId)
            continue;
        if (!tok->valueType() || !tok->valueType()->container)
            return true;
        if (Token::Match(tok, "%name% %assign%|<<"))
            return true;
        if (Token::Match(tok, "%name% . %name% (")) {
            Library::Container::Action action = tok->valueType()->container->getAction(tok->strAt(2));
            switch (action) {
            case Library::Container::Action::RESIZE:
            case Library::Container::Action::CLEAR:
            case Library::Container::Action::PUSH:
            case Library::Container::Action::POP:
            case Library::Container::Action::CHANGE:
            case Library::Container::Action::INSERT:
            case Library::Container::Action::ERASE:
            case Library::Container::Action::CHANGE_INTERNAL:
                return true;
            case Library::Container::Action::NO_ACTION: // might be unknown action
                return true;
            case Library::Container::Action::FIND:
            case Library::Container::Action::CHANGE_CONTENT:
                break;
            };
        }
        if (isContainerSizeChangedByFunction(tok, depth))
            return true;
    }
    return false;
}

static void valueFlowSmartPointer(TokenList *tokenlist, ErrorLogger * errorLogger, const Settings *settings)
{
    for (Token *tok = tokenlist->front(); tok; tok = tok->next()) {
        if (!tok->scope())
            continue;
        if (!tok->scope()->isExecutable())
            continue;
        if (!tok->variable())
            continue;
        const Variable * var = tok->variable();
        if (!var->isSmartPointer())
            continue;
        if (var->nameToken() == tok) {
            if (Token::Match(tok, "%var% (|{") && tok->next()->astOperand2() && tok->next()->astOperand2()->str() != ",") {
                Token * inTok = tok->next()->astOperand2();
                std::list<ValueFlow::Value> values = inTok->values();
                const bool constValue = inTok->isNumber();
                valueFlowForwardAssign(inTok, var, values, constValue, true, tokenlist, errorLogger, settings);

            } else if (Token::Match(tok, "%var% ;")) {
                std::list<ValueFlow::Value> values;
                ValueFlow::Value v(0);
                v.setKnown();
                values.push_back(v);
                valueFlowForwardAssign(tok, var, values, false, true, tokenlist, errorLogger, settings);
            }
        } else if (Token::Match(tok, "%var% . reset (") && tok->next()->originalName() != "->") {
            if (Token::simpleMatch(tok->tokAt(3), "( )")) {
                std::list<ValueFlow::Value> values;
                ValueFlow::Value v(0);
                v.setKnown();
                values.push_back(v);
                valueFlowForwardAssign(tok->tokAt(4), var, values, false, false, tokenlist, errorLogger, settings);
            } else {
                tok->removeValues(std::mem_fn(&ValueFlow::Value::isIntValue));
                Token * inTok = tok->tokAt(3)->astOperand2();
                if (!inTok)
                    continue;
                std::list<ValueFlow::Value> values = inTok->values();
                const bool constValue = inTok->isNumber();
                valueFlowForwardAssign(inTok, var, values, constValue, false, tokenlist, errorLogger, settings);
            }
        } else if (Token::Match(tok, "%var% . release ( )") && tok->next()->originalName() != "->") {
            std::list<ValueFlow::Value> values;
            ValueFlow::Value v(0);
            v.setKnown();
            values.push_back(v);
            valueFlowForwardAssign(tok->tokAt(4), var, values, false, false, tokenlist, errorLogger, settings);
        }
    }
}

static void valueFlowContainerSize(TokenList *tokenlist, SymbolDatabase* symboldatabase, ErrorLogger * /*errorLogger*/, const Settings *settings)
{
    // declaration
    for (const Variable *var : symboldatabase->variableList()) {
        if (!var || !var->isLocal() || var->isPointer() || var->isReference())
            continue;
        if (!var->valueType() || !var->valueType()->container)
            continue;
        if (!Token::Match(var->nameToken(), "%name% ;"))
            continue;
        if (var->nameToken()->hasKnownValue())
            continue;
        ValueFlow::Value value(0);
        if (var->valueType()->container->size_templateArgNo >= 0) {
            if (var->dimensions().size() == 1 && var->dimensions().front().tok && var->dimensions().front().tok->hasKnownIntValue())
                value.intvalue = var->dimensions().front().tok->getKnownIntValue();
            else
                continue;
        }
        value.valueType = ValueFlow::Value::ValueType::CONTAINER_SIZE;
        value.setKnown();
        valueFlowContainerForward(var->nameToken()->next(), var->declarationId(), value, settings, tokenlist->isCPP());
    }

    // after assignment
    for (const Scope *functionScope : symboldatabase->functionScopes) {
        for (const Token *tok = functionScope->bodyStart; tok != functionScope->bodyEnd; tok = tok->next()) {
            if (Token::Match(tok, "%name%|;|{|} %var% = %str% ;")) {
                const Token *containerTok = tok->next();
                if (containerTok && containerTok->valueType() && containerTok->valueType()->container && containerTok->valueType()->container->stdStringLike) {
                    ValueFlow::Value value(Token::getStrLength(containerTok->tokAt(2)));
                    value.valueType = ValueFlow::Value::ValueType::CONTAINER_SIZE;
                    value.setKnown();
                    valueFlowContainerForward(containerTok->next(), containerTok->varId(), value, settings, tokenlist->isCPP());
                }
            }
        }
    }

    // conditional conditionSize
    for (const Scope &scope : symboldatabase->scopeList) {
        if (scope.type != Scope::ScopeType::eIf) // TODO: while
            continue;
        for (const Token *tok = scope.classDef; tok && tok->str() != "{"; tok = tok->next()) {
            if (!tok->isName() || !tok->valueType() || tok->valueType()->type != ValueType::CONTAINER || !tok->valueType()->container)
                continue;

            const Token *conditionToken;
            MathLib::bigint intval;

            if (Token::Match(tok, "%name% . %name% (")) {
                if (tok->valueType()->container->getYield(tok->strAt(2)) == Library::Container::Yield::SIZE) {
                    const Token *parent = tok->tokAt(3)->astParent();
                    if (!parent || !parent->isComparisonOp() || !parent->astOperand2())
                        continue;
                    if (parent->astOperand1()->hasKnownIntValue())
                        intval = parent->astOperand1()->values().front().intvalue;
                    else if (parent->astOperand2()->hasKnownIntValue())
                        intval = parent->astOperand2()->values().front().intvalue;
                    else
                        continue;
                    conditionToken = parent;
                } else if (tok->valueType()->container->getYield(tok->strAt(2)) == Library::Container::Yield::EMPTY) {
                    conditionToken = tok->tokAt(3);
                    intval = 0;
                } else {
                    continue;
                }
            } else if (tok->valueType()->container->stdStringLike && Token::Match(tok, "%name% ==|!= %str%") && tok->next()->astOperand2() == tok->tokAt(2)) {
                intval = Token::getStrLength(tok->tokAt(2));
                conditionToken = tok->next();
            } else {
                continue;
            }

            ValueFlow::Value value(conditionToken, intval);
            value.valueType = ValueFlow::Value::ValueType::CONTAINER_SIZE;

            // possible value before condition
            valueFlowContainerReverse(const_cast<Token *>(scope.classDef), tok->varId(), value, settings);
        }
    }
}

static void valueFlowContainerAfterCondition(TokenList *tokenlist,
        SymbolDatabase *symboldatabase,
        ErrorLogger *errorLogger,
        const Settings *settings)
{
    ValueFlowConditionHandler handler;
    handler.forward =
    [&](Token* start, const Token* stop, const Token* vartok, const std::list<ValueFlow::Value>& values, bool) {
        // TODO: Forward multiple values
        if (values.empty())
            return false;
        const Variable* var = vartok->variable();
        if (!var)
            return false;
        valueFlowContainerForward(start, var->declarationId(), values.front(), settings, tokenlist->isCPP());
        return isContainerSizeChanged(var->declarationId(), start, stop);
    };
    handler.parse = [&](const Token *tok) {
        ValueFlowConditionHandler::Condition cond;
        ValueFlow::Value true_value;
        ValueFlow::Value false_value;
        const Token *vartok = parseCompareInt(tok, true_value, false_value);
        if (vartok) {
            vartok = vartok->tokAt(-3);
            if (!isContainerSize(vartok))
                return cond;
            true_value.valueType = ValueFlow::Value::CONTAINER_SIZE;
            false_value.valueType = ValueFlow::Value::CONTAINER_SIZE;
            cond.true_values.push_back(true_value);
            cond.false_values.push_back(false_value);
            cond.vartok = vartok;
            return cond;
        }

        // Empty check
        if (tok->str() == "(") {
            vartok = tok->tokAt(-3);
            // TODO: Handle .size()
            if (!isContainerEmpty(vartok))
                return cond;
            const Token *parent = tok->astParent();
            while (parent) {
                if (Token::Match(parent, "%comp%|!"))
                    return cond;
                parent = parent->astParent();
            }
            ValueFlow::Value value(tok, 0LL);
            value.valueType = ValueFlow::Value::ValueType::CONTAINER_SIZE;
            cond.true_values.emplace_back(value);
            cond.false_values.emplace_back(std::move(value));
            cond.vartok = vartok;
            return cond;
        }
        // String compare
        if (Token::Match(tok, "==|!=")) {
            const Token *strtok = nullptr;
            if (Token::Match(tok->astOperand1(), "%str%")) {
                strtok = tok->astOperand1();
                vartok = tok->astOperand2();
            } else if (Token::Match(tok->astOperand2(), "%str%")) {
                strtok = tok->astOperand2();
                vartok = tok->astOperand1();
            }
            if (!strtok)
                return cond;
            if (!astIsContainer(vartok))
                return cond;
            ValueFlow::Value value(tok, Token::getStrLength(strtok));
            value.valueType = ValueFlow::Value::ValueType::CONTAINER_SIZE;
            cond.false_values.emplace_back(value);
            cond.true_values.emplace_back(std::move(value));
            cond.vartok = vartok;
            return cond;
        }
        return cond;
    };
    handler.afterCondition(tokenlist, symboldatabase, errorLogger, settings);
}

static void valueFlowFwdAnalysis(const TokenList *tokenlist, const Settings *settings)
{
    for (const Token *tok = tokenlist->front(); tok; tok = tok->next()) {
        if (Token::simpleMatch(tok, "for ("))
            tok = tok->linkAt(1);
        if (tok->str() != "=" || !tok->astOperand1() || !tok->astOperand2())
            continue;
        if (!tok->scope()->isExecutable())
            continue;
        if (!tok->astOperand2()->hasKnownIntValue())
            continue;
        ValueFlow::Value v(tok->astOperand2()->values().front());
        v.errorPath.emplace_back(tok, tok->astOperand1()->expressionString() + " is assigned value " + MathLib::toString(v.intvalue));
        const Token *startToken = tok->findExpressionStartEndTokens().second->next();
        const Scope *functionScope = tok->scope();
        while (functionScope->nestedIn && functionScope->nestedIn->isExecutable())
            functionScope = functionScope->nestedIn;
        const Token *endToken = functionScope->bodyEnd;
        valueFlowForwardExpression(const_cast<Token*>(startToken), endToken, tok->astOperand1(), {v}, tokenlist, settings);
    }
}

static void valueFlowDynamicBufferSize(TokenList *tokenlist, SymbolDatabase *symboldatabase, ErrorLogger *errorLogger, const Settings *settings)
{
    for (const Scope *functionScope : symboldatabase->functionScopes) {
        for (const Token *tok = functionScope->bodyStart; tok != functionScope->bodyEnd; tok = tok->next()) {
            if (!Token::Match(tok, "[;{}] %var% ="))
                continue;

            if (!tok->next()->variable())
                continue;

            const Token *rhs = tok->tokAt(2)->astOperand2();
            while (rhs && rhs->isCast())
                rhs = rhs->astOperand2() ? rhs->astOperand2() : rhs->astOperand1();
            if (!rhs)
                continue;

            if (!Token::Match(rhs->previous(), "%name% ("))
                continue;

            const Library::AllocFunc *allocFunc = settings->library.getAllocFuncInfo(rhs->previous());
            if (!allocFunc)
                allocFunc = settings->library.getReallocFuncInfo(rhs->previous());
            if (!allocFunc || allocFunc->bufferSize == Library::AllocFunc::BufferSize::none)
                continue;

            const std::vector<const Token *> args = getArguments(rhs->previous());

            const Token * const arg1 = (args.size() >= allocFunc->bufferSizeArg1) ? args[allocFunc->bufferSizeArg1 - 1] : nullptr;
            const Token * const arg2 = (args.size() >= allocFunc->bufferSizeArg2) ? args[allocFunc->bufferSizeArg2 - 1] : nullptr;

            MathLib::bigint sizeValue = -1;
            switch (allocFunc->bufferSize) {
            case Library::AllocFunc::BufferSize::none:
                break;
            case Library::AllocFunc::BufferSize::malloc:
                if (arg1 && arg1->hasKnownIntValue())
                    sizeValue = arg1->getKnownIntValue();
                break;
            case Library::AllocFunc::BufferSize::calloc:
                if (arg1 && arg2 && arg1->hasKnownIntValue() && arg2->hasKnownIntValue())
                    sizeValue = arg1->getKnownIntValue() * arg2->getKnownIntValue();
                break;
            case Library::AllocFunc::BufferSize::strdup:
                if (arg1 && arg1->hasKnownValue()) {
                    const ValueFlow::Value &value = arg1->values().back();
                    if (value.isTokValue() && value.tokvalue->tokType() == Token::eString)
                        sizeValue = Token::getStrLength(value.tokvalue) + 1; // Add one for the null terminator
                }
                break;
            };
            if (sizeValue < 0)
                continue;

            ValueFlow::Value value(sizeValue);
            value.errorPath.emplace_back(tok->tokAt(2), "Assign " + tok->strAt(1) + ", buffer with size " + MathLib::toString(sizeValue));
            value.valueType = ValueFlow::Value::ValueType::BUFFER_SIZE;
            value.setKnown();
            const std::list<ValueFlow::Value> values{value};
            valueFlowForwardVariable(const_cast<Token*>(rhs),
                                     functionScope->bodyEnd,
                                     tok->next()->variable(),
                                     tok->next()->varId(),
                                     values,
                                     true,
                                     false,
                                     tokenlist,
                                     errorLogger,
                                     settings);
        }
    }
}

static bool getMinMaxValues(const ValueType *vt, const cppcheck::Platform &platform, MathLib::bigint *minValue, MathLib::bigint *maxValue)
{
    if (!vt || !vt->isIntegral() || vt->pointer)
        return false;

    int bits;
    switch (vt->type) {
    case ValueType::Type::BOOL:
        bits = 1;
        break;
    case ValueType::Type::CHAR:
        bits = platform.char_bit;
        break;
    case ValueType::Type::SHORT:
        bits = platform.short_bit;
        break;
    case ValueType::Type::INT:
        bits = platform.int_bit;
        break;
    case ValueType::Type::LONG:
        bits = platform.long_bit;
        break;
    case ValueType::Type::LONGLONG:
        bits = platform.long_long_bit;
        break;
    default:
        return false;
    };

    if (bits == 1) {
        *minValue = 0;
        *maxValue = 1;
    } else if (bits < 62) {
        if (vt->sign == ValueType::Sign::UNSIGNED) {
            *minValue = 0;
            *maxValue = (1LL << bits) - 1;
        } else {
            *minValue = -(1LL << (bits - 1));
            *maxValue = (1LL << (bits - 1)) - 1;
        }
    } else if (bits == 64) {
        if (vt->sign == ValueType::Sign::UNSIGNED) {
            *minValue = 0;
            *maxValue = LLONG_MAX; // todo max unsigned value
        } else {
            *minValue = LLONG_MIN;
            *maxValue = LLONG_MAX;
        }
    } else {
        return false;
    }

    return true;
}

static bool getMinMaxValues(const std::string &typestr, const Settings *settings, MathLib::bigint *minvalue, MathLib::bigint *maxvalue)
{
    TokenList typeTokens(settings);
    std::istringstream istr(typestr+";");
    if (!typeTokens.createTokens(istr))
        return false;
    typeTokens.simplifyPlatformTypes();
    typeTokens.simplifyStdType();
    const ValueType &vt = ValueType::parseDecl(typeTokens.front(), settings);
    return getMinMaxValues(&vt, *settings, minvalue, maxvalue);
}

static void valueFlowSafeFunctions(TokenList *tokenlist, SymbolDatabase *symboldatabase, ErrorLogger *errorLogger, const Settings *settings)
{
    for (const Scope *functionScope : symboldatabase->functionScopes) {
        if (!functionScope->bodyStart)
            continue;
        const Function *function = functionScope->function;
        if (!function)
            continue;

        const bool safe = function->isSafe(settings);
        const bool all = safe && settings->platformType != cppcheck::Platform::PlatformType::Unspecified;

        for (const Variable &arg : function->argumentList) {
            if (!arg.nameToken() || !arg.valueType())
                continue;

            if (arg.valueType()->type == ValueType::Type::CONTAINER) {
                if (!safe)
                    continue;
                std::list<ValueFlow::Value> argValues;
                argValues.emplace_back(0);
                argValues.back().valueType = ValueFlow::Value::ValueType::CONTAINER_SIZE;
                argValues.back().errorPath.emplace_back(arg.nameToken(), "Assuming " + arg.name() + " is empty");
                argValues.back().safe = true;
                argValues.emplace_back(1000000);
                argValues.back().valueType = ValueFlow::Value::ValueType::CONTAINER_SIZE;
                argValues.back().errorPath.emplace_back(arg.nameToken(), "Assuming " + arg.name() + " size is 1000000");
                argValues.back().safe = true;
                for (const ValueFlow::Value &value : argValues)
                    valueFlowContainerForward(const_cast<Token*>(functionScope->bodyStart), arg.declarationId(), value, settings, tokenlist->isCPP());
                continue;
            }

            MathLib::bigint low, high;
            bool isLow = arg.nameToken()->getCppcheckAttribute(TokenImpl::CppcheckAttributes::Type::LOW, &low);
            bool isHigh = arg.nameToken()->getCppcheckAttribute(TokenImpl::CppcheckAttributes::Type::HIGH, &high);

            if (!isLow && !isHigh && !all)
                continue;

            const bool safeLow = !isLow;
            const bool safeHigh = !isHigh;

            if ((!isLow || !isHigh) && all) {
                MathLib::bigint minValue, maxValue;
                if (getMinMaxValues(arg.valueType(), *settings, &minValue, &maxValue)) {
                    if (!isLow)
                        low = minValue;
                    if (!isHigh)
                        high = maxValue;
                    isLow = isHigh = true;
                } else if (arg.valueType()->type == ValueType::Type::FLOAT || arg.valueType()->type == ValueType::Type::DOUBLE || arg.valueType()->type == ValueType::Type::LONGDOUBLE) {
                    std::list<ValueFlow::Value> argValues;
                    argValues.emplace_back(0);
                    argValues.back().valueType = ValueFlow::Value::ValueType::FLOAT;
                    argValues.back().floatValue = isLow ? low : -1E25f;
                    argValues.back().errorPath.emplace_back(arg.nameToken(), "Safe checks: Assuming argument has value " + MathLib::toString(argValues.back().floatValue));
                    argValues.back().safe = true;
                    argValues.emplace_back(0);
                    argValues.back().valueType = ValueFlow::Value::ValueType::FLOAT;
                    argValues.back().floatValue = isHigh ? high : 1E25f;
                    argValues.back().errorPath.emplace_back(arg.nameToken(), "Safe checks: Assuming argument has value " + MathLib::toString(argValues.back().floatValue));
                    argValues.back().safe = true;
                    valueFlowForwardVariable(const_cast<Token*>(functionScope->bodyStart->next()),
                                             functionScope->bodyEnd,
                                             &arg,
                                             arg.declarationId(),
                                             argValues,
                                             false,
                                             false,
                                             tokenlist,
                                             errorLogger,
                                             settings);
                    continue;
                }
            }

            std::list<ValueFlow::Value> argValues;
            if (isLow) {
                argValues.emplace_back(low);
                argValues.back().errorPath.emplace_back(arg.nameToken(), std::string(safeLow ? "Safe checks: " : "") + "Assuming argument has value " + MathLib::toString(low));
                argValues.back().safe = safeLow;
            }
            if (isHigh) {
                argValues.emplace_back(high);
                argValues.back().errorPath.emplace_back(arg.nameToken(), std::string(safeHigh ? "Safe checks: " : "") + "Assuming argument has value " + MathLib::toString(high));
                argValues.back().safe = safeHigh;
            }

            if (!argValues.empty())
                valueFlowForwardVariable(const_cast<Token*>(functionScope->bodyStart->next()),
                                         functionScope->bodyEnd,
                                         &arg,
                                         arg.declarationId(),
                                         argValues,
                                         false,
                                         false,
                                         tokenlist,
                                         errorLogger,
                                         settings);
        }
    }
}

static void valueFlowUnknownFunctionReturn(TokenList *tokenlist, const Settings *settings)
{
    if (settings->checkUnknownFunctionReturn.empty())
        return;
    for (Token *tok = tokenlist->front(); tok; tok = tok->next()) {
        if (!tok->astParent() || tok->str() != "(")
            continue;
        if (!Token::Match(tok->previous(), "%name%"))
            continue;
        if (settings->checkUnknownFunctionReturn.find(tok->previous()->str()) == settings->checkUnknownFunctionReturn.end())
            continue;
        std::vector<MathLib::bigint> unknownValues = settings->library.unknownReturnValues(tok->astOperand1());
        if (unknownValues.empty())
            continue;

        // Get min/max values for return type
        const std::string &typestr = settings->library.returnValueType(tok->previous());
        MathLib::bigint minvalue, maxvalue;
        if (!getMinMaxValues(typestr, settings, &minvalue, &maxvalue))
            continue;

        for (MathLib::bigint value : unknownValues) {
            if (value < minvalue)
                value = minvalue;
            else if (value > maxvalue)
                value = maxvalue;
            setTokenValue(const_cast<Token *>(tok), ValueFlow::Value(value), settings);
        }
    }
}

ValueFlow::Value::Value(const Token* c, long long val)
    : valueType(INT),
      bound(Bound::Point),
      intvalue(val),
      tokvalue(nullptr),
      floatValue(0.0),
      moveKind(MoveKind::NonMovedVariable),
      varvalue(val),
      condition(c),
      varId(0U),
      safe(false),
      conditional(false),
      defaultArg(false),
      indirect(0),
      lifetimeKind(LifetimeKind::Object),
      lifetimeScope(LifetimeScope::Local),
      valueKind(ValueKind::Possible)
{
    errorPath.emplace_back(c, "Assuming that condition '" + c->expressionString() + "' is not redundant");
}

std::string ValueFlow::Value::infoString() const
{
    switch (valueType) {
    case INT:
        return MathLib::toString(intvalue);
    case TOK:
        return tokvalue->str();
    case FLOAT:
        return MathLib::toString(floatValue);
    case MOVED:
        return "<Moved>";
    case UNINIT:
        return "<Uninit>";
    case BUFFER_SIZE:
    case CONTAINER_SIZE:
        return "size=" + MathLib::toString(intvalue);
    case LIFETIME:
        return "lifetime=" + tokvalue->str();
    };
    throw InternalError(nullptr, "Invalid ValueFlow Value type");
}

const ValueFlow::Value *ValueFlow::valueFlowConstantFoldAST(Token *expr, const Settings *settings)
{
    if (expr && expr->values().empty()) {
        valueFlowConstantFoldAST(expr->astOperand1(), settings);
        valueFlowConstantFoldAST(expr->astOperand2(), settings);
        valueFlowSetConstantValue(expr, settings, true /* TODO: this is a guess */);
    }
    return expr && expr->hasKnownValue() ? &expr->values().front() : nullptr;
}

static std::size_t getTotalValues(TokenList *tokenlist)
{
    std::size_t n = 1;
    for (Token *tok = tokenlist->front(); tok; tok = tok->next())
        n += tok->values().size();
    return n;
}

void ValueFlow::setValues(TokenList *tokenlist, SymbolDatabase* symboldatabase, ErrorLogger *errorLogger, const Settings *settings)
{
    for (Token *tok = tokenlist->front(); tok; tok = tok->next())
        tok->clearValueFlow();

    valueFlowNumber(tokenlist);
    valueFlowString(tokenlist);
    valueFlowArray(tokenlist);
    valueFlowUnknownFunctionReturn(tokenlist, settings);
    valueFlowGlobalConstVar(tokenlist, settings);
    valueFlowGlobalStaticVar(tokenlist, settings);
    valueFlowPointerAlias(tokenlist);
    valueFlowLifetime(tokenlist, symboldatabase, errorLogger, settings);
    valueFlowFunctionReturn(tokenlist, errorLogger);
    valueFlowBitAnd(tokenlist);
    valueFlowSameExpressions(tokenlist);
    valueFlowFwdAnalysis(tokenlist, settings);

    std::size_t values = 0;
    std::size_t n = 4;
    while (n > 0 && values < getTotalValues(tokenlist)) {
        values = getTotalValues(tokenlist);
        valueFlowPointerAliasDeref(tokenlist);
        valueFlowArrayBool(tokenlist);
        valueFlowRightShift(tokenlist, settings);
        valueFlowOppositeCondition(symboldatabase, settings);
        valueFlowTerminatingCondition(tokenlist, symboldatabase, errorLogger, settings);
        valueFlowBeforeCondition(tokenlist, symboldatabase, errorLogger, settings);
        valueFlowAfterMove(tokenlist, symboldatabase, errorLogger, settings);
        valueFlowAfterCondition(tokenlist, symboldatabase, errorLogger, settings);
        valueFlowInferCondition(tokenlist, settings);
        valueFlowAfterAssign(tokenlist, symboldatabase, errorLogger, settings);
        valueFlowSwitchVariable(tokenlist, symboldatabase, errorLogger, settings);
        valueFlowForLoop(tokenlist, symboldatabase, errorLogger, settings);
        valueFlowSubFunction(tokenlist, errorLogger, settings);
        valueFlowFunctionDefaultParameter(tokenlist, symboldatabase, errorLogger, settings);
        valueFlowUninit(tokenlist, symboldatabase, errorLogger, settings);
        if (tokenlist->isCPP()) {
            valueFlowSmartPointer(tokenlist, errorLogger, settings);
            valueFlowContainerSize(tokenlist, symboldatabase, errorLogger, settings);
            valueFlowContainerAfterCondition(tokenlist, symboldatabase, errorLogger, settings);
        }
        valueFlowSafeFunctions(tokenlist, symboldatabase, errorLogger, settings);
        n--;
    }

    valueFlowDynamicBufferSize(tokenlist, symboldatabase, errorLogger, settings);
}


std::string ValueFlow::eitherTheConditionIsRedundant(const Token *condition)
{
    if (!condition)
        return "Either the condition is redundant";
    if (condition->str() == "case") {
        std::string expr;
        for (const Token *tok = condition; tok && tok->str() != ":"; tok = tok->next()) {
            expr += tok->str();
            if (Token::Match(tok, "%name%|%num% %name%|%num%"))
                expr += ' ';
        }
        return "Either the switch case '" + expr + "' is redundant";
    }
    return "Either the condition '" + condition->expressionString() + "' is redundant";
}<|MERGE_RESOLUTION|>--- conflicted
+++ resolved
@@ -2183,7 +2183,6 @@
     }
 }
 
-<<<<<<< HEAD
 static const ValueFlow::Value* getKnownValue(const Token* tok, ValueFlow::Value::ValueKind kind)
 {
     if (!tok)
@@ -2196,129 +2195,7 @@
     return nullptr;
 }
 
-struct VariableForwardAnalyzer : ForwardAnalyzer
-{
-    Token* start;
-    const Variable* var;
-    nonneg int varid;
-    ValueFlow::Value value;
-    const Settings* settings;
-
-    VariableForwardAnalyzer()
-    {}
-
-    bool isWritableValue() const
-    {
-        return value.isIntValue() || value.isFloatValue();
-    }
-
-    virtual Action Analyze(const Token* tok) const OVERRIDE
-    {
-        bool cpp = true;
-        if (tok->varId() == varid) {
-            const Token * parent = tok->astParent();
-            if (Token::Match(parent, "*|[") && value.indirect <= 0)
-                return Action::Read;
-
-            if (isWritableValue() && Token::Match(parent, "%assign%") && astIsLHS(tok) && parent->astOperand2()->hasKnownValue()) {
-                const Token* rhs = parent->astOperand2();
-                const ValueFlow::Value * rhsValue = getKnownValue(rhs, value.valueKind);
-                if (!rhsValue)
-                    return Action::Invalid;
-                return Action::Write;
-            }
-
-            // increment/decrement
-            if (value.intvalue && Token::Match(tok->previous(), "++|-- %name%") || Token::Match(tok, "%name% ++|--")) {
-                Action write = Action::Write;
-                // const bool pre = Token::Match(tok->previous(), "++|--");
-                // if (pre)
-                //     write |= Action::Read;
-                return write;
-            }
-            // Check for modifications by function calls
-            Action read = Action::Read;
-            bool inconclusive = false;
-            if (isVariableChangedByFunctionCall(tok, value.indirect, settings, &inconclusive))
-                return read | Action::Invalid;
-            if (inconclusive)
-                return read | Action::Inconclusive;
-            if (isVariableChanged(tok, value.indirect, settings, cpp))
-                return Action::Invalid;
-            return read;
-        } else if (isAliasOf(var, tok, varid, {value}) && isVariableChanged(tok, 0, settings, cpp)) {
-            return Action::Invalid;
-        }
-        return Action::None;
-    }
-    virtual void Update(Token* tok, Action a) OVERRIDE
-    {
-        if (a.isRead())
-            setTokenValue(tok, value, settings);
-        if (a.isInconclusive())
-            LowerToInconclusive();
-        if (a.isWrite()) {
-            if (Token::Match(tok->astParent(), "%assign%")) {
-                // TODO: Check result
-                evalAssignment(value, tok->astParent()->str(), *getKnownValue(tok->astParent()->astOperand2(), value.valueKind));
-                const std::string info("Compound assignment '" + tok->astParent()->str() + "', assigned value is " + value.infoString());
-                value.errorPath.emplace_back(tok, info);
-            }
-            if (Token::Match(tok->astParent(), "++|--")) {
-                const bool inc   = Token::simpleMatch(tok->astParent(), "++");
-                value.intvalue += (inc ? 1 : -1);
-                const std::string info(tok->str() + " is " + std::string(inc ? "incremented" : "decremented") + "', new value is " + value.infoString());
-                value.errorPath.emplace_back(tok, info);
-            }
-        }
-    }
-    virtual std::vector<int> Evaluate(const Token* tok) const OVERRIDE
-    {
-        if (tok->hasKnownIntValue())
-            return {static_cast<int>(tok->values().front().intvalue)};
-        std::vector<int> result;
-        ProgramMemory programMemory = getProgramMemory(tok, varid, value);
-        if (conditionIsTrue(tok, programMemory))
-            result.push_back(1);
-        if (conditionIsFalse(tok, programMemory))
-            result.push_back(0);
-        return result;
-    }
-    virtual bool LowerToPossible() OVERRIDE
-    {
-        if (value.isImpossible())
-            return false;
-        value.changeKnownToPossible();
-        return true;
-    }
-    virtual bool LowerToInconclusive() OVERRIDE
-    {
-        if (value.isImpossible())
-            return false;
-        value.setInconclusive();
-        return true;
-    }
-
-    virtual bool UpdateScope(const Token* endBlock, bool modified) const OVERRIDE
-    {
-        const Scope* scope = endBlock->scope();
-        if (!scope)
-            return false;
-        if (scope->type == Scope::eLambda) {
-            return !modified || value.isLifetimeValue();
-        } else if (scope->type == Scope::eIf || scope->type == Scope::eElse) {
-            return value.isKnown() || value.isImpossible();
-        }
-
-        return false;
-    }
-
-    virtual bool SkipLambda(const Token* tok) const OVERRIDE
-    {
-        return !value.isLifetimeValue();
-    }
-};
-=======
+
 static bool bifurcate(const Token* tok, const std::set<nonneg int>& varids, const Settings* settings, int depth = 20)
 {
     if (depth < 0)
@@ -2356,7 +2233,129 @@
         else
             v.errorPath.emplace_back(condTok, "Assuming condition is false.");
 }
->>>>>>> 3db6502f
+
+struct VariableForwardAnalyzer : ForwardAnalyzer
+{
+    Token* start;
+    const Variable* var;
+    nonneg int varid;
+    ValueFlow::Value value;
+    const Settings* settings;
+
+    VariableForwardAnalyzer()
+    {}
+
+    bool isWritableValue() const
+    {
+        return value.isIntValue() || value.isFloatValue();
+    }
+
+    virtual Action Analyze(const Token* tok) const OVERRIDE
+    {
+        bool cpp = true;
+        if (tok->varId() == varid) {
+            const Token * parent = tok->astParent();
+            if (Token::Match(parent, "*|[") && value.indirect <= 0)
+                return Action::Read;
+
+            if (isWritableValue() && Token::Match(parent, "%assign%") && astIsLHS(tok) && parent->astOperand2()->hasKnownValue()) {
+                const Token* rhs = parent->astOperand2();
+                const ValueFlow::Value * rhsValue = getKnownValue(rhs, value.valueKind);
+                if (!rhsValue)
+                    return Action::Invalid;
+                return Action::Write;
+            }
+
+            // increment/decrement
+            if (value.intvalue && Token::Match(tok->previous(), "++|-- %name%") || Token::Match(tok, "%name% ++|--")) {
+                Action write = Action::Write;
+                // const bool pre = Token::Match(tok->previous(), "++|--");
+                // if (pre)
+                //     write |= Action::Read;
+                return write;
+            }
+            // Check for modifications by function calls
+            Action read = Action::Read;
+            bool inconclusive = false;
+            if (isVariableChangedByFunctionCall(tok, value.indirect, settings, &inconclusive))
+                return read | Action::Invalid;
+            if (inconclusive)
+                return read | Action::Inconclusive;
+            if (isVariableChanged(tok, value.indirect, settings, cpp))
+                return Action::Invalid;
+            return read;
+        } else if (isAliasOf(var, tok, varid, {value}) && isVariableChanged(tok, 0, settings, cpp)) {
+            return Action::Invalid;
+        }
+        return Action::None;
+    }
+    virtual void Update(Token* tok, Action a) OVERRIDE
+    {
+        if (a.isRead())
+            setTokenValue(tok, value, settings);
+        if (a.isInconclusive())
+            LowerToInconclusive();
+        if (a.isWrite()) {
+            if (Token::Match(tok->astParent(), "%assign%")) {
+                // TODO: Check result
+                evalAssignment(value, tok->astParent()->str(), *getKnownValue(tok->astParent()->astOperand2(), value.valueKind));
+                const std::string info("Compound assignment '" + tok->astParent()->str() + "', assigned value is " + value.infoString());
+                value.errorPath.emplace_back(tok, info);
+            }
+            if (Token::Match(tok->astParent(), "++|--")) {
+                const bool inc   = Token::simpleMatch(tok->astParent(), "++");
+                value.intvalue += (inc ? 1 : -1);
+                const std::string info(tok->str() + " is " + std::string(inc ? "incremented" : "decremented") + "', new value is " + value.infoString());
+                value.errorPath.emplace_back(tok, info);
+            }
+        }
+    }
+    virtual std::vector<int> Evaluate(const Token* tok) const OVERRIDE
+    {
+        if (tok->hasKnownIntValue())
+            return {static_cast<int>(tok->values().front().intvalue)};
+        std::vector<int> result;
+        ProgramMemory programMemory = getProgramMemory(tok, varid, value);
+        if (conditionIsTrue(tok, programMemory))
+            result.push_back(1);
+        if (conditionIsFalse(tok, programMemory))
+            result.push_back(0);
+        return result;
+    }
+    virtual bool LowerToPossible() OVERRIDE
+    {
+        if (value.isImpossible())
+            return false;
+        value.changeKnownToPossible();
+        return true;
+    }
+    virtual bool LowerToInconclusive() OVERRIDE
+    {
+        if (value.isImpossible())
+            return false;
+        value.setInconclusive();
+        return true;
+    }
+
+    virtual bool UpdateScope(const Token* endBlock, bool modified) const OVERRIDE
+    {
+        const Scope* scope = endBlock->scope();
+        if (!scope)
+            return false;
+        if (scope->type == Scope::eLambda) {
+            return !modified || value.isLifetimeValue();
+        } else if (scope->type == Scope::eIf || scope->type == Scope::eElse) {
+            return value.isKnown() || value.isImpossible();
+        }
+
+        return false;
+    }
+
+    virtual bool SkipLambda(const Token* tok) const OVERRIDE
+    {
+        return !value.isLifetimeValue();
+    }
+};
 
 static bool valueFlowForwardVariable(Token* const startToken,
                                      const Token* const endToken,
