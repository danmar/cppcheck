--- conflicted
+++ resolved
@@ -2589,18 +2589,13 @@
     return valueFlowForwardExpression(startToken, endToken, expr, values, tokenlist, settings);
 }
 
+// *INDENT-OFF*
 static Analyzer::Result valueFlowForward(Token* top,
-<<<<<<< HEAD
                                          const Token* exprTok,
                                          const std::list<ValueFlow::Value>& values,
                                          TokenList* const tokenlist,
                                          const Settings* settings)
-=======
-        const Token* exprTok,
-        const std::list<ValueFlow::Value>& values,
-        TokenList* const tokenlist,
-        const Settings* settings)
->>>>>>> 0f0d042e
+// *INDENT-ON*
 {
     Analyzer::Result result{};
     for (const ValueFlow::Value& v : values) {
@@ -4616,9 +4611,9 @@
                         values = elseValues;
                     if (Token::Match(tok, "==|!=") || (tok == cond.vartok && astIsBool(tok)))
                         changePossibleToKnown(values);
+                    // *INDENT-OFF*
                     if (astIsFloat(cond.vartok, false) ||
                         (!cond.vartok->valueType() &&
-<<<<<<< HEAD
                          std::all_of(values.begin(), values.end(), [](const ValueFlow::Value& v) {
                              return v.isIntValue() || v.isFloatValue();
                          })))
@@ -4628,18 +4623,8 @@
                         if (r.terminate != Analyzer::Terminate::None)
                             return;
                     }
-
-=======
-                    std::all_of(values.begin(), values.end(), [](const ValueFlow::Value& v) {
-                    return v.isIntValue() || v.isFloatValue();
-                    })))
-                    values.remove_if([&](const ValueFlow::Value& v) {
-                        return v.isImpossible();
-                    });
-                    Analyzer::Result r = forward(parent->astOperand2(), cond.vartok, values, tokenlist, settings);
-                    if (r.terminate != Analyzer::Terminate::None)
-                        return;
->>>>>>> 0f0d042e
+                    // *INDENT-ON*
+
                 }
             }
 
@@ -4833,12 +4818,7 @@
                                      const Token* exprTok,
                                      const std::list<ValueFlow::Value>& values,
                                      TokenList* tokenlist,
-<<<<<<< HEAD
-                                     const Settings* settings) const OVERRIDE
-    {
-=======
                                      const Settings* settings) const OVERRIDE {
->>>>>>> 0f0d042e
         return valueFlowForward(top, exprTok, values, tokenlist, settings);
     }
 
@@ -6200,16 +6180,12 @@
     return valueFlowGenericForward(startToken, endToken, a, tokenlist->getSettings());
 }
 
+// *INDENT-OFF*
 static Analyzer::Result valueFlowContainerForwardRecursive(Token* top,
-<<<<<<< HEAD
                                                            const Token* exprTok,
                                                            const ValueFlow::Value& value,
                                                            TokenList* tokenlist)
-=======
-        const Token* exprTok,
-        const ValueFlow::Value& value,
-        TokenList* tokenlist)
->>>>>>> 0f0d042e
+// *INDENT-ON*
 {
     ContainerExpressionAnalyzer a(exprTok, value, tokenlist);
     return valueFlowGenericForward(top, a, tokenlist->getSettings());
@@ -6601,12 +6577,7 @@
                                      const Token* exprTok,
                                      const std::list<ValueFlow::Value>& values,
                                      TokenList* tokenlist,
-<<<<<<< HEAD
-                                     const Settings*) const OVERRIDE
-    {
-=======
                                      const Settings*) const OVERRIDE {
->>>>>>> 0f0d042e
         Analyzer::Result result{};
         for (const ValueFlow::Value& value : values)
             result.update(valueFlowContainerForwardRecursive(top, exprTok, value, tokenlist));
