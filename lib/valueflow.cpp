--- conflicted
+++ resolved
@@ -5332,8 +5332,7 @@
         } else {
             [&] {
                 // Follow references
-<<<<<<< HEAD
-                std::vector<ReferenceToken> refs = followAllReferences(tok);
+                auto refs = followAllReferences(tok);
                 auto it = std::find_if(refs.begin(), refs.end(), [&](const ReferenceToken& ref) {
                     return ref.token->varId() == var->declarationId();
                 });
@@ -5343,18 +5342,6 @@
                             value.setInconclusive();
                         value.errorPath.insert(value.errorPath.end(), it->errors.begin(), it->errors.end());
                         setTokenValue(tok, value, settings);
-=======
-                auto refs = followAllReferences(tok);
-                for (const ReferenceToken& ref : refs) {
-                    if (ref.token->varId() == var->declarationId()) {
-                        for (ValueFlow::Value value : values) {
-                            if (refs.size() > 1)
-                                value.setInconclusive();
-                            value.errorPath.insert(value.errorPath.end(), ref.errors.begin(), ref.errors.end());
-                            setTokenValue(tok, value, settings);
-                        }
-                        return;
->>>>>>> 858585ce
                     }
                     return;
                 }
