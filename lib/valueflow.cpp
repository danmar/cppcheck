--- conflicted
+++ resolved
@@ -3126,7 +3126,6 @@
 };
 
 struct ExpressionAnalyzer : SingleValueFlowAnalyzer {
-<<<<<<< HEAD
     const Token* expr{};
     bool local = true;
     bool unknown{};
@@ -3136,26 +3135,6 @@
 
     ExpressionAnalyzer(const Token* e, ValueFlow::Value val, const TokenList* t, const Settings* s)
         : SingleValueFlowAnalyzer(std::move(val), t, s), expr(e) {
-=======
-    const Token* expr;
-    bool local;
-    bool unknown;
-    bool dependOnThis;
-    bool uniqueExprId;
-
-    ExpressionAnalyzer()
-        : SingleValueFlowAnalyzer(), expr(nullptr), local(true), unknown(false), dependOnThis(false), uniqueExprId(false)
-    {}
-
-    ExpressionAnalyzer(const Token* e, ValueFlow::Value val, const TokenList* t, const Settings* s)
-        : SingleValueFlowAnalyzer(std::move(val), t, s),
-        expr(e),
-        local(true),
-        unknown(false),
-        dependOnThis(false),
-        uniqueExprId(false)
-    {
->>>>>>> 62dfa887
 
         assert(e && e->exprId() != 0 && "Not a valid expression");
         dependOnThis = exprDependsOnThis(expr);
