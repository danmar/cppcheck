/*
 * Cppcheck - A tool for static C/C++ code analysis
 * Copyright (C) 2007-2022 Cppcheck team.
 *
 * This program is free software: you can redistribute it and/or modify
 * it under the terms of the GNU General Public License as published by
 * the Free Software Foundation, either version 3 of the License, or
 * (at your option) any later version.
 *
 * This program is distributed in the hope that it will be useful,
 * but WITHOUT ANY WARRANTY; without even the implied warranty of
 * MERCHANTABILITY or FITNESS FOR A PARTICULAR PURPOSE.  See the
 * GNU General Public License for more details.
 *
 * You should have received a copy of the GNU General Public License
 * along with this program.  If not, see <http://www.gnu.org/licenses/>.
 */

/**
 * @brief This is the ValueFlow component in Cppcheck.
 *
 * Each @sa Token in the token list has a list of values. These are
 * the "possible" values for the Token at runtime.
 *
 * In the --debug and --debug-normal output you can see the ValueFlow data. For example:
 *
 *     int f()
 *     {
 *         int x = 10;
 *         return 4 * x + 2;
 *     }
 *
 * The --debug-normal output says:
 *
 *     ##Value flow
 *     Line 3
 *       10 always 10
 *     Line 4
 *       4 always 4
 *       * always 40
 *       x always 10
 *       + always 42
 *       2 always 2
 *
 * All value flow analysis is executed in the ValueFlow::setValues() function. The ValueFlow analysis is executed after
 * the tokenizer/ast/symboldatabase/etc.. The ValueFlow analysis is done in a series of valueFlow* function calls, where
 * each such function call can only use results from previous function calls. The function calls should be arranged so
 * that valueFlow* that do not require previous ValueFlow information should be first.
 *
 * Type of analysis
 * ================
 *
 * This is "flow sensitive" value flow analysis. We _usually_ track the value for 1 variable at a time.
 *
 * How are calculations handled
 * ============================
 *
 * Here is an example code:
 *
 *   x = 3 + 4;
 *
 * The valueFlowNumber set the values for the "3" and "4" tokens by calling setTokenValue().
 * The setTokenValue() handle the calculations automatically. When both "3" and "4" have values, the "+" can be
 * calculated. setTokenValue() recursively calls itself when parents in calculations can be calculated.
 *
 * Forward / Reverse flow analysis
 * ===============================
 *
 * In forward value flow analysis we know a value and see what happens when we are stepping the program forward. Like
 * normal execution. The valueFlowForward is used in this analysis.
 *
 * In reverse value flow analysis we know the value of a variable at line X. And try to "execute backwards" to determine
 * possible values before line X. The valueFlowReverse is used in this analysis.
 *
 *
 */

#include "valueflow.h"

#include "analyzer.h"
#include "astutils.h"
#include "calculate.h"
#include "checkuninitvar.h"
#include "config.h"
#include "errorlogger.h"
#include "errortypes.h"
#include "forwardanalyzer.h"
#include "infer.h"
#include "library.h"
#include "mathlib.h"
#include "path.h"
#include "platform.h"
#include "programmemory.h"
#include "reverseanalyzer.h"
#include "settings.h"
#include "standards.h"
#include "symboldatabase.h"
#include "token.h"
#include "tokenlist.h"
#include "utils.h"
#include "valueptr.h"

#include <algorithm>
#include <array>
#include <cassert>
#include <climits>
#include <cstdlib>
#include <cstring>
#include <exception>
#include <functional>
#include <initializer_list>
#include <iosfwd>
#include <iterator>
#include <limits>
#include <map>
#include <memory>
#include <set>
#include <string>
#include <type_traits>
#include <unordered_map>
#include <unordered_set>
#include <vector>

static void bailoutInternal(const std::string& type, TokenList *tokenlist, ErrorLogger *errorLogger, const Token *tok, const std::string &what, const std::string &file, int line, std::string function)
{
    if (function.find("operator") != std::string::npos)
        function = "(valueFlow)";
    std::list<ErrorMessage::FileLocation> callstack(1, ErrorMessage::FileLocation(tok, tokenlist));
    ErrorMessage errmsg(callstack, tokenlist->getSourceFilePath(), Severity::debug,
                        Path::stripDirectoryPart(file) + ":" + MathLib::toString(line) + ":" + function + " bailout: " + what, type, Certainty::normal);
    errorLogger->reportErr(errmsg);
}

#if (defined __cplusplus) && __cplusplus >= 201103L
#define bailout2(type, tokenlist, errorLogger, tok, what) bailoutInternal(type, tokenlist, errorLogger, tok, what, __FILE__, __LINE__, __func__)
#elif (defined __GNUC__) || (defined __clang__) || (defined _MSC_VER)
#define bailout2(type, tokenlist, errorLogger, tok, what) bailoutInternal(type, tokenlist, errorLogger, tok, what, __FILE__, __LINE__, __FUNCTION__)
#else
#define bailout2(type, tokenlist, errorLogger, tok, what) bailoutInternal(type, tokenlist, errorLogger, tok, what, __FILE__, __LINE__, "(valueFlow)")
#endif

#define bailout(tokenlist, errorLogger, tok, what) bailout2("valueFlowBailout", tokenlist, errorLogger, tok, what)

#define bailoutIncompleteVar(tokenlist, errorLogger, tok, what) bailout2("valueFlowBailoutIncompleteVar", tokenlist, errorLogger, tok, what)

static void changeKnownToPossible(std::list<ValueFlow::Value> &values, int indirect=-1)
{
    for (ValueFlow::Value& v: values) {
        if (indirect >= 0 && v.indirect != indirect)
            continue;
        v.changeKnownToPossible();
    }
}

static void removeImpossible(std::list<ValueFlow::Value>& values, int indirect = -1)
{
    values.remove_if([&](const ValueFlow::Value& v) {
        if (indirect >= 0 && v.indirect != indirect)
            return false;
        return v.isImpossible();
    });
}

static void lowerToPossible(std::list<ValueFlow::Value>& values, int indirect = -1)
{
    changeKnownToPossible(values, indirect);
    removeImpossible(values, indirect);
}

static void changePossibleToKnown(std::list<ValueFlow::Value>& values, int indirect = -1)
{
    for (ValueFlow::Value& v : values) {
        if (indirect >= 0 && v.indirect != indirect)
            continue;
        if (!v.isPossible())
            continue;
        if (v.bound != ValueFlow::Value::Bound::Point)
            continue;
        v.setKnown();
    }
}

static void setValueUpperBound(ValueFlow::Value& value, bool upper)
{
    if (upper)
        value.bound = ValueFlow::Value::Bound::Upper;
    else
        value.bound = ValueFlow::Value::Bound::Lower;
}

static void setValueBound(ValueFlow::Value& value, const Token* tok, bool invert)
{
    if (Token::Match(tok, "<|<=")) {
        setValueUpperBound(value, !invert);
    } else if (Token::Match(tok, ">|>=")) {
        setValueUpperBound(value, invert);
    }
}

static void setConditionalValues(const Token* tok,
                                 bool lhs,
                                 MathLib::bigint value,
                                 ValueFlow::Value& true_value,
                                 ValueFlow::Value& false_value)
{
    if (Token::Match(tok, "==|!=|>=|<=")) {
        true_value = ValueFlow::Value{tok, value};
        const char* greaterThan = ">=";
        const char* lessThan = "<=";
        if (lhs)
            std::swap(greaterThan, lessThan);
        if (Token::simpleMatch(tok, greaterThan, strlen(greaterThan))) {
            false_value = ValueFlow::Value{tok, value - 1};
        } else if (Token::simpleMatch(tok, lessThan, strlen(lessThan))) {
            false_value = ValueFlow::Value{tok, value + 1};
        } else {
            false_value = ValueFlow::Value{tok, value};
        }
    } else {
        const char* greaterThan = ">";
        const char* lessThan = "<";
        if (lhs)
            std::swap(greaterThan, lessThan);
        if (Token::simpleMatch(tok, greaterThan, strlen(greaterThan))) {
            true_value = ValueFlow::Value{tok, value + 1};
            false_value = ValueFlow::Value{tok, value};
        } else if (Token::simpleMatch(tok, lessThan, strlen(lessThan))) {
            true_value = ValueFlow::Value{tok, value - 1};
            false_value = ValueFlow::Value{tok, value};
        }
    }
    setValueBound(true_value, tok, lhs);
    setValueBound(false_value, tok, !lhs);
}

static bool isSaturated(MathLib::bigint value)
{
    return value == std::numeric_limits<MathLib::bigint>::max() || value == std::numeric_limits<MathLib::bigint>::min();
}

const Token *parseCompareInt(const Token *tok, ValueFlow::Value &true_value, ValueFlow::Value &false_value, const std::function<std::vector<MathLib::bigint>(const Token*)>& evaluate)
{
    if (!tok->astOperand1() || !tok->astOperand2())
        return nullptr;
    if (tok->isComparisonOp()) {
        std::vector<MathLib::bigint> value1 = evaluate(tok->astOperand1());
        std::vector<MathLib::bigint> value2 = evaluate(tok->astOperand2());
        if (!value1.empty() && !value2.empty()) {
            if (tok->astOperand1()->hasKnownIntValue())
                value2.clear();
            if (tok->astOperand2()->hasKnownIntValue())
                value1.clear();
        }
        if (!value1.empty()) {
            if (isSaturated(value1.front()) || astIsFloat(tok->astOperand2(), /*unknown*/ false))
                return nullptr;
            setConditionalValues(tok, true, value1.front(), true_value, false_value);
            return tok->astOperand2();
        } else if (!value2.empty()) {
            if (isSaturated(value2.front()) || astIsFloat(tok->astOperand1(), /*unknown*/ false))
                return nullptr;
            setConditionalValues(tok, false, value2.front(), true_value, false_value);
            return tok->astOperand1();
        }
    }
    return nullptr;
}

const Token *parseCompareInt(const Token *tok, ValueFlow::Value &true_value, ValueFlow::Value &false_value)
{
    return parseCompareInt(tok, true_value, false_value, [](const Token* t) -> std::vector<MathLib::bigint> {
        if (t->hasKnownIntValue())
            return {t->values().front().intvalue};
        return std::vector<MathLib::bigint>{};
    });
}

static bool isEscapeScope(const Token* tok, TokenList * tokenlist, bool unknown = false)
{
    if (!Token::simpleMatch(tok, "{"))
        return false;
    // TODO this search for termTok in all subscopes. It should check the end of the scope.
    const Token * termTok = Token::findmatch(tok, "return|continue|break|throw|goto", tok->link());
    if (termTok && termTok->scope() == tok->scope())
        return true;
    std::string unknownFunction;
    if (tokenlist && tokenlist->getSettings()->library.isScopeNoReturn(tok->link(), &unknownFunction))
        return unknownFunction.empty() || unknown;
    return false;
}

static ValueFlow::Value castValue(ValueFlow::Value value, const ValueType::Sign sign, nonneg int bit)
{
    if (value.isFloatValue()) {
        value.valueType = ValueFlow::Value::ValueType::INT;
        if (value.floatValue >= std::numeric_limits<int>::min() && value.floatValue <= std::numeric_limits<int>::max()) {
            value.intvalue = value.floatValue;
        } else { // don't perform UB
            value.intvalue = 0;
        }
    }
    if (bit < MathLib::bigint_bits) {
        const MathLib::biguint one = 1;
        value.intvalue &= (one << bit) - 1;
        if (sign == ValueType::Sign::SIGNED && value.intvalue & (one << (bit - 1))) {
            value.intvalue |= ~((one << bit) - 1ULL);
        }
    }
    return value;
}

static bool isNumeric(const ValueFlow::Value& value) {
    return value.isIntValue() || value.isFloatValue();
}

static void combineValueProperties(const ValueFlow::Value &value1, const ValueFlow::Value &value2, ValueFlow::Value *result)
{
    if (value1.isKnown() && value2.isKnown())
        result->setKnown();
    else if (value1.isImpossible() || value2.isImpossible())
        result->setImpossible();
    else if (value1.isInconclusive() || value2.isInconclusive())
        result->setInconclusive();
    else
        result->setPossible();
    if (value1.isSymbolicValue()) {
        result->valueType = value1.valueType;
        result->tokvalue = value1.tokvalue;
    }
    if (value2.isSymbolicValue()) {
        result->valueType = value2.valueType;
        result->tokvalue = value2.tokvalue;
    }
    if (value1.isIteratorValue())
        result->valueType = value1.valueType;
    if (value2.isIteratorValue())
        result->valueType = value2.valueType;
    result->condition = value1.condition ? value1.condition : value2.condition;
    result->varId = (value1.varId != 0) ? value1.varId : value2.varId;
    result->varvalue = (result->varId == value1.varId) ? value1.varvalue : value2.varvalue;
    result->errorPath = (value1.errorPath.empty() ? value2 : value1).errorPath;
    result->safe = value1.safe || value2.safe;
    if (value1.bound == ValueFlow::Value::Bound::Point || value2.bound == ValueFlow::Value::Bound::Point) {
        if (value1.bound == ValueFlow::Value::Bound::Upper || value2.bound == ValueFlow::Value::Bound::Upper)
            result->bound = ValueFlow::Value::Bound::Upper;
        if (value1.bound == ValueFlow::Value::Bound::Lower || value2.bound == ValueFlow::Value::Bound::Lower)
            result->bound = ValueFlow::Value::Bound::Lower;
    }
    if (value1.path != value2.path)
        result->path = -1;
    else
        result->path = value1.path;
}

static const Token *getCastTypeStartToken(const Token *parent)
{
    // TODO: This might be a generic utility function?
    if (!Token::Match(parent, "{|("))
        return nullptr;
    // Functional cast
    if (parent->isBinaryOp() && Token::Match(parent->astOperand1(), "%type% (|{") &&
        parent->astOperand1()->tokType() == Token::eType && astIsPrimitive(parent))
        return parent->astOperand1();
    if (parent->str() != "(")
        return nullptr;
    if (!parent->astOperand2() && Token::Match(parent,"( %name%"))
        return parent->next();
    if (parent->astOperand2() && Token::Match(parent->astOperand1(), "const_cast|dynamic_cast|reinterpret_cast|static_cast <"))
        return parent->astOperand1()->tokAt(2);
    return nullptr;
}

// does the operation cause a loss of information?
static bool isNonInvertibleOperation(const Token* tok)
{
    return !Token::Match(tok, "+|-");
}

static bool isComputableValue(const Token* parent, const ValueFlow::Value& value)
{
    const bool noninvertible = isNonInvertibleOperation(parent);
    if (noninvertible && value.isImpossible())
        return false;
    if (!value.isIntValue() && !value.isFloatValue() && !value.isTokValue() && !value.isIteratorValue())
        return false;
    if (value.isIteratorValue() && !Token::Match(parent, "+|-"))
        return false;
    if (value.isTokValue() && (!parent->isComparisonOp() || value.tokvalue->tokType() != Token::eString))
        return false;
    return true;
}

/** Set token value for cast */
static void setTokenValueCast(Token *parent, const ValueType &valueType, const ValueFlow::Value &value, const Settings *settings);

static bool isCompatibleValueTypes(ValueFlow::Value::ValueType x, ValueFlow::Value::ValueType y)
{
    static const std::unordered_map<ValueFlow::Value::ValueType,
                                    std::unordered_set<ValueFlow::Value::ValueType, EnumClassHash>,
                                    EnumClassHash>
    compatibleTypes = {
        {ValueFlow::Value::ValueType::INT,
         {ValueFlow::Value::ValueType::FLOAT,
          ValueFlow::Value::ValueType::SYMBOLIC,
          ValueFlow::Value::ValueType::TOK}},
        {ValueFlow::Value::ValueType::FLOAT, {ValueFlow::Value::ValueType::INT}},
        {ValueFlow::Value::ValueType::TOK, {ValueFlow::Value::ValueType::INT}},
        {ValueFlow::Value::ValueType::ITERATOR_START, {ValueFlow::Value::ValueType::INT}},
        {ValueFlow::Value::ValueType::ITERATOR_END, {ValueFlow::Value::ValueType::INT}},
    };
    if (x == y)
        return true;
    auto it = compatibleTypes.find(x);
    if (it == compatibleTypes.end())
        return false;
    return it->second.count(y) > 0;
}

static bool isCompatibleValues(const ValueFlow::Value& value1, const ValueFlow::Value& value2)
{
    if (value1.isSymbolicValue() && value2.isSymbolicValue() && value1.tokvalue->exprId() != value2.tokvalue->exprId())
        return false;
    if (!isCompatibleValueTypes(value1.valueType, value2.valueType))
        return false;
    if (value1.isKnown() || value2.isKnown())
        return true;
    if (value1.isImpossible() || value2.isImpossible())
        return false;
    if (value1.varId == 0 || value2.varId == 0)
        return true;
    if (value1.varId == value2.varId && value1.varvalue == value2.varvalue && value1.isIntValue() && value2.isIntValue())
        return true;
    return false;
}

static ValueFlow::Value truncateImplicitConversion(Token* parent, const ValueFlow::Value& value, const Settings* settings)
{
    if (!value.isIntValue() && !value.isFloatValue())
        return value;
    if (!parent)
        return value;
    if (!parent->isBinaryOp())
        return value;
    if (!parent->isConstOp())
        return value;
    if (!astIsIntegral(parent->astOperand1(), false))
        return value;
    if (!astIsIntegral(parent->astOperand2(), false))
        return value;
    const ValueType* vt1 = parent->astOperand1()->valueType();
    const ValueType* vt2 = parent->astOperand2()->valueType();
    // If the sign is the same there is no truncation
    if (vt1->sign == vt2->sign)
        return value;
    size_t n1 = ValueFlow::getSizeOf(*vt1, settings);
    size_t n2 = ValueFlow::getSizeOf(*vt2, settings);
    ValueType::Sign sign = ValueType::Sign::UNSIGNED;
    if (n1 < n2)
        sign = vt2->sign;
    else if (n1 > n2)
        sign = vt1->sign;
    ValueFlow::Value v = castValue(value, sign, std::max(n1, n2) * 8);
    v.wideintvalue = value.intvalue;
    return v;
}

/** set ValueFlow value and perform calculations if possible */
static void setTokenValue(Token* tok, ValueFlow::Value value, const Settings* settings)
{
    // Skip setting values that are too big since its ambiguous
    if (!value.isImpossible() && value.isIntValue() && value.intvalue < 0 && astIsUnsigned(tok) &&
        ValueFlow::getSizeOf(*tok->valueType(), settings) >= sizeof(MathLib::bigint))
        return;

    if (!value.isImpossible() && value.isIntValue())
        value = truncateImplicitConversion(tok->astParent(), value, settings);

    if (!tok->addValue(value))
        return;

    if (value.path < 0)
        return;

    Token *parent = tok->astParent();
    if (!parent)
        return;

    if (Token::simpleMatch(parent, "=") && astIsRHS(tok) && !value.isLifetimeValue()) {
        setTokenValue(parent, value, settings);
        return;
    }

    if (value.isContainerSizeValue()) {
        // .empty, .size, +"abc", +'a'
        if (Token::Match(parent, "+|==|!=") && parent->astOperand1() && parent->astOperand2()) {
            for (const ValueFlow::Value &value1 : parent->astOperand1()->values()) {
                if (value1.isImpossible())
                    continue;
                for (const ValueFlow::Value &value2 : parent->astOperand2()->values()) {
                    if (value2.isImpossible())
                        continue;
                    if (value1.path != value2.path)
                        continue;
                    ValueFlow::Value result;
                    if (Token::Match(parent, "%comp%"))
                        result.valueType = ValueFlow::Value::ValueType::INT;
                    else
                        result.valueType = ValueFlow::Value::ValueType::CONTAINER_SIZE;

                    if (value1.isContainerSizeValue() && value2.isContainerSizeValue())
                        result.intvalue = calculate(parent->str(), value1.intvalue, value2.intvalue);
                    else if (value1.isContainerSizeValue() && value2.isTokValue() && value2.tokvalue->tokType() == Token::eString)
                        result.intvalue = calculate(parent->str(), value1.intvalue, MathLib::bigint(Token::getStrLength(value2.tokvalue)));
                    else if (value2.isContainerSizeValue() && value1.isTokValue() && value1.tokvalue->tokType() == Token::eString)
                        result.intvalue = calculate(parent->str(), MathLib::bigint(Token::getStrLength(value1.tokvalue)), value2.intvalue);
                    else
                        continue;

                    combineValueProperties(value1, value2, &result);

                    if (Token::simpleMatch(parent, "==") && result.intvalue)
                        continue;
                    if (Token::simpleMatch(parent, "!=") && !result.intvalue)
                        continue;

                    setTokenValue(parent, result, settings);
                }
            }
        }

        else if (Token::Match(parent, ". %name% (") && parent->astParent() == parent->tokAt(2) &&
                 parent->astOperand1() && parent->astOperand1()->valueType()) {
            const Library::Container* c = getLibraryContainer(parent->astOperand1());
            const Library::Container::Yield yields = c ? c->getYield(parent->strAt(1)) : Library::Container::Yield::NO_YIELD;
            if (yields == Library::Container::Yield::SIZE) {
                ValueFlow::Value v(value);
                v.valueType = ValueFlow::Value::ValueType::INT;
                setTokenValue(parent->astParent(), v, settings);
            } else if (yields == Library::Container::Yield::EMPTY) {
                ValueFlow::Value v(value);
                v.intvalue = !v.intvalue;
                v.valueType = ValueFlow::Value::ValueType::INT;
                setTokenValue(parent->astParent(), v, settings);
            }
        } else if (Token::Match(parent->previous(), "%name% (")) {
            if (const Library::Function* f = settings->library.getFunction(parent->previous())) {
                if (f->containerYield == Library::Container::Yield::SIZE) {
                    ValueFlow::Value v(value);
                    v.valueType = ValueFlow::Value::ValueType::INT;
                    setTokenValue(parent, v, settings);
                } else if (f->containerYield == Library::Container::Yield::EMPTY) {
                    ValueFlow::Value v(value);
                    v.intvalue = !v.intvalue;
                    v.valueType = ValueFlow::Value::ValueType::INT;
                    setTokenValue(parent, v, settings);
                }
            }
        }

        return;
    }

    if (value.isLifetimeValue()) {
        if (!isLifetimeBorrowed(parent, settings))
            return;
        if (value.lifetimeKind == ValueFlow::Value::LifetimeKind::Iterator && astIsIterator(parent)) {
            setTokenValue(parent,value,settings);
        } else if (astIsPointer(tok) && astIsPointer(parent) && !parent->isUnaryOp("*") &&
                   (parent->isArithmeticalOp() || parent->isCast())) {
            setTokenValue(parent,value,settings);
        }
        return;
    }

    if (value.isUninitValue()) {
        if (Token::Match(tok, ". %var%"))
            setTokenValue(tok->next(), value, settings);
        if (parent->isCast()) {
            setTokenValue(parent, value, settings);
            return;
        }
        ValueFlow::Value pvalue = value;
        if (!value.subexpressions.empty() && Token::Match(parent, ". %var%")) {
            if (contains(value.subexpressions, parent->next()->str()))
                pvalue.subexpressions.clear();
            else
                return;
        }
        if (parent->isUnaryOp("&")) {
            pvalue.indirect++;
            setTokenValue(parent, pvalue, settings);
        } else if (Token::Match(parent, ". %var%") && parent->astOperand1() == tok) {
            if (parent->originalName() == "->" && pvalue.indirect > 0)
                pvalue.indirect--;
            setTokenValue(parent->astOperand2(), pvalue, settings);
        } else if (Token::Match(parent->astParent(), ". %var%") && parent->astParent()->astOperand1() == parent) {
            if (parent->astParent()->originalName() == "->" && pvalue.indirect > 0)
                pvalue.indirect--;
            setTokenValue(parent->astParent()->astOperand2(), pvalue, settings);
        } else if (parent->isUnaryOp("*") && pvalue.indirect > 0) {
            pvalue.indirect--;
            setTokenValue(parent, pvalue, settings);
        }
        return;
    }

    // cast..
    if (const Token *castType = getCastTypeStartToken(parent)) {
        if (((tok->valueType() == nullptr && value.isImpossible()) || astIsPointer(tok)) &&
            contains({ValueFlow::Value::ValueType::INT, ValueFlow::Value::ValueType::SYMBOLIC}, value.valueType) &&
            Token::simpleMatch(parent->astOperand1(), "dynamic_cast"))
            return;
        const ValueType &valueType = ValueType::parseDecl(castType, settings);
        if (value.isImpossible() && value.isIntValue() && value.intvalue < 0 && astIsUnsigned(tok) &&
            valueType.sign == ValueType::SIGNED && tok->valueType() &&
            ValueFlow::getSizeOf(*tok->valueType(), settings) >= ValueFlow::getSizeOf(valueType, settings))
            return;
        setTokenValueCast(parent, valueType, value, settings);
    }

    else if (parent->str() == ":") {
        setTokenValue(parent,value,settings);
    }

    else if (parent->str() == "?" && tok->str() == ":" && tok == parent->astOperand2() && parent->astOperand1()) {
        // is condition always true/false?
        if (parent->astOperand1()->hasKnownValue()) {
            const ValueFlow::Value &condvalue = parent->astOperand1()->values().front();
            const bool cond(condvalue.isTokValue() || (condvalue.isIntValue() && condvalue.intvalue != 0));
            if (cond && !tok->astOperand1()) { // true condition, no second operator
                setTokenValue(parent, condvalue, settings);
            } else {
                const Token *op = cond ? tok->astOperand1() : tok->astOperand2();
                if (!op) // #7769 segmentation fault at setTokenValue()
                    return;
                const std::list<ValueFlow::Value> &values = op->values();
                if (std::find(values.begin(), values.end(), value) != values.end())
                    setTokenValue(parent, value, settings);
            }
        } else if (!value.isImpossible()) {
            // is condition only depending on 1 variable?
            // cppcheck-suppress[variableScope] #8541
            nonneg int varId = 0;
            bool ret = false;
            visitAstNodes(parent->astOperand1(),
                          [&](const Token *t) {
                if (t->varId()) {
                    if (varId > 0 || value.varId != 0)
                        ret = true;
                    varId = t->varId();
                } else if (t->str() == "(" && Token::Match(t->previous(), "%name%"))
                    ret = true; // function call
                return ret ? ChildrenToVisit::done : ChildrenToVisit::op1_and_op2;
            });
            if (ret)
                return;

            ValueFlow::Value v(value);
            v.conditional = true;
            v.changeKnownToPossible();

            setTokenValue(parent, v, settings);
        }
    }

    else if (parent->str() == "?" && value.isIntValue() && tok == parent->astOperand1() && value.isKnown() &&
             parent->astOperand2() && parent->astOperand2()->astOperand1() && parent->astOperand2()->astOperand2()) {
        const std::list<ValueFlow::Value> &values = (value.intvalue == 0
                ? parent->astOperand2()->astOperand2()->values()
                : parent->astOperand2()->astOperand1()->values());

        for (const ValueFlow::Value &v : values)
            setTokenValue(parent, v, settings);
    }

    // Calculations..
    else if ((parent->isArithmeticalOp() || parent->isComparisonOp() || (parent->tokType() == Token::eBitOp) || (parent->tokType() == Token::eLogicalOp)) &&
             parent->astOperand1() &&
             parent->astOperand2()) {

        const bool noninvertible = isNonInvertibleOperation(parent);

        // Skip operators with impossible values that are not invertible
        if (noninvertible && value.isImpossible())
            return;

        // known result when a operand is 0.
        if (Token::Match(parent, "[&*]") && value.isKnown() && value.isIntValue() && value.intvalue==0) {
            setTokenValue(parent, value, settings);
            return;
        }

        // known result when a operand is true.
        if (Token::simpleMatch(parent, "&&") && value.isKnown() && value.isIntValue() && value.intvalue==0) {
            setTokenValue(parent, value, settings);
            return;
        }

        // known result when a operand is false.
        if (Token::simpleMatch(parent, "||") && value.isKnown() && value.isIntValue() && value.intvalue!=0) {
            setTokenValue(parent, value, settings);
            return;
        }

        for (const ValueFlow::Value &value1 : parent->astOperand1()->values()) {
            if (!isComputableValue(parent, value1))
                continue;
            for (const ValueFlow::Value &value2 : parent->astOperand2()->values()) {
                if (value1.path != value2.path)
                    continue;
                if (!isComputableValue(parent, value2))
                    continue;
                if (value1.isIteratorValue() && value2.isIteratorValue())
                    continue;
                if (!isCompatibleValues(value1, value2))
                    continue;
                ValueFlow::Value result(0);
                combineValueProperties(value1, value2, &result);
                if (astIsFloat(parent, false)) {
                    if (!result.isIntValue() && !result.isFloatValue())
                        continue;
                    result.valueType = ValueFlow::Value::ValueType::FLOAT;
                }
                const double floatValue1 = value1.isFloatValue() ? value1.floatValue : value1.intvalue;
                const double floatValue2 = value2.isFloatValue() ? value2.floatValue : value2.intvalue;
                const MathLib::bigint intValue1 =
                    value1.isFloatValue() ? static_cast<MathLib::bigint>(value1.floatValue) : value1.intvalue;
                const MathLib::bigint intValue2 =
                    value2.isFloatValue() ? static_cast<MathLib::bigint>(value2.floatValue) : value2.intvalue;
                if ((value1.isFloatValue() || value2.isFloatValue()) && Token::Match(parent, "&|^|%|<<|>>|==|!=|%or%"))
                    continue;
                if (Token::Match(parent, "==|!=")) {
                    if ((value1.isIntValue() && value2.isTokValue()) || (value1.isTokValue() && value2.isIntValue())) {
                        if (parent->str() == "==")
                            result.intvalue = 0;
                        else if (parent->str() == "!=")
                            result.intvalue = 1;
                    } else if (value1.isIntValue() && value2.isIntValue()) {
                        bool error = false;
                        result.intvalue = calculate(parent->str(), intValue1, intValue2, &error);
                        if (error)
                            continue;
                    } else {
                        continue;
                    }
                    setTokenValue(parent, result, settings);
                } else if (Token::Match(parent, "%op%")) {
                    if (Token::Match(parent, "%comp%")) {
                        if (!result.isFloatValue() && !value1.isIntValue() && !value2.isIntValue())
                            continue;
                    } else {
                        if (value1.isTokValue() || value2.isTokValue())
                            break;
                    }
                    bool error = false;
                    if (result.isFloatValue()) {
                        result.floatValue = calculate(parent->str(), floatValue1, floatValue2, &error);
                    } else {
                        result.intvalue = calculate(parent->str(), intValue1, intValue2, &error);
                    }
                    if (error)
                        continue;
                    // If the bound comes from the second value then invert the bound when subtracting
                    if (Token::simpleMatch(parent, "-") && value2.bound == result.bound &&
                        value2.bound != ValueFlow::Value::Bound::Point)
                        result.invertBound();
                    setTokenValue(parent, result, settings);
                }
            }
        }
    }

    // !
    else if (parent->str() == "!") {
        for (const ValueFlow::Value &val : tok->values()) {
            if (!val.isIntValue())
                continue;
            if (val.isImpossible() && val.intvalue != 0)
                continue;
            ValueFlow::Value v(val);
            v.intvalue = !v.intvalue;
            setTokenValue(parent, v, settings);
        }
    }

    // ~
    else if (parent->str() == "~") {
        for (const ValueFlow::Value &val : tok->values()) {
            if (!val.isIntValue())
                continue;
            ValueFlow::Value v(val);
            v.intvalue = ~v.intvalue;
            int bits = 0;
            if (settings &&
                tok->valueType() &&
                tok->valueType()->sign == ValueType::Sign::UNSIGNED &&
                tok->valueType()->pointer == 0) {
                if (tok->valueType()->type == ValueType::Type::INT)
                    bits = settings->int_bit;
                else if (tok->valueType()->type == ValueType::Type::LONG)
                    bits = settings->long_bit;
            }
            if (bits > 0 && bits < MathLib::bigint_bits)
                v.intvalue &= (((MathLib::biguint)1)<<bits) - 1;
            setTokenValue(parent, v, settings);
        }
    }

    // unary minus
    else if (parent->isUnaryOp("-")) {
        for (const ValueFlow::Value &val : tok->values()) {
            if (!val.isIntValue() && !val.isFloatValue())
                continue;
            ValueFlow::Value v(val);
            if (v.isIntValue()) {
                if (v.intvalue == LLONG_MIN)
                    // Value can't be inverted
                    continue;
                v.intvalue = -v.intvalue;
            } else
                v.floatValue = -v.floatValue;
            v.invertBound();
            setTokenValue(parent, v, settings);
        }
    }

    // increment
    else if (parent->str() == "++") {
        for (const ValueFlow::Value &val : tok->values()) {
            if (!val.isIntValue() && !val.isFloatValue() && !val.isSymbolicValue())
                continue;
            ValueFlow::Value v(val);
            if (parent == tok->previous()) {
                if (v.isIntValue() || v.isSymbolicValue())
                    v.intvalue = v.intvalue + 1;
                else
                    v.floatValue = v.floatValue + 1.0;
            }
            setTokenValue(parent, v, settings);
        }
    }

    // decrement
    else if (parent->str() == "--") {
        for (const ValueFlow::Value &val : tok->values()) {
            if (!val.isIntValue() && !val.isFloatValue() && !val.isSymbolicValue())
                continue;
            ValueFlow::Value v(val);
            if (parent == tok->previous()) {
                if (v.isIntValue() || v.isSymbolicValue())
                    v.intvalue = v.intvalue - 1;
                else
                    v.floatValue = v.floatValue - 1.0;
            }
            setTokenValue(parent, v, settings);
        }
    }

    // Array element
    else if (parent->str() == "[" && parent->isBinaryOp()) {
        for (const ValueFlow::Value &value1 : parent->astOperand1()->values()) {
            if (!value1.isTokValue())
                continue;
            for (const ValueFlow::Value &value2 : parent->astOperand2()->values()) {
                if (!value2.isIntValue())
                    continue;
                if (value1.varId == 0 || value2.varId == 0 ||
                    (value1.varId == value2.varId && value1.varvalue == value2.varvalue)) {
                    ValueFlow::Value result(0);
                    result.condition = value1.condition ? value1.condition : value2.condition;
                    result.setInconclusive(value1.isInconclusive() | value2.isInconclusive());
                    result.varId = (value1.varId != 0) ? value1.varId : value2.varId;
                    result.varvalue = (result.varId == value1.varId) ? value1.intvalue : value2.intvalue;
                    if (value1.valueKind == value2.valueKind)
                        result.valueKind = value1.valueKind;
                    if (value1.tokvalue->tokType() == Token::eString) {
                        const std::string s = value1.tokvalue->strValue();
                        const MathLib::bigint index = value2.intvalue;
                        if (index == s.size()) {
                            result.intvalue = 0;
                            setTokenValue(parent, result, settings);
                        } else if (index >= 0 && index < s.size()) {
                            result.intvalue = s[index];
                            setTokenValue(parent, result, settings);
                        }
                    } else if (value1.tokvalue->str() == "{") {
                        MathLib::bigint index = value2.intvalue;
                        const Token *element = value1.tokvalue->next();
                        while (index > 0 && element->str() != "}") {
                            if (element->str() == ",")
                                --index;
                            if (Token::Match(element, "[{}()[]]"))
                                break;
                            element = element->next();
                        }
                        if (Token::Match(element, "%num% [,}]")) {
                            result.intvalue = MathLib::toLongNumber(element->str());
                            setTokenValue(parent, result, settings);
                        }
                    }
                }
            }
        }
    }

    else if (Token::Match(parent, ":: %name%") && parent->astOperand2() == tok) {
        setTokenValue(parent, value, settings);
    }
    // Calling std::size or std::empty on an array
    else if (value.isTokValue() && Token::simpleMatch(value.tokvalue, "{") && tok->variable() &&
             tok->variable()->isArray() && Token::Match(parent->previous(), "%name% (") && astIsRHS(tok)) {
        std::vector<const Token*> args = getArguments(value.tokvalue);
        if (const Library::Function* f = settings->library.getFunction(parent->previous())) {
            if (f->containerYield == Library::Container::Yield::SIZE) {
                ValueFlow::Value v(value);
                v.valueType = ValueFlow::Value::ValueType::INT;
                v.intvalue = args.size();
                setTokenValue(parent, v, settings);
            } else if (f->containerYield == Library::Container::Yield::EMPTY) {
                ValueFlow::Value v(value);
                v.intvalue = args.empty();
                v.valueType = ValueFlow::Value::ValueType::INT;
                setTokenValue(parent, v, settings);
            }
        }
    }
}

static void setTokenValueCast(Token *parent, const ValueType &valueType, const ValueFlow::Value &value, const Settings *settings)
{
    if (valueType.pointer || value.isImpossible())
        setTokenValue(parent,value,settings);
    else if (valueType.type == ValueType::Type::CHAR)
        setTokenValue(parent, castValue(value, valueType.sign, settings->char_bit), settings);
    else if (valueType.type == ValueType::Type::SHORT)
        setTokenValue(parent, castValue(value, valueType.sign, settings->short_bit), settings);
    else if (valueType.type == ValueType::Type::INT)
        setTokenValue(parent, castValue(value, valueType.sign, settings->int_bit), settings);
    else if (valueType.type == ValueType::Type::LONG)
        setTokenValue(parent, castValue(value, valueType.sign, settings->long_bit), settings);
    else if (valueType.type == ValueType::Type::LONGLONG)
        setTokenValue(parent, castValue(value, valueType.sign, settings->long_long_bit), settings);
    else if (valueType.isFloat() && isNumeric(value)) {
        ValueFlow::Value floatValue = value;
        floatValue.valueType = ValueFlow::Value::ValueType::FLOAT;
        if (value.isIntValue())
            floatValue.floatValue = value.intvalue;
        setTokenValue(parent, floatValue, settings);
    } else if (value.isIntValue()) {
        const long long charMax = settings->signedCharMax();
        const long long charMin = settings->signedCharMin();
        if (charMin <= value.intvalue && value.intvalue <= charMax) {
            // unknown type, but value is small so there should be no truncation etc
            setTokenValue(parent,value,settings);
        }
    }
}

static nonneg int getSizeOfType(const Token *typeTok, const Settings *settings)
{
    const ValueType &valueType = ValueType::parseDecl(typeTok, settings);
    if (valueType.pointer > 0)
        return settings->sizeof_pointer;
    if (valueType.type == ValueType::Type::BOOL || valueType.type == ValueType::Type::CHAR)
        return 1;
    if (valueType.type == ValueType::Type::SHORT)
        return settings->sizeof_short;
    if (valueType.type == ValueType::Type::INT)
        return settings->sizeof_int;
    if (valueType.type == ValueType::Type::LONG)
        return settings->sizeof_long;
    if (valueType.type == ValueType::Type::LONGLONG)
        return settings->sizeof_long_long;
    if (valueType.type == ValueType::Type::WCHAR_T)
        return settings->sizeof_wchar_t;

    return 0;
}

size_t ValueFlow::getSizeOf(const ValueType &vt, const Settings *settings)
{
    if (vt.pointer)
        return settings->sizeof_pointer;
    if (vt.type == ValueType::Type::CHAR)
        return 1;
    if (vt.type == ValueType::Type::SHORT)
        return settings->sizeof_short;
    if (vt.type == ValueType::Type::WCHAR_T)
        return settings->sizeof_wchar_t;
    if (vt.type == ValueType::Type::INT)
        return settings->sizeof_int;
    if (vt.type == ValueType::Type::LONG)
        return settings->sizeof_long;
    if (vt.type == ValueType::Type::LONGLONG)
        return settings->sizeof_long_long;
    if (vt.type == ValueType::Type::FLOAT)
        return settings->sizeof_float;
    if (vt.type == ValueType::Type::DOUBLE)
        return settings->sizeof_double;
    if (vt.type == ValueType::Type::LONGDOUBLE)
        return settings->sizeof_long_double;

    return 0;
}

// Handle various constants..
static Token * valueFlowSetConstantValue(Token *tok, const Settings *settings, bool cpp)
{
    if ((tok->isNumber() && MathLib::isInt(tok->str())) || (tok->tokType() == Token::eChar)) {
        try {
            ValueFlow::Value value(MathLib::toLongNumber(tok->str()));
            if (!tok->isTemplateArg())
                value.setKnown();
            setTokenValue(tok, value, settings);
        } catch (const std::exception & /*e*/) {
            // Bad character literal
        }
    } else if (tok->isNumber() && MathLib::isFloat(tok->str())) {
        ValueFlow::Value value;
        value.valueType = ValueFlow::Value::ValueType::FLOAT;
        value.floatValue = MathLib::toDoubleNumber(tok->str());
        if (!tok->isTemplateArg())
            value.setKnown();
        setTokenValue(tok, value, settings);
    } else if (tok->enumerator() && tok->enumerator()->value_known) {
        ValueFlow::Value value(tok->enumerator()->value);
        if (!tok->isTemplateArg())
            value.setKnown();
        setTokenValue(tok, value, settings);
    } else if (tok->str() == "NULL" || (cpp && tok->str() == "nullptr")) {
        ValueFlow::Value value(0);
        if (!tok->isTemplateArg())
            value.setKnown();
        setTokenValue(tok, value, settings);
    } else if (Token::simpleMatch(tok, "sizeof (")) {
        if (tok->next()->astOperand2() && !tok->next()->astOperand2()->isLiteral() && tok->next()->astOperand2()->valueType() &&
            tok->next()->astOperand2()->valueType()->pointer == 0 && // <- TODO this is a bailout, abort when there are array->pointer conversions
            !tok->next()->astOperand2()->valueType()->isEnum()) { // <- TODO this is a bailout, handle enum with non-int types
            const size_t sz = ValueFlow::getSizeOf(*tok->next()->astOperand2()->valueType(), settings);
            if (sz) {
                ValueFlow::Value value(sz);
                value.setKnown();
                setTokenValue(tok->next(), value, settings);
                return tok->linkAt(1);
            }
        }

        const Token *tok2 = tok->tokAt(2);
        // skip over tokens to find variable or type
        while (Token::Match(tok2, "%name% ::|.|[")) {
            if (tok2->next()->str() == "[")
                tok2 = tok2->linkAt(1)->next();
            else
                tok2 = tok2->tokAt(2);
        }
        if (Token::simpleMatch(tok, "sizeof ( *")) {
            const ValueType *vt = tok->tokAt(2)->valueType();
            const size_t sz = vt ? ValueFlow::getSizeOf(*vt, settings) : 0;
            if (sz > 0) {
                ValueFlow::Value value(sz);
                if (!tok2->isTemplateArg() && settings->platformType != cppcheck::Platform::Unspecified)
                    value.setKnown();
                setTokenValue(tok->next(), value, settings);
            }
        } else if (tok2->enumerator() && tok2->enumerator()->scope) {
            long long size = settings->sizeof_int;
            const Token * type = tok2->enumerator()->scope->enumType;
            if (type) {
                size = getSizeOfType(type, settings);
                if (size == 0)
                    tok->linkAt(1);
            }
            ValueFlow::Value value(size);
            if (!tok2->isTemplateArg() && settings->platformType != cppcheck::Platform::Unspecified)
                value.setKnown();
            setTokenValue(tok, value, settings);
            setTokenValue(tok->next(), value, settings);
        } else if (tok2->type() && tok2->type()->isEnumType()) {
            long long size = settings->sizeof_int;
            if (tok2->type()->classScope) {
                const Token * type = tok2->type()->classScope->enumType;
                if (type) {
                    size = getSizeOfType(type, settings);
                }
            }
            ValueFlow::Value value(size);
            if (!tok2->isTemplateArg() && settings->platformType != cppcheck::Platform::Unspecified)
                value.setKnown();
            setTokenValue(tok, value, settings);
            setTokenValue(tok->next(), value, settings);
        } else if (Token::Match(tok, "sizeof ( %var% ) / sizeof (") && tok->next()->astParent() == tok->tokAt(4)) {
            // Get number of elements in array
            const Token *sz1 = tok->tokAt(2);
            const Token *sz2 = tok->tokAt(6); // left parenthesis
            const nonneg int varid1 = sz1->varId();
            if (varid1 &&
                sz1->variable() &&
                sz1->variable()->isArray() &&
                !sz1->variable()->dimensions().empty() &&
                sz1->variable()->dimensionKnown(0) &&
<<<<<<< HEAD
                Token::Match(sz2->astOperand2(), "*|[") && Token::Match(sz2->astOperand2()->astOperand1(), "%varid%", varid1)) {
=======
                Token::Match(sz2->astOperand2(), "*|[") && Token::Match(sz2->astOperand2()->astOperand1(), "%var%", varid1)) {
>>>>>>> 28cf14f1
                ValueFlow::Value value(sz1->variable()->dimension(0));
                if (!tok2->isTemplateArg() && settings->platformType != cppcheck::Platform::Unspecified)
                    value.setKnown();
                setTokenValue(tok->tokAt(4), value, settings);
            }
        } else if (Token::Match(tok2, "%var% )")) {
            const Variable *var = tok2->variable();
            // only look for single token types (no pointers or references yet)
            if (var && var->typeStartToken() == var->typeEndToken()) {
                // find the size of the type
                size_t size = 0;
                if (var->isEnumType()) {
                    size = settings->sizeof_int;
                    if (var->type()->classScope && var->type()->classScope->enumType)
                        size = getSizeOfType(var->type()->classScope->enumType, settings);
                } else if (var->valueType()) {
                    size = ValueFlow::getSizeOf(*var->valueType(), settings);
                } else if (!var->type()) {
                    size = getSizeOfType(var->typeStartToken(), settings);
                }
                // find the number of elements
                size_t count = 1;
                for (size_t i = 0; i < var->dimensions().size(); ++i) {
                    if (var->dimensionKnown(i))
                        count *= var->dimension(i);
                    else
                        count = 0;
                }
                if (size && count > 0) {
                    ValueFlow::Value value(count * size);
                    if (settings->platformType != cppcheck::Platform::Unspecified)
                        value.setKnown();
                    setTokenValue(tok, value, settings);
                    setTokenValue(tok->next(), value, settings);
                }
            }
        } else if (tok2->tokType() == Token::eString) {
            size_t sz = Token::getStrSize(tok2, settings);
            if (sz > 0) {
                ValueFlow::Value value(sz);
                value.setKnown();
                setTokenValue(const_cast<Token *>(tok->next()), value, settings);
            }
        } else if (tok2->tokType() == Token::eChar) {
            nonneg int sz = 0;
            if (cpp && settings->standards.cpp >= Standards::CPP20 && tok2->isUtf8())
                sz = 1;
            else if (tok2->isUtf16())
                sz = 2;
            else if (tok2->isUtf32())
                sz = 4;
            else if (tok2->isLong())
                sz = settings->sizeof_wchar_t;
            else if ((tok2->isCChar() && !cpp) || (tok2->isCMultiChar()))
                sz = settings->sizeof_int;
            else
                sz = 1;

            if (sz > 0) {
                ValueFlow::Value value(sz);
                value.setKnown();
                setTokenValue(tok->next(), value, settings);
            }
        } else if (!tok2->type()) {
            const ValueType &vt = ValueType::parseDecl(tok2,settings);
            const size_t sz = ValueFlow::getSizeOf(vt, settings);
            if (sz > 0) {
                ValueFlow::Value value(sz);
                if (!tok2->isTemplateArg() && settings->platformType != cppcheck::Platform::Unspecified)
                    value.setKnown();
                setTokenValue(tok->next(), value, settings);
            }
        }
        // skip over enum
        tok = tok->linkAt(1);
    }
    return tok->next();
}


static void valueFlowNumber(TokenList *tokenlist)
{
    for (Token *tok = tokenlist->front(); tok;) {
        tok = valueFlowSetConstantValue(tok, tokenlist->getSettings(), tokenlist->isCPP());
    }

    if (tokenlist->isCPP()) {
        for (Token *tok = tokenlist->front(); tok; tok = tok->next()) {
            if (tok->isName() && !tok->varId() && Token::Match(tok, "false|true")) {
                ValueFlow::Value value(tok->str() == "true");
                if (!tok->isTemplateArg())
                    value.setKnown();
                setTokenValue(tok, value, tokenlist->getSettings());
            } else if (Token::Match(tok, "[(,] NULL [,)]")) {
                // NULL function parameters are not simplified in the
                // normal tokenlist
                ValueFlow::Value value(0);
                if (!tok->isTemplateArg())
                    value.setKnown();
                setTokenValue(tok->next(), value, tokenlist->getSettings());
            }
        }
    }
}

static void valueFlowString(TokenList *tokenlist)
{
    for (Token *tok = tokenlist->front(); tok; tok = tok->next()) {
        if (tok->tokType() == Token::eString) {
            ValueFlow::Value strvalue;
            strvalue.valueType = ValueFlow::Value::ValueType::TOK;
            strvalue.tokvalue = tok;
            strvalue.setKnown();
            setTokenValue(tok, strvalue, tokenlist->getSettings());
        }
    }
}

static void valueFlowArray(TokenList *tokenlist)
{
    std::map<nonneg int, const Token *> constantArrays;

    for (Token *tok = tokenlist->front(); tok; tok = tok->next()) {
        if (tok->varId() > 0) {
            // array
            const std::map<nonneg int, const Token *>::const_iterator it = constantArrays.find(tok->varId());
            if (it != constantArrays.end()) {
                ValueFlow::Value value;
                value.valueType = ValueFlow::Value::ValueType::TOK;
                value.tokvalue = it->second;
                value.setKnown();
                setTokenValue(tok, value, tokenlist->getSettings());
            }

            // const array decl
            else if (tok->variable() && tok->variable()->isArray() && tok->variable()->isConst() &&
                     tok->variable()->nameToken() == tok && Token::Match(tok, "%var% [ %num%| ] = {")) {
                const Token* rhstok = tok->next()->link()->tokAt(2);
                constantArrays[tok->varId()] = rhstok;
                tok = rhstok->link();
            }

            // pointer = array
            else if (tok->variable() && tok->variable()->isArray() && Token::simpleMatch(tok->astParent(), "=") &&
                     astIsRHS(tok) && tok->astParent()->astOperand1() &&
                     tok->astParent()->astOperand1()->variable() &&
                     tok->astParent()->astOperand1()->variable()->isPointer()) {
                ValueFlow::Value value;
                value.valueType = ValueFlow::Value::ValueType::TOK;
                value.tokvalue = tok;
                value.setKnown();
                setTokenValue(tok, value, tokenlist->getSettings());
            }
            continue;
        }

        if (Token::Match(tok, "const %type% %var% [ %num%| ] = {")) {
            const Token *vartok = tok->tokAt(2);
            const Token *rhstok = vartok->next()->link()->tokAt(2);
            constantArrays[vartok->varId()] = rhstok;
            tok = rhstok->link();
            continue;
        }

        else if (Token::Match(tok, "const char %var% [ %num%| ] = %str% ;")) {
            const Token *vartok = tok->tokAt(2);
            const Token *strtok = vartok->next()->link()->tokAt(2);
            constantArrays[vartok->varId()] = strtok;
            tok = strtok->next();
            continue;
        }
    }
}

static bool isNonZero(const Token *tok)
{
    return tok && (!tok->hasKnownIntValue() || tok->values().front().intvalue != 0);
}

static const Token *getOtherOperand(const Token *tok)
{
    if (!tok)
        return nullptr;
    if (!tok->astParent())
        return nullptr;
    if (tok->astParent()->astOperand1() != tok)
        return tok->astParent()->astOperand1();
    if (tok->astParent()->astOperand2() != tok)
        return tok->astParent()->astOperand2();
    return nullptr;
}

static void valueFlowArrayBool(TokenList *tokenlist)
{
    for (Token *tok = tokenlist->front(); tok; tok = tok->next()) {
        if (tok->hasKnownIntValue())
            continue;
        const Variable *var = nullptr;
        bool known = false;
        std::list<ValueFlow::Value>::const_iterator val =
            std::find_if(tok->values().begin(), tok->values().end(), std::mem_fn(&ValueFlow::Value::isTokValue));
        if (val == tok->values().end()) {
            var = tok->variable();
            known = true;
        } else {
            var = val->tokvalue->variable();
            known = val->isKnown();
        }
        if (!var)
            continue;
        if (!var->isArray() || var->isArgument() || var->isStlType())
            continue;
        if (isNonZero(getOtherOperand(tok)) && Token::Match(tok->astParent(), "%comp%"))
            continue;
        // TODO: Check for function argument
        if ((astIsBool(tok->astParent()) && !Token::Match(tok->astParent(), "(|%name%")) ||
            (tok->astParent() && Token::Match(tok->astParent()->previous(), "if|while|for ("))) {
            ValueFlow::Value value{1};
            if (known)
                value.setKnown();
            setTokenValue(tok, value, tokenlist->getSettings());
        }
    }
}

static void valueFlowPointerAlias(TokenList *tokenlist)
{
    for (Token *tok = tokenlist->front(); tok; tok = tok->next()) {
        // not address of
        if (!tok->isUnaryOp("&"))
            continue;

        // parent should be a '='
        if (!Token::simpleMatch(tok->astParent(), "="))
            continue;

        // child should be some buffer or variable
        const Token *vartok = tok->astOperand1();
        while (vartok) {
            if (vartok->str() == "[")
                vartok = vartok->astOperand1();
            else if (vartok->str() == "." || vartok->str() == "::")
                vartok = vartok->astOperand2();
            else
                break;
        }
        if (!(vartok && vartok->variable() && !vartok->variable()->isPointer()))
            continue;

        ValueFlow::Value value;
        value.valueType = ValueFlow::Value::ValueType::TOK;
        value.tokvalue = tok;
        setTokenValue(tok, value, tokenlist->getSettings());
    }
}

static void valueFlowBitAnd(TokenList *tokenlist)
{
    for (Token *tok = tokenlist->front(); tok; tok = tok->next()) {
        if (tok->str() != "&")
            continue;

        if (tok->hasKnownValue())
            continue;

        if (!tok->astOperand1() || !tok->astOperand2())
            continue;

        MathLib::bigint number;
        if (MathLib::isInt(tok->astOperand1()->str()))
            number = MathLib::toLongNumber(tok->astOperand1()->str());
        else if (MathLib::isInt(tok->astOperand2()->str()))
            number = MathLib::toLongNumber(tok->astOperand2()->str());
        else
            continue;

        int bit = 0;
        while (bit <= (MathLib::bigint_bits - 2) && ((((MathLib::bigint)1) << bit) < number))
            ++bit;

        if ((((MathLib::bigint)1) << bit) == number) {
            setTokenValue(tok, ValueFlow::Value(0), tokenlist->getSettings());
            setTokenValue(tok, ValueFlow::Value(number), tokenlist->getSettings());
        }
    }
}

static void valueFlowSameExpressions(TokenList *tokenlist)
{
    for (Token *tok = tokenlist->front(); tok; tok = tok->next()) {
        if (tok->hasKnownIntValue())
            continue;

        if (!tok->astOperand1() || !tok->astOperand2())
            continue;

        if (tok->astOperand1()->isLiteral() || tok->astOperand2()->isLiteral())
            continue;

        if (!astIsIntegral(tok->astOperand1(), false) && !astIsIntegral(tok->astOperand2(), false))
            continue;

        ValueFlow::Value val;

        if (Token::Match(tok, "==|>=|<=|/")) {
            val = ValueFlow::Value(1);
            val.setKnown();
        }

        if (Token::Match(tok, "!=|>|<|%|-")) {
            val = ValueFlow::Value(0);
            val.setKnown();
        }

        if (!val.isKnown())
            continue;

        if (isSameExpression(tokenlist->isCPP(), false, tok->astOperand1(), tok->astOperand2(), tokenlist->getSettings()->library, true, true, &val.errorPath)) {
            setTokenValue(tok, val, tokenlist->getSettings());
        }
    }
}

static bool getExpressionRange(const Token *expr, MathLib::bigint *minvalue, MathLib::bigint *maxvalue)
{
    if (expr->hasKnownIntValue()) {
        if (minvalue)
            *minvalue = expr->values().front().intvalue;
        if (maxvalue)
            *maxvalue = expr->values().front().intvalue;
        return true;
    }

    if (expr->str() == "&" && expr->astOperand1() && expr->astOperand2()) {
        MathLib::bigint vals[4];
        bool lhsHasKnownRange = getExpressionRange(expr->astOperand1(), &vals[0], &vals[1]);
        bool rhsHasKnownRange = getExpressionRange(expr->astOperand2(), &vals[2], &vals[3]);
        if (!lhsHasKnownRange && !rhsHasKnownRange)
            return false;
        if (!lhsHasKnownRange || !rhsHasKnownRange) {
            if (minvalue)
                *minvalue = lhsHasKnownRange ? vals[0] : vals[2];
            if (maxvalue)
                *maxvalue = lhsHasKnownRange ? vals[1] : vals[3];
        } else {
            if (minvalue)
                *minvalue = vals[0] & vals[2];
            if (maxvalue)
                *maxvalue = vals[1] & vals[3];
        }
        return true;
    }

    if (expr->str() == "%" && expr->astOperand1() && expr->astOperand2()) {
        MathLib::bigint vals[4];
        if (!getExpressionRange(expr->astOperand2(), &vals[2], &vals[3]))
            return false;
        if (vals[2] <= 0)
            return false;
        bool lhsHasKnownRange = getExpressionRange(expr->astOperand1(), &vals[0], &vals[1]);
        if (lhsHasKnownRange && vals[0] < 0)
            return false;
        // If lhs has unknown value, it must be unsigned
        if (!lhsHasKnownRange && (!expr->astOperand1()->valueType() || expr->astOperand1()->valueType()->sign != ValueType::Sign::UNSIGNED))
            return false;
        if (minvalue)
            *minvalue = 0;
        if (maxvalue)
            *maxvalue = vals[3] - 1;
        return true;
    }

    return false;
}

static void valueFlowRightShift(TokenList *tokenList, const Settings* settings)
{
    for (Token *tok = tokenList->front(); tok; tok = tok->next()) {
        if (tok->str() != ">>")
            continue;

        if (tok->hasKnownValue())
            continue;

        if (!tok->astOperand1() || !tok->astOperand2())
            continue;

        if (!tok->astOperand2()->hasKnownValue())
            continue;

        const MathLib::bigint rhsvalue = tok->astOperand2()->values().front().intvalue;
        if (rhsvalue < 0)
            continue;

        if (!tok->astOperand1()->valueType() || !tok->astOperand1()->valueType()->isIntegral())
            continue;

        if (!tok->astOperand2()->valueType() || !tok->astOperand2()->valueType()->isIntegral())
            continue;

        MathLib::bigint lhsmax=0;
        if (!getExpressionRange(tok->astOperand1(), nullptr, &lhsmax))
            continue;
        if (lhsmax < 0)
            continue;
        int lhsbits;
        if ((tok->astOperand1()->valueType()->type == ValueType::Type::CHAR) ||
            (tok->astOperand1()->valueType()->type == ValueType::Type::SHORT) ||
            (tok->astOperand1()->valueType()->type == ValueType::Type::WCHAR_T) ||
            (tok->astOperand1()->valueType()->type == ValueType::Type::BOOL) ||
            (tok->astOperand1()->valueType()->type == ValueType::Type::INT))
            lhsbits = settings->int_bit;
        else if (tok->astOperand1()->valueType()->type == ValueType::Type::LONG)
            lhsbits = settings->long_bit;
        else if (tok->astOperand1()->valueType()->type == ValueType::Type::LONGLONG)
            lhsbits = settings->long_long_bit;
        else
            continue;
        if (rhsvalue >= lhsbits || rhsvalue >= MathLib::bigint_bits || (1ULL << rhsvalue) <= lhsmax)
            continue;

        ValueFlow::Value val(0);
        val.setKnown();
        setTokenValue(tok, val, tokenList->getSettings());
    }
}

static std::vector<MathLib::bigint> minUnsignedValue(const Token* tok, int depth = 8)
{
    std::vector<MathLib::bigint> result = {};
    if (!tok)
        return result;
    if (depth < 0)
        return result;
    if (tok->hasKnownIntValue()) {
        result = {tok->values().front().intvalue};
    } else if (!Token::Match(tok, "-|%|&|^") && tok->isConstOp() && tok->astOperand1() && tok->astOperand2()) {
        std::vector<MathLib::bigint> op1 = minUnsignedValue(tok->astOperand1(), depth - 1);
        std::vector<MathLib::bigint> op2 = minUnsignedValue(tok->astOperand2(), depth - 1);
        if (!op1.empty() && !op2.empty()) {
            result = calculate<std::vector<MathLib::bigint>>(tok->str(), op1.front(), op2.front());
        }
    }
    if (result.empty() && astIsUnsigned(tok))
        result = {0};
    return result;
}

static void valueFlowImpossibleValues(TokenList* tokenList, const Settings* settings)
{
    for (Token* tok = tokenList->front(); tok; tok = tok->next()) {
        if (tok->hasKnownIntValue())
            continue;
        if (Token::Match(tok, "true|false"))
            continue;
        if (astIsBool(tok) || Token::Match(tok, "%comp%")) {
            ValueFlow::Value lower{-1};
            lower.bound = ValueFlow::Value::Bound::Upper;
            lower.setImpossible();
            setTokenValue(tok, lower, settings);

            ValueFlow::Value upper{2};
            upper.bound = ValueFlow::Value::Bound::Lower;
            upper.setImpossible();
            setTokenValue(tok, upper, settings);
        } else if (astIsUnsigned(tok) && !astIsPointer(tok)) {
            std::vector<MathLib::bigint> minvalue = minUnsignedValue(tok);
            if (minvalue.empty())
                continue;
            ValueFlow::Value value{std::max<MathLib::bigint>(0, minvalue.front()) - 1};
            value.bound = ValueFlow::Value::Bound::Upper;
            value.setImpossible();
            setTokenValue(tok, value, settings);
        }
        if (Token::simpleMatch(tok, "%") && tok->astOperand2() && tok->astOperand2()->hasKnownIntValue()) {
            ValueFlow::Value value{tok->astOperand2()->values().front()};
            value.bound = ValueFlow::Value::Bound::Lower;
            value.setImpossible();
            setTokenValue(tok, value, settings);
        } else if (Token::Match(tok, "abs|labs|llabs|fabs|fabsf|fabsl (")) {
            ValueFlow::Value value{-1};
            value.bound = ValueFlow::Value::Bound::Upper;
            value.setImpossible();
            setTokenValue(tok->next(), value, settings);
        } else if (Token::Match(tok, ". data|c_str (") && astIsContainerOwned(tok->astOperand1())) {
            const Library::Container* container = getLibraryContainer(tok->astOperand1());
            if (!container)
                continue;
            if (!container->stdStringLike)
                continue;
            if (container->view)
                continue;
            ValueFlow::Value value{0};
            value.setImpossible();
            setTokenValue(tok->tokAt(2), value, settings);
        } else if (Token::Match(tok, "make_shared|make_unique <") && Token::simpleMatch(tok->linkAt(1), "> (")) {
            ValueFlow::Value value{0};
            value.setImpossible();
            setTokenValue(tok->linkAt(1)->next(), value, settings);
        } else if (tokenList->isCPP() && Token::simpleMatch(tok, "this")) {
            ValueFlow::Value value{0};
            value.setImpossible();
            setTokenValue(tok, value, settings);
        }
    }
}

static void valueFlowEnumValue(SymbolDatabase * symboldatabase, const Settings * settings)
{

    for (Scope & scope : symboldatabase->scopeList) {
        if (scope.type != Scope::eEnum)
            continue;
        MathLib::bigint value = 0;
        bool prev_enum_is_known = true;

        for (Enumerator & enumerator : scope.enumeratorList) {
            if (enumerator.start) {
                Token *rhs = enumerator.start->previous()->astOperand2();
                ValueFlow::valueFlowConstantFoldAST(rhs, settings);
                if (rhs && rhs->hasKnownIntValue()) {
                    enumerator.value = rhs->values().front().intvalue;
                    enumerator.value_known = true;
                    value = enumerator.value + 1;
                    prev_enum_is_known = true;
                } else
                    prev_enum_is_known = false;
            } else if (prev_enum_is_known) {
                enumerator.value = value++;
                enumerator.value_known = true;
            }
        }
    }
}

static void valueFlowGlobalConstVar(TokenList* tokenList, const Settings *settings)
{
    // Get variable values...
    std::map<const Variable*, ValueFlow::Value> vars;
    for (const Token* tok = tokenList->front(); tok; tok = tok->next()) {
        if (!tok->variable())
            continue;
        // Initialization...
        if (tok == tok->variable()->nameToken() &&
            !tok->variable()->isVolatile() &&
            !tok->variable()->isArgument() &&
            tok->variable()->isConst() &&
            tok->valueType() &&
            tok->valueType()->isIntegral() &&
            tok->valueType()->pointer == 0 &&
            tok->valueType()->constness == 1 &&
            Token::Match(tok, "%name% =") &&
            tok->next()->astOperand2() &&
            tok->next()->astOperand2()->hasKnownIntValue()) {
            vars[tok->variable()] = tok->next()->astOperand2()->values().front();
        }
    }

    // Set values..
    for (Token* tok = tokenList->front(); tok; tok = tok->next()) {
        if (!tok->variable())
            continue;
        std::map<const Variable*, ValueFlow::Value>::const_iterator var = vars.find(tok->variable());
        if (var == vars.end())
            continue;
        setTokenValue(tok, var->second, settings);
    }
}

static void valueFlowGlobalStaticVar(TokenList *tokenList, const Settings *settings)
{
    // Get variable values...
    std::map<const Variable *, ValueFlow::Value> vars;
    for (const Token *tok = tokenList->front(); tok; tok = tok->next()) {
        if (!tok->variable())
            continue;
        // Initialization...
        if (tok == tok->variable()->nameToken() &&
            tok->variable()->isStatic() &&
            !tok->variable()->isConst() &&
            tok->valueType() &&
            tok->valueType()->isIntegral() &&
            tok->valueType()->pointer == 0 &&
            tok->valueType()->constness == 0 &&
            Token::Match(tok, "%name% =") &&
            tok->next()->astOperand2() &&
            tok->next()->astOperand2()->hasKnownIntValue()) {
            vars[tok->variable()] = tok->next()->astOperand2()->values().front();
        } else {
            // If variable is written anywhere in TU then remove it from vars
            if (!tok->astParent())
                continue;
            if (Token::Match(tok->astParent(), "++|--|&") && !tok->astParent()->astOperand2())
                vars.erase(tok->variable());
            else if (tok->astParent()->isAssignmentOp()) {
                if (tok == tok->astParent()->astOperand1())
                    vars.erase(tok->variable());
                else if (tokenList->isCPP() && Token::Match(tok->astParent()->tokAt(-2), "& %name% ="))
                    vars.erase(tok->variable());
            } else if (isLikelyStreamRead(tokenList->isCPP(), tok->astParent())) {
                vars.erase(tok->variable());
            } else if (Token::Match(tok->astParent(), "[(,]"))
                vars.erase(tok->variable());
        }
    }

    // Set values..
    for (Token *tok = tokenList->front(); tok; tok = tok->next()) {
        if (!tok->variable())
            continue;
        std::map<const Variable *, ValueFlow::Value>::const_iterator var = vars.find(tok->variable());
        if (var == vars.end())
            continue;
        setTokenValue(tok, var->second, settings);
    }
}

static Analyzer::Result valueFlowForward(Token* startToken,
                                         const Token* endToken,
                                         const Token* exprTok,
                                         std::list<ValueFlow::Value> values,
                                         TokenList* const tokenlist,
                                         const Settings* settings);

static void valueFlowReverse(TokenList* tokenlist,
                             Token* tok,
                             const Token* const varToken,
                             ValueFlow::Value val,
                             ValueFlow::Value val2,
                             ErrorLogger* errorLogger,
                             const Settings* settings);

static bool isConditionKnown(const Token* tok, bool then)
{
    const char* op = "||";
    if (then)
        op = "&&";
    const Token* parent = tok->astParent();
    while (parent && (parent->str() == op || parent->str() == "!"))
        parent = parent->astParent();
    return Token::Match(parent, "(|;");
}

static const std::string& invertAssign(const std::string& assign)
{
    static std::unordered_map<std::string, std::string> lookup = {{"=", "="},
        {"+=", "-="},
        {"-=", "+="},
        {"*=", "/="},
        {"/=", "*="},
        {"<<=", ">>="},
        {">>=", "<<="},
        {"^=", "^="}};
    auto it = lookup.find(assign);
    if (it == lookup.end()) {
        static std::string empty;
        return empty;
    }
    else
        return it->second;
}

static std::string removeAssign(const std::string& assign) {
    return std::string{assign.begin(), assign.end() - 1};
}

template<class T, class U>
static T calculateAssign(const std::string& assign, const T& x, const U& y, bool* error = nullptr)
{
    if (assign.empty() || assign.back() != '=') {
        if (error)
            *error = true;
        return T{};
    }
    if (assign == "=")
        return y;
    return calculate<T, T>(removeAssign(assign), x, y, error);
}

template<class T, class U>
static void assignValueIfMutable(T& x, const U& y)
{
    x = y;
}

template<class T, class U>
static void assignValueIfMutable(const T&, const U&)
{}

template<class Value, REQUIRES("Value must ValueFlow::Value", std::is_convertible<Value&, const ValueFlow::Value&> )>
static bool evalAssignment(Value& lhsValue, const std::string& assign, const ValueFlow::Value& rhsValue)
{
    bool error = false;
    if (lhsValue.isSymbolicValue() && rhsValue.isIntValue()) {
        if (assign != "+=" && assign != "-=")
            return false;
        assignValueIfMutable(lhsValue.intvalue, calculateAssign(assign, lhsValue.intvalue, rhsValue.intvalue, &error));
    } else if (lhsValue.isIntValue() && rhsValue.isIntValue()) {
        assignValueIfMutable(lhsValue.intvalue, calculateAssign(assign, lhsValue.intvalue, rhsValue.intvalue, &error));
    } else if (lhsValue.isFloatValue() && rhsValue.isIntValue()) {
        assignValueIfMutable(lhsValue.floatValue,
                             calculateAssign(assign, lhsValue.floatValue, rhsValue.intvalue, &error));
    } else {
        return false;
    }
    return !error;
}

template<class T>
struct SingleRange {
    T* x;
    T* begin() const {
        return x;
    }
    T* end() const {
        return x+1;
    }
};

template<class T>
SingleRange<T> MakeSingleRange(T& x)
{
    return {&x};
}

class SelectValueFromVarIdMapRange {
    using M = std::unordered_map<nonneg int, ValueFlow::Value>;

    struct Iterator {
        using iterator_category = std::forward_iterator_tag;
        using value_type = const ValueFlow::Value;
        using pointer = value_type *;
        using reference = value_type &;

        explicit Iterator(const M::const_iterator &it)
            : mIt(it) {}

        reference operator*() const {
            return mIt->second;
        }

        pointer operator->() const {
            return &mIt->second;
        }

        Iterator &operator++() {
            // cppcheck-suppress postfixOperator - forward iterator needs to perform post-increment
            mIt++;
            return *this;
        }

        friend bool operator==(const Iterator &a, const Iterator &b) {
            return a.mIt == b.mIt;
        }

        friend bool operator!=(const Iterator &a, const Iterator &b) {
            return a.mIt != b.mIt;
        }

    private:
        M::const_iterator mIt;
    };

public:
    explicit SelectValueFromVarIdMapRange(const M *m)
        : mMap(m) {}

    Iterator begin() const {
        return Iterator(mMap->begin());
    }
    Iterator end() const {
        return Iterator(mMap->end());
    }

private:
    const M *mMap;
};

// Check if its an alias of the variable or is being aliased to this variable
template<typename V>
static bool isAliasOf(const Variable * var, const Token *tok, nonneg int varid, const V& values, bool* inconclusive = nullptr)
{
    if (tok->varId() == varid)
        return false;
    if (tok->varId() == 0)
        return false;
    if (isAliasOf(tok, varid, inconclusive))
        return true;
    if (var && !var->isPointer())
        return false;
    // Search through non value aliases
    for (const ValueFlow::Value &val : values) {
        if (!val.isNonValue())
            continue;
        if (val.isInconclusive())
            continue;
        if (val.isLifetimeValue() && !val.isLocalLifetimeValue())
            continue;
        if (val.isLifetimeValue() && val.lifetimeKind != ValueFlow::Value::LifetimeKind::Address)
            continue;
        if (!Token::Match(val.tokvalue, ".|&|*|%var%"))
            continue;
        if (astHasVar(val.tokvalue, tok->varId()))
            return true;
    }
    return false;
}

static bool bifurcate(const Token* tok, const std::set<nonneg int>& varids, const Settings* settings, int depth = 20);

static bool bifurcateVariableChanged(const Variable* var,
                                     const std::set<nonneg int>& varids,
                                     const Token* start,
                                     const Token* end,
                                     const Settings* settings,
                                     int depth = 20)
{
    bool result = false;
    const Token* tok = start;
    while ((tok = findVariableChanged(
                tok->next(), end, var->isPointer(), var->declarationId(), var->isGlobal(), settings, true))) {
        if (Token::Match(tok->astParent(), "%assign%")) {
            if (!bifurcate(tok->astParent()->astOperand2(), varids, settings, depth - 1))
                return true;
        } else {
            result = true;
        }
    }
    return result;
}

static bool bifurcate(const Token* tok, const std::set<nonneg int>& varids, const Settings* settings, int depth)
{
    if (depth < 0)
        return false;
    if (!tok)
        return true;
    if (tok->hasKnownIntValue())
        return true;
    if (Token::Match(tok, "%cop%"))
        return bifurcate(tok->astOperand1(), varids, settings, depth) && bifurcate(tok->astOperand2(), varids, settings, depth);
    if (Token::Match(tok, "%var%")) {
        if (varids.count(tok->varId()) > 0)
            return true;
        const Variable* var = tok->variable();
        if (!var)
            return false;
        const Token* start = var->declEndToken();
        if (!start)
            return false;
        if (start->strAt(-1) == ")" || start->strAt(-1) == "}")
            return false;
        if (Token::Match(start, "; %varid% =", var->declarationId()))
            start = start->tokAt(2);
        if (var->isConst() || !bifurcateVariableChanged(var, varids, start, tok, settings, depth))
            return var->isArgument() || bifurcate(start->astOperand2(), varids, settings, depth - 1);
        return false;
    }
    return false;
}

struct ValueFlowAnalyzer : Analyzer {
    const TokenList* tokenlist;
    ProgramMemoryState pms;

    ValueFlowAnalyzer() : tokenlist(nullptr), pms(nullptr) {}

    explicit ValueFlowAnalyzer(const TokenList* t) : tokenlist(t), pms(tokenlist->getSettings()) {}

    virtual const ValueFlow::Value* getValue(const Token* tok) const = 0;
    virtual ValueFlow::Value* getValue(const Token* tok) = 0;

    virtual void makeConditional() = 0;

    virtual void addErrorPath(const Token* tok, const std::string& s) = 0;

    virtual bool match(const Token* tok) const = 0;

    virtual bool internalMatch(const Token*) const {
        return false;
    }

    virtual bool isAlias(const Token* tok, bool& inconclusive) const = 0;

    using ProgramState = ProgramMemory::Map;

    virtual ProgramState getProgramState() const = 0;

    virtual int getIndirect(const Token* tok) const {
        const ValueFlow::Value* value = getValue(tok);
        if (value)
            return value->indirect;
        return 0;
    }

    virtual bool isGlobal() const {
        return false;
    }
    virtual bool dependsOnThis() const {
        return false;
    }
    virtual bool isVariable() const {
        return false;
    }

    virtual bool invalid() const {
        return false;
    }

    bool isCPP() const {
        return tokenlist->isCPP();
    }

    const Settings* getSettings() const {
        return tokenlist->getSettings();
    }

    struct ConditionState {
        bool dependent = true;
        bool unknown = true;

        bool isUnknownDependent() const {
            return unknown && dependent;
        }
    };

    std::unordered_map<nonneg int, const Token*> getSymbols(const Token* tok) const
    {
        std::unordered_map<nonneg int, const Token*> result;
        if (!tok)
            return result;
        for (const ValueFlow::Value& v : tok->values()) {
            if (!v.isSymbolicValue())
                continue;
            if (v.isImpossible())
                continue;
            if (!v.tokvalue)
                continue;
            if (v.tokvalue->exprId() == 0)
                continue;
            if (match(v.tokvalue))
                continue;
            result[v.tokvalue->exprId()] = v.tokvalue;
        }
        return result;
    }

    ConditionState analyzeCondition(const Token* tok, int depth = 20) const
    {
        ConditionState result;
        if (!tok)
            return result;
        if (depth < 0)
            return result;
        depth--;
        if (analyze(tok, Direction::Forward).isRead()) {
            result.dependent = true;
            result.unknown = false;
            return result;
        } else if (tok->hasKnownIntValue() || tok->isLiteral()) {
            result.dependent = false;
            result.unknown = false;
            return result;
        } else if (Token::Match(tok, "%cop%")) {
            if (isLikelyStream(isCPP(), tok->astOperand1())) {
                result.dependent = false;
                return result;
            }
            ConditionState lhs = analyzeCondition(tok->astOperand1(), depth - 1);
            if (lhs.isUnknownDependent())
                return lhs;
            ConditionState rhs = analyzeCondition(tok->astOperand2(), depth - 1);
            if (rhs.isUnknownDependent())
                return rhs;
            if (Token::Match(tok, "%comp%"))
                result.dependent = lhs.dependent && rhs.dependent;
            else
                result.dependent = lhs.dependent || rhs.dependent;
            result.unknown = lhs.unknown || rhs.unknown;
            return result;
        } else if (Token::Match(tok->previous(), "%name% (")) {
            std::vector<const Token*> args = getArguments(tok->previous());
            if (Token::Match(tok->tokAt(-2), ". %name% (")) {
                args.push_back(tok->tokAt(-2)->astOperand1());
            }
            result.dependent = std::any_of(args.begin(), args.end(), [&](const Token* arg) {
                ConditionState cs = analyzeCondition(arg, depth - 1);
                return cs.dependent;
            });
            if (result.dependent) {
                // Check if we can evaluate the function
                if (!evaluate(Evaluate::Integral, tok).empty())
                    result.unknown = false;
            }
            return result;
        } else {
            std::unordered_map<nonneg int, const Token*> symbols = getSymbols(tok);
            result.dependent = false;
            for (auto&& p : symbols) {
                const Token* arg = p.second;
                ConditionState cs = analyzeCondition(arg, depth - 1);
                result.dependent = cs.dependent;
                if (result.dependent)
                    break;
            }
            if (result.dependent) {
                // Check if we can evaluate the token
                if (!evaluate(Evaluate::Integral, tok).empty())
                    result.unknown = false;
            }
            return result;
        }
    }

    virtual Action isModified(const Token* tok) const {
        Action read = Action::Read;
        bool inconclusive = false;
        if (isVariableChangedByFunctionCall(tok, getIndirect(tok), getSettings(), &inconclusive))
            return read | Action::Invalid;
        if (inconclusive)
            return read | Action::Inconclusive;
        if (isVariableChanged(tok, getIndirect(tok), getSettings(), isCPP())) {
            if (Token::Match(tok->astParent(), "*|[|.|++|--"))
                return read | Action::Invalid;
            const ValueFlow::Value* value = getValue(tok);
            // Check if its assigned to the same value
            if (value && !value->isImpossible() && Token::simpleMatch(tok->astParent(), "=") && astIsLHS(tok) &&
                astIsIntegral(tok->astParent()->astOperand2(), false)) {
                std::vector<MathLib::bigint> result =
                    evaluateInt(tok->astParent()->astOperand2(), [&] {
                    return ProgramMemory{getProgramState()};
                });
                if (!result.empty() && value->equalTo(result.front()))
                    return Action::Idempotent;
            }
            return Action::Invalid;
        }
        return read;
    }

    virtual Action isAliasModified(const Token* tok) const {
        // Lambda function call
        if (Token::Match(tok, "%var% ("))
            // TODO: Check if modified in the lambda function
            return Action::Invalid;
        int indirect = 0;
        if (tok->valueType())
            indirect = tok->valueType()->pointer;
        if (isVariableChanged(tok, indirect, getSettings(), isCPP()))
            return Action::Invalid;
        return Action::None;
    }

    virtual Action isThisModified(const Token* tok) const {
        if (isThisChanged(tok, 0, getSettings(), isCPP()))
            return Action::Invalid;
        return Action::None;
    }

    Action isGlobalModified(const Token* tok) const
    {
        if (tok->function()) {
            if (!tok->function()->isConstexpr() && !isConstFunctionCall(tok, getSettings()->library))
                return Action::Invalid;
        } else if (getSettings()->library.getFunction(tok)) {
            // Assume library function doesn't modify user-global variables
            return Action::None;
            // Function cast does not modify global variables
        } else if (tok->tokType() == Token::eType && astIsPrimitive(tok->next())) {
            return Action::None;
        } else if (Token::Match(tok, "%name% (")) {
            return Action::Invalid;
        }
        return Action::None;
    }

    static const std::string& getAssign(const Token* tok, Direction d)
    {
        if (d == Direction::Forward)
            return tok->str();
        else
            return invertAssign(tok->str());
    }

    virtual Action isWritable(const Token* tok, Direction d) const {
        const ValueFlow::Value* value = getValue(tok);
        if (!value)
            return Action::None;
        if (!(value->isIntValue() || value->isFloatValue() || value->isSymbolicValue() || value->isLifetimeValue()))
            return Action::None;
        const Token* parent = tok->astParent();
        // Only if its invertible
        if (value->isImpossible() && !Token::Match(parent, "+=|-=|*=|++|--"))
            return Action::None;
        if (value->isLifetimeValue()) {
            if (value->lifetimeKind != ValueFlow::Value::LifetimeKind::Iterator)
                return Action::None;
            if (!Token::Match(parent, "++|--|+="))
                return Action::None;
            return Action::Read | Action::Write;
        }
        if (parent && parent->isAssignmentOp() && astIsLHS(tok) &&
            parent->astOperand2()->hasKnownValue()) {
            const Token* rhs = parent->astOperand2();
            const ValueFlow::Value* rhsValue = rhs->getKnownValue(ValueFlow::Value::ValueType::INT);
            Action a;
            if (!rhsValue || !evalAssignment(*value, getAssign(parent, d), *rhsValue))
                a = Action::Invalid;
            else
                a = Action::Write;
            if (parent->str() != "=") {
                a |= Action::Read;
            } else {
                if (rhsValue && !value->isImpossible() && value->equalValue(*rhsValue))
                    a = Action::Idempotent;
                a |= Action::Incremental;
            }
            return a;
        }

        // increment/decrement
        if (Token::Match(tok->astParent(), "++|--")) {
            return Action::Read | Action::Write | Action::Incremental;
        }
        return Action::None;
    }

    virtual void writeValue(ValueFlow::Value* value, const Token* tok, Direction d) const {
        if (!value)
            return;
        if (!tok->astParent())
            return;
        // Lifetime value doesn't change
        if (value->isLifetimeValue())
            return;
        if (tok->astParent()->isAssignmentOp()) {
            const ValueFlow::Value* rhsValue =
                tok->astParent()->astOperand2()->getKnownValue(ValueFlow::Value::ValueType::INT);
            assert(rhsValue);
            if (evalAssignment(*value, getAssign(tok->astParent(), d), *rhsValue)) {
                const std::string info("Compound assignment '" + tok->astParent()->str() + "', assigned value is " +
                                       value->infoString());
                if (tok->astParent()->str() == "=")
                    value->errorPath.clear();
                value->errorPath.emplace_back(tok, info);
            } else {
                assert(false && "Writable value cannot be evaluated");
                // TODO: Don't set to zero
                value->intvalue = 0;
            }
        } else if (tok->astParent()->tokType() == Token::eIncDecOp) {
            bool inc = tok->astParent()->str() == "++";
            std::string opName(inc ? "incremented" : "decremented");
            if (d == Direction::Reverse)
                inc = !inc;
            value->intvalue += (inc ? 1 : -1);
            const std::string info(tok->str() + " is " + opName + "', new value is " + value->infoString());
            value->errorPath.emplace_back(tok, info);
        }
    }

    virtual bool useSymbolicValues() const {
        return true;
    }

    const Token* findMatch(const Token* tok) const
    {
        return findAstNode(tok, [&](const Token* child) {
            return match(child);
        });
    }

    bool isSameSymbolicValue(const Token* tok, ValueFlow::Value* value = nullptr) const
    {
        if (!useSymbolicValues())
            return false;
        if (Token::Match(tok, "%assign%"))
            return false;
        const ValueFlow::Value* currValue = getValue(tok);
        if (!currValue)
            return false;
        // If the same symbolic value is already there then skip
        if (currValue->isSymbolicValue() &&
            std::any_of(tok->values().begin(), tok->values().end(), [&](const ValueFlow::Value& v) {
            return v.isSymbolicValue() && currValue->equalValue(v);
        }))
            return false;
        const bool isPoint = currValue->bound == ValueFlow::Value::Bound::Point && currValue->isIntValue();
        const bool exact = !currValue->isIntValue() || currValue->isImpossible();
        for (const ValueFlow::Value& v : tok->values()) {
            if (!v.isSymbolicValue())
                continue;
            if (currValue->equalValue(v))
                continue;
            const bool toImpossible = v.isImpossible() && currValue->isKnown();
            if (!v.isKnown() && !toImpossible)
                continue;
            if (exact && v.intvalue != 0 && !isPoint)
                continue;
            std::vector<MathLib::bigint> r;
            ValueFlow::Value::Bound bound = currValue->bound;
            if (match(v.tokvalue)) {
                r = {currValue->intvalue};
            } else if (!exact && findMatch(v.tokvalue)) {
                r = evaluate(Evaluate::Integral, v.tokvalue, tok);
                if (bound == ValueFlow::Value::Bound::Point)
                    bound = v.bound;
            }
            if (!r.empty()) {
                if (value) {
                    value->errorPath.insert(value->errorPath.end(), v.errorPath.begin(), v.errorPath.end());
                    value->intvalue = r.front() + v.intvalue;
                    if (toImpossible)
                        value->setImpossible();
                    value->bound = bound;
                }
                return true;
            }
        }
        return false;
    }

    Action analyzeMatch(const Token* tok, Direction d) const {
        const Token* parent = tok->astParent();
        if (d == Direction::Reverse && isGlobal() && !dependsOnThis() && Token::Match(parent, ". %name% (")) {
            Action a = isGlobalModified(parent->next());
            if (a != Action::None)
                return a;
        }
        if ((astIsPointer(tok) || astIsSmartPointer(tok)) &&
            (Token::Match(parent, "*|[") || (parent && parent->originalName() == "->")) && getIndirect(tok) <= 0)
            return Action::Read;

        Action w = isWritable(tok, d);
        if (w != Action::None)
            return w;

        // Check for modifications by function calls
        return isModified(tok);
    }

    Action analyzeToken(const Token* ref, const Token* tok, Direction d, bool inconclusiveRef) const {
        if (!ref)
            return Action::None;
        // If its an inconclusiveRef then ref != tok
        assert(!inconclusiveRef || ref != tok);
        bool inconclusive = false;
        if (match(ref)) {
            if (inconclusiveRef) {
                Action a = isModified(tok);
                if (a.isModified() || a.isInconclusive())
                    return Action::Inconclusive;
            } else {
                return analyzeMatch(tok, d) | Action::Match;
            }
        } else if (ref->isUnaryOp("*") && !match(ref->astOperand1())) {
            const Token* lifeTok = nullptr;
            for (const ValueFlow::Value& v:ref->astOperand1()->values()) {
                if (!v.isLocalLifetimeValue())
                    continue;
                if (lifeTok)
                    return Action::None;
                lifeTok = v.tokvalue;
            }
            if (lifeTok && match(lifeTok)) {
                Action a = Action::Read;
                if (isModified(tok).isModified())
                    a = Action::Invalid;
                if (Token::Match(tok->astParent(), "%assign%") && astIsLHS(tok))
                    a |= Action::Invalid;
                if (inconclusiveRef && a.isModified())
                    return Action::Inconclusive;
                return a;
            }
            return Action::None;

        } else if (isAlias(ref, inconclusive)) {
            inconclusive |= inconclusiveRef;
            Action a = isAliasModified(tok);
            if (inconclusive && a.isModified())
                return Action::Inconclusive;
            else
                return a;
        } else if (isSameSymbolicValue(ref)) {
            return Action::Read | Action::SymbolicMatch;
        }
        return Action::None;
    }

    virtual Action analyze(const Token* tok, Direction d) const override {
        if (invalid())
            return Action::Invalid;
        // Follow references
        std::vector<ReferenceToken> refs = followAllReferences(tok);
        const bool inconclusiveRefs = refs.size() != 1;
        if (std::none_of(refs.begin(), refs.end(), [&](const ReferenceToken& ref) {
            return tok == ref.token;
        }))
            refs.push_back(ReferenceToken{tok, {}});
        for (const ReferenceToken& ref:refs) {
            Action a = analyzeToken(ref.token, tok, d, inconclusiveRefs && ref.token != tok);
            if (internalMatch(ref.token))
                a |= Action::Internal;
            if (a != Action::None)
                return a;
        }
        if (dependsOnThis() && exprDependsOnThis(tok, !isVariable()))
            return isThisModified(tok);

        // bailout: global non-const variables
        if (isGlobal() && !dependsOnThis() && Token::Match(tok, "%name% (") &&
            !Token::simpleMatch(tok->linkAt(1), ") {")) {
            return isGlobalModified(tok);
        }
        return Action::None;
    }

    template<class F>
    std::vector<MathLib::bigint> evaluateInt(const Token* tok, F getProgramMemory) const
    {
        if (tok->hasKnownIntValue())
            return {static_cast<int>(tok->values().front().intvalue)};
        std::vector<MathLib::bigint> result;
        ProgramMemory pm = getProgramMemory();
        if (Token::Match(tok, "&&|%oror%")) {
            if (conditionIsTrue(tok, pm, getSettings()))
                result.push_back(1);
            if (conditionIsFalse(tok, pm, getSettings()))
                result.push_back(0);
        } else {
            MathLib::bigint out = 0;
            bool error = false;
            execute(tok, &pm, &out, &error, getSettings());
            if (!error)
                result.push_back(out);
        }
        return result;
    }

    virtual std::vector<MathLib::bigint> evaluate(Evaluate e, const Token* tok, const Token* ctx = nullptr) const override
    {
        if (e == Evaluate::Integral) {
            return evaluateInt(tok, [&] {
                return pms.get(tok, ctx, getProgramState());
            });
        } else if (e == Evaluate::ContainerEmpty) {
            const ValueFlow::Value* value = ValueFlow::findValue(tok->values(), nullptr, [](const ValueFlow::Value& v) {
                return v.isKnown() && v.isContainerSizeValue();
            });
            if (value)
                return {value->intvalue == 0};
            ProgramMemory pm = pms.get(tok, ctx, getProgramState());
            MathLib::bigint out = 0;
            if (pm.getContainerEmptyValue(tok->exprId(), &out))
                return {static_cast<int>(out)};
            return {};
        } else {
            return {};
        }
    }

    virtual void assume(const Token* tok, bool state, unsigned int flags) override {
        // Update program state
        pms.removeModifiedVars(tok);
        pms.addState(tok, getProgramState());
        pms.assume(tok, state, flags & Assume::ContainerEmpty);

        bool isCondBlock = false;
        const Token* parent = tok->astParent();
        if (parent) {
            isCondBlock = Token::Match(parent->previous(), "if|while (");
        }

        if (isCondBlock) {
            const Token* startBlock = parent->link()->next();
            if (Token::simpleMatch(startBlock, ";") && Token::simpleMatch(parent->tokAt(-2), "} while ("))
                startBlock = parent->linkAt(-2);
            const Token* endBlock = startBlock->link();
            pms.removeModifiedVars(endBlock);
            if (state)
                pms.addState(endBlock->previous(), getProgramState());
            else if (Token::simpleMatch(endBlock, "} else {"))
                pms.addState(endBlock->linkAt(2)->previous(), getProgramState());
        }

        if (!(flags & Assume::Quiet)) {
            if (flags & Assume::ContainerEmpty) {
                std::string s = state ? "empty" : "not empty";
                addErrorPath(tok, "Assuming container is " + s);
            } else {
                std::string s = state ? "true" : "false";
                addErrorPath(tok, "Assuming condition is " + s);
            }
        }
        if (!(flags & Assume::Absolute))
            makeConditional();
    }

    virtual void internalUpdate(Token*, const ValueFlow::Value&, Direction)
    {
        assert(false && "Internal update unimplemented.");
    }

    virtual void update(Token* tok, Action a, Direction d) override {
        ValueFlow::Value* value = getValue(tok);
        if (!value)
            return;
        ValueFlow::Value localValue;
        if (a.isSymbolicMatch()) {
            // Make a copy of the value to modify it
            localValue = *value;
            value = &localValue;
            isSameSymbolicValue(tok, &localValue);
        }
        if (a.isInternal())
            internalUpdate(tok, *value, d);
        // Read first when moving forward
        if (d == Direction::Forward && a.isRead())
            setTokenValue(tok, *value, getSettings());
        if (a.isInconclusive())
            lowerToInconclusive();
        if (a.isWrite() && tok->astParent()) {
            writeValue(value, tok, d);
        }
        // Read last when moving in reverse
        if (d == Direction::Reverse && a.isRead())
            setTokenValue(tok, *value, getSettings());
    }

    virtual ValuePtr<Analyzer> reanalyze(Token*, const std::string&) const override {
        return {};
    }
};

ValuePtr<Analyzer> makeAnalyzer(const Token* exprTok, ValueFlow::Value value, const TokenList* tokenlist);

struct SingleValueFlowAnalyzer : ValueFlowAnalyzer {
    std::unordered_map<nonneg int, const Variable*> varids;
    std::unordered_map<nonneg int, const Variable*> aliases;
    ValueFlow::Value value;

    SingleValueFlowAnalyzer() : ValueFlowAnalyzer() {}

    SingleValueFlowAnalyzer(const ValueFlow::Value& v, const TokenList* t) : ValueFlowAnalyzer(t), value(v) {}

    const std::unordered_map<nonneg int, const Variable*>& getVars() const {
        return varids;
    }

    const std::unordered_map<nonneg int, const Variable*>& getAliasedVars() const {
        return aliases;
    }

    virtual const ValueFlow::Value* getValue(const Token*) const override {
        return &value;
    }
    virtual ValueFlow::Value* getValue(const Token*) override {
        return &value;
    }

    virtual void makeConditional() override {
        value.conditional = true;
    }

    virtual bool useSymbolicValues() const override
    {
        if (value.isUninitValue())
            return false;
        if (value.isLifetimeValue())
            return false;
        return true;
    }

    virtual void addErrorPath(const Token* tok, const std::string& s) override {
        value.errorPath.emplace_back(tok, s);
    }

    virtual bool isAlias(const Token* tok, bool& inconclusive) const override {
        if (value.isLifetimeValue())
            return false;
        for (const auto& m: {
            std::ref(getVars()), std::ref(getAliasedVars())
        }) {
            for (const auto& p:m.get()) {
                nonneg int varid = p.first;
                const Variable* var = p.second;
                if (tok->varId() == varid)
                    return true;
                if (isAliasOf(var, tok, varid, MakeSingleRange(value), &inconclusive))
                    return true;
            }
        }
        return false;
    }

    virtual bool isGlobal() const override {
        for (const auto&p:getVars()) {
            const Variable* var = p.second;
            if (!var->isLocal() && !var->isArgument() && !var->isConst())
                return true;
        }
        return false;
    }

    virtual bool lowerToPossible() override {
        if (value.isImpossible())
            return false;
        value.changeKnownToPossible();
        return true;
    }
    virtual bool lowerToInconclusive() override {
        if (value.isImpossible())
            return false;
        value.setInconclusive();
        return true;
    }

    virtual bool isConditional() const override {
        if (value.conditional)
            return true;
        if (value.condition)
            return !value.isKnown() && !value.isImpossible();
        return false;
    }

    virtual bool stopOnCondition(const Token* condTok) const override
    {
        if (value.isNonValue())
            return false;
        if (value.isImpossible())
            return false;
        if (isConditional() && !value.isKnown() && !value.isImpossible())
            return true;
        if (value.isSymbolicValue())
            return false;
        ConditionState cs = analyzeCondition(condTok);
        return cs.isUnknownDependent();
    }

    virtual bool updateScope(const Token* endBlock, bool) const override {
        const Scope* scope = endBlock->scope();
        if (!scope)
            return false;
        if (scope->type == Scope::eLambda) {
            return value.isLifetimeValue();
        } else if (scope->type == Scope::eIf || scope->type == Scope::eElse || scope->type == Scope::eWhile ||
                   scope->type == Scope::eFor) {
            if (value.isKnown() || value.isImpossible())
                return true;
            if (value.isLifetimeValue())
                return true;
            if (isConditional())
                return false;
            const Token* condTok = getCondTokFromEnd(endBlock);
            std::set<nonneg int> varids2;
            std::transform(getVars().begin(), getVars().end(), std::inserter(varids2, varids2.begin()), SelectMapKeys{});
            return bifurcate(condTok, varids2, getSettings());
        }

        return false;
    }

    virtual ValuePtr<Analyzer> reanalyze(Token* tok, const std::string& msg) const override {
        ValueFlow::Value newValue = value;
        newValue.errorPath.emplace_back(tok, msg);
        return makeAnalyzer(tok, newValue, tokenlist);
    }
};

struct ExpressionAnalyzer : SingleValueFlowAnalyzer {
    const Token* expr;
    bool local;
    bool unknown;
    bool dependOnThis;

    ExpressionAnalyzer() : SingleValueFlowAnalyzer(), expr(nullptr), local(true), unknown(false), dependOnThis(false) {}

    ExpressionAnalyzer(const Token* e, const ValueFlow::Value& val, const TokenList* t)
        : SingleValueFlowAnalyzer(val, t), expr(e), local(true), unknown(false), dependOnThis(false) {

        assert(e && e->exprId() != 0 && "Not a valid expression");
        dependOnThis = exprDependsOnThis(expr);
        setupExprVarIds(expr);
        if (val.isSymbolicValue())
            setupExprVarIds(val.tokvalue);
    }

    static bool nonLocal(const Variable* var, bool deref) {
        return !var || (!var->isLocal() && !var->isArgument()) || (deref && var->isArgument() && var->isPointer()) ||
               var->isStatic() || var->isReference() || var->isExtern();
    }

    void setupExprVarIds(const Token* start, int depth = 0) {
        const int maxDepth = 4;
        if (depth > maxDepth)
            return;
        visitAstNodes(start, [&](const Token* tok) {
            const bool top = depth == 0 && tok == start;
            const bool ispointer = astIsPointer(tok) || astIsSmartPointer(tok) || astIsIterator(tok);
            if (!top || !ispointer || value.indirect != 0) {
                for (const ValueFlow::Value& v : tok->values()) {
                    if (!(v.isLocalLifetimeValue() || (ispointer && v.isSymbolicValue() && v.isKnown())))
                        continue;
                    if (!v.tokvalue)
                        continue;
                    if (v.tokvalue == tok)
                        continue;
                    setupExprVarIds(v.tokvalue, depth + 1);
                }
            }
            if (depth == 0 && tok->varId() == 0 && !tok->function() && tok->isName() && tok->previous()->str() != ".") {
                // unknown variable
                unknown = true;
                return ChildrenToVisit::none;
            }
            if (tok->varId() > 0) {
                varids[tok->varId()] = tok->variable();
                if (!Token::simpleMatch(tok->previous(), ".")) {
                    const Variable* var = tok->variable();
                    if (var && var->isReference() && var->isLocal() && Token::Match(var->nameToken(), "%var% [=(]") &&
                        !isGlobalData(var->nameToken()->next()->astOperand2(), isCPP()))
                        return ChildrenToVisit::none;
                    const bool deref = tok->astParent() &&
                                       (tok->astParent()->isUnaryOp("*") ||
                                        (tok->astParent()->str() == "[" && tok == tok->astParent()->astOperand1()));
                    local &= !nonLocal(tok->variable(), deref);
                }
            }
            return ChildrenToVisit::op1_and_op2;
        });
    }

    virtual bool invalid() const override {
        return unknown;
    }

    virtual ProgramState getProgramState() const override {
        ProgramState ps;
        ps[expr] = value;
        return ps;
    }

    virtual bool match(const Token* tok) const override {
        return tok->exprId() == expr->exprId();
    }

    virtual bool dependsOnThis() const override {
        return dependOnThis;
    }

    virtual bool isGlobal() const override {
        return !local;
    }

    virtual bool isVariable() const override {
        return expr->varId() > 0;
    }
};

struct OppositeExpressionAnalyzer : ExpressionAnalyzer {
    bool isNot;

    OppositeExpressionAnalyzer() : ExpressionAnalyzer(), isNot(false) {}

    OppositeExpressionAnalyzer(bool pIsNot, const Token* e, const ValueFlow::Value& val, const TokenList* t)
        : ExpressionAnalyzer(e, val, t), isNot(pIsNot)
    {}

    virtual bool match(const Token* tok) const override {
        return isOppositeCond(isNot, isCPP(), expr, tok, getSettings()->library, true, true);
    }
};

struct SubExpressionAnalyzer : ExpressionAnalyzer {
    using PartialReadContainer = std::vector<std::pair<Token *, ValueFlow::Value>>;
    // A shared_ptr is used so partial reads can be captured even after forking
    std::shared_ptr<PartialReadContainer> partialReads;
    SubExpressionAnalyzer() : ExpressionAnalyzer(), partialReads(nullptr) {}

    SubExpressionAnalyzer(const Token* e, const ValueFlow::Value& val, const TokenList* t)
        : ExpressionAnalyzer(e, val, t), partialReads(std::make_shared<PartialReadContainer>())
    {}

    virtual bool submatch(const Token* tok, bool exact = true) const = 0;

    virtual bool isAlias(const Token* tok, bool& inconclusive) const override
    {
        if (tok->exprId() == expr->exprId() && tok->astParent() && submatch(tok->astParent(), false))
            return false;
        return ExpressionAnalyzer::isAlias(tok, inconclusive);
    }

    virtual bool match(const Token* tok) const override
    {
        return tok->astOperand1() && tok->astOperand1()->exprId() == expr->exprId() && submatch(tok);
    }
    virtual bool internalMatch(const Token* tok) const override
    {
        return tok->exprId() == expr->exprId() && !(astIsLHS(tok) && submatch(tok->astParent(), false));
    }
    virtual void internalUpdate(Token* tok, const ValueFlow::Value& v, Direction) override
    {
        partialReads->push_back(std::make_pair(tok, v));
    }

    // No reanalysis for subexression
    virtual ValuePtr<Analyzer> reanalyze(Token*, const std::string&) const override {
        return {};
    }
};

struct MemberExpressionAnalyzer : SubExpressionAnalyzer {
    std::string varname;
    MemberExpressionAnalyzer() : SubExpressionAnalyzer(), varname() {}

    MemberExpressionAnalyzer(std::string varname, const Token* e, const ValueFlow::Value& val, const TokenList* t)
        : SubExpressionAnalyzer(e, val, t), varname(std::move(varname))
    {}

    virtual bool submatch(const Token* tok, bool exact) const override
    {
        if (!Token::Match(tok, ". %var%"))
            return false;
        if (!exact)
            return true;
        return tok->next()->str() == varname;
    }
};

static Analyzer::Result valueFlowForwardExpression(Token* startToken,
                                                   const Token* endToken,
                                                   const Token* exprTok,
                                                   const std::list<ValueFlow::Value>& values,
                                                   const TokenList* const tokenlist,
                                                   const Settings* settings)
{
    Analyzer::Result result{};
    for (const ValueFlow::Value& v : values) {
        ExpressionAnalyzer a(exprTok, v, tokenlist);
        result.update(valueFlowGenericForward(startToken, endToken, a, settings));
    }
    return result;
}

static const Token* parseBinaryIntOp(const Token* expr, MathLib::bigint& known)
{
    if (!expr)
        return nullptr;
    if (!expr->astOperand1() || !expr->astOperand2())
        return nullptr;
    if (expr->astOperand1()->exprId() == 0 && !expr->astOperand1()->hasKnownIntValue())
        return nullptr;
    if (expr->astOperand2()->exprId() == 0 && !expr->astOperand2()->hasKnownIntValue())
        return nullptr;
    const Token* knownTok = nullptr;
    const Token* varTok = nullptr;
    if (expr->astOperand1()->hasKnownIntValue() && !expr->astOperand2()->hasKnownIntValue()) {
        varTok = expr->astOperand2();
        knownTok = expr->astOperand1();
    } else if (expr->astOperand2()->hasKnownIntValue() && !expr->astOperand1()->hasKnownIntValue()) {
        varTok = expr->astOperand1();
        knownTok = expr->astOperand2();
    }
    if (knownTok)
        known = knownTok->values().front().intvalue;
    return varTok;
}

static const Token* solveExprValue(const Token* expr, ValueFlow::Value& value)
{
    if (!value.isIntValue() && !value.isIteratorValue() && !value.isSymbolicValue())
        return expr;
    if (value.isSymbolicValue() && !Token::Match(expr, "+|-"))
        return expr;
    MathLib::bigint intval;
    const Token* binaryTok = parseBinaryIntOp(expr, intval);
    bool rhs = astIsRHS(binaryTok);
    // If its on the rhs, then -1 multiplication is needed, which is not possible with simple delta analysis used currently for symbolic values
    if (value.isSymbolicValue() && rhs && Token::simpleMatch(expr, "-"))
        return expr;
    if (binaryTok && expr->str().size() == 1) {
        switch (expr->str()[0]) {
        case '+': {
            value.intvalue -= intval;
            return solveExprValue(binaryTok, value);
        }
        case '-': {
            if (rhs)
                value.intvalue = intval - value.intvalue;
            else
                value.intvalue += intval;
            return solveExprValue(binaryTok, value);
        }
        case '*': {
            if (intval == 0)
                break;
            value.intvalue /= intval;
            return solveExprValue(binaryTok, value);
        }
        case '^': {
            value.intvalue ^= intval;
            return solveExprValue(binaryTok, value);
        }
        }
    }
    return expr;
}

ValuePtr<Analyzer> makeAnalyzer(const Token* exprTok, ValueFlow::Value value, const TokenList* tokenlist)
{
    const Token* expr = solveExprValue(exprTok, value);
    return ExpressionAnalyzer(expr, value, tokenlist);
}

static Analyzer::Result valueFlowForward(Token* startToken,
                                         const Token* endToken,
                                         const Token* exprTok,
                                         std::list<ValueFlow::Value> values,
                                         TokenList* const tokenlist,
                                         const Settings* settings)
{
    Analyzer::Result result{};
    for (const ValueFlow::Value& v : values) {
        result.update(valueFlowGenericForward(startToken, endToken, makeAnalyzer(exprTok, v, tokenlist), settings));
    }
    return result;
}

static Analyzer::Result valueFlowForward(Token* top,
                                         const Token* exprTok,
                                         const std::list<ValueFlow::Value>& values,
                                         TokenList* const tokenlist,
                                         const Settings* settings)
{
    Analyzer::Result result{};
    for (const ValueFlow::Value& v : values) {
        result.update(valueFlowGenericForward(top, makeAnalyzer(exprTok, v, tokenlist), settings));
    }
    return result;
}

static void valueFlowReverse(Token* tok,
                             const Token* const endToken,
                             const Token* const varToken,
                             const std::list<ValueFlow::Value>& values,
                             TokenList* tokenlist,
                             const Settings* settings)
{
    for (const ValueFlow::Value& v : values) {
        ExpressionAnalyzer a(varToken, v, tokenlist);
        valueFlowGenericReverse(tok, endToken, a, settings);
    }
}

static void valueFlowReverse(TokenList* tokenlist,
                             Token* tok,
                             const Token* const varToken,
                             ValueFlow::Value val,
                             ValueFlow::Value val2,
                             ErrorLogger* /*errorLogger*/,
                             const Settings* settings)
{
    std::list<ValueFlow::Value> values = {val};
    if (val2.varId != 0)
        values.push_back(val2);
    valueFlowReverse(tok, nullptr, varToken, values, tokenlist, settings);
}

enum class LifetimeCapture { Undefined, ByValue, ByReference };

std::string lifetimeType(const Token *tok, const ValueFlow::Value *val)
{
    std::string result;
    if (!val)
        return "object";
    switch (val->lifetimeKind) {
    case ValueFlow::Value::LifetimeKind::Lambda:
        result = "lambda";
        break;
    case ValueFlow::Value::LifetimeKind::Iterator:
        result = "iterator";
        break;
    case ValueFlow::Value::LifetimeKind::Object:
    case ValueFlow::Value::LifetimeKind::SubObject:
    case ValueFlow::Value::LifetimeKind::Address:
        if (astIsPointer(tok))
            result = "pointer";
        else
            result = "object";
        break;
    }
    return result;
}

std::string lifetimeMessage(const Token *tok, const ValueFlow::Value *val, ErrorPath &errorPath)
{
    const Token *tokvalue = val ? val->tokvalue : nullptr;
    const Variable *tokvar = tokvalue ? tokvalue->variable() : nullptr;
    const Token *vartok = tokvar ? tokvar->nameToken() : nullptr;
    const bool classVar = tokvar ? (!tokvar->isLocal() && !tokvar->isArgument() && !tokvar->isGlobal()) : false;
    std::string type = lifetimeType(tok, val);
    std::string msg = type;
    if (vartok) {
        if (!classVar)
            errorPath.emplace_back(vartok, "Variable created here.");
        const Variable * var = vartok->variable();
        if (var) {
            std::string submessage;
            switch (val->lifetimeKind) {
            case ValueFlow::Value::LifetimeKind::SubObject:
            case ValueFlow::Value::LifetimeKind::Object:
            case ValueFlow::Value::LifetimeKind::Address:
                if (type == "pointer")
                    submessage = " to local variable";
                else
                    submessage = " that points to local variable";
                break;
            case ValueFlow::Value::LifetimeKind::Lambda:
                submessage = " that captures local variable";
                break;
            case ValueFlow::Value::LifetimeKind::Iterator:
                submessage = " to local container";
                break;
            }
            if (classVar)
                submessage.replace(submessage.find("local"), 5, "member");
            msg += submessage + " '" + var->name() + "'";
        }
    }
    return msg;
}

std::vector<ValueFlow::Value> getLifetimeObjValues(const Token* tok, bool inconclusive, MathLib::bigint path)
{
    std::vector<ValueFlow::Value> result;
    auto pred = [&](const ValueFlow::Value& v) {
        if (!v.isLocalLifetimeValue() && !(path != 0 && v.isSubFunctionLifetimeValue()))
            return false;
        if (!inconclusive && v.isInconclusive())
            return false;
        if (!v.tokvalue)
            return false;
        if (path >= 0 && v.path != 0 && v.path != path)
            return false;
        return true;
    };
    std::copy_if(tok->values().begin(), tok->values().end(), std::back_inserter(result), pred);
    return result;
}

ValueFlow::Value getLifetimeObjValue(const Token *tok, bool inconclusive)
{
    std::vector<ValueFlow::Value> values = getLifetimeObjValues(tok, inconclusive);
    // There should only be one lifetime
    if (values.size() != 1)
        return ValueFlow::Value{};
    return values.front();
}

template<class Predicate>
static std::vector<LifetimeToken> getLifetimeTokens(const Token* tok,
                                                    bool escape,
                                                    ValueFlow::Value::ErrorPath errorPath,
                                                    Predicate pred,
                                                    int depth = 20)
{
    if (!tok)
        return std::vector<LifetimeToken> {};
    if (Token::simpleMatch(tok, "..."))
        return std::vector<LifetimeToken>{};
    const Variable *var = tok->variable();
    if (pred(tok))
        return {{tok, std::move(errorPath)}};
    if (depth < 0)
        return {{tok, std::move(errorPath)}};
    if (var && var->declarationId() == tok->varId()) {
        if (var->isReference() || var->isRValueReference()) {
            if (!var->declEndToken())
                return {{tok, true, std::move(errorPath)}};
            if (var->isArgument()) {
                errorPath.emplace_back(var->declEndToken(), "Passed to reference.");
                return {{tok, true, std::move(errorPath)}};
            } else if (Token::simpleMatch(var->declEndToken(), "=")) {
                errorPath.emplace_back(var->declEndToken(), "Assigned to reference.");
                const Token *vartok = var->declEndToken()->astOperand2();
                const bool temporary = isTemporary(true, vartok, nullptr, true);
                const bool nonlocal = var->isStatic() || var->isGlobal();
                if (vartok == tok || (nonlocal && temporary) ||
                    (!escape && (var->isConst() || var->isRValueReference()) && temporary))
                    return {{tok, true, std::move(errorPath)}};
                if (vartok)
                    return getLifetimeTokens(vartok, escape, std::move(errorPath), pred, depth - 1);
            } else if (Token::simpleMatch(var->nameToken()->astParent(), ":") &&
                       var->nameToken()->astParent()->astParent() &&
                       Token::simpleMatch(var->nameToken()->astParent()->astParent()->previous(), "for (")) {
                errorPath.emplace_back(var->nameToken(), "Assigned to reference.");
                const Token* vartok = var->nameToken();
                if (vartok == tok)
                    return {{tok, true, std::move(errorPath)}};
                const Token* contok = var->nameToken()->astParent()->astOperand2();
                if (astIsContainer(contok))
                    return getLifetimeTokens(contok, escape, std::move(errorPath), pred, depth - 1);
                else
                    return std::vector<LifetimeToken>{};
            } else {
                return std::vector<LifetimeToken> {};
            }
        }
    } else if (Token::Match(tok->previous(), "%name% (")) {
        const Function *f = tok->previous()->function();
        if (f) {
            if (!Function::returnsReference(f))
                return {{tok, std::move(errorPath)}};
            std::vector<LifetimeToken> result;
            std::vector<const Token*> returns = Function::findReturns(f);
            for (const Token* returnTok : returns) {
                if (returnTok == tok)
                    continue;
                for (LifetimeToken& lt : getLifetimeTokens(returnTok, escape, errorPath, pred, depth - returns.size())) {
                    const Token* argvarTok = lt.token;
                    const Variable* argvar = argvarTok->variable();
                    if (!argvar)
                        continue;
                    if (argvar->isArgument() && (argvar->isReference() || argvar->isRValueReference())) {
                        int n = getArgumentPos(argvar, f);
                        if (n < 0)
                            return std::vector<LifetimeToken> {};
                        std::vector<const Token*> args = getArguments(tok->previous());
                        // TODO: Track lifetimes of default parameters
                        if (n >= args.size())
                            return std::vector<LifetimeToken> {};
                        const Token* argTok = args[n];
                        lt.errorPath.emplace_back(returnTok, "Return reference.");
                        lt.errorPath.emplace_back(tok->previous(), "Called function passing '" + argTok->expressionString() + "'.");
                        std::vector<LifetimeToken> arglts = LifetimeToken::setInconclusive(
                            getLifetimeTokens(argTok, escape, std::move(lt.errorPath), pred, depth - returns.size()),
                            returns.size() > 1);
                        result.insert(result.end(), arglts.begin(), arglts.end());
                    }
                }
            }
            return result;
        } else if (Token::Match(tok->tokAt(-2), ". %name% (") && tok->tokAt(-2)->originalName() != "->" && astIsContainer(tok->tokAt(-2)->astOperand1())) {
            const Library::Container* library = getLibraryContainer(tok->tokAt(-2)->astOperand1());
            Library::Container::Yield y = library->getYield(tok->previous()->str());
            if (y == Library::Container::Yield::AT_INDEX || y == Library::Container::Yield::ITEM) {
                errorPath.emplace_back(tok->previous(), "Accessing container.");
                return LifetimeToken::setAddressOf(
                    getLifetimeTokens(tok->tokAt(-2)->astOperand1(), escape, std::move(errorPath), pred, depth - 1),
                    false);
            }
        }
    } else if (Token::Match(tok, ".|::|[") || tok->isUnaryOp("*")) {

        const Token *vartok = tok;
        if (tok->isUnaryOp("*"))
            vartok = tok->astOperand1();
        while (vartok) {
            if (vartok->str() == "[" || vartok->originalName() == "->")
                vartok = vartok->astOperand1();
            else if (vartok->str() == "." || vartok->str() == "::")
                vartok = vartok->astOperand2();
            else
                break;
        }

        if (!vartok)
            return {{tok, std::move(errorPath)}};
        const Variable *tokvar = vartok->variable();
        const bool isContainer = astIsContainer(vartok) && !astIsPointer(vartok);
        if (!astIsUniqueSmartPointer(vartok) && !isContainer && !(tokvar && tokvar->isArray() && !tokvar->isArgument()) &&
            (Token::Match(vartok->astParent(), "[|*") || vartok->astParent()->originalName() == "->")) {
            for (const ValueFlow::Value &v : vartok->values()) {
                if (!v.isLocalLifetimeValue())
                    continue;
                if (v.tokvalue == tok)
                    continue;
                errorPath.insert(errorPath.end(), v.errorPath.begin(), v.errorPath.end());
                return getLifetimeTokens(v.tokvalue, escape, std::move(errorPath), pred, depth - 1);
            }
        } else {
            return LifetimeToken::setAddressOf(getLifetimeTokens(vartok, escape, std::move(errorPath), pred, depth - 1),
                                               !(astIsContainer(vartok) && Token::simpleMatch(vartok->astParent(), "[")));
        }
    }
    return {{tok, std::move(errorPath)}};
}

std::vector<LifetimeToken> getLifetimeTokens(const Token* tok, bool escape, ValueFlow::Value::ErrorPath errorPath)
{
    return getLifetimeTokens(tok, escape, std::move(errorPath), [](const Token*) {
        return false;
    });
}

bool hasLifetimeToken(const Token* tok, const Token* lifetime)
{
    bool result = false;
    getLifetimeTokens(tok, false, ValueFlow::Value::ErrorPath{}, [&](const Token* tok2) {
        result = tok2->exprId() == lifetime->exprId();
        return result;
    });
    return result;
}

static const Token* getLifetimeToken(const Token* tok, ValueFlow::Value::ErrorPath& errorPath, bool* addressOf = nullptr)
{
    std::vector<LifetimeToken> lts = getLifetimeTokens(tok);
    if (lts.size() != 1)
        return nullptr;
    if (lts.front().inconclusive)
        return nullptr;
    if (addressOf)
        *addressOf = lts.front().addressOf;
    errorPath.insert(errorPath.end(), lts.front().errorPath.begin(), lts.front().errorPath.end());
    return lts.front().token;
}

const Variable* getLifetimeVariable(const Token* tok, ValueFlow::Value::ErrorPath& errorPath, bool* addressOf)
{
    const Token* tok2 = getLifetimeToken(tok, errorPath, addressOf);
    if (tok2 && tok2->variable())
        return tok2->variable();
    return nullptr;
}

const Variable* getLifetimeVariable(const Token* tok)
{
    ValueFlow::Value::ErrorPath errorPath;
    return getLifetimeVariable(tok, errorPath, nullptr);
}

static bool isNotLifetimeValue(const ValueFlow::Value& val)
{
    return !val.isLifetimeValue();
}

static bool isLifetimeOwned(const ValueType* vtParent)
{
    if (vtParent->container)
        return !vtParent->container->view;
    return vtParent->type == ValueType::CONTAINER;
}

static bool isLifetimeOwned(const ValueType *vt, const ValueType *vtParent)
{
    if (!vtParent)
        return false;
    if (isLifetimeOwned(vtParent))
        return true;
    if (!vt)
        return false;
    // If converted from iterator to pointer then the iterator is most likely a pointer
    if (vtParent->pointer == 1 && vt->pointer == 0 && vt->type == ValueType::ITERATOR)
        return false;
    if (vt->type != ValueType::UNKNOWN_TYPE && vtParent->type != ValueType::UNKNOWN_TYPE) {
        if (vt->pointer != vtParent->pointer)
            return true;
        if (vt->type != vtParent->type) {
            if (vtParent->type == ValueType::RECORD)
                return true;
            if (isLifetimeOwned(vtParent))
                return true;
        }
    }

    return false;
}

static bool isLifetimeBorrowed(const ValueType *vt, const ValueType *vtParent)
{
    if (!vtParent)
        return false;
    if (!vt)
        return false;
    if (vt->pointer > 0 && vt->pointer == vtParent->pointer)
        return true;
    if (vtParent->container && vtParent->container->view)
        return true;
    if (vt->type != ValueType::UNKNOWN_TYPE && vtParent->type != ValueType::UNKNOWN_TYPE && vtParent->container == vt->container) {
        if (vtParent->pointer > vt->pointer)
            return true;
        if (vtParent->pointer < vt->pointer && vtParent->isIntegral())
            return true;
        if (vtParent->str() == vt->str())
            return true;
    }

    return false;
}

static const Token* skipCVRefs(const Token* tok, const Token* endTok)
{
    while (tok != endTok && Token::Match(tok, "const|volatile|auto|&|&&"))
        tok = tok->next();
    return tok;
}

static bool isNotEqual(std::pair<const Token*, const Token*> x, std::pair<const Token*, const Token*> y)
{
    const Token* start1 = x.first;
    const Token* start2 = y.first;
    if (start1 == nullptr || start2 == nullptr)
        return false;
    while (start1 != x.second && start2 != y.second) {
        const Token* tok1 = skipCVRefs(start1, x.second);
        if (tok1 != start1) {
            start1 = tok1;
            continue;
        }
        const Token* tok2 = skipCVRefs(start2, y.second);
        if (tok2 != start2) {
            start2 = tok2;
            continue;
        }
        if (start1->str() != start2->str())
            return true;
        start1 = start1->next();
        start2 = start2->next();
    }
    start1 = skipCVRefs(start1, x.second);
    start2 = skipCVRefs(start2, y.second);
    return !(start1 == x.second && start2 == y.second);
}
static bool isNotEqual(std::pair<const Token*, const Token*> x, const std::string& y)
{
    TokenList tokenList(nullptr);
    std::istringstream istr(y);
    tokenList.createTokens(istr);
    return isNotEqual(x, std::make_pair(tokenList.front(), tokenList.back()));
}
static bool isNotEqual(std::pair<const Token*, const Token*> x, const ValueType* y)
{
    if (y == nullptr)
        return false;
    if (y->originalTypeName.empty())
        return false;
    return isNotEqual(x, y->originalTypeName);
}

static bool isDifferentType(const Token* src, const Token* dst)
{
    const Type* t = Token::typeOf(src);
    const Type* parentT = Token::typeOf(dst);
    if (t && parentT) {
        if (t->classDef && parentT->classDef && t->classDef != parentT->classDef)
            return true;
    } else {
        std::pair<const Token*, const Token*> decl = Token::typeDecl(src);
        std::pair<const Token*, const Token*> parentdecl = Token::typeDecl(dst);
        if (isNotEqual(decl, parentdecl))
            return true;
        if (isNotEqual(decl, dst->valueType()))
            return true;
        if (isNotEqual(parentdecl, src->valueType()))
            return true;
    }
    return false;
}

static bool isInConstructorList(const Token* tok)
{
    if (!tok)
        return false;
    if (!astIsRHS(tok))
        return false;
    const Token* parent = tok->astParent();
    if (!Token::Match(parent, "{|("))
        return false;
    if (!Token::Match(parent->previous(), "%var% {|("))
        return false;
    if (!parent->astOperand1() || !parent->astOperand2())
        return false;
    do {
        parent = parent->astParent();
    } while (Token::simpleMatch(parent, ","));
    return Token::simpleMatch(parent, ":") && !Token::simpleMatch(parent->astParent(), "?");
}

static std::vector<ValueType> getParentValueTypes(const Token* tok,
                                                  const Settings* settings = nullptr,
                                                  const Token** parent = nullptr)
{
    if (!tok)
        return {};
    if (!tok->astParent())
        return {};
    if (isInConstructorList(tok)) {
        if (parent)
            *parent = tok->astParent()->astOperand1();
        if (tok->astParent()->astOperand1()->valueType())
            return {*tok->astParent()->astOperand1()->valueType()};
        return {};
    } else if (Token::Match(tok->astParent(), "(|{|,")) {
        int argn = -1;
        const Token* ftok = getTokenArgumentFunction(tok, argn);
        if (ftok && ftok->function()) {
            std::vector<ValueType> result;
            std::vector<const Variable*> argsVars = getArgumentVars(ftok, argn);
            const Token* nameTok = nullptr;
            for (const Variable* var : getArgumentVars(ftok, argn)) {
                if (!var)
                    continue;
                if (!var->valueType())
                    continue;
                nameTok = var->nameToken();
                result.push_back(*var->valueType());
            }
            if (result.size() == 1 && nameTok && parent) {
                *parent = nameTok;
            }
            return result;
        }
    }
    if (settings && Token::Match(tok->astParent()->tokAt(-2), ". push_back|push_front|insert|push (") &&
        astIsContainer(tok->astParent()->tokAt(-2)->astOperand1())) {
        const Token* contTok = tok->astParent()->tokAt(-2)->astOperand1();
        const ValueType* vtCont = contTok->valueType();
        if (!vtCont->containerTypeToken)
            return {};
        ValueType vtParent = ValueType::parseDecl(vtCont->containerTypeToken, settings);
        return {std::move(vtParent)};
    }
    if (Token::Match(tok->astParent(), "return|(|{|%assign%") && parent) {
        *parent = tok->astParent();
    }
    if (tok->astParent()->valueType())
        return {*tok->astParent()->valueType()};
    return {};
}

bool isLifetimeBorrowed(const Token *tok, const Settings *settings)
{
    if (!tok)
        return true;
    if (tok->str() == ",")
        return true;
    if (!tok->astParent())
        return true;
    const Token* parent = nullptr;
    const ValueType* vt = tok->valueType();
    std::vector<ValueType> vtParents = getParentValueTypes(tok, settings, &parent);
    for (const ValueType& vtParent : vtParents) {
        if (isLifetimeBorrowed(vt, &vtParent))
            return true;
        if (isLifetimeOwned(vt, &vtParent))
            return false;
    }
    if (parent) {
        if (isDifferentType(tok, parent))
            return false;
    }
    return true;
}

static void valueFlowLifetimeFunction(Token *tok, TokenList *tokenlist, ErrorLogger *errorLogger, const Settings *settings);

static void valueFlowLifetimeConstructor(Token *tok,
                                         TokenList *tokenlist,
                                         ErrorLogger *errorLogger,
                                         const Settings *settings);

static const Token* getEndOfVarScope(const Variable* var)
{
    if (!var)
        return nullptr;
    const Scope* innerScope = var->scope();
    const Scope* outerScope = innerScope;
    if (var->typeStartToken() && var->typeStartToken()->scope())
        outerScope = var->typeStartToken()->scope();
    if (!innerScope && outerScope)
        innerScope = outerScope;
    if (!innerScope || !outerScope)
        return nullptr;
    if (!innerScope->isExecutable())
        return nullptr;
    // If the variable is defined in a for/while initializer then we want to
    // pick one token after the end so forward analysis can analyze the exit
    // conditions
    if (innerScope != outerScope && outerScope->isExecutable() && innerScope->isLocal())
        return innerScope->bodyEnd->next();
    return innerScope->bodyEnd;
}

const Token* getEndOfExprScope(const Token* tok, const Scope* defaultScope, bool smallest)
{
    const Token* end = nullptr;
    bool local = false;
    visitAstNodes(tok, [&](const Token* child) {
        if (const Variable* var = child->variable()) {
            local |= var->isLocal();
            if (var->isLocal() || var->isArgument()) {
                const Token* varEnd = getEndOfVarScope(var);
                if (!end || (smallest ? precedes(varEnd, end) : succeeds(varEnd, end)))
                    end = varEnd;
            }
        }
        return ChildrenToVisit::op1_and_op2;
    });
    if (!end && defaultScope)
        end = defaultScope->bodyEnd;
    if (!end) {
        const Scope* scope = tok->scope();
        if (scope)
            end = scope->bodyEnd;
        // If there is no local variables then pick the function scope
        if (!local) {
            while (scope && scope->isLocal())
                scope = scope->nestedIn;
            if (scope && scope->isExecutable())
                end = scope->bodyEnd;
        }
    }
    return end;
}

static void valueFlowForwardLifetime(Token * tok, TokenList *tokenlist, ErrorLogger *errorLogger, const Settings *settings)
{
    // Forward lifetimes to constructed variable
    if (Token::Match(tok->previous(), "%var% {|(") && isVariableDecl(tok->previous())) {
        std::list<ValueFlow::Value> values = tok->values();
        values.remove_if(&isNotLifetimeValue);
        valueFlowForward(nextAfterAstRightmostLeaf(tok), getEndOfExprScope(tok), tok->previous(), values, tokenlist, settings);
        return;
    }
    Token *parent = tok->astParent();
    while (parent && parent->str() == ",")
        parent = parent->astParent();
    if (!parent)
        return;
    // Assignment
    if (parent->str() == "=" && (!parent->astParent() || Token::simpleMatch(parent->astParent(), ";"))) {
        // Rhs values..
        if (!parent->astOperand2() || parent->astOperand2()->values().empty())
            return;

        if (!isLifetimeBorrowed(parent->astOperand2(), settings))
            return;

        const Token* expr = getLHSVariableToken(parent);
        if (!expr)
            return;

        const Token* endOfVarScope = getEndOfExprScope(expr);

        // Only forward lifetime values
        std::list<ValueFlow::Value> values = parent->astOperand2()->values();
        values.remove_if(&isNotLifetimeValue);

        // Skip RHS
        const Token *nextExpression = nextAfterAstRightmostLeaf(parent);

        if (expr->exprId() > 0) {
            valueFlowForwardExpression(const_cast<Token*>(nextExpression),
                                       endOfVarScope->next(),
                                       expr,
                                       values,
                                       tokenlist,
                                       settings);

            for (ValueFlow::Value& val : values) {
                if (val.lifetimeKind == ValueFlow::Value::LifetimeKind::Address)
                    val.lifetimeKind = ValueFlow::Value::LifetimeKind::SubObject;
            }
            // TODO: handle `[`
            if (Token::simpleMatch(parent->astOperand1(), ".")) {
                const Token* parentLifetime =
                    getParentLifetime(tokenlist->isCPP(), parent->astOperand1()->astOperand2(), &settings->library);
                if (parentLifetime && parentLifetime->exprId() > 0) {
                    valueFlowForward(const_cast<Token*>(nextExpression),
                                     endOfVarScope,
                                     parentLifetime,
                                     values,
                                     tokenlist,
                                     settings);
                }
            }
        }
        // Constructor
    } else if (Token::simpleMatch(parent, "{") && !isScopeBracket(parent)) {
        valueFlowLifetimeConstructor(parent, tokenlist, errorLogger, settings);
        valueFlowForwardLifetime(parent, tokenlist, errorLogger, settings);
        // Function call
    } else if (Token::Match(parent->previous(), "%name% (")) {
        valueFlowLifetimeFunction(parent->previous(), tokenlist, errorLogger, settings);
        valueFlowForwardLifetime(parent, tokenlist, errorLogger, settings);
        // Variable
    } else if (tok->variable()) {
        const Variable *var = tok->variable();
        const Token *endOfVarScope = var->scope()->bodyEnd;

        std::list<ValueFlow::Value> values = tok->values();
        const Token *nextExpression = nextAfterAstRightmostLeaf(parent);
        // Only forward lifetime values
        values.remove_if(&isNotLifetimeValue);
        valueFlowForward(const_cast<Token*>(nextExpression), endOfVarScope, tok, values, tokenlist, settings);
        // Cast
    } else if (parent->isCast()) {
        std::list<ValueFlow::Value> values = tok->values();
        // Only forward lifetime values
        values.remove_if(&isNotLifetimeValue);
        for (const ValueFlow::Value& value:values)
            setTokenValue(parent, value, tokenlist->getSettings());
        valueFlowForwardLifetime(parent, tokenlist, errorLogger, settings);
    }
}

struct LifetimeStore {
    const Token *argtok;
    std::string message;
    ValueFlow::Value::LifetimeKind type;
    ErrorPath errorPath;
    bool inconclusive;
    bool forward;

    struct Context {
        Token* tok;
        TokenList* tokenlist;
        ErrorLogger* errorLogger;
        const Settings* settings;
    };

    LifetimeStore()
        : argtok(nullptr), message(), type(), errorPath(), inconclusive(false), forward(true), mContext(nullptr)
    {}

    LifetimeStore(const Token* argtok,
                  const std::string& message,
                  ValueFlow::Value::LifetimeKind type = ValueFlow::Value::LifetimeKind::Object,
                  bool inconclusive = false)
        : argtok(argtok),
        message(message),
        type(type),
        errorPath(),
        inconclusive(inconclusive),
        forward(true),
        mContext(nullptr)
    {}

    template<class F>
    static void forEach(const std::vector<const Token*>& argtoks,
                        const std::string& message,
                        ValueFlow::Value::LifetimeKind type,
                        F f) {
        std::map<const Token*, Context> forwardToks;
        for (const Token* arg : argtoks) {
            LifetimeStore ls{arg, message, type};
            Context c{};
            ls.mContext = &c;
            ls.forward = false;
            f(ls);
            if (c.tok)
                forwardToks[c.tok] = c;
        }
        for (const auto& p : forwardToks) {
            const Context& c = p.second;
            valueFlowForwardLifetime(c.tok, c.tokenlist, c.errorLogger, c.settings);
        }
    }

    static LifetimeStore fromFunctionArg(const Function * f, Token *tok, const Variable *var, TokenList *tokenlist, ErrorLogger *errorLogger) {
        if (!var)
            return LifetimeStore{};
        if (!var->isArgument())
            return LifetimeStore{};
        int n = getArgumentPos(var, f);
        if (n < 0)
            return LifetimeStore{};
        std::vector<const Token *> args = getArguments(tok);
        if (n >= args.size()) {
            if (tokenlist->getSettings()->debugwarnings)
                bailout(tokenlist,
                        errorLogger,
                        tok,
                        "Argument mismatch: Function '" + tok->str() + "' returning lifetime from argument index " +
                        std::to_string(n) + " but only " + std::to_string(args.size()) +
                        " arguments are available.");
            return LifetimeStore{};
        }
        const Token *argtok2 = args[n];
        return LifetimeStore{argtok2, "Passed to '" + tok->expressionString() + "'.", ValueFlow::Value::LifetimeKind::Object};
    }

    template<class Predicate>
    bool byRef(Token* tok, TokenList* tokenlist, ErrorLogger* errorLogger, const Settings* settings, Predicate pred) const {
        if (!argtok)
            return false;
        bool update = false;
        for (const LifetimeToken& lt : getLifetimeTokens(argtok)) {
            if (!settings->certainty.isEnabled(Certainty::inconclusive) && lt.inconclusive)
                continue;
            ErrorPath er = errorPath;
            er.insert(er.end(), lt.errorPath.begin(), lt.errorPath.end());
            if (!lt.token)
                return false;
            if (!pred(lt.token))
                return false;
            er.emplace_back(argtok, message);

            ValueFlow::Value value;
            value.valueType = ValueFlow::Value::ValueType::LIFETIME;
            value.lifetimeScope = ValueFlow::Value::LifetimeScope::Local;
            value.tokvalue = lt.token;
            value.errorPath = std::move(er);
            value.lifetimeKind = type;
            value.setInconclusive(lt.inconclusive || inconclusive);
            // Don't add the value a second time
            if (std::find(tok->values().begin(), tok->values().end(), value) != tok->values().end())
                return false;
            setTokenValue(tok, value, tokenlist->getSettings());
            update = true;
        }
        if (update && forward)
            forwardLifetime(tok, tokenlist, errorLogger, settings);
        return update;
    }

    bool byRef(Token* tok, TokenList* tokenlist, ErrorLogger* errorLogger, const Settings* settings) const {
        return byRef(tok, tokenlist, errorLogger, settings, [](const Token*) {
            return true;
        });
    }

    template<class Predicate>
    bool byVal(Token* tok, TokenList* tokenlist, ErrorLogger* errorLogger, const Settings* settings, Predicate pred) const {
        if (!argtok)
            return false;
        bool update = false;
        if (argtok->values().empty()) {
            ErrorPath er;
            er.emplace_back(argtok, message);
            for (const LifetimeToken& lt : getLifetimeTokens(argtok)) {
                if (!settings->certainty.isEnabled(Certainty::inconclusive) && lt.inconclusive)
                    continue;
                ValueFlow::Value value;
                value.valueType = ValueFlow::Value::ValueType::LIFETIME;
                value.tokvalue = lt.token;
                value.errorPath = er;
                value.lifetimeKind = type;
                value.setInconclusive(inconclusive || lt.inconclusive);
                const Variable* var = lt.token->variable();
                if (var && var->isArgument()) {
                    value.lifetimeScope = ValueFlow::Value::LifetimeScope::Argument;
                } else {
                    continue;
                }
                // Don't add the value a second time
                if (std::find(tok->values().begin(), tok->values().end(), value) != tok->values().end())
                    continue;

                setTokenValue(tok, value, tokenlist->getSettings());
                update = true;
            }
        }
        for (const ValueFlow::Value &v : argtok->values()) {
            if (!v.isLifetimeValue())
                continue;
            const Token *tok3 = v.tokvalue;
            for (const LifetimeToken& lt : getLifetimeTokens(tok3)) {
                if (!settings->certainty.isEnabled(Certainty::inconclusive) && lt.inconclusive)
                    continue;
                ErrorPath er = v.errorPath;
                er.insert(er.end(), lt.errorPath.begin(), lt.errorPath.end());
                if (!lt.token)
                    return false;
                if (!pred(lt.token))
                    return false;
                er.emplace_back(argtok, message);
                er.insert(er.end(), errorPath.begin(), errorPath.end());

                ValueFlow::Value value;
                value.valueType = ValueFlow::Value::ValueType::LIFETIME;
                value.lifetimeScope = v.lifetimeScope;
                value.path = v.path;
                value.tokvalue = lt.token;
                value.errorPath = std::move(er);
                value.lifetimeKind = type;
                value.setInconclusive(lt.inconclusive || v.isInconclusive() || inconclusive);
                // Don't add the value a second time
                if (std::find(tok->values().begin(), tok->values().end(), value) != tok->values().end())
                    continue;
                setTokenValue(tok, value, tokenlist->getSettings());
                update = true;
            }
        }
        if (update && forward)
            forwardLifetime(tok, tokenlist, errorLogger, settings);
        return update;
    }

    bool byVal(Token* tok, TokenList* tokenlist, ErrorLogger* errorLogger, const Settings* settings) const {
        return byVal(tok, tokenlist, errorLogger, settings, [](const Token*) {
            return true;
        });
    }

    template<class Predicate>
    void byDerefCopy(Token *tok, TokenList *tokenlist, ErrorLogger *errorLogger, const Settings *settings, Predicate pred) const {
        if (!settings->certainty.isEnabled(Certainty::inconclusive) && inconclusive)
            return;
        if (!argtok)
            return;
        for (const ValueFlow::Value &v : argtok->values()) {
            if (!v.isLifetimeValue())
                continue;
            const Token *tok2 = v.tokvalue;
            ErrorPath er = v.errorPath;
            const Variable *var = getLifetimeVariable(tok2, er);
            er.insert(er.end(), errorPath.begin(), errorPath.end());
            if (!var)
                continue;
            for (const Token *tok3 = tok; tok3 && tok3 != var->declEndToken(); tok3 = tok3->previous()) {
                if (tok3->varId() == var->declarationId()) {
                    LifetimeStore{tok3, message, type, inconclusive}.byVal(tok, tokenlist, errorLogger, settings, pred);
                    break;
                }
            }
        }
    }

    void byDerefCopy(Token *tok, TokenList *tokenlist, ErrorLogger *errorLogger, const Settings *settings) const {
        byDerefCopy(tok, tokenlist, errorLogger, settings, [](const Token *) {
            return true;
        });
    }

private:
    Context* mContext;
    void forwardLifetime(Token* tok, TokenList* tokenlist, ErrorLogger* errorLogger, const Settings* settings) const {
        if (mContext) {
            mContext->tok = tok;
            mContext->tokenlist = tokenlist;
            mContext->errorLogger = errorLogger;
            mContext->settings = settings;
        }
        valueFlowForwardLifetime(tok, tokenlist, errorLogger, settings);
    }
};

static void valueFlowLifetimeConstructor(Token* tok,
                                         const Function* constructor,
                                         const std::string& name,
                                         std::vector<const Token*> args,
                                         TokenList* tokenlist,
                                         ErrorLogger* errorLogger,
                                         const Settings* settings)
{
    if (!constructor)
        return;
    std::unordered_map<const Token*, const Variable*> argToParam;
    for (std::size_t i = 0; i < args.size(); i++)
        argToParam[args[i]] = constructor->getArgumentVar(i);
    if (const Token* initList = constructor->constructorMemberInitialization()) {
        std::unordered_map<const Variable*, LifetimeCapture> paramCapture;
        for (const Token* tok2 : astFlatten(initList->astOperand2(), ",")) {
            if (!Token::simpleMatch(tok2, "("))
                continue;
            if (!tok2->astOperand1())
                continue;
            if (!tok2->astOperand2())
                continue;
            const Variable* var = tok2->astOperand1()->variable();
            const Token* expr = tok2->astOperand2();
            if (!var)
                continue;
            const Variable* argvar = getLifetimeVariable(expr);
            if (var->isReference() || var->isRValueReference()) {
                if (argvar && argvar->isArgument() && (argvar->isReference() || argvar->isRValueReference())) {
                    paramCapture[argvar] = LifetimeCapture::ByReference;
                }
            } else {
                bool found = false;
                for (const ValueFlow::Value& v : expr->values()) {
                    if (!v.isLifetimeValue())
                        continue;
                    if (v.path > 0)
                        continue;
                    if (!v.tokvalue)
                        continue;
                    const Variable* lifeVar = v.tokvalue->variable();
                    if (!lifeVar)
                        continue;
                    LifetimeCapture c = LifetimeCapture::Undefined;
                    if (!v.isArgumentLifetimeValue() && (lifeVar->isReference() || lifeVar->isRValueReference()))
                        c = LifetimeCapture::ByReference;
                    else if (v.isArgumentLifetimeValue())
                        c = LifetimeCapture::ByValue;
                    if (c != LifetimeCapture::Undefined) {
                        paramCapture[lifeVar] = c;
                        found = true;
                    }
                }
                if (!found && argvar && argvar->isArgument())
                    paramCapture[argvar] = LifetimeCapture::ByValue;
            }
        }
        // TODO: Use SubExpressionAnalyzer for members
        LifetimeStore::forEach(args,
                               "Passed to constructor of '" + name + "'.",
                               ValueFlow::Value::LifetimeKind::SubObject,
                               [&](const LifetimeStore& ls) {
            const Variable* paramVar = argToParam.at(ls.argtok);
            if (paramCapture.count(paramVar) == 0)
                return;
            LifetimeCapture c = paramCapture.at(paramVar);
            if (c == LifetimeCapture::ByReference)
                ls.byRef(tok, tokenlist, errorLogger, settings);
            else
                ls.byVal(tok, tokenlist, errorLogger, settings);
        });
    } else {
        LifetimeStore::forEach(args,
                               "Passed to constructor of '" + name + "'.",
                               ValueFlow::Value::LifetimeKind::SubObject,
                               [&](LifetimeStore& ls) {
            ls.inconclusive = true;
            const Variable* var = argToParam.at(ls.argtok);
            if (var && !var->isConst() && var->isReference())
                ls.byRef(tok, tokenlist, errorLogger, settings);
            else
                ls.byVal(tok, tokenlist, errorLogger, settings);
        });
    }
}

static void valueFlowLifetimeFunction(Token *tok, TokenList *tokenlist, ErrorLogger *errorLogger, const Settings *settings)
{
    if (!Token::Match(tok, "%name% ("))
        return;
    Token* memtok = nullptr;
    if (Token::Match(tok->astParent(), ". %name% (") && astIsRHS(tok))
        memtok = tok->astParent()->astOperand1();
    int returnContainer = settings->library.returnValueContainer(tok);
    if (returnContainer >= 0) {
        std::vector<const Token *> args = getArguments(tok);
        for (int argnr = 1; argnr <= args.size(); ++argnr) {
            const Library::ArgumentChecks::IteratorInfo *i = settings->library.getArgIteratorInfo(tok, argnr);
            if (!i)
                continue;
            if (i->container != returnContainer)
                continue;
            const Token * const argTok = args[argnr - 1];
            bool forward = false;
            for (ValueFlow::Value val : argTok->values()) {
                if (!val.isLifetimeValue())
                    continue;
                val.errorPath.emplace_back(argTok, "Passed to '" + tok->str() + "'.");
                setTokenValue(tok->next(), val, settings);
                forward = true;
            }
            // Check if lifetime is available to avoid adding the lifetime twice
            if (forward) {
                valueFlowForwardLifetime(tok, tokenlist, errorLogger, settings);
                break;
            }
        }
    } else if (Token::Match(tok->tokAt(-2), "std :: ref|cref|tie|front_inserter|back_inserter")) {
        for (const Token *argtok : getArguments(tok)) {
            LifetimeStore{argtok, "Passed to '" + tok->str() + "'.", ValueFlow::Value::LifetimeKind::Object}.byRef(
                tok->next(), tokenlist, errorLogger, settings);
        }
    } else if (Token::Match(tok->tokAt(-2), "std :: make_tuple|tuple_cat|make_pair|make_reverse_iterator|next|prev|move|bind")) {
        for (const Token *argtok : getArguments(tok)) {
            LifetimeStore{argtok, "Passed to '" + tok->str() + "'.", ValueFlow::Value::LifetimeKind::Object}.byVal(
                tok->next(), tokenlist, errorLogger, settings);
        }
    } else if (memtok && Token::Match(tok->astParent(), ". push_back|push_front|insert|push|assign") &&
               astIsContainer(memtok)) {
        std::vector<const Token *> args = getArguments(tok);
        std::size_t n = args.size();
        if (n > 1 && Token::typeStr(args[n - 2]) == Token::typeStr(args[n - 1]) &&
            (((astIsIterator(args[n - 2]) && astIsIterator(args[n - 1])) ||
              (astIsPointer(args[n - 2]) && astIsPointer(args[n - 1]))))) {
            LifetimeStore{
                args.back(), "Added to container '" + memtok->str() + "'.", ValueFlow::Value::LifetimeKind::Object}
            .byDerefCopy(memtok, tokenlist, errorLogger, settings);
        } else if (!args.empty() && isLifetimeBorrowed(args.back(), settings)) {
            LifetimeStore{
                args.back(), "Added to container '" + memtok->str() + "'.", ValueFlow::Value::LifetimeKind::Object}
            .byVal(memtok, tokenlist, errorLogger, settings);
        }
    } else if (tok->function()) {
        const Function *f = tok->function();
        if (f->isConstructor()) {
            valueFlowLifetimeConstructor(tok->next(), f, tok->str(), getArguments(tok), tokenlist, errorLogger, settings);
            return;
        }
        if (Function::returnsReference(f))
            return;
        std::vector<const Token*> returns = Function::findReturns(f);
        const bool inconclusive = returns.size() > 1;
        bool update = false;
        for (const Token* returnTok : returns) {
            if (returnTok == tok)
                continue;
            const Variable *returnVar = getLifetimeVariable(returnTok);
            if (returnVar && returnVar->isArgument() && (returnVar->isConst() || !isVariableChanged(returnVar, settings, tokenlist->isCPP()))) {
                LifetimeStore ls = LifetimeStore::fromFunctionArg(f, tok, returnVar, tokenlist, errorLogger);
                ls.inconclusive = inconclusive;
                ls.forward = false;
                update |= ls.byVal(tok->next(), tokenlist, errorLogger, settings);
            }
            for (const ValueFlow::Value &v : returnTok->values()) {
                if (!v.isLifetimeValue())
                    continue;
                if (!v.tokvalue)
                    continue;
                if (memtok &&
                    (contains({ValueFlow::Value::LifetimeScope::ThisPointer, ValueFlow::Value::LifetimeScope::ThisValue},
                              v.lifetimeScope) ||
                     exprDependsOnThis(v.tokvalue))) {
                    LifetimeStore ls = LifetimeStore{memtok,
                                                     "Passed to member function '" + tok->expressionString() + "'.",
                                                     ValueFlow::Value::LifetimeKind::Object};
                    ls.inconclusive = inconclusive;
                    ls.forward = false;
                    ls.errorPath = v.errorPath;
                    ls.errorPath.emplace_front(returnTok, "Return " + lifetimeType(returnTok, &v) + ".");
                    if (v.lifetimeScope == ValueFlow::Value::LifetimeScope::ThisValue)
                        update |= ls.byVal(tok->next(), tokenlist, errorLogger, settings);
                    else
                        update |= ls.byRef(tok->next(), tokenlist, errorLogger, settings);
                    continue;
                }
                const Variable *var = v.tokvalue->variable();
                LifetimeStore ls = LifetimeStore::fromFunctionArg(f, tok, var, tokenlist, errorLogger);
                if (!ls.argtok)
                    continue;
                ls.forward = false;
                ls.inconclusive = inconclusive;
                ls.errorPath = v.errorPath;
                ls.errorPath.emplace_front(returnTok, "Return " + lifetimeType(returnTok, &v) + ".");
                if (!v.isArgumentLifetimeValue() && (var->isReference() || var->isRValueReference())) {
                    update |= ls.byRef(tok->next(), tokenlist, errorLogger, settings);
                } else if (v.isArgumentLifetimeValue()) {
                    update |= ls.byVal(tok->next(), tokenlist, errorLogger, settings);
                }
            }
        }
        if (update)
            valueFlowForwardLifetime(tok->next(), tokenlist, errorLogger, settings);
    } else if (tok->valueType()) {
        // TODO: Propagate lifetimes with library functions
        if (settings->library.getFunction(tok->previous()))
            return;
        // Assume constructing the valueType
        valueFlowLifetimeConstructor(tok->next(), tokenlist, errorLogger, settings);
        valueFlowForwardLifetime(tok->next(), tokenlist, errorLogger, settings);
    }
}

static bool isScope(const Token* tok)
{
    if (!tok)
        return false;
    if (!Token::simpleMatch(tok, "{"))
        return false;
    const Scope* scope = tok->scope();
    if (!scope)
        return false;
    if (!scope->bodyStart)
        return false;
    return scope->bodyStart == tok;
}

static const Function* findConstructor(const Scope* scope, const Token* tok, const std::vector<const Token*>& args)
{
    if (!tok)
        return nullptr;
    const Function* f = tok->function();
    if (!f && tok->astOperand1())
        f = tok->astOperand1()->function();
    // Search for a constructor
    if (!f || !f->isConstructor()) {
        f = nullptr;
        std::vector<const Function*> candidates;
        for (const Function& function : scope->functionList) {
            if (function.argCount() != args.size())
                continue;
            if (!function.isConstructor())
                continue;
            candidates.push_back(&function);
        }
        // TODO: Narrow the candidates
        if (candidates.size() == 1)
            f = candidates.front();
    }
    if (!f)
        return nullptr;
    return f;
}

static void valueFlowLifetimeConstructor(Token* tok,
                                         const Type* t,
                                         TokenList* tokenlist,
                                         ErrorLogger* errorLogger,
                                         const Settings* settings)
{
    if (!Token::Match(tok, "(|{"))
        return;
    if (isScope(tok))
        return;
    if (!t) {
        if (tok->valueType() && tok->valueType()->type != ValueType::RECORD)
            return;
        if (tok->str() != "{" && !Token::Match(tok->previous(), "%var% (") && !isVariableDecl(tok->previous()))
            return;
        // If the type is unknown then assume it captures by value in the
        // constructor, but make each lifetime inconclusive
        std::vector<const Token*> args = getArguments(tok);
        LifetimeStore::forEach(args,
                               "Passed to initializer list.",
                               ValueFlow::Value::LifetimeKind::SubObject,
                               [&](LifetimeStore& ls) {
            ls.inconclusive = true;
            ls.byVal(tok, tokenlist, errorLogger, settings);
        });
        return;
    }
    const Scope* scope = t->classScope;
    if (!scope)
        return;
    // Only support aggregate constructors for now
    if (t->derivedFrom.empty() && (t->isClassType() || t->isStructType())) {
        std::vector<const Token*> args = getArguments(tok);
        if (scope->numConstructors == 0) {
            auto it = scope->varlist.begin();
            LifetimeStore::forEach(args,
                                   "Passed to constructor of '" + t->name() + "'.",
                                   ValueFlow::Value::LifetimeKind::SubObject,
                                   [&](const LifetimeStore& ls) {
                if (it == scope->varlist.end())
                    return;
                const Variable& var = *it;
                if (var.isReference() || var.isRValueReference()) {
                    ls.byRef(tok, tokenlist, errorLogger, settings);
                } else {
                    ls.byVal(tok, tokenlist, errorLogger, settings);
                }
                it++;
            });
        } else {
            const Function* constructor = findConstructor(scope, tok, args);
            valueFlowLifetimeConstructor(tok, constructor, t->name(), args, tokenlist, errorLogger, settings);
        }
    }
}

static bool hasInitList(const Token* tok)
{
    if (astIsPointer(tok))
        return true;
    if (astIsContainer(tok)) {
        const Library::Container * library = getLibraryContainer(tok);
        if (!library)
            return false;
        return library->hasInitializerListConstructor;
    }
    return false;
}

static void valueFlowLifetimeConstructor(Token* tok, TokenList* tokenlist, ErrorLogger* errorLogger, const Settings* settings)
{
    if (!Token::Match(tok, "(|{"))
        return;
    if (isScope(tok))
        return;
    Token* parent = tok->astParent();
    while (Token::simpleMatch(parent, ","))
        parent = parent->astParent();
    if (Token::Match(tok, "{|(") && astIsContainerView(tok) && !tok->function()) {
        std::vector<const Token*> args = getArguments(tok);
        if (args.size() == 1 && astIsContainerOwned(args.front())) {
            LifetimeStore{args.front(), "Passed to container view.", ValueFlow::Value::LifetimeKind::SubObject}.byRef(
                tok, tokenlist, errorLogger, settings);
        }
    } else if (Token::simpleMatch(parent, "{") && hasInitList(parent->astParent())) {
        valueFlowLifetimeConstructor(tok, Token::typeOf(parent->previous()), tokenlist, errorLogger, settings);
    } else if (Token::simpleMatch(tok, "{") && hasInitList(parent)) {
        std::vector<const Token *> args = getArguments(tok);
        // Assume range constructor if passed a pair of iterators
        if (astIsContainer(parent) && args.size() == 2 && astIsIterator(args[0]) && astIsIterator(args[1])) {
            LifetimeStore::forEach(
                args, "Passed to initializer list.", ValueFlow::Value::LifetimeKind::SubObject, [&](const LifetimeStore& ls) {
                ls.byDerefCopy(tok, tokenlist, errorLogger, settings);
            });
        } else {
            LifetimeStore::forEach(args,
                                   "Passed to initializer list.",
                                   ValueFlow::Value::LifetimeKind::SubObject,
                                   [&](const LifetimeStore& ls) {
                ls.byVal(tok, tokenlist, errorLogger, settings);
            });
        }
    } else {
        valueFlowLifetimeConstructor(tok, Token::typeOf(tok->previous()), tokenlist, errorLogger, settings);
    }
}

struct Lambda {
    explicit Lambda(const Token* tok)
        : capture(nullptr),
        arguments(nullptr),
        returnTok(nullptr),
        bodyTok(nullptr),
        explicitCaptures(),
        implicitCapture(LifetimeCapture::Undefined)
    {
        if (!Token::simpleMatch(tok, "[") || !tok->link())
            return;
        capture = tok;

        if (Token::simpleMatch(capture->link(), "] (")) {
            arguments = capture->link()->next();
        }
        const Token * afterArguments = arguments ? arguments->link()->next() : capture->link()->next();
        if (afterArguments && afterArguments->originalName() == "->") {
            returnTok = afterArguments->next();
            bodyTok = Token::findsimplematch(returnTok, "{");
        } else if (Token::simpleMatch(afterArguments, "{")) {
            bodyTok = afterArguments;
        }
        for (const Token* c:getCaptures()) {
            if (Token::Match(c, "this !!.")) {
                explicitCaptures[c->variable()] = std::make_pair(c, LifetimeCapture::ByReference);
            } else if (Token::simpleMatch(c, "* this")) {
                explicitCaptures[c->next()->variable()] = std::make_pair(c->next(), LifetimeCapture::ByValue);
            } else if (c->variable()) {
                explicitCaptures[c->variable()] = std::make_pair(c, LifetimeCapture::ByValue);
            } else if (c->isUnaryOp("&") && Token::Match(c->astOperand1(), "%var%")) {
                explicitCaptures[c->astOperand1()->variable()] =
                    std::make_pair(c->astOperand1(), LifetimeCapture::ByReference);
            } else {
                const std::string& s = c->expressionString();
                if (s == "=")
                    implicitCapture = LifetimeCapture::ByValue;
                else if (s == "&")
                    implicitCapture = LifetimeCapture::ByReference;
            }
        }
    }

    const Token * capture;
    const Token * arguments;
    const Token * returnTok;
    const Token * bodyTok;
    std::unordered_map<const Variable*, std::pair<const Token*, LifetimeCapture>> explicitCaptures;
    LifetimeCapture implicitCapture;

    std::vector<const Token*> getCaptures() {
        return getArguments(capture);
    }

    bool isLambda() const {
        return capture && bodyTok;
    }
};

static bool isDecayedPointer(const Token *tok)
{
    if (!tok)
        return false;
    if (!tok->astParent())
        return false;
    if (astIsPointer(tok->astParent()) && !Token::simpleMatch(tok->astParent(), "return"))
        return true;
    if (tok->astParent()->isConstOp())
        return true;
    if (!Token::simpleMatch(tok->astParent(), "return"))
        return false;
    return astIsPointer(tok->astParent());
}

static bool isConvertedToView(const Token* tok, const Settings* settings)
{
    std::vector<ValueType> vtParents = getParentValueTypes(tok, settings);
    return std::any_of(vtParents.begin(), vtParents.end(), [&](const ValueType& vt) {
        if (!vt.container)
            return false;
        return vt.container->view;
    });
}

static void valueFlowLifetime(TokenList *tokenlist, SymbolDatabase*, ErrorLogger *errorLogger, const Settings *settings)
{
    for (Token *tok = tokenlist->front(); tok; tok = tok->next()) {
        if (!tok->scope())
            continue;
        if (tok->scope()->type == Scope::eGlobal)
            continue;
        Lambda lam(tok);
        // Lambdas
        if (lam.isLambda()) {
            const Scope * bodyScope = lam.bodyTok->scope();

            std::set<const Scope *> scopes;
            // Avoid capturing a variable twice
            std::set<nonneg int> varids;
            bool capturedThis = false;

            auto isImplicitCapturingVariable = [&](const Token *varTok) {
                const Variable *var = varTok->variable();
                if (!var)
                    return false;
                if (varids.count(var->declarationId()) > 0)
                    return false;
                if (!var->isLocal() && !var->isArgument())
                    return false;
                const Scope *scope = var->scope();
                if (!scope)
                    return false;
                if (scopes.count(scope) > 0)
                    return false;
                if (scope->isNestedIn(bodyScope))
                    return false;
                scopes.insert(scope);
                varids.insert(var->declarationId());
                return true;
            };

            bool update = false;
            auto captureVariable = [&](const Token* tok2, LifetimeCapture c, std::function<bool(const Token*)> pred) {
                if (varids.count(tok->varId()) > 0)
                    return;
                ErrorPath errorPath;
                if (c == LifetimeCapture::ByReference) {
                    LifetimeStore ls{
                        tok2, "Lambda captures variable by reference here.", ValueFlow::Value::LifetimeKind::Lambda};
                    ls.forward = false;
                    update |= ls.byRef(tok, tokenlist, errorLogger, settings, pred);
                } else if (c == LifetimeCapture::ByValue) {
                    LifetimeStore ls{
                        tok2, "Lambda captures variable by value here.", ValueFlow::Value::LifetimeKind::Lambda};
                    ls.forward = false;
                    update |= ls.byVal(tok, tokenlist, errorLogger, settings, pred);
                    pred(tok2);
                }
            };

            auto captureThisVariable = [&](const Token* tok2, LifetimeCapture c) {
                ValueFlow::Value value;
                value.valueType = ValueFlow::Value::ValueType::LIFETIME;
                if (c == LifetimeCapture::ByReference)
                    value.lifetimeScope = ValueFlow::Value::LifetimeScope::ThisPointer;
                else if (c == LifetimeCapture::ByValue)
                    value.lifetimeScope = ValueFlow::Value::LifetimeScope::ThisValue;
                value.tokvalue = tok2;
                value.errorPath.push_back({tok2, "Lambda captures the 'this' variable here."});
                value.lifetimeKind = ValueFlow::Value::LifetimeKind::Lambda;
                capturedThis = true;
                // Don't add the value a second time
                if (std::find(tok->values().begin(), tok->values().end(), value) != tok->values().end())
                    return;
                setTokenValue(tok, value, tokenlist->getSettings());
                update |= true;
            };

            // Handle explicit capture
            for (const auto& p:lam.explicitCaptures) {
                const Variable* var = p.first;
                const Token* tok2 = p.second.first;
                LifetimeCapture c = p.second.second;
                if (Token::Match(tok2, "this !!.")) {
                    captureThisVariable(tok2, c);
                } else if (var) {
                    captureVariable(tok2, c, [](const Token*) {
                        return true;
                    });
                    varids.insert(var->declarationId());
                }
            }

            auto isImplicitCapturingThis = [&](const Token* tok2) {
                if (capturedThis)
                    return false;
                if (Token::simpleMatch(tok2, "this")) {
                    return true;
                } else if (tok2->variable()) {
                    if (Token::simpleMatch(tok2->previous(), "."))
                        return false;
                    const Variable* var = tok2->variable();
                    if (var->isLocal())
                        return false;
                    if (var->isArgument())
                        return false;
                    return exprDependsOnThis(tok2);
                } else if (Token::simpleMatch(tok2, "(")) {
                    return exprDependsOnThis(tok2);
                }
                return false;
            };

            for (const Token * tok2 = lam.bodyTok; tok2 != lam.bodyTok->link(); tok2 = tok2->next()) {
                if (isImplicitCapturingThis(tok2)) {
                    captureThisVariable(tok2, LifetimeCapture::ByReference);
                } else if (tok2->variable()) {
                    captureVariable(tok2, lam.implicitCapture, isImplicitCapturingVariable);
                }
            }
            if (update)
                valueFlowForwardLifetime(tok, tokenlist, errorLogger, settings);
        }
        // address of
        else if (tok->isUnaryOp("&")) {
            for (const LifetimeToken& lt : getLifetimeTokens(tok->astOperand1())) {
                if (!settings->certainty.isEnabled(Certainty::inconclusive) && lt.inconclusive)
                    continue;
                ErrorPath errorPath = lt.errorPath;
                errorPath.emplace_back(tok, "Address of variable taken here.");

                ValueFlow::Value value;
                value.valueType = ValueFlow::Value::ValueType::LIFETIME;
                value.lifetimeScope = ValueFlow::Value::LifetimeScope::Local;
                value.tokvalue = lt.token;
                value.errorPath = std::move(errorPath);
                if (lt.addressOf || astIsPointer(lt.token) || !Token::Match(lt.token->astParent(), ".|["))
                    value.lifetimeKind = ValueFlow::Value::LifetimeKind::Address;
                value.setInconclusive(lt.inconclusive);
                setTokenValue(tok, value, tokenlist->getSettings());

                valueFlowForwardLifetime(tok, tokenlist, errorLogger, settings);
            }
        }
        // Converting to container view
        else if (astIsContainerOwned(tok) && isConvertedToView(tok, settings)) {
            LifetimeStore ls =
                LifetimeStore{tok, "Converted to container view", ValueFlow::Value::LifetimeKind::SubObject};
            ls.byRef(tok, tokenlist, errorLogger, settings);
            valueFlowForwardLifetime(tok, tokenlist, errorLogger, settings);
        }
        // container lifetimes
        else if (astIsContainer(tok)) {
            Token * parent = astParentSkipParens(tok);
            if (!Token::Match(parent, ". %name% ("))
                continue;

            bool isContainerOfPointers = true;
            const Token* containerTypeToken = tok->valueType()->containerTypeToken;
            if (containerTypeToken) {
                ValueType vt = ValueType::parseDecl(containerTypeToken, settings);
                isContainerOfPointers = vt.pointer > 0;
            }

            ValueFlow::Value master;
            master.valueType = ValueFlow::Value::ValueType::LIFETIME;
            master.lifetimeScope = ValueFlow::Value::LifetimeScope::Local;

            if (astIsIterator(parent->tokAt(2))) {
                master.errorPath.emplace_back(parent->tokAt(2), "Iterator to container is created here.");
                master.lifetimeKind = ValueFlow::Value::LifetimeKind::Iterator;
            } else if ((astIsPointer(parent->tokAt(2)) && !isContainerOfPointers) ||
                       Token::Match(parent->next(), "data|c_str")) {
                master.errorPath.emplace_back(parent->tokAt(2), "Pointer to container is created here.");
                master.lifetimeKind = ValueFlow::Value::LifetimeKind::Object;
            } else {
                continue;
            }

            std::vector<const Token*> toks = {};
            if (tok->isUnaryOp("*") || parent->originalName() == "->") {
                for (const ValueFlow::Value& v : tok->values()) {
                    if (!v.isLocalLifetimeValue())
                        continue;
                    if (v.lifetimeKind != ValueFlow::Value::LifetimeKind::Address)
                        continue;
                    if (!v.tokvalue)
                        continue;
                    toks.push_back(v.tokvalue);
                }
            } else if (astIsContainerView(tok)) {
                for (const ValueFlow::Value& v : tok->values()) {
                    if (!v.isLifetimeValue())
                        continue;
                    if (!v.tokvalue)
                        continue;
                    if (!astIsContainerOwned(v.tokvalue))
                        continue;
                    toks.push_back(v.tokvalue);
                }
            } else {
                toks = {tok};
            }

            for (const Token* tok2 : toks) {
                for (const ReferenceToken& rt : followAllReferences(tok2, false)) {
                    ValueFlow::Value value = master;
                    value.tokvalue = rt.token;
                    value.errorPath.insert(value.errorPath.begin(), rt.errors.begin(), rt.errors.end());
                    setTokenValue(parent->tokAt(2), value, tokenlist->getSettings());

                    if (!rt.token->variable()) {
                        LifetimeStore ls = LifetimeStore{
                            rt.token, master.errorPath.back().second, ValueFlow::Value::LifetimeKind::Object};
                        ls.byRef(parent->tokAt(2), tokenlist, errorLogger, settings);
                    }
                }
            }
            valueFlowForwardLifetime(parent->tokAt(2), tokenlist, errorLogger, settings);
        }
        // Check constructors
        else if (Token::Match(tok, "=|return|%type%|%var% {") && !isScope(tok->next())) {
            valueFlowLifetimeConstructor(tok->next(), tokenlist, errorLogger, settings);
        }
        // Check function calls
        else if (Token::Match(tok, "%name% (") && !Token::simpleMatch(tok->next()->link(), ") {")) {
            valueFlowLifetimeFunction(tok, tokenlist, errorLogger, settings);
        }
        // Unique pointer lifetimes
        else if (astIsUniqueSmartPointer(tok) && astIsLHS(tok) && Token::simpleMatch(tok->astParent(), ". get ( )")) {
            Token* ptok = tok->astParent()->tokAt(2);
            ErrorPath errorPath = {{ptok, "Raw pointer to smart pointer created here."}};
            ValueFlow::Value value;
            value.valueType = ValueFlow::Value::ValueType::LIFETIME;
            value.lifetimeScope = ValueFlow::Value::LifetimeScope::Local;
            value.lifetimeKind = ValueFlow::Value::LifetimeKind::SubObject;
            value.tokvalue = tok;
            value.errorPath = errorPath;
            setTokenValue(ptok, value, tokenlist->getSettings());
            valueFlowForwardLifetime(ptok, tokenlist, errorLogger, settings);
        }
        // Check variables
        else if (tok->variable()) {
            ErrorPath errorPath;
            const Variable * var = getLifetimeVariable(tok, errorPath);
            if (!var)
                continue;
            if (var->nameToken() == tok)
                continue;
            if (var->isArray() && !var->isStlType() && !var->isArgument() && isDecayedPointer(tok)) {
                errorPath.emplace_back(tok, "Array decayed to pointer here.");

                ValueFlow::Value value;
                value.valueType = ValueFlow::Value::ValueType::LIFETIME;
                value.lifetimeScope = ValueFlow::Value::LifetimeScope::Local;
                value.tokvalue = var->nameToken();
                value.errorPath = errorPath;
                setTokenValue(tok, value, tokenlist->getSettings());

                valueFlowForwardLifetime(tok, tokenlist, errorLogger, settings);
            }
        }
        // Forward any lifetimes
        else if (std::any_of(tok->values().begin(), tok->values().end(), std::mem_fn(&ValueFlow::Value::isLifetimeValue))) {
            valueFlowForwardLifetime(tok, tokenlist, errorLogger, settings);
        }
    }
}

static bool isStdMoveOrStdForwarded(Token * tok, ValueFlow::Value::MoveKind * moveKind, Token ** varTok = nullptr)
{
    if (tok->str() != "std")
        return false;
    ValueFlow::Value::MoveKind kind = ValueFlow::Value::MoveKind::NonMovedVariable;
    Token * variableToken = nullptr;
    if (Token::Match(tok, "std :: move ( %var% )")) {
        variableToken = tok->tokAt(4);
        kind = ValueFlow::Value::MoveKind::MovedVariable;
    } else if (Token::simpleMatch(tok, "std :: forward <")) {
        const Token * const leftAngle = tok->tokAt(3);
        Token * rightAngle = leftAngle->link();
        if (Token::Match(rightAngle, "> ( %var% )")) {
            variableToken = rightAngle->tokAt(2);
            kind = ValueFlow::Value::MoveKind::ForwardedVariable;
        }
    }
    if (!variableToken)
        return false;
    if (variableToken->strAt(2) == ".") // Only partially moved
        return false;
    if (variableToken->valueType() && variableToken->valueType()->type >= ValueType::Type::VOID)
        return false;
    if (moveKind != nullptr)
        *moveKind = kind;
    if (varTok != nullptr)
        *varTok = variableToken;
    return true;
}

static bool isOpenParenthesisMemberFunctionCallOfVarId(const Token * openParenthesisToken, nonneg int varId)
{
    const Token * varTok = openParenthesisToken->tokAt(-3);
    return Token::Match(varTok, "%varid% . %name% (", varId) &&
           varTok->next()->originalName().empty();
}

static const Token * findOpenParentesisOfMove(const Token * moveVarTok)
{
    const Token * tok = moveVarTok;
    while (tok && tok->str() != "(")
        tok = tok->previous();
    return tok;
}

static const Token * findEndOfFunctionCallForParameter(const Token * parameterToken)
{
    if (!parameterToken)
        return nullptr;
    const Token * parent = parameterToken->astParent();
    while (parent && !parent->isOp() && parent->str() != "(")
        parent = parent->astParent();
    if (!parent)
        return nullptr;
    return nextAfterAstRightmostLeaf(parent);
}

static void valueFlowAfterMove(TokenList* tokenlist, SymbolDatabase* symboldatabase, const Settings* settings)
{
    if (!tokenlist->isCPP() || settings->standards.cpp < Standards::CPP11)
        return;
    for (const Scope * scope : symboldatabase->functionScopes) {
        if (!scope)
            continue;
        const Token * start = scope->bodyStart;
        if (scope->function) {
            const Token * memberInitializationTok = scope->function->constructorMemberInitialization();
            if (memberInitializationTok)
                start = memberInitializationTok;
        }

        for (Token* tok = const_cast<Token*>(start); tok != scope->bodyEnd; tok = tok->next()) {
            Token * varTok;
            if (Token::Match(tok, "%var% . reset|clear (") && tok->next()->originalName().empty()) {
                varTok = tok;
                ValueFlow::Value value;
                value.valueType = ValueFlow::Value::ValueType::MOVED;
                value.moveKind = ValueFlow::Value::MoveKind::NonMovedVariable;
                value.errorPath.emplace_back(tok, "Calling " + tok->next()->expressionString() + " makes " + tok->str() + " 'non-moved'");
                value.setKnown();
                std::list<ValueFlow::Value> values;
                values.push_back(value);

                const Variable *var = varTok->variable();
                if (!var || (!var->isLocal() && !var->isArgument()))
                    continue;
                const Token * const endOfVarScope = var->scope()->bodyEnd;
                setTokenValue(varTok, value, settings);
                valueFlowForward(varTok->next(), endOfVarScope, varTok, values, tokenlist, settings);
                continue;
            }
            ValueFlow::Value::MoveKind moveKind;
            if (!isStdMoveOrStdForwarded(tok, &moveKind, &varTok))
                continue;
            const nonneg int varId = varTok->varId();
            // x is not MOVED after assignment if code is:  x = ... std::move(x) .. ;
            const Token *parent = tok->astParent();
            while (parent && parent->str() != "=" && parent->str() != "return" &&
                   !(parent->str() == "(" && isOpenParenthesisMemberFunctionCallOfVarId(parent, varId)))
                parent = parent->astParent();
            if (parent &&
                (parent->str() == "return" || // MOVED in return statement
                 parent->str() == "(")) // MOVED in self assignment, isOpenParenthesisMemberFunctionCallOfVarId == true
                continue;
            if (parent && parent->astOperand1() && parent->astOperand1()->varId() == varId)
                continue;
            const Variable *var = varTok->variable();
            if (!var)
                continue;
            const Token * const endOfVarScope = var->scope()->bodyEnd;

            ValueFlow::Value value;
            value.valueType = ValueFlow::Value::ValueType::MOVED;
            value.moveKind = moveKind;
            if (moveKind == ValueFlow::Value::MoveKind::MovedVariable)
                value.errorPath.emplace_back(tok, "Calling std::move(" + varTok->str() + ")");
            else // if (moveKind == ValueFlow::Value::ForwardedVariable)
                value.errorPath.emplace_back(tok, "Calling std::forward(" + varTok->str() + ")");
            value.setKnown();
            std::list<ValueFlow::Value> values;
            values.push_back(value);
            const Token * openParentesisOfMove = findOpenParentesisOfMove(varTok);
            const Token * endOfFunctionCall = findEndOfFunctionCallForParameter(openParentesisOfMove);
            if (endOfFunctionCall)
                valueFlowForward(
                    const_cast<Token*>(endOfFunctionCall), endOfVarScope, varTok, values, tokenlist, settings);
        }
    }
}

static const Token* findIncompleteVar(const Token* start, const Token* end)
{
    for (const Token* tok = start; tok != end; tok = tok->next()) {
        if (tok->isIncompleteVar())
            return tok;
    }
    return nullptr;
}

static ValueFlow::Value makeConditionValue(long long val, const Token* condTok, bool assume)
{
    ValueFlow::Value v(val);
    v.setKnown();
    v.condition = condTok;
    if (assume)
        v.errorPath.emplace_back(condTok, "Assuming condition '" + condTok->expressionString() + "' is true");
    else
        v.errorPath.emplace_back(condTok, "Assuming condition '" + condTok->expressionString() + "' is false");
    return v;
}

static std::vector<const Token*> getConditions(const Token* tok, const char* op)
{
    std::vector<const Token*> conds = {tok};
    if (tok->str() == op) {
        std::vector<const Token*> args = astFlatten(tok, op);
        std::copy_if(args.begin(), args.end(), std::back_inserter(conds), [&](const Token* tok2) {
            if (tok2->exprId() == 0)
                return false;
            if (tok2->hasKnownIntValue())
                return false;
            if (Token::Match(tok2, "%var%|.") && !astIsBool(tok2))
                return false;
            return true;
        });
    }
    return conds;
}

//
static void valueFlowConditionExpressions(TokenList *tokenlist, SymbolDatabase* symboldatabase, ErrorLogger *errorLogger, const Settings *settings)
{
    for (const Scope * scope : symboldatabase->functionScopes) {
        if (const Token* incompleteTok = findIncompleteVar(scope->bodyStart, scope->bodyEnd)) {
            if (incompleteTok->isIncompleteVar()) {
                if (settings->debugwarnings)
                    bailoutIncompleteVar(tokenlist, errorLogger, incompleteTok, "Skipping function due to incomplete variable " + incompleteTok->str());
                break;
            }
        }

        for (const Token* tok = scope->bodyStart; tok != scope->bodyEnd; tok = tok->next()) {
            if (!Token::simpleMatch(tok, "if ("))
                continue;
            Token * parenTok = tok->next();
            if (!Token::simpleMatch(parenTok->link(), ") {"))
                continue;
            Token * blockTok = parenTok->link()->tokAt(1);
            const Token* condTok = parenTok->astOperand2();
            if (condTok->exprId() == 0)
                continue;
            if (condTok->hasKnownIntValue())
                continue;
            if (!isConstExpression(condTok, settings->library, true, tokenlist->isCPP()))
                continue;
            const bool is1 = (condTok->isComparisonOp() || condTok->tokType() == Token::eLogicalOp || astIsBool(condTok));

            Token* startTok = blockTok;
            // Inner condition
            {
                for (const Token* condTok2 : getConditions(condTok, "&&")) {
                    if (is1) {
                        ExpressionAnalyzer a1(condTok2, makeConditionValue(1, condTok2, true), tokenlist);
                        valueFlowGenericForward(startTok, startTok->link(), a1, settings);
                    }

                    OppositeExpressionAnalyzer a2(true, condTok2, makeConditionValue(0, condTok2, true), tokenlist);
                    valueFlowGenericForward(startTok, startTok->link(), a2, settings);
                }
            }

            std::vector<const Token*> conds = getConditions(condTok, "||");

            // Check else block
            if (Token::simpleMatch(startTok->link(), "} else {")) {
                startTok = startTok->link()->tokAt(2);
                for (const Token* condTok2:conds) {
                    ExpressionAnalyzer a1(condTok2, makeConditionValue(0, condTok2, false), tokenlist);
                    valueFlowGenericForward(startTok, startTok->link(), a1, settings);

                    if (is1) {
                        OppositeExpressionAnalyzer a2(true, condTok2, makeConditionValue(1, condTok2, false), tokenlist);
                        valueFlowGenericForward(startTok, startTok->link(), a2, settings);
                    }
                }
            }

            // Check if the block terminates early
            if (isEscapeScope(blockTok, tokenlist)) {
                for (const Token* condTok2:conds) {
                    ExpressionAnalyzer a1(condTok2, makeConditionValue(0, condTok2, false), tokenlist);
                    valueFlowGenericForward(startTok->link()->next(), scope->bodyEnd, a1, settings);

                    if (is1) {
                        OppositeExpressionAnalyzer a2(true, condTok2, makeConditionValue(1, condTok2, false), tokenlist);
                        valueFlowGenericForward(startTok->link()->next(), scope->bodyEnd, a2, settings);
                    }
                }
            }

        }
    }
}

static bool isTruncated(const ValueType* src, const ValueType* dst, const Settings* settings)
{
    if (src->pointer > 0 || dst->pointer > 0)
        return src->pointer != dst->pointer;
    if (src->smartPointer && dst->smartPointer)
        return false;
    if ((src->isIntegral() && dst->isIntegral()) || (src->isFloat() && dst->isFloat())) {
        size_t srcSize = ValueFlow::getSizeOf(*src, settings);
        size_t dstSize = ValueFlow::getSizeOf(*dst, settings);
        if (srcSize > dstSize)
            return true;
        if (srcSize == dstSize && src->sign != dst->sign)
            return true;
    } else if (src->type == dst->type) {
        if (src->type == ValueType::Type::RECORD)
            return src->typeScope != dst->typeScope;
    } else {
        return true;
    }
    return false;
}

static void setSymbolic(ValueFlow::Value& value, const Token* tok)
{
    assert(tok && tok->exprId() > 0 && "Missing expr id for symbolic value");
    value.valueType = ValueFlow::Value::ValueType::SYMBOLIC;
    value.tokvalue = tok;
}

static ValueFlow::Value makeSymbolic(const Token* tok, MathLib::bigint delta = 0)
{
    ValueFlow::Value value;
    value.setKnown();
    setSymbolic(value, tok);
    value.intvalue = delta;
    return value;
}

static std::set<nonneg int> getVarIds(const Token* tok)
{
    std::set<nonneg int> result;
    visitAstNodes(tok, [&](const Token* child) {
        if (child->varId() > 0)
            result.insert(child->varId());
        return ChildrenToVisit::op1_and_op2;
    });
    return result;
}

static void valueFlowSymbolic(TokenList* tokenlist, SymbolDatabase* symboldatabase)
{
    for (const Scope* scope : symboldatabase->functionScopes) {
        for (Token* tok = const_cast<Token*>(scope->bodyStart); tok != scope->bodyEnd; tok = tok->next()) {
            if (!Token::simpleMatch(tok, "="))
                continue;
            if (tok->astParent())
                continue;
            if (!tok->astOperand1())
                continue;
            if (!tok->astOperand2())
                continue;
            if (tok->astOperand1()->hasKnownIntValue())
                continue;
            if (tok->astOperand2()->hasKnownIntValue())
                continue;
            if (tok->astOperand1()->exprId() == 0)
                continue;
            if (tok->astOperand2()->exprId() == 0)
                continue;
            if (!isConstExpression(tok->astOperand2(), tokenlist->getSettings()->library, true, tokenlist->isCPP()))
                continue;
            if (tok->astOperand1()->valueType() && tok->astOperand2()->valueType()) {
                if (isTruncated(
                        tok->astOperand2()->valueType(), tok->astOperand1()->valueType(), tokenlist->getSettings()))
                    continue;
            } else if (isDifferentType(tok->astOperand2(), tok->astOperand1())) {
                continue;
            }
            const std::set<nonneg int> rhsVarIds = getVarIds(tok->astOperand2());
            const std::vector<const Variable*> vars = getLHSVariables(tok);
            if (std::any_of(vars.begin(), vars.end(), [&](const Variable* var) {
                if (rhsVarIds.count(var->declarationId()) > 0)
                    return true;
                if (var->isLocal())
                    return var->isStatic();
                return !var->isArgument();
            }))
                continue;

            Token* start = nextAfterAstRightmostLeaf(tok);
            const Token* end = scope->bodyEnd;

            ValueFlow::Value rhs = makeSymbolic(tok->astOperand2());
            rhs.errorPath.emplace_back(tok,
                                       tok->astOperand1()->expressionString() + " is assigned '" +
                                       tok->astOperand2()->expressionString() + "' here.");
            valueFlowForward(start, end, tok->astOperand1(), {rhs}, tokenlist, tokenlist->getSettings());

            ValueFlow::Value lhs = makeSymbolic(tok->astOperand1());
            lhs.errorPath.emplace_back(tok,
                                       tok->astOperand1()->expressionString() + " is assigned '" +
                                       tok->astOperand2()->expressionString() + "' here.");
            valueFlowForward(start, end, tok->astOperand2(), {lhs}, tokenlist, tokenlist->getSettings());
        }
    }
}

static void valueFlowSymbolicIdentity(TokenList* tokenlist)
{
    for (Token* tok = tokenlist->front(); tok; tok = tok->next()) {
        if (tok->hasKnownIntValue())
            continue;
        if (!Token::Match(tok, "*|/|<<|>>|^|+|-|%or%"))
            continue;
        if (!tok->astOperand1())
            continue;
        if (!tok->astOperand2())
            continue;
        if (!astIsIntegral(tok->astOperand1(), false) && !astIsIntegral(tok->astOperand2(), false))
            continue;
        const ValueFlow::Value* constant = nullptr;
        const Token* vartok = nullptr;
        if (tok->astOperand1()->hasKnownIntValue()) {
            constant = &tok->astOperand1()->values().front();
            vartok = tok->astOperand2();
        }
        if (tok->astOperand2()->hasKnownIntValue()) {
            constant = &tok->astOperand2()->values().front();
            vartok = tok->astOperand1();
        }
        if (!constant)
            continue;
        if (!vartok)
            continue;
        if (vartok->exprId() == 0)
            continue;
        if (Token::Match(tok, "<<|>>|/") && !astIsLHS(vartok))
            continue;
        if (Token::Match(tok, "<<|>>|^|+|-|%or%") && constant->intvalue != 0)
            continue;
        if (Token::Match(tok, "*|/") && constant->intvalue != 1)
            continue;
        std::vector<ValueFlow::Value> values = {makeSymbolic(vartok)};
        std::unordered_set<nonneg int> ids = {vartok->exprId()};
        std::copy_if(
            vartok->values().begin(), vartok->values().end(), std::back_inserter(values), [&](const ValueFlow::Value& v) {
            if (!v.isSymbolicValue())
                return false;
            if (!v.tokvalue)
                return false;
            return ids.insert(v.tokvalue->exprId()).second;
        });
        for (const ValueFlow::Value& v : values)
            setTokenValue(tok, v, tokenlist->getSettings());
    }
}

static void valueFlowSymbolicAbs(TokenList* tokenlist, SymbolDatabase* symboldatabase)
{
    for (const Scope* scope : symboldatabase->functionScopes) {
        for (Token* tok = const_cast<Token*>(scope->bodyStart); tok != scope->bodyEnd; tok = tok->next()) {
            if (!Token::Match(tok, "abs|labs|llabs|fabs|fabsf|fabsl ("))
                continue;
            if (tok->hasKnownIntValue())
                continue;

            const Token* arg = tok->next()->astOperand2();
            if (!arg)
                continue;
            ValueFlow::Value c = inferCondition(">=", arg, 0);
            if (!c.isKnown())
                continue;

            ValueFlow::Value v = makeSymbolic(arg);
            v.errorPath = c.errorPath;
            v.errorPath.emplace_back(tok, "Passed to " + tok->str());
            if (c.intvalue == 0)
                v.setImpossible();
            else
                v.setKnown();
            setTokenValue(tok->next(), v, tokenlist->getSettings());
        }
    }
}

struct SymbolicInferModel : InferModel {
    const Token* expr;
    explicit SymbolicInferModel(const Token* tok) : expr(tok) {
        assert(expr->exprId() != 0);
    }
    virtual bool match(const ValueFlow::Value& value) const override
    {
        return value.isSymbolicValue() && value.tokvalue && value.tokvalue->exprId() == expr->exprId();
    }
    virtual ValueFlow::Value yield(MathLib::bigint value) const override
    {
        ValueFlow::Value result(value);
        result.valueType = ValueFlow::Value::ValueType::SYMBOLIC;
        result.tokvalue = expr;
        result.setKnown();
        return result;
    }
};

static void valueFlowSymbolicInfer(TokenList* tokenlist, SymbolDatabase* symboldatabase)
{
    for (const Scope* scope : symboldatabase->functionScopes) {
        for (Token* tok = const_cast<Token*>(scope->bodyStart); tok != scope->bodyEnd; tok = tok->next()) {
            if (!Token::Match(tok, "-|%comp%"))
                continue;
            if (tok->hasKnownIntValue())
                continue;
            if (!tok->astOperand1())
                continue;
            if (!tok->astOperand2())
                continue;
            if (tok->astOperand1()->exprId() == 0)
                continue;
            if (tok->astOperand2()->exprId() == 0)
                continue;
            if (tok->astOperand1()->hasKnownIntValue())
                continue;
            if (tok->astOperand2()->hasKnownIntValue())
                continue;
            if (astIsFloat(tok->astOperand1(), false))
                continue;
            if (astIsFloat(tok->astOperand2(), false))
                continue;

            SymbolicInferModel leftModel{tok->astOperand1()};
            std::vector<ValueFlow::Value> values = infer(leftModel, tok->str(), 0, tok->astOperand2()->values());
            if (values.empty()) {
                SymbolicInferModel rightModel{tok->astOperand2()};
                values = infer(rightModel, tok->str(), tok->astOperand1()->values(), 0);
            }
            for (const ValueFlow::Value& value : values) {
                setTokenValue(tok, value, tokenlist->getSettings());
            }
        }
    }
}

template<class ContainerOfValue>
static void valueFlowForwardConst(Token* start,
                                  const Token* end,
                                  const Variable* var,
                                  const ContainerOfValue& values,
                                  const Settings* const settings)
{
    for (Token* tok = start; tok != end; tok = tok->next()) {
        if (tok->varId() == var->declarationId()) {
            for (const ValueFlow::Value& value : values)
                setTokenValue(tok, value, settings);
        } else {
            [&] {
                // Follow references
                std::vector<ReferenceToken> refs = followAllReferences(tok);
                for (const ReferenceToken& ref : refs) {
                    if (ref.token->varId() == var->declarationId()) {
                        for (ValueFlow::Value value : values) {
                            if (refs.size() > 1)
                                value.setInconclusive();
                            value.errorPath.insert(value.errorPath.end(), ref.errors.begin(), ref.errors.end());
                            setTokenValue(tok, value, settings);
                        }
                        return;
                    }
                }
                // Follow symbolic vaues
                for (const ValueFlow::Value& v : tok->values()) {
                    if (!v.isSymbolicValue())
                        continue;
                    if (!v.tokvalue)
                        continue;
                    if (v.tokvalue->varId() != var->declarationId())
                        continue;
                    for (ValueFlow::Value value : values) {
                        if (v.intvalue != 0) {
                            if (!value.isIntValue())
                                continue;
                            value.intvalue += v.intvalue;
                        }
                        value.valueKind = v.valueKind;
                        value.bound = v.bound;
                        value.errorPath.insert(value.errorPath.end(), v.errorPath.begin(), v.errorPath.end());
                        setTokenValue(tok, value, settings);
                    }
                }
            }();
        }
    }
}

static void valueFlowForwardAssign(Token* const tok,
                                   const Token* expr,
                                   std::vector<const Variable*> vars,
                                   std::list<ValueFlow::Value> values,
                                   const bool init,
                                   TokenList* const tokenlist,
                                   ErrorLogger* const errorLogger,
                                   const Settings* const settings)
{
    if (Token::simpleMatch(tok->astParent(), "return"))
        return;
    const Token* endOfVarScope = getEndOfExprScope(expr);
    if (std::any_of(values.begin(), values.end(), std::mem_fn(&ValueFlow::Value::isLifetimeValue))) {
        valueFlowForwardLifetime(tok, tokenlist, errorLogger, settings);
        values.remove_if(std::mem_fn(&ValueFlow::Value::isLifetimeValue));
    }
    if (std::all_of(
            vars.begin(), vars.end(), [&](const Variable* var) {
        return !var->isPointer() && !var->isSmartPointer();
    }))
        values.remove_if(std::mem_fn(&ValueFlow::Value::isTokValue));
    if (tok->astParent()) {
        for (ValueFlow::Value& value : values) {
            std::string valueKind;
            if (value.valueKind == ValueFlow::Value::ValueKind::Impossible) {
                if (value.bound == ValueFlow::Value::Bound::Point)
                    valueKind = "never ";
                else if (value.bound == ValueFlow::Value::Bound::Lower)
                    valueKind = "less than ";
                else if (value.bound == ValueFlow::Value::Bound::Upper)
                    valueKind = "greater than ";
            }
            const std::string info = "Assignment '" + tok->astParent()->expressionString() + "', assigned value is " + valueKind + value.infoString();
            value.errorPath.emplace_back(tok, info);
        }
    }

    if (tokenlist->isCPP() && vars.size() == 1 && Token::Match(vars.front()->typeStartToken(), "bool|_Bool")) {
        for (ValueFlow::Value& value : values) {
            if (value.isImpossible())
                continue;
            if (value.isIntValue())
                value.intvalue = (value.intvalue != 0);
            if (value.isTokValue())
                value.intvalue = (value.tokvalue != nullptr);
        }
    }

    // Static variable initialisation?
    if (vars.size() == 1 && vars.front()->isStatic() && init)
        lowerToPossible(values);

    // is volatile
    if (std::any_of(vars.begin(), vars.end(), [&](const Variable* var) {
        return var->isVolatile();
    }))
        lowerToPossible(values);

    // Skip RHS
    const Token * nextExpression = tok->astParent() ? nextAfterAstRightmostLeaf(tok->astParent()) : tok->next();
    if (!nextExpression)
        return;

    for (ValueFlow::Value& value : values) {
        if (value.isSymbolicValue())
            continue;
        if (value.isTokValue())
            continue;
        value.tokvalue = tok;
    }
    // Const variable
    if (expr->variable() && expr->variable()->isConst() && !expr->variable()->isReference()) {
        auto it = std::remove_if(values.begin(), values.end(), [](const ValueFlow::Value& value) {
            if (!value.isKnown())
                return false;
            if (value.isIntValue())
                return true;
            if (value.isFloatValue())
                return true;
            if (value.isContainerSizeValue())
                return true;
            if (value.isIteratorValue())
                return true;
            return false;
        });
        std::list<ValueFlow::Value> constValues;
        constValues.splice(constValues.end(), values, it, values.end());
        valueFlowForwardConst(const_cast<Token*>(nextExpression), endOfVarScope, expr->variable(), constValues, settings);
    }
    valueFlowForward(const_cast<Token*>(nextExpression), endOfVarScope, expr, values, tokenlist, settings);
}

static void valueFlowForwardAssign(Token* const tok,
                                   const Variable* const var,
                                   const std::list<ValueFlow::Value>& values,
                                   const bool,
                                   const bool init,
                                   TokenList* const tokenlist,
                                   ErrorLogger* const errorLogger,
                                   const Settings* const settings)
{
    valueFlowForwardAssign(tok, var->nameToken(), {var}, values, init, tokenlist, errorLogger, settings);
}

static std::list<ValueFlow::Value> truncateValues(std::list<ValueFlow::Value> values,
                                                  const ValueType* dst,
                                                  const ValueType* src,
                                                  const Settings* settings)
{
    if (!dst || !dst->isIntegral())
        return values;

    const size_t sz = ValueFlow::getSizeOf(*dst, settings);

    if (src) {
        const size_t osz = ValueFlow::getSizeOf(*src, settings);
        if (osz >= sz && dst->sign == ValueType::Sign::SIGNED && src->sign == ValueType::Sign::UNSIGNED) {
            values.remove_if([&](const ValueFlow::Value& value) {
                if (!value.isIntValue())
                    return false;
                if (!value.isImpossible())
                    return false;
                if (value.bound != ValueFlow::Value::Bound::Upper)
                    return false;
                if (osz == sz && value.intvalue < 0)
                    return true;
                if (osz > sz)
                    return true;
                return false;
            });
        }
    }

    for (ValueFlow::Value &value : values) {
        // Don't truncate impossible values since those can be outside of the valid range
        if (value.isImpossible())
            continue;
        if (value.isFloatValue()) {
            value.intvalue = value.floatValue;
            value.valueType = ValueFlow::Value::ValueType::INT;
        }

        if (value.isIntValue() && sz > 0 && sz < 8) {
            const MathLib::biguint unsignedMaxValue = (1ULL << (sz * 8)) - 1ULL;
            const MathLib::biguint signBit = 1ULL << (sz * 8 - 1);
            value.intvalue &= unsignedMaxValue;
            if (dst->sign == ValueType::Sign::SIGNED && (value.intvalue & signBit))
                value.intvalue |= ~unsignedMaxValue;
        }
    }
    return values;
}

static bool isVariableInit(const Token *tok)
{
    return (tok->str() == "(" || tok->str() == "{") &&
           tok->isBinaryOp() &&
           tok->astOperand1()->variable() &&
           tok->astOperand1()->variable()->nameToken() == tok->astOperand1() &&
           tok->astOperand1()->variable()->valueType() &&
           tok->astOperand1()->variable()->valueType()->type >= ValueType::Type::VOID &&
           !Token::simpleMatch(tok->astOperand2(), ",");
}

// Return true if two associative containers intersect
template<class C1, class C2>
static bool intersects(const C1& c1, const C2& c2)
{
    if (c1.size() > c2.size())
        return intersects(c2, c1);
    for (auto&& x : c1) {
        if (c2.find(x) != c2.end())
            return true;
    }
    return false;
}

static void valueFlowAfterAssign(TokenList *tokenlist, SymbolDatabase* symboldatabase, ErrorLogger *errorLogger, const Settings *settings)
{
    for (const Scope * scope : symboldatabase->functionScopes) {
        std::unordered_map<nonneg int, std::unordered_set<nonneg int>> backAssigns;
        for (Token* tok = const_cast<Token*>(scope->bodyStart); tok != scope->bodyEnd; tok = tok->next()) {
            // Assignment
            if ((tok->str() != "=" && !isVariableInit(tok)) || (tok->astParent()))
                continue;

            // Lhs should be a variable
            if (!tok->astOperand1() || !tok->astOperand1()->exprId())
                continue;
            std::vector<const Variable*> vars = getLHSVariables(tok);

            // Rhs values..
            if (!tok->astOperand2() || tok->astOperand2()->values().empty())
                continue;

            std::list<ValueFlow::Value> values = truncateValues(
                tok->astOperand2()->values(), tok->astOperand1()->valueType(), tok->astOperand2()->valueType(), settings);
            // Remove known values
            std::set<ValueFlow::Value::ValueType> types;
            if (tok->astOperand1()->hasKnownValue()) {
                for (const ValueFlow::Value& value:tok->astOperand1()->values()) {
                    if (value.isKnown() && !value.isSymbolicValue())
                        types.insert(value.valueType);
                }
            }
            values.remove_if([&](const ValueFlow::Value& value) {
                return types.count(value.valueType) > 0;
            });
            // Remove container size if its not a container
            if (!astIsContainer(tok->astOperand2()))
                values.remove_if([&](const ValueFlow::Value& value) {
                    return value.valueType == ValueFlow::Value::ValueType::CONTAINER_SIZE;
                });
            // Remove symbolic values that are the same as the LHS
            values.remove_if([&](const ValueFlow::Value& value) {
                if (value.isSymbolicValue() && value.tokvalue)
                    return value.tokvalue->exprId() == tok->astOperand1()->exprId();
                return false;
            });
            // If assignment copy by value, remove Uninit values..
            if ((tok->astOperand1()->valueType() && tok->astOperand1()->valueType()->pointer == 0) ||
                (tok->astOperand1()->variable() && tok->astOperand1()->variable()->isReference() && tok->astOperand1()->variable()->nameToken() == tok->astOperand1()))
                values.remove_if([&](const ValueFlow::Value& value) {
                    return value.isUninitValue();
                });
            if (values.empty())
                continue;
            const bool init = vars.size() == 1 && (vars.front()->nameToken() == tok->astOperand1() || tok->isSplittedVarDeclEq());
            valueFlowForwardAssign(
                tok->astOperand2(), tok->astOperand1(), vars, values, init, tokenlist, errorLogger, settings);
            // Back propagate symbolic values
            if (tok->astOperand1()->exprId() > 0) {
                Token* start = nextAfterAstRightmostLeaf(tok);
                const Token* end = scope->bodyEnd;
                // Collect symbolic ids
                std::unordered_set<nonneg int> ids;
                for (const ValueFlow::Value& value : values) {
                    if (!value.isSymbolicValue())
                        continue;
                    if (!value.tokvalue)
                        continue;
                    if (value.tokvalue->exprId() == 0)
                        continue;
                    ids.insert(value.tokvalue->exprId());
                }
                for (ValueFlow::Value value : values) {
                    if (!value.isSymbolicValue())
                        continue;
                    const Token* expr = value.tokvalue;
                    value.intvalue = -value.intvalue;
                    value.tokvalue = tok->astOperand1();

                    // Skip if it intersects with an already assigned symbol
                    auto& s = backAssigns[value.tokvalue->exprId()];
                    if (intersects(s, ids))
                        continue;
                    s.insert(expr->exprId());

                    value.errorPath.emplace_back(tok,
                                                 tok->astOperand1()->expressionString() + " is assigned '" +
                                                 tok->astOperand2()->expressionString() + "' here.");
                    valueFlowForward(start, end, expr, {value}, tokenlist, settings);
                }
            }
        }
    }
}

static std::vector<const Variable*> getVariables(const Token* tok)
{
    std::vector<const Variable*> result;
    visitAstNodes(tok, [&](const Token* child) {
        if (child->variable())
            result.push_back(child->variable());
        return ChildrenToVisit::op1_and_op2;
    });
    return result;
}

static void valueFlowAfterSwap(TokenList* tokenlist,
                               SymbolDatabase* symboldatabase,
                               ErrorLogger* errorLogger,
                               const Settings* settings)
{
    for (const Scope* scope : symboldatabase->functionScopes) {
        for (Token* tok = const_cast<Token*>(scope->bodyStart); tok != scope->bodyEnd; tok = tok->next()) {
            if (!Token::simpleMatch(tok, "swap ("))
                continue;
            if (!Token::simpleMatch(tok->next()->astOperand2(), ","))
                continue;
            std::vector<Token*> args = astFlatten(tok->next()->astOperand2(), ",");
            if (args.size() != 2)
                continue;
            if (args[0]->exprId() == 0)
                continue;
            if (args[1]->exprId() == 0)
                continue;
            for (int i = 0; i < 2; i++) {
                std::vector<const Variable*> vars = getVariables(args[0]);
                std::list<ValueFlow::Value> values = args[0]->values();
                valueFlowForwardAssign(args[0], args[1], vars, values, false, tokenlist, errorLogger, settings);
                std::swap(args[0], args[1]);
            }
        }
    }
}

static void valueFlowSetConditionToKnown(const Token* tok, std::list<ValueFlow::Value>& values, bool then)
{
    if (values.empty())
        return;
    if (then && !Token::Match(tok, "==|!|("))
        return;
    if (!then && !Token::Match(tok, "!=|%var%|("))
        return;
    if (isConditionKnown(tok, then))
        changePossibleToKnown(values);
}

static bool isBreakScope(const Token* const endToken)
{
    if (!Token::simpleMatch(endToken, "}"))
        return false;
    if (!Token::simpleMatch(endToken->link(), "{"))
        return false;
    return Token::findmatch(endToken->link(), "break|goto", endToken);
}

ValueFlow::Value asImpossible(ValueFlow::Value v)
{
    v.invertRange();
    v.setImpossible();
    return v;
}

static void insertImpossible(std::list<ValueFlow::Value>& values, const std::list<ValueFlow::Value>& input)
{
    std::transform(input.begin(), input.end(), std::back_inserter(values), &asImpossible);
}

static void insertNegateKnown(std::list<ValueFlow::Value>& values, const std::list<ValueFlow::Value>& input)
{
    for (ValueFlow::Value value:input) {
        if (!value.isIntValue() && !value.isContainerSizeValue())
            continue;
        value.intvalue = !value.intvalue;
        value.setKnown();
        values.push_back(value);
    }
}

struct ConditionHandler {
    struct Condition {
        const Token *vartok;
        std::list<ValueFlow::Value> true_values;
        std::list<ValueFlow::Value> false_values;
        bool inverted = false;
        // Whether to insert impossible values for the condition or only use possible values
        bool impossible = true;

        bool isBool() const {
            return astIsBool(vartok);
        }

        Condition() : vartok(nullptr), true_values(), false_values(), inverted(false), impossible(true) {}
    };

    virtual Analyzer::Result forward(Token* start,
                                     const Token* stop,
                                     const Token* exprTok,
                                     const std::list<ValueFlow::Value>& values,
                                     TokenList* tokenlist,
                                     const Settings* settings) const = 0;

    virtual Analyzer::Result forward(Token* top,
                                     const Token* exprTok,
                                     const std::list<ValueFlow::Value>& values,
                                     TokenList* tokenlist,
                                     const Settings* settings) const = 0;

    virtual void reverse(Token* start,
                         const Token* endToken,
                         const Token* exprTok,
                         const std::list<ValueFlow::Value>& values,
                         TokenList* tokenlist,
                         const Settings* settings) const = 0;

    virtual std::vector<Condition> parse(const Token* tok, const Settings* settings) const = 0;

    void traverseCondition(TokenList* tokenlist,
                           SymbolDatabase* symboldatabase,
                           const std::function<void(const Condition& cond, Token* tok, const Scope* scope)>& f) const
    {
        for (const Scope *scope : symboldatabase->functionScopes) {
            for (Token *tok = const_cast<Token *>(scope->bodyStart); tok != scope->bodyEnd; tok = tok->next()) {
                if (Token::Match(tok, "if|while|for ("))
                    continue;
                if (Token::Match(tok, ":|;|,"))
                    continue;

                const Token* top = tok->astTop();
                if (!top)
                    continue;

                if (!Token::Match(top->previous(), "if|while|for (") && !Token::Match(tok->astParent(), "&&|%oror%|?|!"))
                    continue;
                for (const Condition& cond : parse(tok, tokenlist->getSettings())) {
                    if (!cond.vartok)
                        continue;
                    if (cond.vartok->exprId() == 0)
                        continue;
                    if (cond.vartok->hasKnownIntValue())
                        continue;
                    if (cond.true_values.empty() || cond.false_values.empty())
                        continue;
                    if (!isConstExpression(cond.vartok, tokenlist->getSettings()->library, true, tokenlist->isCPP()))
                        continue;
                    f(cond, tok, scope);
                }
            }
        }
    }

    void beforeCondition(TokenList* tokenlist,
                         SymbolDatabase* symboldatabase,
                         ErrorLogger* errorLogger,
                         const Settings* settings) const {
        traverseCondition(tokenlist, symboldatabase, [&](const Condition& cond, Token* tok, const Scope*) {
            if (cond.vartok->exprId() == 0)
                return;

            // If condition is known then don't propagate value
            if (tok->hasKnownIntValue())
                return;

            const Token* top = tok->astTop();

            if (Token::Match(top, "%assign%"))
                return;
            if (Token::Match(cond.vartok->astParent(), "%assign%|++|--"))
                return;

            if (Token::simpleMatch(tok->astParent(), "?") && tok->astParent()->isExpandedMacro()) {
                if (settings->debugwarnings)
                    bailout(tokenlist,
                            errorLogger,
                            tok,
                            "variable '" + cond.vartok->expressionString() + "', condition is defined in macro");
                return;
            }

            // if,macro => bailout
            if (Token::simpleMatch(top->previous(), "if (") && top->previous()->isExpandedMacro()) {
                if (settings->debugwarnings)
                    bailout(tokenlist,
                            errorLogger,
                            tok,
                            "variable '" + cond.vartok->expressionString() + "', condition is defined in macro");
                return;
            }

            std::list<ValueFlow::Value> values = cond.true_values;
            if (cond.true_values != cond.false_values)
                values.insert(values.end(), cond.false_values.begin(), cond.false_values.end());

            // extra logic for unsigned variables 'i>=1' => possible value can also be 0
            if (Token::Match(tok, "<|>")) {
                values.remove_if([](const ValueFlow::Value& v) {
                    if (v.isIntValue())
                        return v.intvalue != 0;
                    return false;
                });
                if (cond.vartok->valueType() && cond.vartok->valueType()->sign != ValueType::Sign::UNSIGNED)
                    return;
            }
            if (values.empty())
                return;

            // bailout: for/while-condition, variable is changed in while loop
            if (Token::Match(top->previous(), "for|while (") && Token::simpleMatch(top->link(), ") {")) {

                // Variable changed in 3rd for-expression
                if (Token::simpleMatch(top->previous(), "for (")) {
                    if (top->astOperand2() && top->astOperand2()->astOperand2() &&
                        isExpressionChanged(
                            cond.vartok, top->astOperand2()->astOperand2(), top->link(), settings, tokenlist->isCPP())) {
                        if (settings->debugwarnings)
                            bailout(tokenlist,
                                    errorLogger,
                                    tok,
                                    "variable '" + cond.vartok->expressionString() + "' used in loop");
                        return;
                    }
                }

                // Variable changed in loop code
                const Token* const start = top;
                const Token* const block = top->link()->next();
                const Token* const end = block->link();

                if (isExpressionChanged(cond.vartok, start, end, settings, tokenlist->isCPP())) {
                    // If its reassigned in loop then analyze from the end
                    if (!Token::Match(tok, "%assign%|++|--") &&
                        findExpression(cond.vartok->exprId(), start, end, [&](const Token* tok2) {
                        return Token::Match(tok2->astParent(), "%assign%") && astIsLHS(tok2);
                    })) {
                        // Start at the end of the loop body
                        Token* bodyTok = top->link()->next();
                        reverse(bodyTok->link(), bodyTok, cond.vartok, values, tokenlist, settings);
                    }
                    if (settings->debugwarnings)
                        bailout(tokenlist,
                                errorLogger,
                                tok,
                                "variable '" + cond.vartok->expressionString() + "' used in loop");
                    return;
                }
            }

            Token* startTok = nullptr;
            if (astIsRHS(tok))
                startTok = tok->astParent();
            else if (astIsLHS(tok))
                startTok = previousBeforeAstLeftmostLeaf(tok->astParent());
            if (!startTok)
                startTok = tok->previous();

            reverse(startTok, nullptr, cond.vartok, values, tokenlist, settings);
        });
    }

    static Token* skipNotAndCasts(Token* tok, bool* inverted = nullptr)
    {
        for (; tok->astParent(); tok = tok->astParent()) {
            if (Token::simpleMatch(tok->astParent(), "!")) {
                if (inverted)
                    *inverted ^= true;
                continue;
            }
            if (Token::Match(tok->astParent(), "==|!=")) {
                Token* sibling = tok->astSibling();
                if (sibling->hasKnownIntValue() && (astIsBool(tok) || astIsBool(sibling))) {
                    bool value = sibling->values().front().intvalue;
                    if (inverted)
                        *inverted ^= value == Token::simpleMatch(tok->astParent(), "!=");
                    continue;
                }
            }
            if (tok->astParent()->isCast() && astIsBool(tok->astParent()))
                continue;
            return tok;
        }
        return tok;
    }

    void afterCondition(TokenList* tokenlist,
                        SymbolDatabase* symboldatabase,
                        ErrorLogger* errorLogger,
                        const Settings* settings) const {
        traverseCondition(tokenlist, symboldatabase, [&](const Condition& cond, Token* condTok, const Scope* scope) {
            const Token* top = condTok->astTop();

            std::list<ValueFlow::Value> thenValues;
            std::list<ValueFlow::Value> elseValues;

            if (!Token::Match(condTok, "!=|=|(|.") && condTok != cond.vartok) {
                thenValues.insert(thenValues.end(), cond.true_values.begin(), cond.true_values.end());
                if (cond.impossible && isConditionKnown(condTok, false))
                    insertImpossible(elseValues, cond.false_values);
            }
            if (!Token::Match(condTok, "==|!")) {
                elseValues.insert(elseValues.end(), cond.false_values.begin(), cond.false_values.end());
                if (cond.impossible && isConditionKnown(condTok, true)) {
                    insertImpossible(thenValues, cond.true_values);
                    if (cond.isBool())
                        insertNegateKnown(thenValues, cond.true_values);
                }
            }

            bool inverted = cond.inverted;
            Token* ctx = skipNotAndCasts(condTok, &inverted);
            if (inverted)
                std::swap(thenValues, elseValues);

            if (Token::Match(ctx->astParent(), "%oror%|&&")) {
                Token* parent = ctx->astParent();
                if (astIsRHS(ctx) && astIsLHS(parent) && parent->astParent() &&
                    parent->str() == parent->astParent()->str())
                    parent = parent->astParent();
                else if (!astIsLHS(ctx)) {
                    parent = nullptr;
                }
                if (parent) {
                    std::vector<Token*> nextExprs = {parent->astOperand2()};
                    if (astIsLHS(parent) && parent->astParent() && parent->astParent()->str() == parent->str()) {
                        nextExprs.push_back(parent->astParent()->astOperand2());
                    }
                    const std::string& op(parent->str());
                    std::list<ValueFlow::Value> values;
                    if (op == "&&")
                        values = thenValues;
                    else if (op == "||")
                        values = elseValues;
                    if (Token::Match(condTok, "==|!=") || cond.isBool())
                        changePossibleToKnown(values);
                    if (astIsFloat(cond.vartok, false) ||
                        (!cond.vartok->valueType() &&
                         std::all_of(values.begin(), values.end(), [](const ValueFlow::Value& v) {
                        return v.isIntValue() || v.isFloatValue();
                    })))
                        values.remove_if([&](const ValueFlow::Value& v) {
                            return v.isImpossible();
                        });
                    for (Token* start:nextExprs) {
                        Analyzer::Result r = forward(start, cond.vartok, values, tokenlist, settings);
                        if (r.terminate != Analyzer::Terminate::None)
                            return;
                    }
                }
            }

            {
                const Token* tok2 = condTok;
                std::string op;
                bool mixedOperators = false;
                while (tok2->astParent()) {
                    const Token* parent = tok2->astParent();
                    if (Token::Match(parent, "%oror%|&&")) {
                        if (op.empty()) {
                            op = parent->str();
                        } else if (op != parent->str()) {
                            mixedOperators = true;
                            break;
                        }
                    }
                    if (parent->str() == "!") {
                        op = (op == "&&" ? "||" : "&&");
                    }
                    tok2 = parent;
                }

                if (mixedOperators) {
                    return;
                }
            }

            if (!top)
                return;

            if (top->previous()->isExpandedMacro()) {
                for (std::list<ValueFlow::Value>* values : {&thenValues, &elseValues}) {
                    for (ValueFlow::Value& v : *values)
                        v.macro = true;
                }
            }

            Token* condTop = ctx->astParent();
            {
                bool inverted2 = false;
                while (Token::Match(condTop, "%oror%|&&")) {
                    Token* parent = skipNotAndCasts(condTop, &inverted2)->astParent();
                    if (!parent)
                        break;
                    condTop = parent;
                }
                if (inverted2)
                    std::swap(thenValues, elseValues);
            }

            if (!condTop)
                return;

            if (Token::simpleMatch(condTop, "?")) {
                Token* colon = condTop->astOperand2();
                forward(colon->astOperand1(), cond.vartok, thenValues, tokenlist, settings);
                forward(colon->astOperand2(), cond.vartok, elseValues, tokenlist, settings);
                // TODO: Handle after condition
                return;
            }

            if (condTop != top && condTop->str() != ";")
                return;

            if (!Token::Match(top->previous(), "if|while|for ("))
                return;

            if (top->previous()->str() == "for") {
                if (!Token::Match(condTok, "%comp%"))
                    return;
                if (!Token::simpleMatch(condTok->astParent(), ";"))
                    return;
                const Token* stepTok = getStepTok(top);
                if (cond.vartok->varId() == 0)
                    return;
                if (!cond.vartok->variable())
                    return;
                if (!Token::Match(stepTok, "++|--"))
                    return;
                std::set<ValueFlow::Value::Bound> bounds;
                for (const ValueFlow::Value& v : thenValues) {
                    if (v.bound != ValueFlow::Value::Bound::Point && v.isImpossible())
                        continue;
                    bounds.insert(v.bound);
                }
                if (Token::simpleMatch(stepTok, "++") && bounds.count(ValueFlow::Value::Bound::Lower) > 0)
                    return;
                if (Token::simpleMatch(stepTok, "--") && bounds.count(ValueFlow::Value::Bound::Upper) > 0)
                    return;
                const Token* childTok = condTok->astOperand1();
                if (!childTok)
                    childTok = condTok->astOperand2();
                if (!childTok)
                    return;
                if (childTok->varId() != cond.vartok->varId())
                    return;
                const Token* startBlock = top->link()->next();
                if (isVariableChanged(startBlock,
                                      startBlock->link(),
                                      cond.vartok->varId(),
                                      cond.vartok->variable()->isGlobal(),
                                      settings,
                                      tokenlist->isCPP()))
                    return;
                // Check if condition in for loop is always false
                const Token* initTok = getInitTok(top);
                ProgramMemory pm;
                execute(initTok, &pm, nullptr, nullptr);
                MathLib::bigint result = 1;
                execute(condTok, &pm, &result, nullptr);
                if (result == 0)
                    return;
                // Remove condition since for condition is not redundant
                for (std::list<ValueFlow::Value>* values : {&thenValues, &elseValues}) {
                    for (ValueFlow::Value& v : *values) {
                        v.condition = nullptr;
                        v.conditional = true;
                    }
                }
            }

            bool deadBranch[] = {false, false};
            // start token of conditional code
            Token* startTokens[] = {nullptr, nullptr};
            // determine startToken(s)
            if (Token::simpleMatch(top->link(), ") {"))
                startTokens[0] = top->link()->next();
            if (Token::simpleMatch(top->link()->linkAt(1), "} else {"))
                startTokens[1] = top->link()->linkAt(1)->tokAt(2);

            int changeBlock = -1;
            int bailBlock = -1;

            for (int i = 0; i < 2; i++) {
                const Token* const startToken = startTokens[i];
                if (!startToken)
                    continue;
                std::list<ValueFlow::Value>& values = (i == 0 ? thenValues : elseValues);
                valueFlowSetConditionToKnown(condTok, values, i == 0);

                Analyzer::Result r =
                    forward(startTokens[i], startTokens[i]->link(), cond.vartok, values, tokenlist, settings);
                deadBranch[i] = r.terminate == Analyzer::Terminate::Escape;
                if (r.action.isModified() && !deadBranch[i])
                    changeBlock = i;
                if (r.terminate != Analyzer::Terminate::None && r.terminate != Analyzer::Terminate::Escape &&
                    r.terminate != Analyzer::Terminate::Modified)
                    bailBlock = i;
                changeKnownToPossible(values);
            }
            if (changeBlock >= 0 && !Token::simpleMatch(top->previous(), "while (")) {
                if (settings->debugwarnings)
                    bailout(tokenlist,
                            errorLogger,
                            startTokens[changeBlock]->link(),
                            "valueFlowAfterCondition: " + cond.vartok->expressionString() +
                            " is changed in conditional block");
                return;
            } else if (bailBlock >= 0) {
                if (settings->debugwarnings)
                    bailout(tokenlist,
                            errorLogger,
                            startTokens[bailBlock]->link(),
                            "valueFlowAfterCondition: bailing in conditional block");
                return;
            }

            // After conditional code..
            if (Token::simpleMatch(top->link(), ") {")) {
                Token* after = top->link()->linkAt(1);
                bool dead_if = deadBranch[0];
                bool dead_else = deadBranch[1];
                const Token* unknownFunction = nullptr;
                if (condTok->astParent() && Token::Match(top->previous(), "while|for ("))
                    dead_if = !isBreakScope(after);
                else if (!dead_if)
                    dead_if = isReturnScope(after, &settings->library, &unknownFunction);

                if (!dead_if && unknownFunction) {
                    if (settings->debugwarnings)
                        bailout(tokenlist, errorLogger, unknownFunction, "possible noreturn scope");
                    return;
                }

                if (Token::simpleMatch(after, "} else {")) {
                    after = after->linkAt(2);
                    unknownFunction = nullptr;
                    if (!dead_else)
                        dead_else = isReturnScope(after, &settings->library, &unknownFunction);
                    if (!dead_else && unknownFunction) {
                        if (settings->debugwarnings)
                            bailout(tokenlist, errorLogger, unknownFunction, "possible noreturn scope");
                        return;
                    }
                }

                if (dead_if && dead_else)
                    return;

                std::list<ValueFlow::Value> values;
                if (dead_if) {
                    values = elseValues;
                } else if (dead_else) {
                    values = thenValues;
                } else {
                    std::copy_if(thenValues.begin(),
                                 thenValues.end(),
                                 std::back_inserter(values),
                                 std::mem_fn(&ValueFlow::Value::isPossible));
                    std::copy_if(elseValues.begin(),
                                 elseValues.end(),
                                 std::back_inserter(values),
                                 std::mem_fn(&ValueFlow::Value::isPossible));
                }

                if (values.empty())
                    return;

                if (dead_if || dead_else) {
                    const Token* parent = condTok->astParent();
                    // Skip the not operator
                    while (Token::simpleMatch(parent, "!"))
                        parent = parent->astParent();
                    bool possible = false;
                    if (Token::Match(parent, "&&|%oror%")) {
                        std::string op = parent->str();
                        while (parent && parent->str() == op)
                            parent = parent->astParent();
                        if (Token::simpleMatch(parent, "!") || Token::simpleMatch(parent, "== false"))
                            possible = op == "||";
                        else
                            possible = op == "&&";
                    }
                    if (possible) {
                        values.remove_if(std::mem_fn(&ValueFlow::Value::isImpossible));
                        changeKnownToPossible(values);
                    } else {
                        valueFlowSetConditionToKnown(condTok, values, true);
                        valueFlowSetConditionToKnown(condTok, values, false);
                    }
                }
                if (values.empty())
                    return;
                forward(after, getEndOfExprScope(cond.vartok, scope), cond.vartok, values, tokenlist, settings);
            }
        });
    }
    virtual ~ConditionHandler() {}
};

static void valueFlowCondition(const ValuePtr<ConditionHandler>& handler,
                               TokenList* tokenlist,
                               SymbolDatabase* symboldatabase,
                               ErrorLogger* errorLogger,
                               const Settings* settings)
{
    handler->beforeCondition(tokenlist, symboldatabase, errorLogger, settings);
    handler->afterCondition(tokenlist, symboldatabase, errorLogger, settings);
}

struct SimpleConditionHandler : ConditionHandler {
    virtual Analyzer::Result forward(Token* start,
                                     const Token* stop,
                                     const Token* exprTok,
                                     const std::list<ValueFlow::Value>& values,
                                     TokenList* tokenlist,
                                     const Settings* settings) const override {
        return valueFlowForward(start->next(), stop, exprTok, values, tokenlist, settings);
    }

    virtual Analyzer::Result forward(Token* top,
                                     const Token* exprTok,
                                     const std::list<ValueFlow::Value>& values,
                                     TokenList* tokenlist,
                                     const Settings* settings) const override {
        return valueFlowForward(top, exprTok, values, tokenlist, settings);
    }

    virtual void reverse(Token* start,
                         const Token* endToken,
                         const Token* exprTok,
                         const std::list<ValueFlow::Value>& values,
                         TokenList* tokenlist,
                         const Settings* settings) const override {
        return valueFlowReverse(start, endToken, exprTok, values, tokenlist, settings);
    }

    virtual std::vector<Condition> parse(const Token* tok, const Settings*) const override {
        Condition cond;
        ValueFlow::Value true_value;
        ValueFlow::Value false_value;
        const Token *vartok = parseCompareInt(tok, true_value, false_value);
        if (vartok) {
            if (vartok->hasKnownIntValue())
                return {};
            if (vartok->str() == "=" && vartok->astOperand1() && vartok->astOperand2())
                vartok = vartok->astOperand1();
            cond.true_values.push_back(true_value);
            cond.false_values.push_back(false_value);
            cond.vartok = vartok;
            return {cond};
        }

        if (tok->str() == "!") {
            vartok = tok->astOperand1();

        } else if (tok->astParent() && (Token::Match(tok->astParent(), "%oror%|&&|?") ||
                                        Token::Match(tok->astParent()->previous(), "if|while ("))) {
            if (Token::simpleMatch(tok, "="))
                vartok = tok->astOperand1();
            else if (!Token::Match(tok, "%comp%|%assign%"))
                vartok = tok;
        }

        if (!vartok)
            return {};
        cond.true_values.emplace_back(tok, 0LL);
        cond.false_values.emplace_back(tok, 0LL);
        cond.vartok = vartok;

        return {cond};
    }
};

struct IntegralInferModel : InferModel {
    virtual bool match(const ValueFlow::Value& value) const override {
        return value.isIntValue();
    }
    virtual ValueFlow::Value yield(MathLib::bigint value) const override
    {
        ValueFlow::Value result(value);
        result.valueType = ValueFlow::Value::ValueType::INT;
        result.setKnown();
        return result;
    }
};

ValuePtr<InferModel> makeIntegralInferModel() {
    return IntegralInferModel{};
}

ValueFlow::Value inferCondition(const std::string& op, const Token* varTok, MathLib::bigint val)
{
    if (!varTok)
        return ValueFlow::Value{};
    if (varTok->hasKnownIntValue())
        return ValueFlow::Value{};
    std::vector<ValueFlow::Value> r = infer(IntegralInferModel{}, op, varTok->values(), val);
    if (r.size() == 1 && r.front().isKnown())
        return r.front();
    return ValueFlow::Value{};
}

ValueFlow::Value inferCondition(std::string op, MathLib::bigint val, const Token* varTok)
{
    if (!varTok)
        return ValueFlow::Value{};
    if (varTok->hasKnownIntValue())
        return ValueFlow::Value{};
    std::vector<ValueFlow::Value> r = infer(IntegralInferModel{}, op, val, varTok->values());
    if (r.size() == 1 && r.front().isKnown())
        return r.front();
    return ValueFlow::Value{};
}

struct IteratorInferModel : InferModel {
    virtual ValueFlow::Value::ValueType getType() const = 0;
    virtual bool match(const ValueFlow::Value& value) const override {
        return value.valueType == getType();
    }
    virtual ValueFlow::Value yield(MathLib::bigint value) const override
    {
        ValueFlow::Value result(value);
        result.valueType = getType();
        result.setKnown();
        return result;
    }
};

struct EndIteratorInferModel : IteratorInferModel {
    virtual ValueFlow::Value::ValueType getType() const override {
        return ValueFlow::Value::ValueType::ITERATOR_END;
    }
};

struct StartIteratorInferModel : IteratorInferModel {
    virtual ValueFlow::Value::ValueType getType() const override {
        return ValueFlow::Value::ValueType::ITERATOR_END;
    }
};

static void valueFlowInferCondition(TokenList* tokenlist,
                                    const Settings* settings)
{
    for (Token* tok = tokenlist->front(); tok; tok = tok->next()) {
        if (!tok->astParent())
            continue;
        if (tok->hasKnownIntValue())
            continue;
        if (tok->variable() && (Token::Match(tok->astParent(), "?|&&|!|%oror%") ||
                                Token::Match(tok->astParent()->previous(), "if|while ("))) {
            std::vector<ValueFlow::Value> result = infer(IntegralInferModel{}, "!=", tok->values(), 0);
            if (result.size() != 1)
                continue;
            ValueFlow::Value value = result.front();
            value.intvalue = 1;
            value.bound = ValueFlow::Value::Bound::Point;
            setTokenValue(tok, value, settings);
        } else if (Token::Match(tok, "%comp%|-") && tok->astOperand1() && tok->astOperand2()) {
            if (astIsIterator(tok->astOperand1()) || astIsIterator(tok->astOperand2())) {
                static const std::array<ValuePtr<InferModel>, 2> iteratorModels = {EndIteratorInferModel{},
                                                                                   StartIteratorInferModel{}};
                for (const ValuePtr<InferModel>& model : iteratorModels) {
                    std::vector<ValueFlow::Value> result =
                        infer(model, tok->str(), tok->astOperand1()->values(), tok->astOperand2()->values());
                    for (ValueFlow::Value value : result) {
                        value.valueType = ValueFlow::Value::ValueType::INT;
                        setTokenValue(tok, value, settings);
                    }
                }
            } else {
                std::vector<ValueFlow::Value> result =
                    infer(IntegralInferModel{}, tok->str(), tok->astOperand1()->values(), tok->astOperand2()->values());
                for (const ValueFlow::Value& value : result) {
                    setTokenValue(tok, value, settings);
                }
            }
        }
    }
}

struct SymbolicConditionHandler : SimpleConditionHandler {

    static bool isNegatedBool(const Token* tok)
    {
        if (!Token::simpleMatch(tok, "!"))
            return false;
        return (astIsBool(tok->astOperand1()));
    }

    static const Token* skipNot(const Token* tok)
    {
        if (!Token::simpleMatch(tok, "!"))
            return tok;
        return tok->astOperand1();
    }

    virtual std::vector<Condition> parse(const Token* tok, const Settings*) const override
    {
        if (!Token::Match(tok, "%comp%"))
            return {};
        if (tok->hasKnownIntValue())
            return {};
        if (!tok->astOperand1() || tok->astOperand1()->hasKnownIntValue() || tok->astOperand1()->isLiteral())
            return {};
        if (!tok->astOperand2() || tok->astOperand2()->hasKnownIntValue() || tok->astOperand2()->isLiteral())
            return {};

        std::vector<Condition> result;
        auto addCond = [&](const Token* lhsTok, const Token* rhsTok, bool inverted) {
            for (int i = 0; i < 2; i++) {
                const bool lhs = i == 0;
                const Token* vartok = lhs ? lhsTok : rhsTok;
                const Token* valuetok = lhs ? rhsTok : lhsTok;
                if (valuetok->exprId() == 0)
                    continue;
                if (valuetok->hasKnownSymbolicValue(vartok))
                    continue;
                if (vartok->hasKnownSymbolicValue(valuetok))
                    continue;
                ValueFlow::Value true_value;
                ValueFlow::Value false_value;
                setConditionalValues(tok, !lhs, 0, true_value, false_value);
                setSymbolic(true_value, valuetok);
                setSymbolic(false_value, valuetok);

                Condition cond;
                cond.true_values = {true_value};
                cond.false_values = {false_value};
                cond.vartok = vartok;
                cond.inverted = inverted;
                result.push_back(cond);
            }
        };
        addCond(tok->astOperand1(), tok->astOperand2(), false);
        if (Token::Match(tok, "==|!=") && (isNegatedBool(tok->astOperand1()) || isNegatedBool(tok->astOperand2()))) {
            const Token* lhsTok = skipNot(tok->astOperand1());
            const Token* rhsTok = skipNot(tok->astOperand2());
            addCond(lhsTok, rhsTok, !(isNegatedBool(tok->astOperand1()) && isNegatedBool(tok->astOperand2())));
        }
        return result;
    }
};

static bool valueFlowForLoop2(const Token *tok,
                              ProgramMemory *memory1,
                              ProgramMemory *memory2,
                              ProgramMemory *memoryAfter)
{
    // for ( firstExpression ; secondExpression ; thirdExpression )
    const Token *firstExpression  = tok->next()->astOperand2()->astOperand1();
    const Token *secondExpression = tok->next()->astOperand2()->astOperand2()->astOperand1();
    const Token *thirdExpression = tok->next()->astOperand2()->astOperand2()->astOperand2();

    ProgramMemory programMemory;
    MathLib::bigint result(0);
    bool error = false;
    execute(firstExpression, &programMemory, &result, &error);
    if (error)
        return false;
    execute(secondExpression, &programMemory, &result, &error);
    if (result == 0) // 2nd expression is false => no looping
        return false;
    if (error) {
        // If a variable is reassigned in second expression, return false
        bool reassign = false;
        visitAstNodes(secondExpression,
                      [&](const Token *t) {
            if (t->str() == "=" && t->astOperand1() && programMemory.hasValue(t->astOperand1()->varId()))
                // TODO: investigate what variable is assigned.
                reassign = true;
            return reassign ? ChildrenToVisit::done : ChildrenToVisit::op1_and_op2;
        });
        if (reassign)
            return false;
    }

    ProgramMemory startMemory(programMemory);
    ProgramMemory endMemory;

    int maxcount = 10000;
    while (result != 0 && !error && --maxcount > 0) {
        endMemory = programMemory;
        execute(thirdExpression, &programMemory, &result, &error);
        if (!error)
            execute(secondExpression, &programMemory, &result, &error);
    }

    if (memory1)
        memory1->swap(startMemory);
    if (!error) {
        if (memory2)
            memory2->swap(endMemory);
        if (memoryAfter)
            memoryAfter->swap(programMemory);
    }

    return true;
}

static void valueFlowForLoopSimplify(Token* const bodyStart,
                                     const Token* expr,
                                     bool globalvar,
                                     const MathLib::bigint value,
                                     TokenList* tokenlist,
                                     ErrorLogger* errorLogger,
                                     const Settings* settings)
{
    const Token * const bodyEnd = bodyStart->link();

    // Is variable modified inside for loop
    if (isVariableChanged(bodyStart, bodyEnd, expr->varId(), globalvar, settings, tokenlist->isCPP()))
        return;

    for (Token *tok2 = bodyStart->next(); tok2 != bodyEnd; tok2 = tok2->next()) {
        if (tok2->varId() == expr->varId()) {
            const Token * parent = tok2->astParent();
            while (parent) {
                const Token * const p = parent;
                parent = parent->astParent();
                if (!parent || parent->str() == ":")
                    break;
                if (parent->str() == "?") {
                    if (parent->astOperand2() != p)
                        parent = nullptr;
                    break;
                }
            }
            if (parent) {
                if (settings->debugwarnings)
                    bailout(tokenlist, errorLogger, tok2, "For loop variable " + tok2->str() + " stopping on ?");
                continue;
            }

            ValueFlow::Value value1(value);
            value1.varId = tok2->varId();
            setTokenValue(tok2, value1, settings);
        }

        if (Token::Match(tok2, "%oror%|&&")) {
            const ProgramMemory programMemory(getProgramMemory(tok2->astTop(), expr, ValueFlow::Value(value), settings));
            if ((tok2->str() == "&&" && !conditionIsTrue(tok2->astOperand1(), programMemory)) ||
                (tok2->str() == "||" && !conditionIsFalse(tok2->astOperand1(), programMemory))) {
                // Skip second expression..
                const Token *parent = tok2;
                while (parent && parent->str() == tok2->str())
                    parent = parent->astParent();
                // Jump to end of condition
                if (parent && parent->str() == "(") {
                    tok2 = parent->link();
                    // cast
                    if (Token::simpleMatch(tok2, ") ("))
                        tok2 = tok2->linkAt(1);
                }
            }

        }
        const Token* vartok = expr;
        const Token* rml = nextAfterAstRightmostLeaf(vartok);
        if (rml)
            vartok = rml->str() == "]" ? rml : rml->previous();
        if (vartok->str() == "]" && vartok->link()->previous())
            vartok = vartok->link()->previous();

        if ((tok2->str() == "&&" &&
             conditionIsFalse(tok2->astOperand1(),
                              getProgramMemory(tok2->astTop(), expr, ValueFlow::Value(value), settings))) ||
            (tok2->str() == "||" &&
             conditionIsTrue(tok2->astOperand1(),
                             getProgramMemory(tok2->astTop(), expr, ValueFlow::Value(value), settings))))
            break;

        else if (Token::simpleMatch(tok2, ") {")) {
            if (vartok->varId() && Token::findmatch(tok2->link(), "%varid%", tok2, vartok->varId())) {
                if (Token::findmatch(tok2, "continue|break|return", tok2->linkAt(1), vartok->varId())) {
                    if (settings->debugwarnings)
                        bailout(tokenlist, errorLogger, tok2, "For loop variable bailout on conditional continue|break|return");
                    break;
                }
                if (settings->debugwarnings)
                    bailout(tokenlist, errorLogger, tok2, "For loop variable skipping conditional scope");
                tok2 = tok2->next()->link();
                if (Token::simpleMatch(tok2, "} else {")) {
                    if (Token::findmatch(tok2, "continue|break|return", tok2->linkAt(2), vartok->varId())) {
                        if (settings->debugwarnings)
                            bailout(tokenlist, errorLogger, tok2, "For loop variable bailout on conditional continue|break|return");
                        break;
                    }
                    tok2 = tok2->linkAt(2);
                }
            }
            else {
                if (settings->debugwarnings)
                    bailout(tokenlist, errorLogger, tok2, "For loop skipping {} code");
                tok2 = tok2->linkAt(1);
                if (Token::simpleMatch(tok2, "} else {"))
                    tok2 = tok2->linkAt(2);
            }
        }
    }
}

static void valueFlowForLoopSimplifyAfter(Token* fortok,
                                          nonneg int varid,
                                          const MathLib::bigint num,
                                          TokenList* tokenlist,
                                          const Settings* settings)
{
    const Token *vartok = nullptr;
    for (const Token *tok = fortok; tok; tok = tok->next()) {
        if (tok->varId() == varid) {
            vartok = tok;
            break;
        }
    }
    if (!vartok || !vartok->variable())
        return;

    const Variable *var = vartok->variable();
    const Token *endToken = nullptr;
    if (var->isLocal())
        endToken = var->scope()->bodyEnd;
    else
        endToken = fortok->scope()->bodyEnd;

    Token* blockTok = fortok->linkAt(1)->linkAt(1);
    std::list<ValueFlow::Value> values;
    values.emplace_back(num);
    values.back().errorPath.emplace_back(fortok,"After for loop, " + var->name() + " has value " + values.back().infoString());

    if (blockTok != endToken) {
        valueFlowForward(blockTok->next(), endToken, vartok, values, tokenlist, settings);
    }
}

static void valueFlowForLoop(TokenList *tokenlist, SymbolDatabase* symboldatabase, ErrorLogger *errorLogger, const Settings *settings)
{
    for (const Scope &scope : symboldatabase->scopeList) {
        if (scope.type != Scope::eFor)
            continue;

        Token* tok = const_cast<Token*>(scope.classDef);
        Token* const bodyStart = const_cast<Token*>(scope.bodyStart);

        if (!Token::simpleMatch(tok->next()->astOperand2(), ";") ||
            !Token::simpleMatch(tok->next()->astOperand2()->astOperand2(), ";"))
            continue;

        nonneg int varid;
        bool knownInitValue, partialCond;
        MathLib::bigint initValue, stepValue, lastValue;

        if (extractForLoopValues(tok, &varid, &knownInitValue, &initValue, &partialCond, &stepValue, &lastValue)) {
            const bool executeBody = !knownInitValue || initValue <= lastValue;
            const Token* vartok = Token::findmatch(tok, "%varid%", bodyStart, varid);
            if (executeBody && vartok) {
                std::list<ValueFlow::Value> initValues;
                initValues.emplace_back(initValue, ValueFlow::Value::Bound::Lower);
                initValues.push_back(asImpossible(initValues.back()));
                Analyzer::Result result =
                    valueFlowForward(bodyStart, bodyStart->link(), vartok, initValues, tokenlist, settings);

                if (!result.action.isModified()) {
                    std::list<ValueFlow::Value> lastValues;
                    lastValues.emplace_back(lastValue, ValueFlow::Value::Bound::Upper);
                    lastValues.back().conditional = true;
                    lastValues.push_back(asImpossible(lastValues.back()));
                    if (stepValue != 1)
                        lastValues.pop_front();
                    valueFlowForward(bodyStart, bodyStart->link(), vartok, lastValues, tokenlist, settings);
                }
            }
            const MathLib::bigint afterValue = executeBody ? lastValue + stepValue : initValue;
            valueFlowForLoopSimplifyAfter(tok, varid, afterValue, tokenlist, settings);
        } else {
            ProgramMemory mem1, mem2, memAfter;
            if (valueFlowForLoop2(tok, &mem1, &mem2, &memAfter)) {
                ProgramMemory::Map::const_iterator it;
                for (it = mem1.begin(); it != mem1.end(); ++it) {
                    if (!it->second.isIntValue())
                        continue;
                    valueFlowForLoopSimplify(
                        bodyStart, it->first.tok, false, it->second.intvalue, tokenlist, errorLogger, settings);
                }
                for (it = mem2.begin(); it != mem2.end(); ++it) {
                    if (!it->second.isIntValue())
                        continue;
                    valueFlowForLoopSimplify(
                        bodyStart, it->first.tok, false, it->second.intvalue, tokenlist, errorLogger, settings);
                }
                for (it = memAfter.begin(); it != memAfter.end(); ++it) {
                    if (!it->second.isIntValue())
                        continue;
                    valueFlowForLoopSimplifyAfter(
                        tok, it->first.getExpressionId(), it->second.intvalue, tokenlist, settings);
                }
            }
        }
    }
}

struct MultiValueFlowAnalyzer : ValueFlowAnalyzer {
    std::unordered_map<nonneg int, ValueFlow::Value> values;
    std::unordered_map<nonneg int, const Variable*> vars;
    SymbolDatabase* symboldatabase;

    MultiValueFlowAnalyzer() : ValueFlowAnalyzer(), values(), vars(), symboldatabase(nullptr) {}

    MultiValueFlowAnalyzer(const std::unordered_map<const Variable*, ValueFlow::Value>& args, const TokenList* t, SymbolDatabase* s)
        : ValueFlowAnalyzer(t), values(), vars(), symboldatabase(s) {
        for (const auto& p:args) {
            values[p.first->declarationId()] = p.second;
            vars[p.first->declarationId()] = p.first;
        }
    }

    virtual const std::unordered_map<nonneg int, const Variable*>& getVars() const {
        return vars;
    }

    virtual const ValueFlow::Value* getValue(const Token* tok) const override {
        if (tok->varId() == 0)
            return nullptr;
        auto it = values.find(tok->varId());
        if (it == values.end())
            return nullptr;
        return &it->second;
    }
    virtual ValueFlow::Value* getValue(const Token* tok) override {
        if (tok->varId() == 0)
            return nullptr;
        auto it = values.find(tok->varId());
        if (it == values.end())
            return nullptr;
        return &it->second;
    }

    virtual void makeConditional() override {
        for (auto&& p:values) {
            p.second.conditional = true;
        }
    }

    virtual void addErrorPath(const Token* tok, const std::string& s) override {
        for (auto&& p:values) {
            p.second.errorPath.emplace_back(tok, "Assuming condition is " + s);
        }
    }

    virtual bool isAlias(const Token* tok, bool& inconclusive) const override {
        const auto range = SelectValueFromVarIdMapRange(&values);

        for (const auto& p:getVars()) {
            nonneg int varid = p.first;
            const Variable* var = p.second;
            if (tok->varId() == varid)
                return true;
            if (isAliasOf(var, tok, varid, range, &inconclusive))
                return true;
        }
        return false;
    }

    virtual bool isGlobal() const override {
        return false;
    }

    virtual bool lowerToPossible() override {
        for (auto&& p:values) {
            if (p.second.isImpossible())
                return false;
            p.second.changeKnownToPossible();
        }
        return true;
    }
    virtual bool lowerToInconclusive() override {
        for (auto&& p:values) {
            if (p.second.isImpossible())
                return false;
            p.second.setInconclusive();
        }
        return true;
    }

    virtual bool isConditional() const override {
        for (auto&& p:values) {
            if (p.second.conditional)
                return true;
            if (p.second.condition)
                return !p.second.isImpossible();
        }
        return false;
    }

    virtual bool stopOnCondition(const Token*) const override {
        return isConditional();
    }

    virtual bool updateScope(const Token* endBlock, bool) const override {
        const Scope* scope = endBlock->scope();
        if (!scope)
            return false;
        if (scope->type == Scope::eLambda) {
            for (const auto& p:values) {
                if (!p.second.isLifetimeValue())
                    return false;
            }
            return true;
        } else if (scope->type == Scope::eIf || scope->type == Scope::eElse || scope->type == Scope::eWhile ||
                   scope->type == Scope::eFor) {
            auto pred = [](const ValueFlow::Value& value) {
                if (value.isKnown())
                    return true;
                if (value.isImpossible())
                    return true;
                if (value.isLifetimeValue())
                    return true;
                return false;
            };
            if (std::all_of(values.begin(), values.end(), std::bind(pred, std::bind(SelectMapValues{}, std::placeholders::_1))))
                return true;
            if (isConditional())
                return false;
            const Token* condTok = getCondTokFromEnd(endBlock);
            std::set<nonneg int> varids;
            std::transform(getVars().begin(), getVars().end(), std::inserter(varids, varids.begin()), SelectMapKeys{});
            return bifurcate(condTok, varids, getSettings());
        }

        return false;
    }

    virtual bool match(const Token* tok) const override {
        return values.count(tok->varId()) > 0;
    }

    virtual ProgramState getProgramState() const override {
        ProgramState ps;
        for (const auto& p : values) {
            const Variable* var = vars.at(p.first);
            if (!var)
                continue;
            ps[var->nameToken()] = p.second;
        }
        return ps;
    }

    virtual void forkScope(const Token* endBlock) override {
        ProgramMemory pm{getProgramState()};
        const Scope* scope = endBlock->scope();
        const Token* condTok = getCondTokFromEnd(endBlock);
        if (scope && condTok)
            programMemoryParseCondition(pm, condTok, nullptr, getSettings(), scope->type != Scope::eElse);
        if (condTok && Token::simpleMatch(condTok->astParent(), ";")) {
            ProgramMemory endMemory;
            if (valueFlowForLoop2(condTok->astTop()->previous(), nullptr, &endMemory, nullptr))
                pm.replace(endMemory);
        }
        // ProgramMemory pm = pms.get(endBlock->link()->next(), getProgramState());
        for (const auto& p : pm) {
            nonneg int varid = p.first.getExpressionId();
            if (symboldatabase && !symboldatabase->isVarId(varid))
                continue;
            ValueFlow::Value value = p.second;
            if (vars.count(varid) != 0)
                continue;
            if (value.isImpossible())
                continue;
            value.setPossible();
            values[varid] = value;
            if (symboldatabase)
                vars[varid] = symboldatabase->getVariableFromVarId(varid);
        }
    }
};

template<class Key, class F>
bool productParams(const std::unordered_map<Key, std::list<ValueFlow::Value>>& vars, F f)
{
    using Args = std::vector<std::unordered_map<Key, ValueFlow::Value>>;
    Args args(1);
    // Compute cartesian product of all arguments
    for (const auto& p:vars) {
        if (p.second.empty())
            continue;
        args.back()[p.first] = p.second.front();
    }
    for (const auto& p:vars) {
        if (args.size() > 256)
            return false;
        if (p.second.empty())
            continue;
        std::for_each(std::next(p.second.begin()), p.second.end(), [&](const ValueFlow::Value& value) {
            Args new_args;
            for (auto arg:args) {
                if (value.path != 0) {
                    for (const auto& q:arg) {
                        if (q.second.path == 0)
                            continue;
                        if (q.second.path != value.path)
                            return;
                    }
                }
                arg[p.first] = value;
                new_args.push_back(arg);
            }
            std::copy(new_args.begin(), new_args.end(), std::back_inserter(args));
        });
    }

    for (const auto& arg:args) {
        if (arg.empty())
            continue;
        bool skip = false;
        // Make sure all arguments are the same path
        MathLib::bigint path = arg.begin()->second.path;
        for (const auto& p:arg) {
            if (p.second.path != path) {
                skip = true;
                break;
            }
        }
        if (skip)
            continue;
        f(arg);
    }
    return true;
}

static void valueFlowInjectParameter(TokenList* tokenlist,
                                     SymbolDatabase* symboldatabase,
                                     ErrorLogger* errorLogger,
                                     const Settings* settings,
                                     const Scope* functionScope,
                                     const std::unordered_map<const Variable*, std::list<ValueFlow::Value>>& vars)
{
    bool r = productParams(vars, [&](const std::unordered_map<const Variable*, ValueFlow::Value>& arg) {
        MultiValueFlowAnalyzer a(arg, tokenlist, symboldatabase);
        valueFlowGenericForward(const_cast<Token*>(functionScope->bodyStart), functionScope->bodyEnd, a, settings);
    });
    if (!r) {
        std::string fname = "<unknown>";
        Function* f = functionScope->function;
        if (f)
            fname = f->name();
        if (settings->debugwarnings)
            bailout(tokenlist, errorLogger, functionScope->bodyStart, "Too many argument passed to " + fname);
    }
}

static void valueFlowInjectParameter(TokenList* tokenlist,
                                     const Settings* settings,
                                     const Variable* arg,
                                     const Scope* functionScope,
                                     const std::list<ValueFlow::Value>& argvalues)
{
    // Is argument passed by value or const reference, and is it a known non-class type?
    if (arg->isReference() && !arg->isConst() && !arg->isClass())
        return;

    // Set value in function scope..
    const nonneg int varid2 = arg->declarationId();
    if (!varid2)
        return;

    valueFlowForward(const_cast<Token*>(functionScope->bodyStart->next()),
                     functionScope->bodyEnd,
                     arg->nameToken(),
                     argvalues,
                     tokenlist,
                     settings);
}

static void valueFlowSwitchVariable(TokenList *tokenlist, SymbolDatabase* symboldatabase, ErrorLogger *errorLogger, const Settings *settings)
{
    for (const Scope &scope : symboldatabase->scopeList) {
        if (scope.type != Scope::ScopeType::eSwitch)
            continue;
        if (!Token::Match(scope.classDef, "switch ( %var% ) {"))
            continue;
        const Token *vartok = scope.classDef->tokAt(2);
        const Variable *var = vartok->variable();
        if (!var)
            continue;

        // bailout: global non-const variables
        if (!(var->isLocal() || var->isArgument()) && !var->isConst()) {
            if (settings->debugwarnings)
                bailout(tokenlist, errorLogger, vartok, "switch variable " + var->name() + " is global");
            continue;
        }

        for (Token *tok = scope.bodyStart->next(); tok != scope.bodyEnd; tok = tok->next()) {
            if (tok->str() == "{") {
                tok = tok->link();
                continue;
            }
            if (Token::Match(tok, "case %num% :")) {
                std::list<ValueFlow::Value> values;
                values.emplace_back(MathLib::toLongNumber(tok->next()->str()));
                values.back().condition = tok;
                const std::string info("case " + tok->next()->str() + ": " + vartok->str() + " is " + tok->next()->str() + " here.");
                values.back().errorPath.emplace_back(tok, info);
                bool known = false;
                if ((Token::simpleMatch(tok->previous(), "{") || Token::simpleMatch(tok->tokAt(-2), "break ;")) && !Token::Match(tok->tokAt(3), ";| case"))
                    known = true;
                while (Token::Match(tok->tokAt(3), ";| case %num% :")) {
                    known = false;
                    tok = tok->tokAt(3);
                    if (!tok->isName())
                        tok = tok->next();
                    values.emplace_back(MathLib::toLongNumber(tok->next()->str()));
                    values.back().condition = tok;
                    const std::string info2("case " + tok->next()->str() + ": " + vartok->str() + " is " + tok->next()->str() + " here.");
                    values.back().errorPath.emplace_back(tok, info2);
                }
                for (std::list<ValueFlow::Value>::const_iterator val = values.begin(); val != values.end(); ++val) {
                    valueFlowReverse(tokenlist,
                                     const_cast<Token*>(scope.classDef),
                                     vartok,
                                     *val,
                                     ValueFlow::Value(),
                                     errorLogger,
                                     settings);
                }
                if (vartok->variable()->scope()) {
                    if (known)
                        values.back().setKnown();

                    // FIXME We must check if there is a return. See #9276
                    /*
                       valueFlowForwardVariable(tok->tokAt(3),
                                             vartok->variable()->scope()->bodyEnd,
                                             vartok->variable(),
                                             vartok->varId(),
                                             values,
                                             values.back().isKnown(),
                                             false,
                                             tokenlist,
                                             errorLogger,
                                             settings);
                     */
                }
            }
        }
    }
}

static std::list<ValueFlow::Value> getFunctionArgumentValues(const Token *argtok)
{
    std::list<ValueFlow::Value> argvalues(argtok->values());
    removeImpossible(argvalues);
    if (argvalues.empty() && Token::Match(argtok, "%comp%|%oror%|&&|!")) {
        argvalues.emplace_back(0);
        argvalues.emplace_back(1);
    }
    return argvalues;
}

static void valueFlowLibraryFunction(Token *tok, const std::string &returnValue, const Settings *settings)
{
    std::unordered_map<nonneg int, std::list<ValueFlow::Value>> argValues;
    int argn = 1;
    for (const Token *argtok : getArguments(tok->previous())) {
        argValues[argn] = getFunctionArgumentValues(argtok);
        argn++;
    }
    if (returnValue.find("arg") != std::string::npos && argValues.empty())
        return;
    productParams(argValues, [&](const std::unordered_map<nonneg int, ValueFlow::Value>& arg) {
        ValueFlow::Value value = evaluateLibraryFunction(arg, returnValue, settings);
        if (value.isUninitValue())
            return;
        ValueFlow::Value::ValueKind kind = ValueFlow::Value::ValueKind::Known;
        for (auto&& p : arg) {
            if (p.second.isPossible())
                kind = p.second.valueKind;
            if (p.second.isInconclusive()) {
                kind = p.second.valueKind;
                break;
            }
        }
        if (value.isImpossible() && kind != ValueFlow::Value::ValueKind::Known)
            return;
        if (!value.isImpossible())
            value.valueKind = kind;
        setTokenValue(tok, value, settings);
    });
}

template<class Iterator>
struct IteratorRange
{
    Iterator mBegin;
    Iterator mEnd;

    Iterator begin() const {
        return mBegin;
    }

    Iterator end() const {
        return mEnd;
    }
};

template<class Iterator>
IteratorRange<Iterator> MakeIteratorRange(Iterator start, Iterator last)
{
    return {start, last};
}

static void valueFlowSubFunction(TokenList* tokenlist, SymbolDatabase* symboldatabase,  ErrorLogger* errorLogger, const Settings* settings)
{
    int id = 0;
    for (const Scope* scope : MakeIteratorRange(symboldatabase->functionScopes.rbegin(), symboldatabase->functionScopes.rend())) {
        const Function* function = scope->function;
        if (!function)
            continue;
        for (const Token *tok = scope->bodyStart; tok != scope->bodyEnd; tok = tok->next()) {
            if (!Token::Match(tok, "%name% ("))
                continue;

            const Function * const calledFunction = tok->function();
            if (!calledFunction) {
                // library function?
                const std::string& returnValue(settings->library.returnValue(tok));
                if (!returnValue.empty())
                    valueFlowLibraryFunction(tok->next(), returnValue, settings);
                continue;
            }

            const Scope * const calledFunctionScope = calledFunction->functionScope;
            if (!calledFunctionScope)
                continue;

            id++;
            std::unordered_map<const Variable*, std::list<ValueFlow::Value>> argvars;
            // TODO: Rewrite this. It does not work well to inject 1 argument at a time.
            const std::vector<const Token *> &callArguments = getArguments(tok);
            for (int argnr = 0U; argnr < callArguments.size(); ++argnr) {
                const Token *argtok = callArguments[argnr];
                // Get function argument
                const Variable * const argvar = calledFunction->getArgumentVar(argnr);
                if (!argvar)
                    break;

                // passing value(s) to function
                std::list<ValueFlow::Value> argvalues(getFunctionArgumentValues(argtok));

                // Remove non-local lifetimes
                argvalues.remove_if([](const ValueFlow::Value& v) {
                    if (v.isLifetimeValue())
                        return !v.isLocalLifetimeValue() && !v.isSubFunctionLifetimeValue();
                    return false;
                });
                // Remove uninit values if argument is passed by value
                if (argtok->variable() && !argtok->variable()->isPointer() && argvalues.size() == 1 && argvalues.front().isUninitValue()) {
                    if (CheckUninitVar::isVariableUsage(tokenlist->isCPP(), argtok, settings->library, false, CheckUninitVar::Alloc::NO_ALLOC, 0))
                        continue;
                }

                if (argvalues.empty())
                    continue;

                // Error path..
                for (ValueFlow::Value &v : argvalues) {
                    const std::string nr = MathLib::toString(argnr + 1) + getOrdinalText(argnr + 1);

                    v.errorPath.emplace_back(argtok,
                                             "Calling function '" +
                                             calledFunction->name() +
                                             "', " +
                                             nr +
                                             " argument '" +
                                             argtok->expressionString() +
                                             "' value is " +
                                             v.infoString());
                    v.path = 256 * v.path + id % 256;
                    // Change scope of lifetime values
                    if (v.isLifetimeValue())
                        v.lifetimeScope = ValueFlow::Value::LifetimeScope::SubFunction;
                }

                // passed values are not "known"..
                lowerToPossible(argvalues);

                argvars[argvar] = argvalues;
            }
            valueFlowInjectParameter(tokenlist, symboldatabase, errorLogger, settings, calledFunctionScope, argvars);
        }
    }
}

static void valueFlowFunctionDefaultParameter(TokenList* tokenlist, SymbolDatabase* symboldatabase, const Settings* settings)
{
    if (!tokenlist->isCPP())
        return;

    for (const Scope* scope : symboldatabase->functionScopes) {
        const Function* function = scope->function;
        if (!function)
            continue;
        for (std::size_t arg = function->minArgCount(); arg < function->argCount(); arg++) {
            const Variable* var = function->getArgumentVar(arg);
            if (var && var->hasDefault() && Token::Match(var->nameToken(), "%var% = %num%|%str% [,)]")) {
                const std::list<ValueFlow::Value> &values = var->nameToken()->tokAt(2)->values();
                std::list<ValueFlow::Value> argvalues;
                for (const ValueFlow::Value &value : values) {
                    ValueFlow::Value v(value);
                    v.defaultArg = true;
                    v.changeKnownToPossible();
                    if (v.isPossible())
                        argvalues.push_back(v);
                }
                if (!argvalues.empty())
                    valueFlowInjectParameter(tokenlist, settings, var, scope, argvalues);
            }
        }
    }
}

static bool isKnown(const Token * tok)
{
    return tok && tok->hasKnownIntValue();
}

static void valueFlowFunctionReturn(TokenList *tokenlist, ErrorLogger *errorLogger)
{
    for (Token *tok = tokenlist->back(); tok; tok = tok->previous()) {
        if (tok->str() != "(" || !tok->astOperand1())
            continue;

        const Function* function = nullptr;
        if (Token::Match(tok->previous(), "%name% ("))
            function = tok->previous()->function();
        else
            function = tok->astOperand1()->function();
        if (!function)
            continue;

        if (tok->hasKnownValue())
            continue;

        // Arguments..
        std::vector<MathLib::bigint> parvalues;
        if (tok->astOperand2()) {
            const Token *partok = tok->astOperand2();
            while (partok && partok->str() == "," && isKnown(partok->astOperand2()))
                partok = partok->astOperand1();
            if (!isKnown(partok))
                continue;
            parvalues.push_back(partok->values().front().intvalue);
            partok = partok->astParent();
            while (partok && partok->str() == ",") {
                parvalues.push_back(partok->astOperand2()->values().front().intvalue);
                partok = partok->astParent();
            }
            if (partok != tok)
                continue;
        }

        // Get scope and args of function
        const Scope * const functionScope = function->functionScope;
        if (!functionScope || !Token::simpleMatch(functionScope->bodyStart, "{ return")) {
            if (functionScope && tokenlist->getSettings()->debugwarnings && Token::findsimplematch(functionScope->bodyStart, "return", functionScope->bodyEnd))
                bailout(tokenlist, errorLogger, tok, "function return; nontrivial function body");
            continue;
        }

        ProgramMemory programMemory;
        for (std::size_t i = 0; i < parvalues.size(); ++i) {
            const Variable * const arg = function->getArgumentVar(i);
            if (!arg || !Token::Match(arg->typeStartToken(), "%type% %name% ,|)")) {
                if (tokenlist->getSettings()->debugwarnings)
                    bailout(tokenlist, errorLogger, tok, "function return; unhandled argument type");
                programMemory.clear();
                break;
            }
            programMemory.setIntValue(arg->nameToken(), parvalues[i]);
        }
        if (programMemory.empty() && !parvalues.empty())
            continue;

        // Determine return value of subfunction..
        MathLib::bigint result = 0;
        bool error = false;
        execute(functionScope->bodyStart->next()->astOperand1(),
                &programMemory,
                &result,
                &error);
        if (!error) {
            ValueFlow::Value v(result);
            if (function->hasVirtualSpecifier())
                v.setPossible();
            else
                v.setKnown();
            setTokenValue(tok, v, tokenlist->getSettings());
        }
    }
}

static bool needsInitialization(const Variable* var, bool cpp)
{
    if (!var)
        return false;
    if (var->isPointer())
        return true;
    if (var->type() && var->type()->isUnionType())
        return false;
    if (!cpp)
        return true;
    if (var->type() && var->type()->needInitialization == Type::NeedInitialization::True)
        return true;
    if (var->valueType() && (var->valueType()->isPrimitive() || var->valueType()->type == ValueType::Type::POD))
        return true;
    return false;
}

static void addToErrorPath(ValueFlow::Value& value, const ValueFlow::Value& from)
{
    std::unordered_set<const Token*> locations;
    std::transform(value.errorPath.begin(),
                   value.errorPath.end(),
                   std::inserter(locations, locations.begin()),
                   [](const ErrorPathItem& e) {
        return e.first;
    });
    if (from.condition && !value.condition)
        value.condition = from.condition;
    std::copy_if(from.errorPath.begin(),
                 from.errorPath.end(),
                 std::back_inserter(value.errorPath),
                 [&](const ErrorPathItem& e) {
        return locations.insert(e.first).second;
    });
}

static void valueFlowUninit(TokenList* tokenlist, SymbolDatabase* /*symbolDatabase*/, const Settings* settings)
{
    for (Token *tok = tokenlist->front(); tok; tok = tok->next()) {
        if (!tok->scope()->isExecutable())
            continue;
        if (!Token::Match(tok, "%var% ;|["))
            continue;
        const Variable* var = tok->variable();
        if (!var)
            continue;
        if (var->nameToken() != tok || var->isInit())
            continue;
        if (!needsInitialization(var, tokenlist->isCPP()))
            continue;
        if (!var->isLocal() || var->isStatic() || var->isExtern() || var->isReference() || var->isThrow())
            continue;

        ValueFlow::Value uninitValue;
        uninitValue.setKnown();
        uninitValue.valueType = ValueFlow::Value::ValueType::UNINIT;
        uninitValue.tokvalue = tok;
        if (var->isArray())
            uninitValue.indirect = var->dimensions().size();

        bool partial = false;

        std::map<Token*, ValueFlow::Value> partialReads;
        if (const Scope* scope = var->typeScope()) {
            if (Token::findsimplematch(scope->bodyStart, "union", scope->bodyEnd))
                continue;
            for (const Variable& memVar : scope->varlist) {
                if (!memVar.isPublic())
                    continue;
                // Skip array since we can't track partial initialization from nested subexpressions
                if (memVar.isArray())
                    continue;
                if (!needsInitialization(&memVar, tokenlist->isCPP())) {
                    partial = true;
                    continue;
                }
                MemberExpressionAnalyzer analyzer(memVar.nameToken()->str(), tok, uninitValue, tokenlist);
                valueFlowGenericForward(tok->next(), tok->scope()->bodyEnd, analyzer, settings);

                for (auto&& p : *analyzer.partialReads) {
                    Token* tok2 = p.first;
                    const ValueFlow::Value& v = p.second;
                    // Try to insert into map
                    auto pp = partialReads.insert(std::make_pair(tok2, v));
                    ValueFlow::Value& v2 = pp.first->second;
                    bool inserted = pp.second;
                    // Merge the two values if it is already in map
                    if (!inserted) {
                        if (v.valueType != v2.valueType)
                            continue;
                        addToErrorPath(v2, v);
                    }
                    v2.subexpressions.push_back(memVar.nameToken()->str());
                }
            }
        }

        for (auto&& p : partialReads) {
            Token* tok2 = p.first;
            const ValueFlow::Value& v = p.second;

            setTokenValue(tok2, v, settings);
        }

        if (partial)
            continue;

        valueFlowForward(tok->next(), tok->scope()->bodyEnd, var->nameToken(), {uninitValue}, tokenlist, settings);
    }
}

static bool isContainerSizeChanged(nonneg int varId,
                                   const Token* start,
                                   const Token* end,
                                   const Settings* settings = nullptr,
                                   int depth = 20);

static bool isContainerSizeChangedByFunction(const Token* tok, const Settings* settings = nullptr, int depth = 20)
{
    if (!tok->valueType())
        return false;
    if (!astIsContainer(tok))
        return false;
    // If we are accessing an element then we are not changing the container size
    if (Token::Match(tok, "%name% . %name% (")) {
        Library::Container::Yield yield = getLibraryContainer(tok)->getYield(tok->strAt(2));
        if (yield != Library::Container::Yield::NO_YIELD)
            return false;
    }
    if (Token::simpleMatch(tok->astParent(), "["))
        return false;

    // address of variable
    const bool addressOf = tok->valueType()->pointer || (tok->astParent() && tok->astParent()->isUnaryOp("&"));

    int narg;
    const Token * ftok = getTokenArgumentFunction(tok, narg);
    if (!ftok)
        return false; // not a function => variable not changed
    const Function * fun = ftok->function();
    if (fun && !fun->hasVirtualSpecifier()) {
        const Variable *arg = fun->getArgumentVar(narg);
        if (arg) {
            if (!arg->isReference() && !addressOf)
                return false;
            if (!addressOf && arg->isConst())
                return false;
            if (arg->valueType() && arg->valueType()->constness == 1)
                return false;
            const Scope * scope = fun->functionScope;
            if (scope) {
                // Argument not used
                if (!arg->nameToken())
                    return false;
                if (depth > 0)
                    return isContainerSizeChanged(
                        arg->declarationId(), scope->bodyStart, scope->bodyEnd, settings, depth - 1);
            }
            // Don't know => Safe guess
            return true;
        }
    }

    bool inconclusive = false;
    const bool isChanged = isVariableChangedByFunctionCall(tok, 0, settings, &inconclusive);
    return (isChanged || inconclusive);
}

struct ContainerExpressionAnalyzer : ExpressionAnalyzer {
    ContainerExpressionAnalyzer() : ExpressionAnalyzer() {}

    ContainerExpressionAnalyzer(const Token* expr, const ValueFlow::Value& val, const TokenList* t)
        : ExpressionAnalyzer(expr, val, t)
    {}

    virtual bool match(const Token* tok) const override {
        return tok->exprId() == expr->exprId() || (astIsIterator(tok) && isAliasOf(tok, expr->exprId()));
    }

    virtual Action isWritable(const Token* tok, Direction d) const override {
        if (astIsIterator(tok))
            return Action::None;
        if (d == Direction::Reverse)
            return Action::None;
        if (!getValue(tok))
            return Action::None;
        if (!tok->valueType())
            return Action::None;
        if (!astIsContainer(tok))
            return Action::None;
        const Token* parent = tok->astParent();
        const Library::Container* container = getLibraryContainer(tok);

        if (container->stdStringLike && Token::simpleMatch(parent, "+=") && astIsLHS(tok) && parent->astOperand2()) {
            const Token* rhs = parent->astOperand2();
            if (rhs->tokType() == Token::eString)
                return Action::Read | Action::Write | Action::Incremental;
            const Library::Container* rhsContainer = getLibraryContainer(rhs);
            if (rhsContainer && rhsContainer->stdStringLike) {
                if (std::any_of(rhs->values().begin(), rhs->values().end(), [&](const ValueFlow::Value &rhsval) {
                    return rhsval.isKnown() && rhsval.isContainerSizeValue();
                }))
                    return Action::Read | Action::Write | Action::Incremental;
            }
        } else if (Token::Match(tok, "%name% . %name% (")) {
            Library::Container::Action action = container->getAction(tok->strAt(2));
            if (action == Library::Container::Action::PUSH || action == Library::Container::Action::POP) {
                std::vector<const Token*> args = getArguments(tok->tokAt(3));
                if (args.size() < 2)
                    return Action::Read | Action::Write | Action::Incremental;
            }
        }
        return Action::None;
    }

    virtual void writeValue(ValueFlow::Value* val, const Token* tok, Direction d) const override {
        if (d == Direction::Reverse)
            return;
        if (!val)
            return;
        if (!tok->astParent())
            return;
        if (!tok->valueType())
            return;
        if (!astIsContainer(tok))
            return;
        const Token* parent = tok->astParent();
        const Library::Container* container = getLibraryContainer(tok);

        if (container->stdStringLike && Token::simpleMatch(parent, "+=") && parent->astOperand2()) {
            const Token* rhs = parent->astOperand2();
            const Library::Container* rhsContainer = getLibraryContainer(rhs);
            if (rhs->tokType() == Token::eString)
                val->intvalue += Token::getStrLength(rhs);
            else if (rhsContainer && rhsContainer->stdStringLike) {
                for (const ValueFlow::Value &rhsval : rhs->values()) {
                    if (rhsval.isKnown() && rhsval.isContainerSizeValue()) {
                        val->intvalue += rhsval.intvalue;
                    }
                }
            }
        } else if (Token::Match(tok, "%name% . %name% (")) {
            Library::Container::Action action = container->getAction(tok->strAt(2));
            if (action == Library::Container::Action::PUSH)
                val->intvalue++;
            if (action == Library::Container::Action::POP)
                val->intvalue--;
        }
    }

    virtual Action isModified(const Token* tok) const override {
        Action read = Action::Read;
        // An iterator won't change the container size
        if (astIsIterator(tok))
            return read;
        if (Token::Match(tok->astParent(), "%assign%") && astIsLHS(tok))
            return Action::Invalid;
        if (isLikelyStreamRead(isCPP(), tok->astParent()))
            return Action::Invalid;
        if (astIsContainer(tok) && isContainerSizeChanged(tok, getSettings()))
            return Action::Invalid;
        return read;
    }
};

static Analyzer::Result valueFlowContainerForward(Token* startToken,
                                                  const Token* endToken,
                                                  const Token* exprTok,
                                                  const ValueFlow::Value& value,
                                                  TokenList* tokenlist)
{
    ContainerExpressionAnalyzer a(exprTok, value, tokenlist);
    return valueFlowGenericForward(startToken, endToken, a, tokenlist->getSettings());
}

static Analyzer::Result valueFlowContainerForwardRecursive(Token* top,
                                                           const Token* exprTok,
                                                           const ValueFlow::Value& value,
                                                           TokenList* tokenlist)
{
    ContainerExpressionAnalyzer a(exprTok, value, tokenlist);
    return valueFlowGenericForward(top, a, tokenlist->getSettings());
}

static Analyzer::Result valueFlowContainerForward(Token* startToken,
                                                  const Token* exprTok,
                                                  const ValueFlow::Value& value,
                                                  TokenList* tokenlist)
{
    const Token* endToken = nullptr;
    const Function* f = Scope::nestedInFunction(startToken->scope());
    if (f && f->functionScope)
        endToken = f->functionScope->bodyEnd;
    return valueFlowContainerForward(startToken, endToken, exprTok, value, tokenlist);
}

static void valueFlowContainerReverse(Token* tok,
                                      const Token* const endToken,
                                      const Token* const varToken,
                                      const std::list<ValueFlow::Value>& values,
                                      TokenList* tokenlist,
                                      const Settings* settings)
{
    for (const ValueFlow::Value& value : values) {
        ContainerExpressionAnalyzer a(varToken, value, tokenlist);
        valueFlowGenericReverse(tok, endToken, a, settings);
    }
}

bool isContainerSizeChanged(const Token* tok, const Settings* settings, int depth)
{
    if (!tok)
        return false;
    if (!tok->valueType() || !tok->valueType()->container)
        return true;
    if (Token::Match(tok, "%name% %assign%|<<"))
        return true;
    if (Token::Match(tok, "%var% [") && tok->valueType()->container->stdAssociativeLike)
        return true;
    if (Token::Match(tok, "%name% . %name% (")) {
        Library::Container::Action action = tok->valueType()->container->getAction(tok->strAt(2));
        Library::Container::Yield yield = tok->valueType()->container->getYield(tok->strAt(2));
        switch (action) {
        case Library::Container::Action::RESIZE:
        case Library::Container::Action::CLEAR:
        case Library::Container::Action::PUSH:
        case Library::Container::Action::POP:
        case Library::Container::Action::CHANGE:
        case Library::Container::Action::INSERT:
        case Library::Container::Action::ERASE:
            return true;
        case Library::Container::Action::NO_ACTION: // might be unknown action
            return yield == Library::Container::Yield::NO_YIELD;
        case Library::Container::Action::FIND:
        case Library::Container::Action::CHANGE_CONTENT:
        case Library::Container::Action::CHANGE_INTERNAL:
            break;
        }
    }
    if (isContainerSizeChangedByFunction(tok, settings, depth))
        return true;
    return false;
}

static bool isContainerSizeChanged(nonneg int varId,
                                   const Token* start,
                                   const Token* end,
                                   const Settings* settings,
                                   int depth)
{
    for (const Token *tok = start; tok != end; tok = tok->next()) {
        if (tok->varId() != varId)
            continue;
        if (isContainerSizeChanged(tok, settings, depth))
            return true;
    }
    return false;
}

static void valueFlowSmartPointer(TokenList *tokenlist, ErrorLogger * errorLogger, const Settings *settings)
{
    for (Token *tok = tokenlist->front(); tok; tok = tok->next()) {
        if (!tok->scope())
            continue;
        if (!tok->scope()->isExecutable())
            continue;
        if (!astIsSmartPointer(tok))
            continue;
        if (tok->variable() && Token::Match(tok, "%var% (|{|;")) {
            const Variable* var = tok->variable();
            if (!var->isSmartPointer())
                continue;
            if (var->nameToken() == tok) {
                if (Token::Match(tok, "%var% (|{") && tok->next()->astOperand2() &&
                    tok->next()->astOperand2()->str() != ",") {
                    Token* inTok = tok->next()->astOperand2();
                    std::list<ValueFlow::Value> values = inTok->values();
                    const bool constValue = inTok->isNumber();
                    valueFlowForwardAssign(inTok, var, values, constValue, true, tokenlist, errorLogger, settings);

                } else if (Token::Match(tok, "%var% ;")) {
                    std::list<ValueFlow::Value> values;
                    ValueFlow::Value v(0);
                    v.setKnown();
                    values.push_back(v);
                    valueFlowForwardAssign(tok, var, values, false, true, tokenlist, errorLogger, settings);
                }
            }
        } else if (astIsLHS(tok) && Token::Match(tok->astParent(), ". %name% (") &&
                   tok->astParent()->originalName() != "->") {
            std::vector<const Variable*> vars = getVariables(tok);
            Token* ftok = tok->astParent()->tokAt(2);
            if (Token::simpleMatch(tok->astParent(), ". reset (")) {
                if (Token::simpleMatch(ftok, "( )")) {
                    std::list<ValueFlow::Value> values;
                    ValueFlow::Value v(0);
                    v.setKnown();
                    values.push_back(v);
                    valueFlowForwardAssign(ftok, tok, vars, values, false, tokenlist, errorLogger, settings);
                } else {
                    tok->removeValues(std::mem_fn(&ValueFlow::Value::isIntValue));
                    Token* inTok = ftok->astOperand2();
                    if (!inTok)
                        continue;
                    std::list<ValueFlow::Value> values = inTok->values();
                    valueFlowForwardAssign(inTok, tok, vars, values, false, tokenlist, errorLogger, settings);
                }
            } else if (Token::simpleMatch(tok->astParent(), ". release ( )")) {
                const Token* parent = ftok->astParent();
                bool hasParentReset = false;
                while (parent) {
                    if (Token::Match(parent->tokAt(-2), ". release|reset (") &&
                        parent->tokAt(-2)->astOperand1()->exprId() == tok->exprId()) {
                        hasParentReset = true;
                        break;
                    }
                    parent = parent->astParent();
                }
                if (hasParentReset)
                    continue;
                std::list<ValueFlow::Value> values;
                ValueFlow::Value v(0);
                v.setKnown();
                values.push_back(v);
                valueFlowForwardAssign(ftok, tok, vars, values, false, tokenlist, errorLogger, settings);
            } else if (Token::simpleMatch(tok->astParent(), ". get ( )")) {
                ValueFlow::Value v = makeSymbolic(tok);
                setTokenValue(tok->astParent()->tokAt(2), v, settings);
            }
        } else if (Token::Match(tok->previous(), "%name%|> (|{") && astIsSmartPointer(tok) &&
                   astIsSmartPointer(tok->astOperand1())) {
            std::vector<const Token*> args = getArguments(tok);
            if (args.empty())
                continue;
            for (const ValueFlow::Value& v : args.front()->values())
                setTokenValue(tok, v, settings);
        }
    }
}

static void valueFlowIterators(TokenList *tokenlist, const Settings *settings)
{
    for (Token *tok = tokenlist->front(); tok; tok = tok->next()) {
        if (!tok->scope())
            continue;
        if (!tok->scope()->isExecutable())
            continue;
        if (!astIsContainer(tok))
            continue;
        if (Token::Match(tok->astParent(), ". %name% (")) {
            Library::Container::Yield yield = getLibraryContainer(tok)->getYield(tok->astParent()->strAt(1));
            ValueFlow::Value v(0);
            v.setKnown();
            if (yield == Library::Container::Yield::START_ITERATOR) {
                v.valueType = ValueFlow::Value::ValueType::ITERATOR_START;
                setTokenValue(tok->astParent()->tokAt(2), v, settings);
            } else if (yield == Library::Container::Yield::END_ITERATOR) {
                v.valueType = ValueFlow::Value::ValueType::ITERATOR_END;
                setTokenValue(tok->astParent()->tokAt(2), v, settings);
            }
        }
    }
}

static std::list<ValueFlow::Value> getIteratorValues(std::list<ValueFlow::Value> values, const ValueFlow::Value::ValueKind* kind = nullptr)
{
    values.remove_if([&](const ValueFlow::Value& v) {
        if (kind && v.valueKind != *kind)
            return true;
        return !v.isIteratorValue();
    });
    return values;
}

struct IteratorConditionHandler : SimpleConditionHandler {
    virtual std::vector<Condition> parse(const Token* tok, const Settings*) const override {
        Condition cond;

        ValueFlow::Value true_value;
        ValueFlow::Value false_value;

        if (Token::Match(tok, "==|!=")) {
            if (!tok->astOperand1() || !tok->astOperand2())
                return {};

            ValueFlow::Value::ValueKind kind = ValueFlow::Value::ValueKind::Known;
            std::list<ValueFlow::Value> values = getIteratorValues(tok->astOperand1()->values(), &kind);
            if (!values.empty()) {
                cond.vartok = tok->astOperand2();
            } else {
                values = getIteratorValues(tok->astOperand2()->values(), &kind);
                if (!values.empty())
                    cond.vartok = tok->astOperand1();
            }
            for (ValueFlow::Value& v:values) {
                v.setPossible();
                v.assumeCondition(tok);
            }
            cond.true_values = values;
            cond.false_values = values;
        }

        return {cond};
    }
};

static void valueFlowIteratorInfer(TokenList *tokenlist, const Settings *settings)
{
    for (Token *tok = tokenlist->front(); tok; tok = tok->next()) {
        if (!tok->scope())
            continue;
        if (!tok->scope()->isExecutable())
            continue;
        std::list<ValueFlow::Value> values = getIteratorValues(tok->values());
        values.remove_if([&](const ValueFlow::Value& v) {
            if (!v.isImpossible())
                return true;
            if (!v.condition)
                return true;
            if (v.bound != ValueFlow::Value::Bound::Point)
                return true;
            if (v.isIteratorEndValue() && v.intvalue <= 0)
                return true;
            if (v.isIteratorStartValue() && v.intvalue >= 0)
                return true;
            return false;
        });
        for (ValueFlow::Value& v:values) {
            v.setPossible();
            if (v.isIteratorStartValue())
                v.intvalue++;
            if (v.isIteratorEndValue())
                v.intvalue--;
            setTokenValue(tok, v, settings);
        }
    }
}

static std::vector<ValueFlow::Value> getContainerValues(const Token* tok)
{
    std::vector<ValueFlow::Value> values;
    if (tok) {
        std::copy_if(tok->values().begin(),
                     tok->values().end(),
                     std::back_inserter(values),
                     std::mem_fn(&ValueFlow::Value::isContainerSizeValue));
    }
    return values;
}

static ValueFlow::Value makeContainerSizeValue(std::size_t s, bool known = true)
{
    ValueFlow::Value value(s);
    value.valueType = ValueFlow::Value::ValueType::CONTAINER_SIZE;
    if (known)
        value.setKnown();
    return value;
}

static std::vector<ValueFlow::Value> makeContainerSizeValue(const Token* tok, bool known = true)
{
    if (tok->hasKnownIntValue())
        return {makeContainerSizeValue(tok->values().front().intvalue, known)};
    return {};
}

static std::vector<ValueFlow::Value> getContainerSizeFromConstructorArgs(const std::vector<const Token*>& args,
                                                                         const Library::Container* container,
                                                                         bool known)
{
    if (astIsIntegral(args[0], false)) { // { count, i } or { count }
        if (args.size() == 1 || (args.size() > 1 && !astIsIntegral(args[1], false)))
            return {makeContainerSizeValue(args[0], known)};
    } else if (astIsContainer(args[0]) && args.size() == 1) { // copy constructor
        return getContainerValues(args[0]);
    } else if (isIteratorPair(args)) {
        std::vector<ValueFlow::Value> result = getContainerValues(args[0]);
        if (!result.empty())
            return result;
        // (ptr, ptr + size)
        if (astIsPointer(args[0]) && args[0]->exprId() != 0) {
            // (ptr, ptr) is empty
            // TODO: Use lifetime values to check if it points to the same address
            if (args[0]->exprId() == args[1]->exprId())
                return {makeContainerSizeValue(std::size_t{0}, known)};
            // TODO: Insert iterator positions for pointers
            if (Token::simpleMatch(args[1], "+")) {
                nonneg int eid = args[0]->exprId();
                const Token* vartok = args[1]->astOperand1();
                const Token* sizetok = args[1]->astOperand2();
                if (sizetok->exprId() == eid)
                    std::swap(vartok, sizetok);
                if (vartok->exprId() == eid && sizetok->hasKnownIntValue())
                    return {makeContainerSizeValue(sizetok, known)};
            }
        }
    } else if (container->stdStringLike) {
        if (astIsPointer(args[0])) {
            // TODO: Try to read size of string literal { "abc" }
            if (args.size() == 2 && astIsIntegral(args[1], false)) // { char*, count }
                return {makeContainerSizeValue(args[1], known)};
        } else if (astIsContainer(args[0])) {
            if (args.size() == 1) // copy constructor { str }
                return getContainerValues(args[0]);
            if (args.size() == 3) // { str, pos, count }
                return {makeContainerSizeValue(args[2], known)};
            // TODO: { str, pos }, { ..., alloc }
        }
    }
    return {};
}

static std::vector<ValueFlow::Value> getInitListSize(const Token* tok,
                                                     const ValueType* valueType,
                                                     const Settings* settings,
                                                     bool known = true)
{
    std::vector<const Token*> args = getArguments(tok);
    if (args.empty())
        return {makeContainerSizeValue(std::size_t{0}, known)};
    bool initList = true;
    // Try to disambiguate init list from constructor
    if (args.size() < 4) {
        initList = !isIteratorPair(args) && !(args.size() < 3 && astIsIntegral(args[0], false));
        const Token* containerTypeToken = valueType->containerTypeToken;
        if (valueType->container->stdStringLike) {
            initList = astIsGenericChar(args[0]) && !astIsPointer(args[0]);
        } else if (containerTypeToken && settings) {
            ValueType vt = ValueType::parseDecl(containerTypeToken, settings);
            if (vt.pointer > 0 && astIsPointer(args[0]))
                initList = true;
            else if (vt.type == ValueType::ITERATOR && astIsIterator(args[0]))
                initList = true;
            else if (vt.isIntegral() && astIsIntegral(args[0], false))
                initList = true;
        }
    }
    if (!initList)
        return getContainerSizeFromConstructorArgs(args, valueType->container, known);
    return {makeContainerSizeValue(args.size(), known)};
}

static std::vector<ValueFlow::Value> getContainerSizeFromConstructor(const Token* tok,
                                                                     const ValueType* valueType,
                                                                     const Settings* settings,
                                                                     bool known = true)
{
    std::vector<const Token*> args = getArguments(tok);
    if (args.empty())
        return {makeContainerSizeValue(std::size_t{0}, known)};
    // Init list in constructor
    if (args.size() == 1 && Token::simpleMatch(args[0], "{"))
        return getInitListSize(args[0], valueType, settings, known);
    return getContainerSizeFromConstructorArgs(args, valueType->container, known);
}

static void valueFlowContainerSize(TokenList* tokenlist,
                                   SymbolDatabase* symboldatabase,
                                   ErrorLogger* /*errorLogger*/,
                                   const Settings* settings)
{
    // declaration
    for (const Variable *var : symboldatabase->variableList()) {
        if (!var)
            continue;
        if (!var->scope() || !var->scope()->bodyEnd || !var->scope()->bodyStart)
            continue;
        if (!var->valueType() || !var->valueType()->container)
            continue;
        if (!astIsContainer(var->nameToken()))
            continue;

        bool known = true;
        int size = 0;
        bool nonLocal = !var->isLocal() || var->isPointer() || var->isReference() || var->isStatic();
        bool constSize = var->isConst() && !nonLocal;
        bool staticSize = false;
        if (var->valueType()->container->size_templateArgNo >= 0) {
            staticSize = true;
            constSize = true;
            size = -1;
            if (var->dimensions().size() == 1) {
                const Dimension& dim = var->dimensions().front();
                if (dim.known) {
                    size = dim.num;
                } else if (dim.tok && dim.tok->hasKnownIntValue()) {
                    size = dim.tok->values().front().intvalue;
                }
            }
            if (size < 0)
                continue;
        }
        if (!staticSize && nonLocal)
            continue;
        if (var->nameToken()->hasKnownValue(ValueFlow::Value::ValueType::CONTAINER_SIZE))
            continue;
        if (!staticSize) {
            if (!Token::Match(var->nameToken(), "%name% ;") &&
                !(Token::Match(var->nameToken(), "%name% {") &&
                  Token::simpleMatch(var->nameToken()->next()->link(), "} ;")) &&
                !Token::Match(var->nameToken(), "%name% ("))
                continue;
        }
        if (var->nameToken()->astTop() && Token::Match(var->nameToken()->astTop()->previous(), "for|while"))
            known = !isVariableChanged(var, settings, true);
        std::vector<ValueFlow::Value> values{ValueFlow::Value{size}};
        values.back().valueType = ValueFlow::Value::ValueType::CONTAINER_SIZE;
        if (known)
            values.back().setKnown();
        if (!staticSize) {
            if (Token::simpleMatch(var->nameToken()->next(), "{")) {
                const Token* initList = var->nameToken()->next();
                values = getInitListSize(initList, var->valueType(), settings, known);
            } else if (Token::simpleMatch(var->nameToken()->next(), "(")) {
                const Token* constructorArgs = var->nameToken()->next();
                values = getContainerSizeFromConstructor(constructorArgs, var->valueType(), settings, known);
            }
        }
        for (const ValueFlow::Value& value : values) {
            if (constSize)
                valueFlowForwardConst(var->nameToken()->next(), var->scope()->bodyEnd, var, values, settings);
            else
                valueFlowContainerForward(var->nameToken()->next(), var->nameToken(), value, tokenlist);
        }
    }

    // after assignment
    for (const Scope *functionScope : symboldatabase->functionScopes) {
        for (const Token *tok = functionScope->bodyStart; tok != functionScope->bodyEnd; tok = tok->next()) {
            if (Token::Match(tok, "%name%|;|{|} %var% = %str% ;")) {
                const Token *containerTok = tok->next();
                if (containerTok->exprId() == 0)
                    continue;
                if (containerTok->valueType() && containerTok->valueType()->container && containerTok->valueType()->container->stdStringLike) {
                    ValueFlow::Value value(Token::getStrLength(containerTok->tokAt(2)));
                    value.valueType = ValueFlow::Value::ValueType::CONTAINER_SIZE;
                    value.setKnown();
                    valueFlowContainerForward(containerTok->next(), containerTok, value, tokenlist);
                }
            } else if (Token::Match(tok, "%name%|;|{|}|> %var% = {") && Token::simpleMatch(tok->linkAt(3), "} ;")) {
                const Token* containerTok = tok->next();
                if (containerTok->exprId() == 0)
                    continue;
                if (astIsContainer(containerTok) && containerTok->valueType()->container->size_templateArgNo < 0) {
                    std::vector<ValueFlow::Value> values =
                        getInitListSize(tok->tokAt(3), containerTok->valueType(), settings);
                    for (const ValueFlow::Value& value : values)
                        valueFlowContainerForward(containerTok->next(), containerTok, value, tokenlist);
                }
            } else if (Token::Match(tok, ". %name% (") && tok->astOperand1() && tok->astOperand1()->valueType() &&
                       tok->astOperand1()->valueType()->container) {
                const Token* containerTok = tok->astOperand1();
                if (containerTok->exprId() == 0)
                    continue;
                Library::Container::Action action = containerTok->valueType()->container->getAction(tok->strAt(1));
                if (action == Library::Container::Action::CLEAR) {
                    ValueFlow::Value value(0);
                    value.valueType = ValueFlow::Value::ValueType::CONTAINER_SIZE;
                    value.setKnown();
                    valueFlowContainerForward(tok->next(), containerTok, value, tokenlist);
                } else if (action == Library::Container::Action::RESIZE && tok->tokAt(2)->astOperand2() &&
                           tok->tokAt(2)->astOperand2()->hasKnownIntValue()) {
                    ValueFlow::Value value(tok->tokAt(2)->astOperand2()->values().front());
                    value.valueType = ValueFlow::Value::ValueType::CONTAINER_SIZE;
                    value.setKnown();
                    valueFlowContainerForward(tok->next(), containerTok, value, tokenlist);
                }
            }
        }
    }
}

struct ContainerConditionHandler : ConditionHandler {
    virtual Analyzer::Result forward(Token* start,
                                     const Token* stop,
                                     const Token* exprTok,
                                     const std::list<ValueFlow::Value>& values,
                                     TokenList* tokenlist,
                                     const Settings*) const override {
        Analyzer::Result result{};
        for (const ValueFlow::Value& value : values)
            result.update(valueFlowContainerForward(start->next(), stop, exprTok, value, tokenlist));
        return result;
    }

    virtual Analyzer::Result forward(Token* top,
                                     const Token* exprTok,
                                     const std::list<ValueFlow::Value>& values,
                                     TokenList* tokenlist,
                                     const Settings*) const override {
        Analyzer::Result result{};
        for (const ValueFlow::Value& value : values)
            result.update(valueFlowContainerForwardRecursive(top, exprTok, value, tokenlist));
        return result;
    }

    virtual void reverse(Token* start,
                         const Token* endTok,
                         const Token* exprTok,
                         const std::list<ValueFlow::Value>& values,
                         TokenList* tokenlist,
                         const Settings* settings) const override {
        return valueFlowContainerReverse(start, endTok, exprTok, values, tokenlist, settings);
    }

    virtual std::vector<Condition> parse(const Token* tok, const Settings* settings) const override
    {
        Condition cond;
        ValueFlow::Value true_value;
        ValueFlow::Value false_value;
        const Token *vartok = parseCompareInt(tok, true_value, false_value);
        if (vartok) {
            vartok = settings->library.getContainerFromYield(vartok, Library::Container::Yield::SIZE);
            if (!vartok)
                return {};
            true_value.valueType = ValueFlow::Value::ValueType::CONTAINER_SIZE;
            false_value.valueType = ValueFlow::Value::ValueType::CONTAINER_SIZE;
            cond.true_values.push_back(true_value);
            cond.false_values.push_back(false_value);
            cond.vartok = vartok;
            return {cond};
        }

        // Empty check
        if (tok->str() == "(") {
            vartok = settings->library.getContainerFromYield(tok, Library::Container::Yield::EMPTY);
            // TODO: Handle .size()
            if (!vartok)
                return {};
            const Token *parent = tok->astParent();
            while (parent) {
                if (Token::Match(parent, "%comp%"))
                    return {};
                parent = parent->astParent();
            }
            ValueFlow::Value value(tok, 0LL);
            value.valueType = ValueFlow::Value::ValueType::CONTAINER_SIZE;
            cond.true_values.emplace_back(value);
            cond.false_values.emplace_back(std::move(value));
            cond.vartok = vartok;
            cond.inverted = true;
            return {cond};
        }
        // String compare
        if (Token::Match(tok, "==|!=")) {
            const Token *strtok = nullptr;
            if (Token::Match(tok->astOperand1(), "%str%")) {
                strtok = tok->astOperand1();
                vartok = tok->astOperand2();
            } else if (Token::Match(tok->astOperand2(), "%str%")) {
                strtok = tok->astOperand2();
                vartok = tok->astOperand1();
            }
            if (!strtok)
                return {};
            if (!astIsContainer(vartok))
                return {};
            ValueFlow::Value value(tok, Token::getStrLength(strtok));
            value.valueType = ValueFlow::Value::ValueType::CONTAINER_SIZE;
            cond.false_values.emplace_back(value);
            cond.true_values.emplace_back(std::move(value));
            cond.vartok = vartok;
            cond.impossible = false;
            return {cond};
        }
        return {};
    }
};

static void valueFlowDynamicBufferSize(TokenList* tokenlist, SymbolDatabase* symboldatabase, const Settings* settings)
{
    auto getBufferSizeFromAllocFunc = [&](const Token* funcTok) -> MathLib::bigint {
        MathLib::bigint sizeValue = -1;
        const Library::AllocFunc* allocFunc = settings->library.getAllocFuncInfo(funcTok);
        if (!allocFunc)
            allocFunc = settings->library.getReallocFuncInfo(funcTok);
        if (!allocFunc || allocFunc->bufferSize == Library::AllocFunc::BufferSize::none)
            return sizeValue;

        const std::vector<const Token*> args = getArguments(funcTok);

        const Token* const arg1 = (args.size() >= allocFunc->bufferSizeArg1) ? args[allocFunc->bufferSizeArg1 - 1] : nullptr;
        const Token* const arg2 = (args.size() >= allocFunc->bufferSizeArg2) ? args[allocFunc->bufferSizeArg2 - 1] : nullptr;

        switch (allocFunc->bufferSize) {
        case Library::AllocFunc::BufferSize::none:
            break;
        case Library::AllocFunc::BufferSize::malloc:
            if (arg1 && arg1->hasKnownIntValue())
                sizeValue = arg1->getKnownIntValue();
            break;
        case Library::AllocFunc::BufferSize::calloc:
            if (arg1 && arg2 && arg1->hasKnownIntValue() && arg2->hasKnownIntValue())
                sizeValue = arg1->getKnownIntValue() * arg2->getKnownIntValue();
            break;
        case Library::AllocFunc::BufferSize::strdup:
            if (arg1 && arg1->hasKnownValue()) {
                const ValueFlow::Value& value = arg1->values().back();
                if (value.isTokValue() && value.tokvalue->tokType() == Token::eString)
                    sizeValue = Token::getStrLength(value.tokvalue) + 1; // Add one for the null terminator
            }
            break;
        }
        return sizeValue;
    };

    auto getBufferSizeFromNew = [&](const Token* newTok) -> MathLib::bigint {
        MathLib::bigint sizeValue = -1, numElem = -1;

        if (newTok && newTok->astOperand1()) { // number of elements
            const Token* bracTok = nullptr, *typeTok = nullptr;
            if (newTok->astOperand1()->str() == "[")
                bracTok = newTok->astOperand1();
            else if (newTok->astOperand1()->str() == "(") {
                if (newTok->astOperand1()->astOperand1() && newTok->astOperand1()->astOperand1()->str() == "[")
                    bracTok = newTok->astOperand1()->astOperand1();
                else
                    typeTok = newTok->astOperand1()->astOperand1();
            }
            else {
                typeTok = newTok->astOperand1();
                if (typeTok->str() == "{")
                    typeTok = typeTok->astOperand1();
            }
            if (bracTok && bracTok->astOperand2() && bracTok->astOperand2()->hasKnownIntValue())
                numElem = bracTok->astOperand2()->getKnownIntValue();
            else if (Token::Match(typeTok, "%type%"))
                numElem = 1;
        }

        if (numElem >= 0 && newTok->astParent() && newTok->astParent()->isAssignmentOp()) { // size of the allocated type
            const Token* typeTok = newTok->astParent()->astOperand1(); // TODO: implement fallback for e.g. "auto p = new Type;"
            if (!typeTok || !typeTok->varId())
                typeTok = newTok->astParent()->previous(); // hack for "int** z = ..."
            if (typeTok && typeTok->valueType()) {
                const MathLib::bigint typeSize = typeTok->valueType()->typeSize(*settings, typeTok->valueType()->pointer > 1);
                if (typeSize >= 0)
                    sizeValue = numElem * typeSize;
            }
        }
        return sizeValue;
    };

    for (const Scope *functionScope : symboldatabase->functionScopes) {
        for (const Token *tok = functionScope->bodyStart; tok != functionScope->bodyEnd; tok = tok->next()) {
            if (!Token::Match(tok, "[;{}] %var% ="))
                continue;

            if (!tok->next()->variable())
                continue;

            const Token *rhs = tok->tokAt(2)->astOperand2();
            while (rhs && rhs->isCast())
                rhs = rhs->astOperand2() ? rhs->astOperand2() : rhs->astOperand1();
            if (!rhs)
                continue;

            const bool isNew = symboldatabase->isCPP() && rhs->str() == "new";
            if (!isNew && !Token::Match(rhs->previous(), "%name% ("))
                continue;

            const MathLib::bigint sizeValue = isNew ? getBufferSizeFromNew(rhs) : getBufferSizeFromAllocFunc(rhs->previous());
            if (sizeValue < 0)
                continue;

            ValueFlow::Value value(sizeValue);
            value.errorPath.emplace_back(tok->tokAt(2), "Assign " + tok->strAt(1) + ", buffer with size " + MathLib::toString(sizeValue));
            value.valueType = ValueFlow::Value::ValueType::BUFFER_SIZE;
            value.setKnown();
            const std::list<ValueFlow::Value> values{value};
            valueFlowForward(const_cast<Token*>(rhs), functionScope->bodyEnd, tok->next(), values, tokenlist, settings);
        }
    }
}

static bool getMinMaxValues(const ValueType *vt, const cppcheck::Platform &platform, MathLib::bigint *minValue, MathLib::bigint *maxValue)
{
    if (!vt || !vt->isIntegral() || vt->pointer)
        return false;

    int bits;
    switch (vt->type) {
    case ValueType::Type::BOOL:
        bits = 1;
        break;
    case ValueType::Type::CHAR:
        bits = platform.char_bit;
        break;
    case ValueType::Type::SHORT:
        bits = platform.short_bit;
        break;
    case ValueType::Type::INT:
        bits = platform.int_bit;
        break;
    case ValueType::Type::LONG:
        bits = platform.long_bit;
        break;
    case ValueType::Type::LONGLONG:
        bits = platform.long_long_bit;
        break;
    default:
        return false;
    }

    if (bits == 1) {
        *minValue = 0;
        *maxValue = 1;
    } else if (bits < 62) {
        if (vt->sign == ValueType::Sign::UNSIGNED) {
            *minValue = 0;
            *maxValue = (1LL << bits) - 1;
        } else {
            *minValue = -(1LL << (bits - 1));
            *maxValue = (1LL << (bits - 1)) - 1;
        }
    } else if (bits == 64) {
        if (vt->sign == ValueType::Sign::UNSIGNED) {
            *minValue = 0;
            *maxValue = LLONG_MAX; // todo max unsigned value
        } else {
            *minValue = LLONG_MIN;
            *maxValue = LLONG_MAX;
        }
    } else {
        return false;
    }

    return true;
}

static bool getMinMaxValues(const std::string &typestr, const Settings *settings, MathLib::bigint *minvalue, MathLib::bigint *maxvalue)
{
    TokenList typeTokens(settings);
    std::istringstream istr(typestr+";");
    if (!typeTokens.createTokens(istr))
        return false;
    typeTokens.simplifyPlatformTypes();
    typeTokens.simplifyStdType();
    const ValueType &vt = ValueType::parseDecl(typeTokens.front(), settings);
    return getMinMaxValues(&vt, *settings, minvalue, maxvalue);
}

static void valueFlowSafeFunctions(TokenList* tokenlist, SymbolDatabase* symboldatabase, const Settings* settings)
{
    for (const Scope *functionScope : symboldatabase->functionScopes) {
        if (!functionScope->bodyStart)
            continue;
        const Function *function = functionScope->function;
        if (!function)
            continue;

        const bool safe = function->isSafe(settings);
        const bool all = safe && settings->platformType != cppcheck::Platform::PlatformType::Unspecified;

        for (const Variable &arg : function->argumentList) {
            if (!arg.nameToken() || !arg.valueType())
                continue;

            if (arg.valueType()->type == ValueType::Type::CONTAINER) {
                if (!safe)
                    continue;
                std::list<ValueFlow::Value> argValues;
                argValues.emplace_back(0);
                argValues.back().valueType = ValueFlow::Value::ValueType::CONTAINER_SIZE;
                argValues.back().errorPath.emplace_back(arg.nameToken(), "Assuming " + arg.name() + " is empty");
                argValues.back().safe = true;
                argValues.emplace_back(1000000);
                argValues.back().valueType = ValueFlow::Value::ValueType::CONTAINER_SIZE;
                argValues.back().errorPath.emplace_back(arg.nameToken(), "Assuming " + arg.name() + " size is 1000000");
                argValues.back().safe = true;
                for (const ValueFlow::Value &value : argValues)
                    valueFlowContainerForward(
                        const_cast<Token*>(functionScope->bodyStart), arg.nameToken(), value, tokenlist);
                continue;
            }

            MathLib::bigint low, high;
            bool isLow = arg.nameToken()->getCppcheckAttribute(TokenImpl::CppcheckAttributes::Type::LOW, &low);
            bool isHigh = arg.nameToken()->getCppcheckAttribute(TokenImpl::CppcheckAttributes::Type::HIGH, &high);

            if (!isLow && !isHigh && !all)
                continue;

            const bool safeLow = !isLow;
            const bool safeHigh = !isHigh;

            if ((!isLow || !isHigh) && all) {
                MathLib::bigint minValue, maxValue;
                if (getMinMaxValues(arg.valueType(), *settings, &minValue, &maxValue)) {
                    if (!isLow)
                        low = minValue;
                    if (!isHigh)
                        high = maxValue;
                    isLow = isHigh = true;
                } else if (arg.valueType()->type == ValueType::Type::FLOAT || arg.valueType()->type == ValueType::Type::DOUBLE || arg.valueType()->type == ValueType::Type::LONGDOUBLE) {
                    std::list<ValueFlow::Value> argValues;
                    argValues.emplace_back(0);
                    argValues.back().valueType = ValueFlow::Value::ValueType::FLOAT;
                    argValues.back().floatValue = isLow ? low : -1E25f;
                    argValues.back().errorPath.emplace_back(arg.nameToken(), "Safe checks: Assuming argument has value " + MathLib::toString(argValues.back().floatValue));
                    argValues.back().safe = true;
                    argValues.emplace_back(0);
                    argValues.back().valueType = ValueFlow::Value::ValueType::FLOAT;
                    argValues.back().floatValue = isHigh ? high : 1E25f;
                    argValues.back().errorPath.emplace_back(arg.nameToken(), "Safe checks: Assuming argument has value " + MathLib::toString(argValues.back().floatValue));
                    argValues.back().safe = true;
                    valueFlowForward(const_cast<Token*>(functionScope->bodyStart->next()),
                                     functionScope->bodyEnd,
                                     arg.nameToken(),
                                     argValues,
                                     tokenlist,
                                     settings);
                    continue;
                }
            }

            std::list<ValueFlow::Value> argValues;
            if (isLow) {
                argValues.emplace_back(low);
                argValues.back().errorPath.emplace_back(arg.nameToken(), std::string(safeLow ? "Safe checks: " : "") + "Assuming argument has value " + MathLib::toString(low));
                argValues.back().safe = safeLow;
            }
            if (isHigh) {
                argValues.emplace_back(high);
                argValues.back().errorPath.emplace_back(arg.nameToken(), std::string(safeHigh ? "Safe checks: " : "") + "Assuming argument has value " + MathLib::toString(high));
                argValues.back().safe = safeHigh;
            }

            if (!argValues.empty())
                valueFlowForward(const_cast<Token*>(functionScope->bodyStart->next()),
                                 functionScope->bodyEnd,
                                 arg.nameToken(),
                                 argValues,
                                 tokenlist,
                                 settings);
        }
    }
}

static void valueFlowUnknownFunctionReturn(TokenList *tokenlist, const Settings *settings)
{
    if (settings->checkUnknownFunctionReturn.empty())
        return;
    for (Token *tok = tokenlist->front(); tok; tok = tok->next()) {
        if (!tok->astParent() || tok->str() != "(" || !tok->previous()->isName())
            continue;
        if (settings->checkUnknownFunctionReturn.find(tok->previous()->str()) == settings->checkUnknownFunctionReturn.end())
            continue;
        std::vector<MathLib::bigint> unknownValues = settings->library.unknownReturnValues(tok->astOperand1());
        if (unknownValues.empty())
            continue;

        // Get min/max values for return type
        const std::string &typestr = settings->library.returnValueType(tok->previous());
        MathLib::bigint minvalue, maxvalue;
        if (!getMinMaxValues(typestr, settings, &minvalue, &maxvalue))
            continue;

        for (MathLib::bigint value : unknownValues) {
            if (value < minvalue)
                value = minvalue;
            else if (value > maxvalue)
                value = maxvalue;
            setTokenValue(const_cast<Token *>(tok), ValueFlow::Value(value), settings);
        }
    }
}

ValueFlow::Value::Value(const Token* c, long long val, Bound b)
    : valueType(ValueType::INT),
    bound(b),
    intvalue(val),
    tokvalue(nullptr),
    floatValue(0.0),
    moveKind(MoveKind::NonMovedVariable),
    varvalue(val),
    condition(c),
    varId(0),
    safe(false),
    conditional(false),
    macro(false),
    defaultArg(false),
    indirect(0),
    path(0),
    wideintvalue(0),
    subexpressions(),
    lifetimeKind(LifetimeKind::Object),
    lifetimeScope(LifetimeScope::Local),
    valueKind(ValueKind::Possible)
{
    errorPath.emplace_back(c, "Assuming that condition '" + c->expressionString() + "' is not redundant");
}

void ValueFlow::Value::assumeCondition(const Token* tok)
{
    condition = tok;
    errorPath.emplace_back(tok, "Assuming that condition '" + tok->expressionString() + "' is not redundant");
}

std::string ValueFlow::Value::infoString() const
{
    switch (valueType) {
    case ValueType::INT:
        return MathLib::toString(intvalue);
    case ValueType::TOK:
        return tokvalue->str();
    case ValueType::FLOAT:
        return MathLib::toString(floatValue);
    case ValueType::MOVED:
        return "<Moved>";
    case ValueType::UNINIT:
        return "<Uninit>";
    case ValueType::BUFFER_SIZE:
    case ValueType::CONTAINER_SIZE:
        return "size=" + MathLib::toString(intvalue);
    case ValueType::ITERATOR_START:
        return "start=" + MathLib::toString(intvalue);
    case ValueType::ITERATOR_END:
        return "end=" + MathLib::toString(intvalue);
    case ValueType::LIFETIME:
        return "lifetime=" + tokvalue->str();
    case ValueType::SYMBOLIC:
        std::string result = "symbolic=" + tokvalue->expressionString();
        if (intvalue > 0)
            result += "+" + MathLib::toString(intvalue);
        else if (intvalue < 0)
            result += "-" + MathLib::toString(-intvalue);
        return result;
    }
    throw InternalError(nullptr, "Invalid ValueFlow Value type");
}

const char* ValueFlow::Value::toString(MoveKind moveKind)
{
    switch (moveKind) {
    case MoveKind::NonMovedVariable:
        return "NonMovedVariable";
    case MoveKind::MovedVariable:
        return "MovedVariable";
    case MoveKind::ForwardedVariable:
        return "ForwardedVariable";
    }
    return "";
}

const char* ValueFlow::Value::toString(LifetimeKind lifetimeKind)
{
    switch (lifetimeKind) {
    case LifetimeKind::Object:
        return "Object";
    case LifetimeKind::SubObject:
        return "SubObject";
    case LifetimeKind::Lambda:
        return "Lambda";
    case LifetimeKind::Iterator:
        return "Iterator";
    case LifetimeKind::Address:
        return "Address";
    }
    return "";
}

bool ValueFlow::Value::sameToken(const Token* tok1, const Token* tok2)
{
    if (tok1 == tok2)
        return true;
    if (!tok1)
        return false;
    if (tok1->exprId() == 0 || tok2->exprId() == 0)
        return false;
    return tok1->exprId() == tok2->exprId();
}
const char* ValueFlow::Value::toString(LifetimeScope lifetimeScope)
{
    switch (lifetimeScope) {
    case ValueFlow::Value::LifetimeScope::Local:
        return "Local";
    case ValueFlow::Value::LifetimeScope::Argument:
        return "Argument";
    case ValueFlow::Value::LifetimeScope::SubFunction:
        return "SubFunction";
    case ValueFlow::Value::LifetimeScope::ThisPointer:
        return "ThisPointer";
    case ValueFlow::Value::LifetimeScope::ThisValue:
        return "ThisValue";
    }
    return "";
}
const char* ValueFlow::Value::toString(Bound bound)
{
    switch (bound) {
    case ValueFlow::Value::Bound::Point:
        return "Point";
    case ValueFlow::Value::Bound::Upper:
        return "Upper";
    case ValueFlow::Value::Bound::Lower:
        return "Lower";
    }
    return "";
}

const ValueFlow::Value *ValueFlow::valueFlowConstantFoldAST(Token *expr, const Settings *settings)
{
    if (expr && expr->values().empty()) {
        valueFlowConstantFoldAST(expr->astOperand1(), settings);
        valueFlowConstantFoldAST(expr->astOperand2(), settings);
        valueFlowSetConstantValue(expr, settings, true /* TODO: this is a guess */);
    }
    return expr && expr->hasKnownValue() ? &expr->values().front() : nullptr;
}

static std::size_t getTotalValues(TokenList *tokenlist)
{
    std::size_t n = 1;
    for (Token *tok = tokenlist->front(); tok; tok = tok->next())
        n += tok->values().size();
    return n;
}

void ValueFlow::setValues(TokenList *tokenlist, SymbolDatabase* symboldatabase, ErrorLogger *errorLogger, const Settings *settings)
{
    for (Token *tok = tokenlist->front(); tok; tok = tok->next())
        tok->clearValueFlow();

    valueFlowEnumValue(symboldatabase, settings);
    valueFlowNumber(tokenlist);
    valueFlowString(tokenlist);
    valueFlowArray(tokenlist);
    valueFlowUnknownFunctionReturn(tokenlist, settings);
    valueFlowGlobalConstVar(tokenlist, settings);
    valueFlowEnumValue(symboldatabase, settings);
    valueFlowNumber(tokenlist);
    valueFlowGlobalStaticVar(tokenlist, settings);
    valueFlowPointerAlias(tokenlist);
    valueFlowLifetime(tokenlist, symboldatabase, errorLogger, settings);
    valueFlowSymbolic(tokenlist, symboldatabase);
    valueFlowBitAnd(tokenlist);
    valueFlowSameExpressions(tokenlist);
    valueFlowConditionExpressions(tokenlist, symboldatabase, errorLogger, settings);

    std::size_t values = 0;
    std::size_t n = 4;
    while (n > 0 && values < getTotalValues(tokenlist)) {
        values = getTotalValues(tokenlist);
        valueFlowImpossibleValues(tokenlist, settings);
        valueFlowSymbolicIdentity(tokenlist);
        valueFlowSymbolicAbs(tokenlist, symboldatabase);
        valueFlowCondition(SymbolicConditionHandler{}, tokenlist, symboldatabase, errorLogger, settings);
        valueFlowSymbolicInfer(tokenlist, symboldatabase);
        valueFlowArrayBool(tokenlist);
        valueFlowRightShift(tokenlist, settings);
        valueFlowAfterAssign(tokenlist, symboldatabase, errorLogger, settings);
        valueFlowAfterSwap(tokenlist, symboldatabase, errorLogger, settings);
        valueFlowCondition(SimpleConditionHandler{}, tokenlist, symboldatabase, errorLogger, settings);
        valueFlowInferCondition(tokenlist, settings);
        valueFlowSwitchVariable(tokenlist, symboldatabase, errorLogger, settings);
        valueFlowForLoop(tokenlist, symboldatabase, errorLogger, settings);
        valueFlowSubFunction(tokenlist, symboldatabase, errorLogger, settings);
        valueFlowFunctionReturn(tokenlist, errorLogger);
        valueFlowLifetime(tokenlist, symboldatabase, errorLogger, settings);
        valueFlowFunctionDefaultParameter(tokenlist, symboldatabase, settings);
        valueFlowUninit(tokenlist, symboldatabase, settings);
        if (tokenlist->isCPP()) {
            valueFlowAfterMove(tokenlist, symboldatabase, settings);
            valueFlowSmartPointer(tokenlist, errorLogger, settings);
            valueFlowIterators(tokenlist, settings);
            valueFlowCondition(IteratorConditionHandler{}, tokenlist, symboldatabase, errorLogger, settings);
            valueFlowIteratorInfer(tokenlist, settings);
            valueFlowContainerSize(tokenlist, symboldatabase, errorLogger, settings);
            valueFlowCondition(ContainerConditionHandler{}, tokenlist, symboldatabase, errorLogger, settings);
        }
        valueFlowSafeFunctions(tokenlist, symboldatabase, settings);
        n--;
    }

    valueFlowDynamicBufferSize(tokenlist, symboldatabase, settings);
}

ValueFlow::Value ValueFlow::Value::unknown()
{
    Value v;
    v.valueType = Value::ValueType::UNINIT;
    return v;
}

std::string ValueFlow::eitherTheConditionIsRedundant(const Token *condition)
{
    if (!condition)
        return "Either the condition is redundant";
    if (condition->str() == "case") {
        std::string expr;
        for (const Token *tok = condition; tok && tok->str() != ":"; tok = tok->next()) {
            expr += tok->str();
            if (Token::Match(tok, "%name%|%num% %name%|%num%"))
                expr += ' ';
        }
        return "Either the switch case '" + expr + "' is redundant";
    }
    return "Either the condition '" + condition->expressionString() + "' is redundant";
}

const ValueFlow::Value* ValueFlow::findValue(const std::list<ValueFlow::Value>& values,
                                             const Settings* settings,
                                             std::function<bool(const ValueFlow::Value&)> pred)
{
    const ValueFlow::Value* ret = nullptr;
    for (const ValueFlow::Value& v : values) {
        if (pred(v)) {
            if (!ret || ret->isInconclusive() || (ret->condition && !v.isInconclusive()))
                ret = &v;
            if (!ret->isInconclusive() && !ret->condition)
                break;
        }
    }
    if (settings && ret) {
        if (ret->isInconclusive() && !settings->certainty.isEnabled(Certainty::inconclusive))
            return nullptr;
        if (ret->condition && !settings->severity.isEnabled(Severity::warning))
            return nullptr;
    }
    return ret;
}

static std::vector<ValueFlow::Value> isOutOfBoundsImpl(const ValueFlow::Value& size,
                                                       const Token* indexTok,
                                                       bool condition)
{
    if (!indexTok)
        return {};
    const ValueFlow::Value* indexValue = indexTok->getMaxValue(condition, size.path);
    if (!indexValue)
        return {};
    if (indexValue->intvalue >= size.intvalue)
        return {*indexValue};
    if (!condition)
        return {};
    // TODO: Use a better way to decide if the variable in unconstrained
    if (!indexTok->variable() || !indexTok->variable()->isArgument())
        return {};
    if (std::any_of(indexTok->values().begin(), indexTok->values().end(), [&](const ValueFlow::Value& v) {
        return v.isSymbolicValue() && v.isPossible() && v.bound == ValueFlow::Value::Bound::Upper;
    }))
        return {};
    if (indexValue->bound != ValueFlow::Value::Bound::Lower)
        return {};
    if (size.bound == ValueFlow::Value::Bound::Lower)
        return {};
    ValueFlow::Value value = inferCondition(">=", indexTok, indexValue->intvalue);
    if (!value.isKnown())
        return {};
    if (value.intvalue == 0)
        return {};
    value.intvalue = size.intvalue;
    value.bound = ValueFlow::Value::Bound::Lower;
    return {value};
}

std::vector<ValueFlow::Value> ValueFlow::isOutOfBounds(const Value& size, const Token* indexTok, bool possible)
{
    ValueFlow::Value inBoundsValue = inferCondition("<", indexTok, size.intvalue);
    if (inBoundsValue.isKnown() && inBoundsValue.intvalue != 0)
        return {};
    std::vector<ValueFlow::Value> result = isOutOfBoundsImpl(size, indexTok, false);
    if (!result.empty())
        return result;
    if (!possible)
        return result;
    return isOutOfBoundsImpl(size, indexTok, true);
}<|MERGE_RESOLUTION|>--- conflicted
+++ resolved
@@ -1098,11 +1098,7 @@
                 sz1->variable()->isArray() &&
                 !sz1->variable()->dimensions().empty() &&
                 sz1->variable()->dimensionKnown(0) &&
-<<<<<<< HEAD
                 Token::Match(sz2->astOperand2(), "*|[") && Token::Match(sz2->astOperand2()->astOperand1(), "%varid%", varid1)) {
-=======
-                Token::Match(sz2->astOperand2(), "*|[") && Token::Match(sz2->astOperand2()->astOperand1(), "%var%", varid1)) {
->>>>>>> 28cf14f1
                 ValueFlow::Value value(sz1->variable()->dimension(0));
                 if (!tok2->isTemplateArg() && settings->platformType != cppcheck::Platform::Unspecified)
                     value.setKnown();
