/*
 * Cppcheck - A tool for static C/C++ code analysis
 * Copyright (C) 2007-2018 Cppcheck team.
 *
 * This program is free software: you can redistribute it and/or modify
 * it under the terms of the GNU General Public License as published by
 * the Free Software Foundation, either version 3 of the License, or
 * (at your option) any later version.
 *
 * This program is distributed in the hope that it will be useful,
 * but WITHOUT ANY WARRANTY; without even the implied warranty of
 * MERCHANTABILITY or FITNESS FOR A PARTICULAR PURPOSE.  See the
 * GNU General Public License for more details.
 *
 * You should have received a copy of the GNU General Public License
 * along with this program.  If not, see <http://www.gnu.org/licenses/>.
 */

/**
 * @brief This is the ValueFlow component in Cppcheck.
 *
 * Each @sa Token in the token list has a list of values. These are
 * the "possible" values for the Token at runtime.
 *
 * In the --debug and --debug-normal output you can see the ValueFlow data. For example:
 *
 *     int f()
 *     {
 *         int x = 10;
 *         return 4 * x + 2;
 *     }
 *
 * The --debug-normal output says:
 *
 *     ##Value flow
 *     Line 3
 *       10 always 10
 *     Line 4
 *       4 always 4
 *       * always 40
 *       x always 10
 *       + always 42
 *       2 always 2
 *
 * All value flow analysis is executed in the ValueFlow::setValues() function. The ValueFlow analysis is executed after the tokenizer/ast/symboldatabase/etc..
 * The ValueFlow analysis is done in a series of valueFlow* function calls, where each such function call can only use results from previous function calls.
 * The function calls should be arranged so that valueFlow* that do not require previous ValueFlow information should be first.
 *
 * Type of analysis
 * ================
 *
 * This is "flow sensitive" value flow analysis. We _usually_ track the value for 1 variable at a time.
 *
 * How are calculations handled
 * ============================
 *
 * Here is an example code:
 *
 *   x = 3 + 4;
 *
 * The valueFlowNumber set the values for the "3" and "4" tokens by calling setTokenValue().
 * The setTokenValue() handle the calculations automatically. When both "3" and "4" have values, the "+" can be calculated. setTokenValue() recursively calls itself when parents in calculations can be calculated.
 *
 * Forward / Reverse flow analysis
 * ===============================
 *
 * In forward value flow analysis we know a value and see what happens when we are stepping the program forward. Like normal execution.
 * The valueFlowForward is used in this analysis.
 *
 * In reverse value flow analysis we know the value of a variable at line X. And try to "execute backwards" to determine possible values before line X.
 * The valueFlowReverse is used in this analysis.
 *
 *
 */



#include "valueflow.h"

#include "astutils.h"
#include "errorlogger.h"
#include "library.h"
#include "mathlib.h"
#include "platform.h"
#include "settings.h"
#include "standards.h"
#include "symboldatabase.h"
#include "token.h"
#include "tokenlist.h"
#include "utils.h"
#include "path.h"

#include <algorithm>
#include <cstddef>
#include <functional>
#include <iterator>
#include <limits>
#include <map>
#include <set>
#include <stack>
#include <vector>

static const int TIMEOUT = 10; // Do not repeat ValueFlow analysis more than 10 seconds

namespace {
    struct ProgramMemory {
        std::map<unsigned int, ValueFlow::Value> values;

        void setValue(unsigned int varid, const ValueFlow::Value &value) {
            values[varid] = value;
        }

        bool getIntValue(unsigned int varid, MathLib::bigint* result) const {
            const std::map<unsigned int, ValueFlow::Value>::const_iterator it = values.find(varid);
            const bool found = it != values.end() && it->second.isIntValue();
            if (found)
                *result = it->second.intvalue;
            return found;
        }

        void setIntValue(unsigned int varid, MathLib::bigint value) {
            values[varid] = ValueFlow::Value(value);
        }

        bool getTokValue(unsigned int varid, const Token** result) const {
            const std::map<unsigned int, ValueFlow::Value>::const_iterator it = values.find(varid);
            const bool found = it != values.end() && it->second.isTokValue();
            if (found)
                *result = it->second.tokvalue;
            return found;
        }

        bool hasValue(unsigned int varid) {
            return values.find(varid) != values.end();
        }

        void swap(ProgramMemory &pm) {
            values.swap(pm.values);
        }

        void clear() {
            values.clear();
        }

        bool empty() const {
            return values.empty();
        }
    };
}

static void execute(const Token *expr,
                    ProgramMemory * const programMemory,
                    MathLib::bigint *result,
                    bool *error);

static void bailoutInternal(TokenList *tokenlist, ErrorLogger *errorLogger, const Token *tok, const std::string &what, const std::string &file, int line, const std::string &function)
{
    std::list<ErrorLogger::ErrorMessage::FileLocation> callstack(1, ErrorLogger::ErrorMessage::FileLocation(tok, tokenlist));
    ErrorLogger::ErrorMessage errmsg(callstack, tokenlist->getSourceFilePath(), Severity::debug,
                                     Path::stripDirectoryPart(file) + ":" + MathLib::toString(line) + ":" + function + " bailout: " + what, "valueFlowBailout", false);
    errorLogger->reportErr(errmsg);
}

#if (defined __cplusplus) && __cplusplus >= 201103L
#define bailout(tokenlist, errorLogger, tok, what) bailoutInternal(tokenlist, errorLogger, tok, what, __FILE__, __LINE__, __func__)
#elif (defined __GNUC__) || (defined __clang__) || (defined _MSC_VER)
#define bailout(tokenlist, errorLogger, tok, what) bailoutInternal(tokenlist, errorLogger, tok, what, __FILE__, __LINE__, __FUNCTION__)
#else
#define bailout(tokenlist, errorLogger, tok, what) bailoutInternal(tokenlist, errorLogger, tok, what, __FILE__, __LINE__, "(valueFlow)")
#endif

static void changeKnownToPossible(std::list<ValueFlow::Value> &values)
{
    std::list<ValueFlow::Value>::iterator it;
    for (it = values.begin(); it != values.end(); ++it)
        it->changeKnownToPossible();
}

/**
 * Is condition always false when variable has given value?
 * \param condition   top ast token in condition
 * \param programMemory   program memory
 */
static bool conditionIsFalse(const Token *condition, const ProgramMemory &programMemory)
{
    if (!condition)
        return false;
    if (condition->str() == "&&") {
        return conditionIsFalse(condition->astOperand1(), programMemory) ||
               conditionIsFalse(condition->astOperand2(), programMemory);
    }
    ProgramMemory progmem(programMemory);
    MathLib::bigint result = 0;
    bool error = false;
    execute(condition, &progmem, &result, &error);
    return !error && result == 0;
}

/**
 * Is condition always true when variable has given value?
 * \param condition   top ast token in condition
 * \param programMemory   program memory
 */
static bool conditionIsTrue(const Token *condition, const ProgramMemory &programMemory)
{
    if (!condition)
        return false;
    if (condition->str() == "||") {
        return conditionIsTrue(condition->astOperand1(), programMemory) ||
               conditionIsTrue(condition->astOperand2(), programMemory);
    }
    ProgramMemory progmem(programMemory);
    bool error = false;
    MathLib::bigint result = 0;
    execute(condition, &progmem, &result, &error);
    return !error && result == 1;
}

/**
 * Get program memory by looking backwards from given token.
 */
static ProgramMemory getProgramMemory(const Token *tok, unsigned int varid, const ValueFlow::Value &value)
{
    ProgramMemory programMemory;
    programMemory.setValue(varid, value);
    if (value.varId)
        programMemory.setIntValue(value.varId, value.varvalue);
    const ProgramMemory programMemory1(programMemory);
    int indentlevel = 0;
    for (const Token *tok2 = tok; tok2; tok2 = tok2->previous()) {
        if (Token::Match(tok2, "[;{}] %varid% = %var% ;", varid)) {
            const Token *vartok = tok2->tokAt(3);
            programMemory.setValue(vartok->varId(), value);
        } else if (Token::Match(tok2, "[;{}] %var% =") ||
                   Token::Match(tok2, "[;{}] const| %type% %var% (")) {
            const Token *vartok = tok2->next();
            while (vartok->next()->isName())
                vartok = vartok->next();
            if (!programMemory.hasValue(vartok->varId())) {
                MathLib::bigint result = 0;
                bool error = false;
                execute(vartok->next()->astOperand2(), &programMemory, &result, &error);
                if (!error)
                    programMemory.setIntValue(vartok->varId(), result);
            }
        }

        if (tok2->str() == "{") {
            if (indentlevel <= 0)
                break;
            --indentlevel;
        }
        if (tok2->str() == "}") {
            const Token *cond = tok2->link();
            cond = Token::simpleMatch(cond->previous(), ") {") ? cond->linkAt(-1) : nullptr;
            if (cond && conditionIsFalse(cond->astOperand2(), programMemory1))
                tok2 = cond->previous();
            else if (cond && conditionIsTrue(cond->astOperand2(), programMemory1)) {
                ++indentlevel;
                continue;
            } else
                break;
        }
    }
    return programMemory;
}

/**
 * Should value be skipped because it's hidden inside && || or ?: expression.
 * Example: ((x!=NULL) && (*x == 123))
 * If 'valuetok' points at the x in '(*x == 123)'. Then the '&&' will be returned.
 * @param valuetok original variable token
 * @return NULL=>don't skip, non-NULL=>The operator token that cause the skip. For instance the '&&'.
 * */
static const Token * skipValueInConditionalExpression(const Token * const valuetok)
{
    // Walk up the ast
    const Token *prev = valuetok;
    for (const Token *tok = valuetok->astParent(); tok; tok = tok->astParent()) {
        const bool prevIsLhs = (prev == tok->astOperand1());
        prev = tok;

        if (prevIsLhs || !Token::Match(tok, "%oror%|&&|?|:"))
            continue;

        if (tok->hasKnownIntValue())
            return tok;

        // Is variable protected in LHS..
        bool bailout = false;
        visitAstNodes(tok->astOperand1(), [&](const Token *tok2) {
            if (tok2->str() == ".")
                return ChildrenToVisit::none;
            // A variable is seen..
            if (tok2 != valuetok && tok2->variable() &&
                (tok2->varId() == valuetok->varId() || (!tok2->variable()->isArgument() && !tok2->hasKnownIntValue()))) {
                // TODO: limit this bailout
                bailout = true;
                return ChildrenToVisit::done;
            }
            return ChildrenToVisit::op1_and_op2;
        });
        if (bailout)
            return tok;
    }
    return nullptr;
}

static bool isEscapeScope(const Token* tok, TokenList * tokenlist, bool unknown = false)
{
    if (!Token::simpleMatch(tok, "{"))
        return false;
    const Token * termTok = Token::findmatch(tok, "return|continue|break|throw|goto", tok->link());
    if (termTok && termTok->scope() == tok->scope())
        return true;
    std::string unknownFunction;
    if (tokenlist && tokenlist->getSettings()->library.isScopeNoReturn(tok->link(), &unknownFunction))
        return unknownFunction.empty() || unknown;
    return false;
}

static bool bailoutSelfAssignment(const Token * const tok)
{
    const Token *parent = tok;
    while (parent) {
        const Token *op = parent;
        parent = parent->astParent();

        // Assignment where lhs variable exists in rhs => return true
        if (parent                         != nullptr      &&
            parent->astOperand2()          == op           &&
            parent->astOperand1()          != nullptr      &&
            parent->str()                  == "=") {
            for (const Token *lhs = parent->astOperand1(); lhs; lhs = lhs->astOperand1()) {
                if (lhs->varId() == tok->varId())
                    return true;
                if (lhs->astOperand2() && lhs->astOperand2()->varId() == tok->varId())
                    return true;
            }
        }
    }
    return false;
}

static ValueFlow::Value castValue(ValueFlow::Value value, const ValueType::Sign sign, unsigned int bit)
{
    if (value.isFloatValue()) {
        value.valueType = ValueFlow::Value::INT;
        if (value.floatValue >= std::numeric_limits<int>::min() && value.floatValue <= std::numeric_limits<int>::max()) {
            value.intvalue = value.floatValue;
        } else { // don't perform UB
            value.intvalue = 0;
        }
    }
    if (bit < MathLib::bigint_bits) {
        const MathLib::biguint one = 1;
        value.intvalue &= (one << bit) - 1;
        if (sign == ValueType::Sign::SIGNED && value.intvalue & (one << (bit - 1))) {
            value.intvalue |= ~((one << bit) - 1ULL);
        }
    }
    return value;
}

static void combineValueProperties(const ValueFlow::Value &value1, const ValueFlow::Value &value2, ValueFlow::Value *result)
{
    if (value1.isKnown() && value2.isKnown())
        result->setKnown();
    else if (value1.isInconclusive() || value2.isInconclusive())
        result->setInconclusive();
    else
        result->setPossible();
    result->condition = value1.condition ? value1.condition : value2.condition;
    result->varId = (value1.varId != 0U) ? value1.varId : value2.varId;
    result->varvalue = (result->varId == value1.varId) ? value1.varvalue : value2.varvalue;
    result->errorPath = (value1.errorPath.empty() ? value2 : value1).errorPath;
}


static const Token *getCastTypeStartToken(const Token *parent)
{
    // TODO: This might be a generic utility function?
    if (!parent || parent->str() != "(")
        return nullptr;
    if (!parent->astOperand2() && Token::Match(parent,"( %name%"))
        return parent->next();
    if (parent->astOperand2() && Token::Match(parent->astOperand1(), "const_cast|dynamic_cast|reinterpret_cast|static_cast <"))
        return parent->astOperand1()->tokAt(2);
    return nullptr;
}

/** Set token value for cast */
static void setTokenValueCast(Token *parent, const ValueType &valueType, const ValueFlow::Value &value, const Settings *settings);

/** set ValueFlow value and perform calculations if possible */
static void setTokenValue(Token* tok, const ValueFlow::Value &value, const Settings *settings)
{
    if (!tok->addValue(value))
        return;

    // Don't set parent for uninitialized values
    if (value.isUninitValue())
        return;

    Token *parent = const_cast<Token*>(tok->astParent());
    if (!parent)
        return;

    if (value.isContainerSizeValue()) {
        // .empty, .size, +"abc", +'a'
        if (parent->str() == "+") {
            for (const ValueFlow::Value &value1 : parent->astOperand1()->values()) {
                for (const ValueFlow::Value &value2 : parent->astOperand2()->values()) {
                    ValueFlow::Value result;
                    result.valueType = ValueFlow::Value::ValueType::CONTAINER_SIZE;
                    if (value1.isContainerSizeValue() && value2.isContainerSizeValue())
                        result.intvalue = value1.intvalue + value2.intvalue;
                    else if (value1.isContainerSizeValue() && value2.isTokValue() && value2.tokvalue->tokType() == Token::eString)
                        result.intvalue = value1.intvalue + Token::getStrLength(value2.tokvalue);
                    else if (value2.isContainerSizeValue() && value1.isTokValue() && value1.tokvalue->tokType() == Token::eString)
                        result.intvalue = Token::getStrLength(value1.tokvalue) + value2.intvalue;
                    else
                        continue;

                    combineValueProperties(value1, value2, &result);

                    setTokenValue(parent, result, settings);
                }
            }
        }


        else if (Token::Match(parent, ". %name% (") && parent->astParent() == parent->tokAt(2) && parent->astOperand1() && parent->astOperand1()->valueType()) {
            const Library::Container *c = parent->astOperand1()->valueType()->container;
            const Library::Container::Yield yields = c ? c->getYield(parent->strAt(1)) : Library::Container::Yield::NO_YIELD;
            if (yields == Library::Container::Yield::SIZE) {
                ValueFlow::Value v(value);
                v.valueType = ValueFlow::Value::ValueType::INT;
                setTokenValue(const_cast<Token *>(parent->astParent()), v, settings);
            } else if (yields == Library::Container::Yield::EMPTY) {
                ValueFlow::Value v(value);
                v.intvalue = !v.intvalue;
                v.valueType = ValueFlow::Value::ValueType::INT;
                setTokenValue(const_cast<Token *>(parent->astParent()), v, settings);
            }
        }

        return;
    }

    if (value.isLifetimeValue()) {
        if (value.lifetimeKind == ValueFlow::Value::Iterator && astIsIterator(parent)) {
            setTokenValue(parent,value,settings);
        } else if (astIsPointer(tok) && astIsPointer(parent) &&
                   (parent->isArithmeticalOp() || Token::Match(parent, "( %type%"))) {
            setTokenValue(parent,value,settings);
        }
        return;
    }

    // cast..
    if (const Token *castType = getCastTypeStartToken(parent)) {
        const ValueType &valueType = ValueType::parseDecl(castType, settings);
        setTokenValueCast(parent, valueType, value, settings);
    }

    else if (parent->str() == ":") {
        setTokenValue(parent,value,settings);
    }

    else if (parent->str() == "?" && tok->str() == ":" && tok == parent->astOperand2() && parent->astOperand1()) {
        // is condition always true/false?
        if (parent->astOperand1()->hasKnownValue()) {
            const ValueFlow::Value &condvalue = parent->astOperand1()->values().front();
            const bool cond(condvalue.isTokValue() || (condvalue.isIntValue() && condvalue.intvalue != 0));
            if (cond && !tok->astOperand1()) { // true condition, no second operator
                setTokenValue(parent, condvalue, settings);
            } else {
                const Token *op = cond ? tok->astOperand1() : tok->astOperand2();
                if (!op) // #7769 segmentation fault at setTokenValue()
                    return;
                const std::list<ValueFlow::Value> &values = op->values();
                if (std::find(values.begin(), values.end(), value) != values.end())
                    setTokenValue(parent, value, settings);
            }
        } else {
            // is condition only depending on 1 variable?
            unsigned int varId = 0;
            bool ret = false;
            visitAstNodes(parent->astOperand1(),
            [&](const Token *t) {
                if (t->varId()) {
                    if (varId > 0 || value.varId != 0U)
                        ret = true;
                    varId = t->varId();
                } else if (t->str() == "(" && Token::Match(t->previous(), "%name%"))
                    ret = true; // function call
                return ret ? ChildrenToVisit::done : ChildrenToVisit::op1_and_op2;
            });
            if (ret)
                return;

            ValueFlow::Value v(value);
            v.conditional = true;
            v.changeKnownToPossible();

            if (varId)
                v.varId = varId;

            setTokenValue(parent, v, settings);
        }
    }

    // Calculations..
    else if ((parent->isArithmeticalOp() || parent->isComparisonOp() || (parent->tokType() == Token::eBitOp) || (parent->tokType() == Token::eLogicalOp)) &&
             parent->astOperand1() &&
             parent->astOperand2()) {

        // known result when a operand is 0.
        if (Token::Match(parent, "[&*]") && value.isKnown() && value.isIntValue() && value.intvalue==0) {
            setTokenValue(parent, value, settings);
            return;
        }

        // known result when a operand is true.
        if (Token::simpleMatch(parent, "&&") && value.isKnown() && value.isIntValue() && value.intvalue==0) {
            setTokenValue(parent, value, settings);
            return;
        }

        // known result when a operand is false.
        if (Token::simpleMatch(parent, "||") && value.isKnown() && value.isIntValue() && value.intvalue!=0) {
            setTokenValue(parent, value, settings);
            return;
        }

        for (const ValueFlow::Value &value1 : parent->astOperand1()->values()) {
            if (!value1.isIntValue() && !value1.isFloatValue() && !value1.isTokValue())
                continue;
            if (value1.isTokValue() && (!parent->isComparisonOp() || value1.tokvalue->tokType() != Token::eString))
                continue;
            for (const ValueFlow::Value &value2 : parent->astOperand2()->values()) {
                if (!value2.isIntValue() && !value2.isFloatValue() && !value2.isTokValue())
                    continue;
                if (value2.isTokValue() && (!parent->isComparisonOp() || value2.tokvalue->tokType() != Token::eString || value1.isTokValue()))
                    continue;
                if (value1.isKnown() || value2.isKnown() || value1.varId == 0U || value2.varId == 0U ||
                    (value1.varId == value2.varId && value1.varvalue == value2.varvalue && value1.isIntValue() &&
                     value2.isIntValue())) {
                    ValueFlow::Value result(0);
                    combineValueProperties(value1, value2, &result);
                    const float floatValue1 = value1.isIntValue() ? value1.intvalue : value1.floatValue;
                    const float floatValue2 = value2.isIntValue() ? value2.intvalue : value2.floatValue;
                    switch (parent->str()[0]) {
                    case '+':
                        if (value1.isTokValue() || value2.isTokValue())
                            break;
                        if (value1.isFloatValue() || value2.isFloatValue()) {
                            result.valueType = ValueFlow::Value::FLOAT;
                            result.floatValue = floatValue1 + floatValue2;
                        } else {
                            result.intvalue = value1.intvalue + value2.intvalue;
                        }
                        setTokenValue(parent, result, settings);
                        break;
                    case '-':
                        if (value1.isTokValue() || value2.isTokValue())
                            break;
                        if (value1.isFloatValue() || value2.isFloatValue()) {
                            result.valueType = ValueFlow::Value::FLOAT;
                            result.floatValue = floatValue1 - floatValue2;
                        } else {
                            result.intvalue = value1.intvalue - value2.intvalue;
                        }
                        setTokenValue(parent, result, settings);
                        break;
                    case '*':
                        if (value1.isTokValue() || value2.isTokValue())
                            break;
                        if (value1.isFloatValue() || value2.isFloatValue()) {
                            result.valueType = ValueFlow::Value::FLOAT;
                            result.floatValue = floatValue1 * floatValue2;
                        } else {
                            result.intvalue = value1.intvalue * value2.intvalue;
                        }
                        setTokenValue(parent, result, settings);
                        break;
                    case '/':
                        if (value1.isTokValue() || value2.isTokValue() || value2.intvalue == 0)
                            break;
                        if (value1.isFloatValue() || value2.isFloatValue()) {
                            result.valueType = ValueFlow::Value::FLOAT;
                            result.floatValue = floatValue1 / floatValue2;
                        } else {
                            result.intvalue = value1.intvalue / value2.intvalue;
                        }
                        setTokenValue(parent, result, settings);
                        break;
                    case '%':
                        if (!value1.isIntValue() || !value2.isIntValue())
                            break;
                        if (value2.intvalue == 0)
                            break;
                        result.intvalue = value1.intvalue % value2.intvalue;
                        setTokenValue(parent, result, settings);
                        break;
                    case '=':
                        if (parent->str() == "==") {
                            if ((value1.isIntValue() && value2.isTokValue()) ||
                                (value1.isTokValue() && value2.isIntValue())) {
                                result.intvalue = 0;
                                setTokenValue(parent, result, settings);
                            } else if (value1.isIntValue() && value2.isIntValue()) {
                                result.intvalue = value1.intvalue == value2.intvalue;
                                setTokenValue(parent, result, settings);
                            }
                        }
                        break;
                    case '!':
                        if (parent->str() == "!=") {
                            if ((value1.isIntValue() && value2.isTokValue()) ||
                                (value1.isTokValue() && value2.isIntValue())) {
                                result.intvalue = 1;
                                setTokenValue(parent, result, settings);
                            } else if (value1.isIntValue() && value2.isIntValue()) {
                                result.intvalue = value1.intvalue != value2.intvalue;
                                setTokenValue(parent, result, settings);
                            }
                        }
                        break;
                    case '>': {
                        const bool f = value1.isFloatValue() || value2.isFloatValue();
                        if (!f && !value1.isIntValue() && !value2.isIntValue())
                            break;
                        if (parent->str() == ">")
                            result.intvalue = f ? (floatValue1 > floatValue2) : (value1.intvalue > value2.intvalue);
                        else if (parent->str() == ">=")
                            result.intvalue = f ? (floatValue1 >= floatValue2) : (value1.intvalue >= value2.intvalue);
                        else if (!f && parent->str() == ">>" && value1.intvalue >= 0 && value2.intvalue >= 0 && value2.intvalue < MathLib::bigint_bits)
                            result.intvalue = value1.intvalue >> value2.intvalue;
                        else
                            break;
                        setTokenValue(parent, result, settings);
                        break;
                    }
                    case '<': {
                        const bool f = value1.isFloatValue() || value2.isFloatValue();
                        if (!f && !value1.isIntValue() && !value2.isIntValue())
                            break;
                        if (parent->str() == "<")
                            result.intvalue = f ? (floatValue1 < floatValue2) : (value1.intvalue < value2.intvalue);
                        else if (parent->str() == "<=")
                            result.intvalue = f ? (floatValue1 <= floatValue2) : (value1.intvalue <= value2.intvalue);
                        else if (!f && parent->str() == "<<" && value1.intvalue >= 0 && value2.intvalue >= 0 && value2.intvalue < MathLib::bigint_bits)
                            result.intvalue = value1.intvalue << value2.intvalue;
                        else
                            break;
                        setTokenValue(parent, result, settings);
                        break;
                    }
                    case '&':
                        if (!value1.isIntValue() || !value2.isIntValue())
                            break;
                        if (parent->str() == "&")
                            result.intvalue = value1.intvalue & value2.intvalue;
                        else
                            result.intvalue = value1.intvalue && value2.intvalue;
                        setTokenValue(parent, result, settings);
                        break;
                    case '|':
                        if (!value1.isIntValue() || !value2.isIntValue())
                            break;
                        if (parent->str() == "|")
                            result.intvalue = value1.intvalue | value2.intvalue;
                        else
                            result.intvalue = value1.intvalue || value2.intvalue;
                        setTokenValue(parent, result, settings);
                        break;
                    case '^':
                        if (!value1.isIntValue() || !value2.isIntValue())
                            break;
                        result.intvalue = value1.intvalue ^ value2.intvalue;
                        setTokenValue(parent, result, settings);
                        break;
                    default:
                        // unhandled operator, do nothing
                        break;
                    }
                }
            }
        }
    }

    // !
    else if (parent->str() == "!") {
        for (const ValueFlow::Value &val : tok->values()) {
            if (!val.isIntValue())
                continue;
            ValueFlow::Value v(val);
            v.intvalue = !v.intvalue;
            setTokenValue(parent, v, settings);
        }
    }

    // ~
    else if (parent->str() == "~") {
        for (const ValueFlow::Value &val : tok->values()) {
            if (!val.isIntValue())
                continue;
            ValueFlow::Value v(val);
            v.intvalue = ~v.intvalue;
            unsigned int bits = 0;
            if (settings &&
                tok->valueType() &&
                tok->valueType()->sign == ValueType::Sign::UNSIGNED &&
                tok->valueType()->pointer == 0) {
                if (tok->valueType()->type == ValueType::Type::INT)
                    bits = settings->int_bit;
                else if (tok->valueType()->type == ValueType::Type::LONG)
                    bits = settings->long_bit;
            }
            if (bits > 0 && bits < MathLib::bigint_bits)
                v.intvalue &= (((MathLib::biguint)1)<<bits) - 1;
            setTokenValue(parent, v, settings);
        }
    }

    // unary minus
    else if (parent->isUnaryOp("-")) {
        for (const ValueFlow::Value &val : tok->values()) {
            if (!val.isIntValue() && !val.isFloatValue())
                continue;
            ValueFlow::Value v(val);
            if (v.isIntValue())
                v.intvalue = -v.intvalue;
            else
                v.floatValue = -v.floatValue;
            setTokenValue(parent, v, settings);
        }
    }

    // Array element
    else if (parent->str() == "[" && parent->isBinaryOp()) {
        for (const ValueFlow::Value &value1 : parent->astOperand1()->values()) {
            if (!value1.isTokValue())
                continue;
            for (const ValueFlow::Value &value2 : parent->astOperand2()->values()) {
                if (!value2.isIntValue())
                    continue;
                if (value1.varId == 0U || value2.varId == 0U ||
                    (value1.varId == value2.varId && value1.varvalue == value2.varvalue)) {
                    ValueFlow::Value result(0);
                    result.condition = value1.condition ? value1.condition : value2.condition;
                    result.setInconclusive(value1.isInconclusive() | value2.isInconclusive());
                    result.varId = (value1.varId != 0U) ? value1.varId : value2.varId;
                    result.varvalue = (result.varId == value1.varId) ? value1.intvalue : value2.intvalue;
                    if (value1.valueKind == value2.valueKind)
                        result.valueKind = value1.valueKind;
                    if (value1.tokvalue->tokType() == Token::eString) {
                        const std::string s = value1.tokvalue->strValue();
                        const MathLib::bigint index = value2.intvalue;
                        if (index == s.size()) {
                            result.intvalue = 0;
                            setTokenValue(parent, result, settings);
                        } else if (index >= 0 && index < s.size()) {
                            result.intvalue = s[index];
                            setTokenValue(parent, result, settings);
                        }
                    } else if (value1.tokvalue->str() == "{") {
                        MathLib::bigint index = value2.intvalue;
                        const Token *element = value1.tokvalue->next();
                        while (index > 0 && element->str() != "}") {
                            if (element->str() == ",")
                                --index;
                            if (Token::Match(element, "[{}()[]]"))
                                break;
                            element = element->next();
                        }
                        if (Token::Match(element, "%num% [,}]")) {
                            result.intvalue = MathLib::toLongNumber(element->str());
                            setTokenValue(parent, result, settings);
                        }
                    }
                }
            }
        }
    }
}

static void setTokenValueCast(Token *parent, const ValueType &valueType, const ValueFlow::Value &value, const Settings *settings)
{
    if (valueType.pointer)
        setTokenValue(parent,value,settings);
    else if (valueType.type == ValueType::Type::CHAR)
        setTokenValue(parent, castValue(value, valueType.sign, settings->char_bit), settings);
    else if (valueType.type == ValueType::Type::SHORT)
        setTokenValue(parent, castValue(value, valueType.sign, settings->short_bit), settings);
    else if (valueType.type == ValueType::Type::INT)
        setTokenValue(parent, castValue(value, valueType.sign, settings->int_bit), settings);
    else if (valueType.type == ValueType::Type::LONG)
        setTokenValue(parent, castValue(value, valueType.sign, settings->long_bit), settings);
    else if (valueType.type == ValueType::Type::LONGLONG)
        setTokenValue(parent, castValue(value, valueType.sign, settings->long_long_bit), settings);
    else if (value.isIntValue()) {
        const long long charMax = settings->signedCharMax();
        const long long charMin = settings->signedCharMin();
        if (charMin <= value.intvalue && value.intvalue <= charMax) {
            // unknown type, but value is small so there should be no truncation etc
            setTokenValue(parent,value,settings);
        }
    }
}

static unsigned int getSizeOfType(const Token *typeTok, const Settings *settings)
{
    const std::string &typeStr = typeTok->str();
    if (typeStr == "char")
        return 1;
    else if (typeStr == "short")
        return settings->sizeof_short;
    else if (typeStr == "int")
        return settings->sizeof_int;
    else if (typeStr == "long")
        return typeTok->isLong() ? settings->sizeof_long_long : settings->sizeof_long;
    else if (typeStr == "wchar_t")
        return settings->sizeof_wchar_t;
    else
        return 0;
}

// Handle various constants..
static Token * valueFlowSetConstantValue(const Token *tok, const Settings *settings, bool cpp)
{
    if ((tok->isNumber() && MathLib::isInt(tok->str())) || (tok->tokType() == Token::eChar)) {
        ValueFlow::Value value(MathLib::toLongNumber(tok->str()));
        if (!tok->isTemplateArg())
            value.setKnown();
        setTokenValue(const_cast<Token *>(tok), value, settings);
    } else if (tok->isNumber() && MathLib::isFloat(tok->str())) {
        ValueFlow::Value value;
        value.valueType = ValueFlow::Value::FLOAT;
        value.floatValue = MathLib::toDoubleNumber(tok->str());
        if (!tok->isTemplateArg())
            value.setKnown();
        setTokenValue(const_cast<Token *>(tok), value, settings);
    } else if (tok->enumerator() && tok->enumerator()->value_known) {
        ValueFlow::Value value(tok->enumerator()->value);
        if (!tok->isTemplateArg())
            value.setKnown();
        setTokenValue(const_cast<Token *>(tok), value, settings);
    } else if (tok->str() == "NULL" || (cpp && tok->str() == "nullptr")) {
        ValueFlow::Value value(0);
        if (!tok->isTemplateArg())
            value.setKnown();
        setTokenValue(const_cast<Token *>(tok), value, settings);
    } else if (Token::simpleMatch(tok, "sizeof (")) {
        const Token *tok2 = tok->tokAt(2);
        // skip over tokens to find variable or type
        while (Token::Match(tok2, "%name% ::|.|[")) {
            if (tok2->next()->str() == "[")
                tok2 = tok2->linkAt(1)->next();
            else
                tok2 = tok2->tokAt(2);
        }
        if (tok2->enumerator() && tok2->enumerator()->scope) {
            long long size = settings->sizeof_int;
            const Token * type = tok2->enumerator()->scope->enumType;
            if (type) {
                size = getSizeOfType(type, settings);
            }
            ValueFlow::Value value(size);
            if (!tok2->isTemplateArg() && settings->platformType != cppcheck::Platform::Unspecified)
                value.setKnown();
            setTokenValue(const_cast<Token *>(tok), value, settings);
            setTokenValue(const_cast<Token *>(tok->next()), value, settings);
        } else if (tok2->type() && tok2->type()->isEnumType()) {
            long long size = settings->sizeof_int;
            if (tok2->type()->classScope) {
                const Token * type = tok2->type()->classScope->enumType;
                if (type) {
                    size = getSizeOfType(type, settings);
                }
            }
            ValueFlow::Value value(size);
            if (!tok2->isTemplateArg() && settings->platformType != cppcheck::Platform::Unspecified)
                value.setKnown();
            setTokenValue(const_cast<Token *>(tok), value, settings);
            setTokenValue(const_cast<Token *>(tok->next()), value, settings);
        } else if (Token::Match(tok, "sizeof ( %var% ) / sizeof (") && tok->next()->astParent() == tok->tokAt(4)) {
            // Get number of elements in array
            const Token *sz1 = tok->tokAt(2);
            const Token *sz2 = tok->tokAt(7);
            const unsigned int varid1 = sz1->varId();
            if (varid1 &&
                sz1->variable() &&
                sz1->variable()->isArray() &&
                !sz1->variable()->dimensions().empty() &&
                sz1->variable()->dimensionKnown(0) &&
                (Token::Match(sz2, "* %varid% )", varid1) || Token::Match(sz2, "%varid% [ 0 ] )", varid1))) {
                ValueFlow::Value value(sz1->variable()->dimension(0));
                if (!tok2->isTemplateArg() && settings->platformType != cppcheck::Platform::Unspecified)
                    value.setKnown();
                setTokenValue(const_cast<Token *>(tok->tokAt(4)), value, settings);
            }
        } else if (Token::Match(tok2, "%var% )")) {
            const Variable *var = tok2->variable();
            // only look for single token types (no pointers or references yet)
            if (var && var->typeStartToken() == var->typeEndToken()) {
                // find the size of the type
                size_t size = 0;
                if (var->isEnumType()) {
                    size = settings->sizeof_int;
                    if (var->type()->classScope && var->type()->classScope->enumType)
                        size = getSizeOfType(var->type()->classScope->enumType, settings);
                } else if (!var->type()) {
                    size = getSizeOfType(var->typeStartToken(), settings);
                }
                // find the number of elements
                size_t count = 1;
                for (size_t i = 0; i < var->dimensions().size(); ++i) {
                    if (var->dimensionKnown(i))
                        count *= var->dimension(i);
                    else
                        count = 0;
                }
                if (size && count > 0) {
                    ValueFlow::Value value(count * size);
                    if (settings->platformType != cppcheck::Platform::Unspecified)
                        value.setKnown();
                    setTokenValue(const_cast<Token *>(tok), value, settings);
                    setTokenValue(const_cast<Token *>(tok->next()), value, settings);
                }
            }
        } else if (!tok2->type()) {
            const ValueType &vt = ValueType::parseDecl(tok2,settings);
            if (vt.pointer) {
                ValueFlow::Value value(settings->sizeof_pointer);
                if (!tok2->isTemplateArg() && settings->platformType != cppcheck::Platform::Unspecified)
                    value.setKnown();
                setTokenValue(const_cast<Token *>(tok->next()), value, settings);
            } else if (vt.type == ValueType::Type::CHAR) {
                ValueFlow::Value value(1);
                if (!tok2->isTemplateArg() && settings->platformType != cppcheck::Platform::Unspecified)
                    value.setKnown();
                setTokenValue(const_cast<Token *>(tok->next()), value, settings);
            } else if (vt.type == ValueType::Type::SHORT) {
                ValueFlow::Value value(settings->sizeof_short);
                if (!tok2->isTemplateArg() && settings->platformType != cppcheck::Platform::Unspecified)
                    value.setKnown();
                setTokenValue(const_cast<Token *>(tok->next()), value, settings);
            } else if (vt.type == ValueType::Type::INT) {
                ValueFlow::Value value(settings->sizeof_int);
                if (!tok2->isTemplateArg() && settings->platformType != cppcheck::Platform::Unspecified)
                    value.setKnown();
                setTokenValue(const_cast<Token *>(tok->next()), value, settings);
            } else if (vt.type == ValueType::Type::LONG) {
                ValueFlow::Value value(settings->sizeof_long);
                if (!tok2->isTemplateArg() && settings->platformType != cppcheck::Platform::Unspecified)
                    value.setKnown();
                setTokenValue(const_cast<Token *>(tok->next()), value, settings);
            } else if (vt.type == ValueType::Type::LONGLONG) {
                ValueFlow::Value value(settings->sizeof_long_long);
                if (!tok2->isTemplateArg() && settings->platformType != cppcheck::Platform::Unspecified)
                    value.setKnown();
                setTokenValue(const_cast<Token *>(tok->next()), value, settings);
            } else if (vt.type == ValueType::Type::FLOAT) {
                ValueFlow::Value value(settings->sizeof_float);
                if (!tok2->isTemplateArg() && settings->platformType != cppcheck::Platform::Unspecified)
                    value.setKnown();
                setTokenValue(const_cast<Token *>(tok->next()), value, settings);
            } else if (vt.type == ValueType::Type::DOUBLE) {
                ValueFlow::Value value(settings->sizeof_double);
                if (!tok2->isTemplateArg() && settings->platformType != cppcheck::Platform::Unspecified)
                    value.setKnown();
                setTokenValue(const_cast<Token *>(tok->next()), value, settings);
            }
        }
        // skip over enum
        tok = tok->linkAt(1);
    }
    return tok->next();
}


static void valueFlowNumber(TokenList *tokenlist)
{
    for (Token *tok = tokenlist->front(); tok;) {
        tok = valueFlowSetConstantValue(tok, tokenlist->getSettings(), tokenlist->isCPP());
    }

    if (tokenlist->isCPP()) {
        for (Token *tok = tokenlist->front(); tok; tok = tok->next()) {
            if (tok->isName() && !tok->varId() && Token::Match(tok, "false|true")) {
                ValueFlow::Value value(tok->str() == "true");
                if (!tok->isTemplateArg())
                    value.setKnown();
                setTokenValue(tok, value, tokenlist->getSettings());
            } else if (Token::Match(tok, "[(,] NULL [,)]")) {
                // NULL function parameters are not simplified in the
                // normal tokenlist
                ValueFlow::Value value(0);
                if (!tok->isTemplateArg())
                    value.setKnown();
                setTokenValue(tok->next(), value, tokenlist->getSettings());
            }
        }
    }
}

static void valueFlowString(TokenList *tokenlist)
{
    for (Token *tok = tokenlist->front(); tok; tok = tok->next()) {
        if (tok->tokType() == Token::eString) {
            ValueFlow::Value strvalue;
            strvalue.valueType = ValueFlow::Value::TOK;
            strvalue.tokvalue = tok;
            strvalue.setKnown();
            setTokenValue(tok, strvalue, tokenlist->getSettings());
        }
    }
}

static void valueFlowArray(TokenList *tokenlist)
{
    std::map<unsigned int, const Token *> constantArrays;

    for (Token *tok = tokenlist->front(); tok; tok = tok->next()) {
        if (tok->varId() > 0U) {
            // array
            const std::map<unsigned int, const Token *>::const_iterator it = constantArrays.find(tok->varId());
            if (it != constantArrays.end()) {
                ValueFlow::Value value;
                value.valueType = ValueFlow::Value::TOK;
                value.tokvalue = it->second;
                value.setKnown();
                setTokenValue(tok, value, tokenlist->getSettings());
            }

            // pointer = array
            else if (tok->variable() &&
                     tok->variable()->isArray() &&
                     Token::simpleMatch(tok->astParent(), "=") &&
                     tok == tok->astParent()->astOperand2() &&
                     tok->astParent()->astOperand1() &&
                     tok->astParent()->astOperand1()->variable() &&
                     tok->astParent()->astOperand1()->variable()->isPointer()) {
                ValueFlow::Value value;
                value.valueType = ValueFlow::Value::TOK;
                value.tokvalue = tok;
                value.setKnown();
                setTokenValue(tok, value, tokenlist->getSettings());
            }
            continue;
        }

        if (Token::Match(tok, "const %type% %var% [ %num%| ] = {")) {
            const Token *vartok = tok->tokAt(2);
            const Token *rhstok = vartok->next()->link()->tokAt(2);
            constantArrays[vartok->varId()] = rhstok;
            tok = rhstok->link();
            continue;
        }

        else if (Token::Match(tok, "const char %var% [ %num%| ] = %str% ;")) {
            const Token *vartok = tok->tokAt(2);
            const Token *strtok = vartok->next()->link()->tokAt(2);
            constantArrays[vartok->varId()] = strtok;
            tok = strtok->next();
            continue;
        }
    }
}

static bool isNonNullPointer(const Token *tok)
{
    return astIsPointer(tok) && (!tok->hasKnownIntValue() || tok->values().front().intvalue != 0);
}

static bool withNonNullPointer(const Token *tok)
{
    if (!tok)
        return false;
    if (!tok->astParent())
        return false;
    if (tok->astParent()->astOperand1() != tok && isNonNullPointer(tok->astParent()->astOperand1()))
        return true;
    if (tok->astParent()->astOperand2() != tok && isNonNullPointer(tok->astParent()->astOperand2()))
        return true;
    return false;
}

static void valueFlowArrayBool(TokenList *tokenlist)
{
    for (Token *tok = tokenlist->front(); tok; tok = tok->next()) {
        if (tok->hasKnownIntValue())
            continue;
        const Variable *var = nullptr;
        bool known = false;
        std::list<ValueFlow::Value>::const_iterator val =
            std::find_if(tok->values().begin(), tok->values().end(), std::mem_fn(&ValueFlow::Value::isTokValue));
        if (val == tok->values().end()) {
            var = tok->variable();
            known = true;
        } else {
            var = val->tokvalue->variable();
            known = val->isKnown();
        }
        if (!var)
            continue;
        if (!var->isArray() || var->isArgument() || var->isStlType())
            continue;
<<<<<<< HEAD
        if (withNonNullPointer(tok))
            continue;
        // TODO: Check for function argument
        if (astIsIntegral(tok, false) || Token::Match(tok->astParent(), "&&|%or%|%oror%|%comp%") ||
            (astIsIntegral(tok->astParent(), false) && !Token::Match(tok->astParent(), "(|%name%")) ||
=======
        if(Token::Match(tok->astParent(), "%comp%") && withNonNullPointer(tok))
            continue;
        // TODO: Check for function argument
        if (astIsIntegral(tok, false) ||
            Token::Match(tok->astParent(), "&&|%or%|%oror%|%comp%") ||
            (astIsIntegral(tok->astParent(), false) && Token::Match(tok->astParent(), "!|%assign%")) ||
>>>>>>> 132711ad
            (tok->astParent() && Token::Match(tok->astParent()->previous(), "if|while|for ("))) {
            ValueFlow::Value value{1};
            if (known)
                value.setKnown();
            setTokenValue(tok, value, tokenlist->getSettings());
        }
    }
}

static void valueFlowPointerAlias(TokenList *tokenlist)
{
    for (Token *tok = tokenlist->front(); tok; tok = tok->next()) {
        // not address of
        if (!tok->isUnaryOp("&"))
            continue;

        // parent should be a '='
        if (!Token::simpleMatch(tok->astParent(), "="))
            continue;

        // child should be some buffer or variable
        const Token *vartok = tok->astOperand1();
        while (vartok) {
            if (vartok->str() == "[")
                vartok = vartok->astOperand1();
            else if (vartok->str() == "." || vartok->str() == "::")
                vartok = vartok->astOperand2();
            else
                break;
        }
        if (!(vartok && vartok->variable() && !vartok->variable()->isPointer()))
            continue;

        ValueFlow::Value value;
        value.valueType = ValueFlow::Value::TOK;
        value.tokvalue = tok;
        setTokenValue(tok, value, tokenlist->getSettings());
    }
}

static void valueFlowBitAnd(TokenList *tokenlist)
{
    for (Token *tok = tokenlist->front(); tok; tok = tok->next()) {
        if (tok->str() != "&")
            continue;

        if (tok->hasKnownValue())
            continue;

        if (!tok->astOperand1() || !tok->astOperand2())
            continue;

        MathLib::bigint number;
        if (MathLib::isInt(tok->astOperand1()->str()))
            number = MathLib::toLongNumber(tok->astOperand1()->str());
        else if (MathLib::isInt(tok->astOperand2()->str()))
            number = MathLib::toLongNumber(tok->astOperand2()->str());
        else
            continue;

        int bit = 0;
        while (bit <= (MathLib::bigint_bits - 2) && ((((MathLib::bigint)1) << bit) < number))
            ++bit;

        if ((((MathLib::bigint)1) << bit) == number) {
            setTokenValue(tok, ValueFlow::Value(0), tokenlist->getSettings());
            setTokenValue(tok, ValueFlow::Value(number), tokenlist->getSettings());
        }
    }
}

static void valueFlowSameExpressions(TokenList *tokenlist)
{
    for (Token *tok = tokenlist->front(); tok; tok = tok->next()) {
        if (tok->hasKnownValue())
            continue;

        if (!tok->astOperand1() || !tok->astOperand2())
            continue;

        if (tok->astOperand1()->isLiteral() || tok->astOperand2()->isLiteral())
            continue;

        if (astIsFloat(tok->astOperand1(), true) || astIsFloat(tok->astOperand2(), true))
            continue;

        ValueFlow::Value val;

        if (Token::Match(tok, "==|>=|<=|/")) {
            val = ValueFlow::Value(1);
            val.setKnown();
        }

        if (Token::Match(tok, "!=|>|<|%|-")) {
            val = ValueFlow::Value(0);
            val.setKnown();
        }

        if (!val.isKnown())
            continue;

        if (isSameExpression(tokenlist->isCPP(), false, tok->astOperand1(), tok->astOperand2(), tokenlist->getSettings()->library, true, true, &val.errorPath)) {
            setTokenValue(tok, val, tokenlist->getSettings());
        }
    }
}

static void valueFlowTerminatingCondition(TokenList *tokenlist, SymbolDatabase* symboldatabase, const Settings *settings)
{
    (void)tokenlist;
    (void)symboldatabase;
    (void)settings;
    /* TODO : this is commented out until #8924 is fixed (There is a test case with the comment #8924)
    const bool cpp = symboldatabase->isCPP();
    typedef std::pair<const Token*, const Scope*> Condition;
    for (const Scope * scope : symboldatabase->functionScopes) {
        std::vector<Condition> conds;
        for (const Token* tok = scope->bodyStart; tok != scope->bodyEnd; tok = tok->next()) {
            if (!Token::simpleMatch(tok, "if ("))
                continue;
            // Skip known values
            if (tok->next()->hasKnownValue())
                continue;
            const Token * condTok = tok->next();
            if (!Token::simpleMatch(condTok->link(), ") {"))
                continue;
            const Token * blockTok = condTok->link()->tokAt(1);
            // Check if the block terminates early
            if (!isEscapeScope(blockTok, tokenlist))
                continue;
            // Check if any variables are modified in scope
            bool bail = false;
            for (const Token * tok2=condTok->next(); tok2 != condTok->link(); tok2 = tok2->next()) {
                const Variable * var = tok2->variable();
                if (!var)
                    continue;
                if (!var->scope())
                    continue;
                const Token * endToken = var->scope()->bodyEnd;
                if (!var->isLocal() && !var->isConst() && !var->isArgument()) {
                    bail = true;
                    break;
                }
                if (var->isStatic() && !var->isConst()) {
                    bail = true;
                    break;
                }
                if (!var->isConst() && var->declEndToken() && isVariableChanged(var->declEndToken()->next(), endToken, tok2->varId(), false, settings, cpp)) {
                    bail = true;
                    break;
                }
            }
            if (bail)
                continue;
            // TODO: Handle multiple conditions
            if (Token::Match(condTok->astOperand2(), "%oror%|%or%|&|&&"))
                continue;
            const Scope * condScope = nullptr;
            for (const Scope * parent = condTok->scope(); parent; parent = parent->nestedIn) {
                if (parent->type == Scope::eIf ||
                    parent->type == Scope::eWhile ||
                    parent->type == Scope::eSwitch) {
                    condScope = parent;
                    break;
                }
            }
            conds.emplace_back(condTok->astOperand2(), condScope);

        }
        for (Condition cond:conds) {
            if (!cond.first)
                continue;
            Token *const startToken = cond.first->findExpressionStartEndTokens().second->next();
            for (Token* tok = startToken; tok != scope->bodyEnd; tok = tok->next()) {
                if (!Token::Match(tok, "%comp%"))
                    continue;
                // Skip known values
                if (tok->hasKnownValue())
                    continue;
                if (cond.second) {
                    bool bail = true;
                    for (const Scope * parent = tok->scope()->nestedIn; parent; parent = parent->nestedIn) {
                        if (parent == cond.second) {
                            bail = false;
                            break;
                        }
                    }
                    if (bail)
                        continue;
                }
                ErrorPath errorPath;
                if (isOppositeCond(true, cpp, tok, cond.first, settings->library, true, true, &errorPath)) {
                    ValueFlow::Value val(1);
                    val.setKnown();
                    val.condition = cond.first;
                    val.errorPath = errorPath;
                    val.errorPath.emplace_back(cond.first, "Assuming condition '" + cond.first->expressionString() + "' is false");
                    setTokenValue(tok, val, tokenlist->getSettings());
                } else if (isSameExpression(cpp, true, tok, cond.first, settings->library, true, true, &errorPath)) {
                    ValueFlow::Value val(0);
                    val.setKnown();
                    val.condition = cond.first;
                    val.errorPath = errorPath;
                    val.errorPath.emplace_back(cond.first, "Assuming condition '" + cond.first->expressionString() + "' is false");
                    setTokenValue(tok, val, tokenlist->getSettings());
                }
            }
        }
    }
    */
}

static bool getExpressionRange(const Token *expr, MathLib::bigint *minvalue, MathLib::bigint *maxvalue)
{
    if (expr->hasKnownIntValue()) {
        if (minvalue)
            *minvalue = expr->values().front().intvalue;
        if (maxvalue)
            *maxvalue = expr->values().front().intvalue;
        return true;
    }

    if (expr->str() == "&" && expr->astOperand1() && expr->astOperand2()) {
        MathLib::bigint vals[4];
        bool lhsHasKnownRange = getExpressionRange(expr->astOperand1(), &vals[0], &vals[1]);
        bool rhsHasKnownRange = getExpressionRange(expr->astOperand2(), &vals[2], &vals[3]);
        if (!lhsHasKnownRange && !rhsHasKnownRange)
            return false;
        if (!lhsHasKnownRange || !rhsHasKnownRange) {
            if (minvalue)
                *minvalue = lhsHasKnownRange ? vals[0] : vals[2];
            if (maxvalue)
                *maxvalue = lhsHasKnownRange ? vals[1] : vals[3];
        } else {
            if (minvalue)
                *minvalue = vals[0] & vals[2];
            if (maxvalue)
                *maxvalue = vals[1] & vals[3];
        }
        return true;
    }

    if (expr->str() == "%" && expr->astOperand1() && expr->astOperand2()) {
        MathLib::bigint vals[4];
        if (!getExpressionRange(expr->astOperand2(), &vals[2], &vals[3]))
            return false;
        if (vals[2] <= 0)
            return false;
        bool lhsHasKnownRange = getExpressionRange(expr->astOperand1(), &vals[0], &vals[1]);
        if (lhsHasKnownRange && vals[0] < 0)
            return false;
        // If lhs has unknown value, it must be unsigned
        if (!lhsHasKnownRange && (!expr->astOperand1()->valueType() || expr->astOperand1()->valueType()->sign != ValueType::Sign::UNSIGNED))
            return false;
        if (minvalue)
            *minvalue = 0;
        if (maxvalue)
            *maxvalue = vals[3] - 1;
        return true;
    }

    return false;
}

static void valueFlowRightShift(TokenList *tokenList, const Settings* settings)
{
    for (Token *tok = tokenList->front(); tok; tok = tok->next()) {
        if (tok->str() != ">>")
            continue;

        if (tok->hasKnownValue())
            continue;

        if (!tok->astOperand1() || !tok->astOperand2())
            continue;

        if (!tok->astOperand2()->hasKnownValue())
            continue;

        const MathLib::bigint rhsvalue = tok->astOperand2()->values().front().intvalue;
        if (rhsvalue < 0)
            continue;

        if (!tok->astOperand1()->valueType() || !tok->astOperand1()->valueType()->isIntegral())
            continue;

        if (!tok->astOperand2()->valueType() || !tok->astOperand2()->valueType()->isIntegral())
            continue;

        MathLib::bigint lhsmax=0;
        if (!getExpressionRange(tok->astOperand1(), nullptr, &lhsmax))
            continue;
        if (lhsmax < 0)
            continue;
        int lhsbits;
        if ((tok->astOperand1()->valueType()->type == ValueType::Type::CHAR) ||
            (tok->astOperand1()->valueType()->type == ValueType::Type::SHORT) ||
            (tok->astOperand1()->valueType()->type == ValueType::Type::BOOL) ||
            (tok->astOperand1()->valueType()->type == ValueType::Type::INT))
            lhsbits = settings->int_bit;
        else if (tok->astOperand1()->valueType()->type == ValueType::Type::LONG)
            lhsbits = settings->long_bit;
        else if (tok->astOperand1()->valueType()->type == ValueType::Type::LONGLONG)
            lhsbits = settings->long_long_bit;
        else
            continue;
        if (rhsvalue >= lhsbits || rhsvalue >= MathLib::bigint_bits || (1ULL << rhsvalue) <= lhsmax)
            continue;

        ValueFlow::Value val(0);
        val.setKnown();
        setTokenValue(tok, val, tokenList->getSettings());
    }
}

static void valueFlowOppositeCondition(SymbolDatabase *symboldatabase, const Settings *settings)
{
    for (const Scope &scope : symboldatabase->scopeList) {
        if (scope.type != Scope::eIf)
            continue;
        Token *tok = const_cast<Token *>(scope.classDef);
        if (!Token::simpleMatch(tok, "if ("))
            continue;
        const Token *cond1 = tok->next()->astOperand2();
        if (!cond1 || !cond1->isComparisonOp())
            continue;
        const bool cpp = symboldatabase->isCPP();
        Token *tok2 = tok->linkAt(1);
        while (Token::simpleMatch(tok2, ") {")) {
            tok2 = tok2->linkAt(1);
            if (!Token::simpleMatch(tok2, "} else { if ("))
                break;
            const Token *ifOpenBraceTok = tok2->tokAt(4);
            const Token *cond2 = ifOpenBraceTok->astOperand2();
            if (!cond2 || !cond2->isComparisonOp())
                continue;
            if (isOppositeCond(true, cpp, cond1, cond2, settings->library, true, true)) {
                ValueFlow::Value value(1);
                value.setKnown();
                setTokenValue(const_cast<Token*>(cond2), value, settings);
            }
            tok2 = ifOpenBraceTok->link();
        }
    }
}

static void valueFlowGlobalStaticVar(TokenList *tokenList, const Settings *settings)
{
    // Get variable values...
    std::map<const Variable *, ValueFlow::Value> vars;
    for (const Token *tok = tokenList->front(); tok; tok = tok->next()) {
        if (!tok->variable())
            continue;
        // Initialization...
        if (tok == tok->variable()->nameToken() &&
            tok->variable()->isStatic() &&
            !tok->variable()->isConst() &&
            tok->valueType() &&
            tok->valueType()->isIntegral() &&
            tok->valueType()->pointer == 0 &&
            tok->valueType()->constness == 0 &&
            Token::Match(tok, "%name% =") &&
            tok->next()->astOperand2() &&
            tok->next()->astOperand2()->hasKnownIntValue()) {
            vars[tok->variable()] = tok->next()->astOperand2()->values().front();
        } else {
            // If variable is written anywhere in TU then remove it from vars
            if (!tok->astParent())
                continue;
            if (Token::Match(tok->astParent(), "++|--|&") && !tok->astParent()->astOperand2())
                vars.erase(tok->variable());
            else if (tok->astParent()->isAssignmentOp()) {
                if (tok == tok->astParent()->astOperand1())
                    vars.erase(tok->variable());
                else if (tokenList->isCPP() && Token::Match(tok->astParent()->tokAt(-2), "& %name% ="))
                    vars.erase(tok->variable());
            } else if (isLikelyStreamRead(tokenList->isCPP(), tok->astParent())) {
                vars.erase(tok->variable());
            } else if (Token::Match(tok->astParent(), "[(,]"))
                vars.erase(tok->variable());
        }
    }

    // Set values..
    for (Token *tok = tokenList->front(); tok; tok = tok->next()) {
        if (!tok->variable())
            continue;
        std::map<const Variable *, ValueFlow::Value>::const_iterator var = vars.find(tok->variable());
        if (var == vars.end())
            continue;
        setTokenValue(tok, var->second, settings);
    }
}

static void valueFlowReverse(TokenList *tokenlist,
                             Token *tok,
                             const Token * const varToken,
                             ValueFlow::Value val,
                             ValueFlow::Value val2,
                             ErrorLogger *errorLogger,
                             const Settings *settings)
{
    const MathLib::bigint    num        = val.intvalue;
    const Variable * const   var        = varToken->variable();
    if (!var)
        return;

    const unsigned int       varid      = varToken->varId();
    const Token * const      startToken = var->nameToken();

    for (Token *tok2 = tok->previous(); ; tok2 = tok2->previous()) {
        if (!tok2 ||
            tok2 == startToken ||
            (tok2->str() == "{" && tok2->scope()->type == Scope::ScopeType::eFunction)) {
            break;
        }

        if (tok2->varId() == varid) {
            // bailout: assignment
            if (Token::Match(tok2->previous(), "!!* %name% =")) {
                if (settings->debugwarnings)
                    bailout(tokenlist, errorLogger, tok2, "assignment of " + tok2->str());
                break;
            }

            // increment/decrement
            int inc = 0;
            if (Token::Match(tok2->previous(), "[;{}] %name% ++|-- ;"))
                inc = (tok2->strAt(1)=="++") ? -1 : 1;
            else if (Token::Match(tok2->tokAt(-2), "[;{}] ++|-- %name% ;"))
                inc = (tok2->strAt(-1)=="++") ? -1 : 1;
            else if (Token::Match(tok2->previous(), "++|-- %name%") || Token::Match(tok2, "%name% ++|--")) {
                if (settings->debugwarnings)
                    bailout(tokenlist, errorLogger, tok2, "increment/decrement of " + tok2->str());
                break;
            }
            if (inc != 0) {
                val.intvalue += inc;
                const std::string info(tok2->str() + " is " + std::string(inc==1 ? "decremented" : "incremented") + ", before this " + (inc==1?"decrement":"increment") + " the value is " + val.infoString());
                val.errorPath.emplace_back(tok2, info);
            }

            // compound assignment
            if (Token::Match(tok2->previous(), "[;{}] %var% %assign%") && tok2->next()->str() != "=") {
                const Token * const assignToken = tok2->next();
                const Token * const rhsToken = assignToken->astOperand2();
                if (!rhsToken || !rhsToken->hasKnownIntValue()) {
                    if (settings->debugwarnings)
                        bailout(tokenlist, errorLogger, tok2, "compound assignment, rhs value is not known");
                    break;
                }
                const MathLib::bigint rhsValue =  rhsToken->values().front().intvalue;
                if (assignToken->str() == "+=")
                    val.intvalue -= rhsValue;
                else if (assignToken->str() == "-=")
                    val.intvalue += rhsValue;
                else if (assignToken->str() == "*=" && rhsValue != 0)
                    val.intvalue /= rhsValue;
                else {
                    if (settings->debugwarnings)
                        bailout(tokenlist, errorLogger, tok2, "compound assignment " + tok2->str());
                    break;
                }

                const std::string info("Compound assignment '" + assignToken->str() + "', before assignment value is " + val.infoString());
                val.errorPath.emplace_back(tok2, info);
            }

            // bailout: variable is used in rhs in assignment to itself
            if (bailoutSelfAssignment(tok2)) {
                if (settings->debugwarnings)
                    bailout(tokenlist, errorLogger, tok2, "variable " + tok2->str() + " is used in rhs in assignment to itself");
                break;
            }

            if (Token::Match(tok2->previous(), "sizeof|.")) {
                const Token *prev = tok2->previous();
                while (Token::Match(prev,"%name%|.") && prev->str() != "sizeof")
                    prev = prev->previous();
                if (prev && prev->str() == "sizeof")
                    continue;
            }

            // assigned by subfunction?
            bool inconclusive = false;
            if (isVariableChangedByFunctionCall(tok2, settings, &inconclusive)) {
                if (settings->debugwarnings)
                    bailout(tokenlist, errorLogger, tok2, "possible assignment of " + tok2->str() + " by subfunction");
                break;
            }
            val.setInconclusive(inconclusive);
            val2.setInconclusive(inconclusive);

            // skip if variable is conditionally used in ?: expression
            if (const Token *parent = skipValueInConditionalExpression(tok2)) {
                if (settings->debugwarnings)
                    bailout(tokenlist,
                            errorLogger,
                            tok2,
                            "no simplification of " + tok2->str() + " within " + (Token::Match(parent,"[?:]") ? "?:" : parent->str()) + " expression");
                continue;
            }

            // do-while condition, break in the loop body
            {
                const Token *parent = tok2->astParent();
                while (parent && !Token::simpleMatch(parent->previous(), "while ("))
                    parent = parent->astParent();
                if (parent && Token::simpleMatch(parent->tokAt(-2), "} while (") && Token::simpleMatch(parent->linkAt(-2)->previous(), "do {")) {
                    bool breakBailout = false;
                    for (const Token *iftok = parent->linkAt(-2); iftok != parent; iftok = iftok->next()) {
                        if (!Token::simpleMatch(iftok, "if ("))
                            continue;
                        if (!Token::simpleMatch(iftok->linkAt(1), ") { break"))
                            continue;
                        ProgramMemory programMemory;
                        programMemory.setIntValue(varid, num);
                        if (conditionIsTrue(iftok->next()->astOperand2(), programMemory)) {
                            breakBailout = true;
                            break;
                        }
                    }
                    if (breakBailout) {
                        if (settings->debugwarnings)
                            bailout(tokenlist,
                                    errorLogger,
                                    tok2,
                                    "no simplification of " + tok2->str() + " in do-while condition since there is a break in the loop body");
                        break;
                    }
                }
            }

            setTokenValue(tok2, val, settings);
            if (val2.condition)
                setTokenValue(tok2,val2, settings);
            if (tok2 == var->nameToken())
                break;
        }

        // skip sizeof etc..
        if (tok2->str() == ")" && Token::Match(tok2->link()->previous(), "sizeof|typeof|typeid ("))
            tok2 = tok2->link();

        // goto label
        if (Token::Match(tok2, "[;{}] %name% :")) {
            if (settings->debugwarnings)
                bailout(tokenlist, errorLogger, tok2->next(), "variable " + var->name() + " stopping on goto label");
            break;
        }

        if (tok2->str() == "}") {
            const Token *vartok = Token::findmatch(tok2->link(), "%varid%", tok2, varid);
            while (Token::Match(vartok, "%name% = %num% ;") && !vartok->tokAt(2)->getValue(num))
                vartok = Token::findmatch(vartok->next(), "%varid%", tok2, varid);
            if (vartok) {
                if (settings->debugwarnings) {
                    std::string errmsg = "variable ";
                    errmsg += var->name() + " ";
                    errmsg += "stopping on }";
                    bailout(tokenlist, errorLogger, tok2, errmsg);
                }
                break;
            } else {
                tok2 = tok2->link();
            }
        } else if (tok2->str() == "{") {
            // if variable is assigned in loop don't look before the loop
            if (tok2->previous() &&
                (Token::simpleMatch(tok2->previous(), "do") ||
                 (tok2->strAt(-1) == ")" && Token::Match(tok2->linkAt(-1)->previous(), "for|while (")))) {

                const Token *start = tok2;
                const Token *end   = start->link();
                if (isVariableChanged(start,end,varid,var->isGlobal(),settings, tokenlist->isCPP())) {
                    if (settings->debugwarnings)
                        bailout(tokenlist, errorLogger, tok2, "variable " + var->name() + " is assigned in loop. so valueflow analysis bailout when start of loop is reached.");
                    break;
                }
            }

            // Global variable : stop when leaving the function scope
            if (!var->isLocal()) {
                if (!Token::Match(tok2->previous(), ")|else|do {"))
                    break;
                if ((tok2->previous()->str() == ")") &&
                    !Token::Match(tok2->linkAt(-1)->previous(), "if|for|while ("))
                    break;
            }
        } else if (tok2->str() == ";") {
            const Token *parent = tok2->previous();
            while (parent && !Token::Match(parent, "return|break|continue|goto"))
                parent = parent->astParent();
            // reaching a break/continue/return
            if (parent) {
                if (settings->debugwarnings)
                    bailout(tokenlist, errorLogger, tok2, "variable " + var->name() + " stopping on " + parent->str());
                break;
            }
        }

        if (Token::Match(tok2, "%name% (") && !Token::simpleMatch(tok2->linkAt(1), ") {")) {
            // bailout: global non-const variables
            if (!(var->isLocal() || var->isArgument()) && !var->isConst()) {
                if (settings->debugwarnings)
                    bailout(tokenlist, errorLogger, tok, "global variable " + var->name());
                return;
            }
        }
    }
}

static void valueFlowBeforeCondition(TokenList *tokenlist, SymbolDatabase *symboldatabase, ErrorLogger *errorLogger, const Settings *settings)
{
    for (const Scope * scope : symboldatabase->functionScopes) {
        for (Token* tok = const_cast<Token*>(scope->bodyStart); tok != scope->bodyEnd; tok = tok->next()) {
            MathLib::bigint num = 0;
            const Token *vartok = nullptr;
            if (tok->isComparisonOp() && tok->astOperand1() && tok->astOperand2()) {
                if (tok->astOperand1()->isName() && tok->astOperand2()->hasKnownIntValue()) {
                    vartok = tok->astOperand1();
                    num = tok->astOperand2()->values().front().intvalue;
                } else if (tok->astOperand1()->hasKnownIntValue() && tok->astOperand2()->isName()) {
                    vartok = tok->astOperand2();
                    num = tok->astOperand1()->values().front().intvalue;
                } else {
                    continue;
                }
            } else if (Token::Match(tok->previous(), "if|while ( %name% %oror%|&&|)") ||
                       Token::Match(tok, "%oror%|&& %name% %oror%|&&|)")) {
                vartok = tok->next();
                num = 0;
            } else if (Token::Match(tok, "[!?]") && Token::Match(tok->astOperand1(), "%name%")) {
                vartok = tok->astOperand1();
                num = 0;
            } else {
                continue;
            }

            unsigned int varid = vartok->varId();
            const Variable * const var = vartok->variable();

            if (varid == 0U || !var)
                continue;

            // bailout: for/while-condition, variable is changed in while loop
            for (const Token *tok2 = tok; tok2; tok2 = tok2->astParent()) {
                if (tok2->astParent() || tok2->str() != "(" || !Token::simpleMatch(tok2->link(), ") {"))
                    continue;

                // Variable changed in 3rd for-expression
                if (Token::simpleMatch(tok2->previous(), "for (")) {
                    if (tok2->astOperand2() && tok2->astOperand2()->astOperand2() && isVariableChanged(tok2->astOperand2()->astOperand2(), tok2->link(), varid, var->isGlobal(), settings, tokenlist->isCPP())) {
                        varid = 0U;
                        if (settings->debugwarnings)
                            bailout(tokenlist, errorLogger, tok, "variable " + var->name() + " used in loop");
                    }
                }

                // Variable changed in loop code
                if (Token::Match(tok2->previous(), "for|while (")) {
                    const Token * const start = tok2->link()->next();
                    const Token * const end   = start->link();

                    if (isVariableChanged(start,end,varid,var->isGlobal(),settings, tokenlist->isCPP())) {
                        varid = 0U;
                        if (settings->debugwarnings)
                            bailout(tokenlist, errorLogger, tok, "variable " + var->name() + " used in loop");
                    }
                }

                // if,macro => bailout
                else if (Token::simpleMatch(tok2->previous(), "if (") && tok2->previous()->isExpandedMacro()) {
                    varid = 0U;
                    if (settings->debugwarnings)
                        bailout(tokenlist, errorLogger, tok, "variable " + var->name() + ", condition is defined in macro");
                }
            }
            if (varid == 0U)
                continue;

            // extra logic for unsigned variables 'i>=1' => possible value can also be 0
            if (Token::Match(tok, "<|>")) {
                if (num != 0)
                    continue;
                if (!var->typeStartToken()->isUnsigned())
                    continue;
            }
            ValueFlow::Value val(tok, num);
            val.varId = varid;
            ValueFlow::Value val2;
            if (num==1U && Token::Match(tok,"<=|>=")) {
                if (var->typeStartToken()->isUnsigned()) {
                    val2 = ValueFlow::Value(tok,0);
                    val2.varId = varid;
                }
            }
            valueFlowReverse(tokenlist,
                             tok,
                             vartok,
                             val,
                             val2,
                             errorLogger,
                             settings);

        }
    }
}

static void removeValues(std::list<ValueFlow::Value> &values, const std::list<ValueFlow::Value> &valuesToRemove)
{
    for (std::list<ValueFlow::Value>::iterator it = values.begin(); it != values.end();) {
        bool found = false;
        for (const ValueFlow::Value &v2 : valuesToRemove) {
            if (it->intvalue == v2.intvalue) {
                found = true;
                break;
            }
        }
        if (found)
            values.erase(it++);
        else
            ++it;
    }
}

static void valueFlowAST(Token *tok, unsigned int varid, const ValueFlow::Value &value, const Settings *settings)
{
    if (!tok)
        return;
    if (tok->varId() == varid)
        setTokenValue(tok, value, settings);
    valueFlowAST(const_cast<Token*>(tok->astOperand1()), varid, value, settings);
    if (tok->str() == "&&" && tok->astOperand1() && tok->astOperand1()->getValue(0)) {
        ProgramMemory pm;
        pm.setValue(varid,value);
        if (conditionIsFalse(tok->astOperand1(), pm))
            return;
    } else if (tok->str() == "||" && tok->astOperand1()) {
        const std::list<ValueFlow::Value> &values = tok->astOperand1()->values();
        bool nonzero = false;
        for (const ValueFlow::Value &v : values) {
            if (v.intvalue != 0) {
                nonzero = true;
                break;
            }
        }
        if (!nonzero)
            return;
        ProgramMemory pm;
        pm.setValue(varid,value);
        if (conditionIsTrue(tok->astOperand1(), pm))
            return;
    }
    valueFlowAST(const_cast<Token*>(tok->astOperand2()), varid, value, settings);
}

/** if known variable is changed in loop body, change it to a possible value */
static void handleKnownValuesInLoop(const Token                 *startToken,
                                    const Token                 *endToken,
                                    std::list<ValueFlow::Value> *values,
                                    unsigned int                varid,
                                    bool                        globalvar,
                                    const Settings              *settings)
{
    bool isChanged = false;
    for (std::list<ValueFlow::Value>::iterator it = values->begin(); it != values->end(); ++it) {
        if (it->isKnown()) {
            if (!isChanged) {
                if (!isVariableChanged(startToken, endToken, varid, globalvar, settings, true))
                    break;
                isChanged = true;
            }

            it->setPossible();
        }
    }
}

static bool evalAssignment(ValueFlow::Value &lhsValue, const std::string &assign, const ValueFlow::Value &rhsValue)
{
    if (lhsValue.isIntValue()) {
        if (assign == "+=")
            lhsValue.intvalue += rhsValue.intvalue;
        else if (assign == "-=")
            lhsValue.intvalue -= rhsValue.intvalue;
        else if (assign == "*=")
            lhsValue.intvalue *= rhsValue.intvalue;
        else if (assign == "/=") {
            if (rhsValue.intvalue == 0)
                return false;
            else
                lhsValue.intvalue /= rhsValue.intvalue;
        } else if (assign == "%=") {
            if (rhsValue.intvalue == 0)
                return false;
            else
                lhsValue.intvalue %= rhsValue.intvalue;
        } else if (assign == "&=")
            lhsValue.intvalue &= rhsValue.intvalue;
        else if (assign == "|=")
            lhsValue.intvalue |= rhsValue.intvalue;
        else if (assign == "^=")
            lhsValue.intvalue ^= rhsValue.intvalue;
        else
            return false;
    } else if (lhsValue.isFloatValue()) {
        if (assign == "+=")
            lhsValue.floatValue += rhsValue.intvalue;
        else if (assign == "-=")
            lhsValue.floatValue -= rhsValue.intvalue;
        else if (assign == "*=")
            lhsValue.floatValue *= rhsValue.intvalue;
        else if (assign == "/=")
            lhsValue.floatValue /= rhsValue.intvalue;
        else
            return false;
    } else {
        return false;
    }
    return true;
}

static bool valueFlowForward(Token * const               startToken,
                             const Token * const         endToken,
                             const Variable * const      var,
                             const unsigned int          varid,
                             std::list<ValueFlow::Value> values,
                             const bool                  constValue,
                             const bool                  subFunction,
                             TokenList * const           tokenlist,
                             ErrorLogger * const         errorLogger,
                             const Settings * const      settings)
{
    int indentlevel = 0;
    unsigned int number_of_if = 0;
    int varusagelevel = -1;
    bool returnStatement = false;  // current statement is a return, stop analysis at the ";"
    bool read = false;  // is variable value read?

    if (values.empty())
        return true;

    for (Token *tok2 = startToken; tok2 && tok2 != endToken; tok2 = tok2->next()) {
        if (indentlevel >= 0 && tok2->str() == "{")
            ++indentlevel;
        else if (indentlevel >= 0 && tok2->str() == "}") {
            --indentlevel;
            if (indentlevel <= 0 && isReturnScope(tok2) && Token::Match(tok2->link()->previous(), "else|) {")) {
                const Token *condition = tok2->link();
                const bool iselse = Token::simpleMatch(condition->tokAt(-2), "} else {");
                if (iselse)
                    condition = condition->linkAt(-2);
                if (condition && Token::simpleMatch(condition->previous(), ") {"))
                    condition = condition->linkAt(-1)->astOperand2();
                else
                    condition = nullptr;
                if (!condition) {
                    if (settings->debugwarnings)
                        bailout(tokenlist, errorLogger, tok2, "variable " + var->name() + " valueFlowForward, bailing out since it's unknown if conditional return is executed");
                    return false;
                }

                bool bailoutflag = false;
                const Token * const start1 = iselse ? tok2->link()->linkAt(-2) : nullptr;
                for (std::list<ValueFlow::Value>::iterator it = values.begin(); it != values.end();) {
                    if (!iselse && conditionIsTrue(condition, getProgramMemory(condition->astParent(), varid, *it))) {
                        bailoutflag = true;
                        break;
                    }
                    if (iselse && conditionIsFalse(condition, getProgramMemory(condition->astParent(), varid, *it))) {
                        bailoutflag = true;
                        break;
                    }
                    if (iselse && it->isPossible() && isVariableChanged(start1, start1->link(), varid, var->isGlobal(), settings, tokenlist->isCPP()))
                        values.erase(it++);
                    else
                        ++it;
                }
                if (bailoutflag) {
                    if (settings->debugwarnings)
                        bailout(tokenlist, errorLogger, tok2, "variable " + var->name() + " valueFlowForward, conditional return is assumed to be executed");
                    return false;
                }

                if (values.empty())
                    return true;
            } else if (indentlevel <= 0 &&
                       Token::simpleMatch(tok2->link()->previous(), "else {") &&
                       !isReturnScope(tok2->link()->tokAt(-2)) &&
                       isVariableChanged(tok2->link(), tok2, varid, var->isGlobal(), settings, tokenlist->isCPP())) {
                changeKnownToPossible(values);
            }
        }

        // skip lambda functions
        // TODO: handle lambda functions
        if (tok2->str() == "[" && findLambdaEndToken(tok2)) {
            Token *lambdaEndToken = const_cast<Token *>(findLambdaEndToken(tok2));
            if (isVariableChanged(lambdaEndToken->link(), lambdaEndToken, varid, var->isGlobal(), settings, tokenlist->isCPP()))
                return false;
            // Don't skip lambdas for lifetime values
            if (!std::all_of(values.begin(), values.end(), std::mem_fn(&ValueFlow::Value::isLifetimeValue))) {
                tok2 = lambdaEndToken;
                continue;
            }
        }

        if (Token::Match(tok2, "[;{}] %name% :") || tok2->str() == "case") {
            changeKnownToPossible(values);
            tok2 = tok2->tokAt(2);
            continue;
        }

        else if ((var->isGlobal() || tok2->str() == "asm") && Token::Match(tok2, "%name% (") && Token::Match(tok2->linkAt(1), ") !!{")) {
            return false;
        }

        // Skip sizeof etc
        else if (Token::Match(tok2, "sizeof|typeof|typeid ("))
            tok2 = tok2->linkAt(1);

        else if (Token::simpleMatch(tok2, "else {")) {
            // Should scope be skipped because variable value is checked?
            bool skipelse = false;
            const Token *condition = tok2->linkAt(-1);
            condition = condition ? condition->linkAt(-1) : nullptr;
            condition = condition ? condition->astOperand2() : nullptr;
            for (const ValueFlow::Value &v : values) {
                if (conditionIsTrue(condition, getProgramMemory(tok2, varid, v))) {
                    skipelse = true;
                    break;
                }
            }
            if (skipelse) {
                tok2 = tok2->linkAt(1);
                continue;
            }
        }

        else if (Token::simpleMatch(tok2, "do {")) {
            const Token *start = tok2->next();
            const Token *end   = start->link();
            if (Token::simpleMatch(end, "} while ("))
                end = end->linkAt(2);

            if (isVariableChanged(start, end, varid, var->isGlobal(), settings, tokenlist->isCPP())) {
                if (settings->debugwarnings)
                    bailout(tokenlist, errorLogger, tok2, "variable " + var->name() + " valueFlowForward, assignment in do-while");
                return false;
            }

            handleKnownValuesInLoop(start, end, &values, varid, var->isGlobal(), settings);
        }

        // conditional block of code that assigns variable..
        else if (!tok2->varId() && Token::Match(tok2, "%name% (") && Token::simpleMatch(tok2->linkAt(1), ") {")) {
            // is variable changed in condition?
            if (isVariableChanged(tok2->next(), tok2->next()->link(), varid, var->isGlobal(), settings, tokenlist->isCPP())) {
                if (settings->debugwarnings)
                    bailout(tokenlist, errorLogger, tok2, "variable " + var->name() + " valueFlowForward, assignment in condition");
                return false;
            }

            // if known variable is changed in loop body, change it to a possible value..
            if (Token::Match(tok2, "for|while"))
                handleKnownValuesInLoop(tok2, tok2->linkAt(1)->linkAt(1), &values, varid, var->isGlobal(), settings);

            // Set values in condition
            for (Token* tok3 = tok2->tokAt(2); tok3 != tok2->next()->link(); tok3 = tok3->next()) {
                if (tok3->varId() == varid) {
                    for (const ValueFlow::Value &v : values)
                        setTokenValue(tok3, v, settings);
                } else if (Token::Match(tok3, "%oror%|&&|?|;")) {
                    break;
                }
            }

            const Token * const condTok = tok2->next()->astOperand2();
            const bool condAlwaysTrue = (condTok && condTok->hasKnownIntValue() && condTok->values().front().intvalue != 0);
            const bool condAlwaysFalse = (condTok && condTok->hasKnownIntValue() && condTok->values().front().intvalue == 0);

            // Should scope be skipped because variable value is checked?
            std::list<ValueFlow::Value> truevalues;
            std::list<ValueFlow::Value> falsevalues;
            for (const ValueFlow::Value &v : values) {
                if (condAlwaysTrue) {
                    truevalues.push_back(v);
                    continue;
                }
                if (condAlwaysFalse) {
                    falsevalues.push_back(v);
                    continue;
                }
                const ProgramMemory &programMemory = getProgramMemory(tok2, varid, v);
                if (subFunction && conditionIsTrue(condTok, programMemory))
                    truevalues.push_back(v);
                else if (!subFunction && !conditionIsFalse(condTok, programMemory))
                    truevalues.push_back(v);
                if (condAlwaysFalse)
                    falsevalues.push_back(v);
                else if (conditionIsFalse(condTok, programMemory))
                    falsevalues.push_back(v);
                else if (!subFunction && !conditionIsTrue(condTok, programMemory))
                    falsevalues.push_back(v);
            }
            if (truevalues.size() != values.size() || condAlwaysTrue) {
                // '{'
                const Token * const startToken1 = tok2->linkAt(1)->next();

                bool vfresult = valueFlowForward(startToken1->next(),
                                                 startToken1->link(),
                                                 var,
                                                 varid,
                                                 truevalues,
                                                 constValue,
                                                 subFunction,
                                                 tokenlist,
                                                 errorLogger,
                                                 settings);

                if (!condAlwaysFalse && isVariableChanged(startToken1, startToken1->link(), varid, var->isGlobal(), settings, tokenlist->isCPP())) {
                    removeValues(values, truevalues);
                    changeKnownToPossible(values);
                }

                // goto '}'
                tok2 = startToken1->link();

                if (isReturnScope(tok2) || !vfresult) {
                    if (condAlwaysTrue)
                        return false;
                    removeValues(values, truevalues);
                }

                if (Token::simpleMatch(tok2, "} else {")) {
                    const Token * const startTokenElse = tok2->tokAt(2);

                    vfresult = valueFlowForward(startTokenElse->next(),
                                                startTokenElse->link(),
                                                var,
                                                varid,
                                                falsevalues,
                                                constValue,
                                                subFunction,
                                                tokenlist,
                                                errorLogger,
                                                settings);

                    if (!condAlwaysTrue && isVariableChanged(startTokenElse, startTokenElse->link(), varid, var->isGlobal(), settings, tokenlist->isCPP())) {
                        removeValues(values, falsevalues);
                        changeKnownToPossible(values);
                    }

                    // goto '}'
                    tok2 = startTokenElse->link();

                    if (isReturnScope(tok2) || !vfresult) {
                        if (condAlwaysFalse)
                            return false;
                        removeValues(values, falsevalues);
                    }
                }

                continue;
            }

            Token * const start = tok2->linkAt(1)->next();
            Token * const end   = start->link();
            const bool varusage = (indentlevel >= 0 && constValue && number_of_if == 0U) ?
                                  isVariableChanged(start,end,varid,var->isGlobal(),settings, tokenlist->isCPP()) :
                                  (nullptr != Token::findmatch(start, "%varid%", end, varid));
            if (!read) {
                read = bool(nullptr != Token::findmatch(tok2, "%varid% !!=", end, varid));
            }
            if (varusage) {
                varusagelevel = indentlevel;

                if (indentlevel < 0 && tok2->str() == "switch")
                    return false;

                // TODO: don't check noreturn scopes
                if (read && (number_of_if > 0U || Token::findmatch(tok2, "%varid%", start, varid))) {
                    // Set values in condition
                    const Token * const condend = tok2->linkAt(1);
                    for (Token *condtok = tok2; condtok != condend; condtok = condtok->next()) {
                        if (condtok->varId() == varid) {
                            for (const ValueFlow::Value &v : values)
                                setTokenValue(condtok, v, settings);
                        }
                        if (Token::Match(condtok, "%oror%|&&|?|;"))
                            break;
                    }
                    if (settings->debugwarnings)
                        bailout(tokenlist, errorLogger, tok2, "variable " + var->name() + " is assigned in conditional code");
                    return false;
                }

                if (var->isStatic()) {
                    if (settings->debugwarnings)
                        bailout(tokenlist, errorLogger, tok2, "variable " + var->name() + " bailout when conditional code that contains var is seen");
                    return false;
                }

                // Forward known values in the else branch
                if (Token::simpleMatch(end, "} else {")) {
                    std::list<ValueFlow::Value> knownValues;
                    std::copy_if(values.begin(), values.end(), std::back_inserter(knownValues), std::mem_fn(&ValueFlow::Value::isKnown));
                    valueFlowForward(end->tokAt(2),
                                     end->linkAt(2),
                                     var,
                                     varid,
                                     knownValues,
                                     constValue,
                                     subFunction,
                                     tokenlist,
                                     errorLogger,
                                     settings);
                }

                // Remove conditional values
                std::list<ValueFlow::Value>::iterator it;
                for (it = values.begin(); it != values.end();) {
                    if (it->condition || it->conditional)
                        values.erase(it++);
                    else {
                        it->changeKnownToPossible();
                        ++it;
                    }
                }
            }

            // stop after conditional return scopes that are executed
            if (isReturnScope(end)) {
                std::list<ValueFlow::Value>::iterator it;
                for (it = values.begin(); it != values.end();) {
                    if (conditionIsTrue(tok2->next()->astOperand2(), getProgramMemory(tok2, varid, *it)))
                        values.erase(it++);
                    else
                        ++it;
                }
                if (values.empty())
                    return false;
            }

            // noreturn scopes..
            if ((number_of_if > 0 || Token::findmatch(tok2, "%varid%", start, varid)) &&
                (isEscapeScope(start, tokenlist) ||
                 (Token::simpleMatch(end,"} else {") && isEscapeScope(end->tokAt(2), tokenlist)))) {
                if (settings->debugwarnings)
                    bailout(tokenlist, errorLogger, tok2, "variable " + var->name() + ". noreturn conditional scope.");
                return false;
            }

            if (isVariableChanged(start, end, varid, var->isGlobal(), settings, tokenlist->isCPP())) {
                if ((!read || number_of_if == 0) &&
                    Token::simpleMatch(tok2, "if (") &&
                    !(Token::simpleMatch(end, "} else {") &&
                      isEscapeScope(end->tokAt(2), tokenlist))) {
                    ++number_of_if;
                    tok2 = end;
                } else {
                    // loop that conditionally set variable and then break => either loop condition is
                    // redundant or the variable can be unchanged after the loop.
                    bool loopCondition = false;
                    if (Token::simpleMatch(tok2, "while (") && Token::Match(tok2->next()->astOperand2(), "%op%"))
                        loopCondition = true;
                    else if (Token::simpleMatch(tok2, "for (") &&
                             Token::simpleMatch(tok2->next()->astOperand2(), ";") &&
                             Token::simpleMatch(tok2->next()->astOperand2()->astOperand2(), ";") &&
                             Token::Match(tok2->next()->astOperand2()->astOperand2()->astOperand1(), "%op%"))
                        loopCondition = true;

                    bool bail = true;
                    if (loopCondition) {
                        const Token *tok3 = Token::findmatch(start, "%varid%", end, varid);
                        if (Token::Match(tok3, "%varid% =", varid) &&
                            tok3->scope()->bodyEnd                &&
                            Token::Match(tok3->scope()->bodyEnd->tokAt(-3), "[;}] break ;") &&
                            !Token::findmatch(tok3->next(), "%varid%", end, varid)) {
                            bail = false;
                            tok2 = end;
                        }
                    }

                    if (bail) {
                        if (settings->debugwarnings)
                            bailout(tokenlist, errorLogger, tok2, "variable " + var->name() + " is assigned in conditional code");
                        return false;
                    }
                }
            }
        }

        else if (Token::Match(tok2, "assert|ASSERT (") && Token::simpleMatch(tok2->linkAt(1), ") ;")) {
            const Token * const arg = tok2->next()->astOperand2();
            if (arg != nullptr && arg->str() != ",") {
                // Should scope be skipped because variable value is checked?
                for (std::list<ValueFlow::Value>::iterator it = values.begin(); it != values.end();) {
                    if (conditionIsFalse(arg, getProgramMemory(tok2, varid, *it)))
                        values.erase(it++);
                    else
                        ++it;
                }
            }
        }

        else if (tok2->str() == "}" && indentlevel == varusagelevel) {
            ++number_of_if;

            // Set "conditional" flag for all values
            std::list<ValueFlow::Value>::iterator it;
            for (it = values.begin(); it != values.end(); ++it) {
                it->conditional = true;
                it->changeKnownToPossible();
            }

            if (Token::simpleMatch(tok2,"} else {"))
                tok2 = tok2->linkAt(2);
        }

        else if (Token::Match(tok2, "break|continue|goto")) {
            const Scope *scope = tok2->scope();
            if (indentlevel > 0) {
                const Token *tok3 = tok2->tokAt(2);
                int indentlevel2 = indentlevel;
                while (indentlevel2 > 0 &&
                       tok3->str() == "}" &&
                       Token::Match(tok3->link()->previous(), "!!)")) {
                    indentlevel2--;
                    tok3 = tok3->next();
                    if (tok3 && tok3->str() == ";")
                        tok3 = tok3->next();
                }
                if (indentlevel2 > 0)
                    continue;
                scope = tok3->scope();
                indentlevel = 0;
            }
            if (tok2->str() == "break") {
                if (scope && scope->type == Scope::eSwitch) {
                    tok2 = const_cast<Token *>(scope->bodyEnd);
                    if (tok2 == endToken)
                        break;
                    --indentlevel;
                    changeKnownToPossible(values);
                    continue;
                }
            }
            if (settings->debugwarnings)
                bailout(tokenlist, errorLogger, tok2, "variable " + var->name() + ". noreturn conditional scope.");
            return false;
        }

        else if (indentlevel <= 0 && Token::Match(tok2, "return|throw"))
            returnStatement = true;

        else if (returnStatement && tok2->str() == ";")
            return false;

        // If a ? is seen and it's known that the condition is true/false..
        else if (tok2->str() == "?") {
            const Token *condition = tok2->astOperand1();
            const Token *op2 = tok2->astOperand2();
            if (!condition || !op2) // Ticket #6713
                continue;

            if (condition->hasKnownIntValue()) {
                const ValueFlow::Value &condValue = condition->values().front();
                const Token *expr = (condValue.intvalue != 0) ? op2->astOperand1() : op2->astOperand2();
                for (const ValueFlow::Value &v : values)
                    valueFlowAST(const_cast<Token*>(expr), varid, v, settings);
                if (isVariableChangedByFunctionCall(expr, varid, settings, nullptr))
                    changeKnownToPossible(values);
            } else {
                for (const ValueFlow::Value &v : values) {
                    const ProgramMemory programMemory(getProgramMemory(tok2, varid, v));
                    if (conditionIsTrue(condition, programMemory))
                        valueFlowAST(const_cast<Token*>(op2->astOperand1()), varid, v, settings);
                    else if (conditionIsFalse(condition, programMemory))
                        valueFlowAST(const_cast<Token*>(op2->astOperand2()), varid, v, settings);
                    else
                        valueFlowAST(const_cast<Token*>(op2), varid, v, settings);
                }
                if (isVariableChangedByFunctionCall(op2, varid, settings, nullptr))
                    changeKnownToPossible(values);
            }

            // Skip conditional expressions..
            const Token * const questionToken = tok2;
            while (tok2->astOperand1() || tok2->astOperand2()) {
                if (tok2->astOperand2())
                    tok2 = const_cast<Token*>(tok2->astOperand2());
                else if (tok2->isUnaryPreOp())
                    tok2 = const_cast<Token*>(tok2->astOperand1());
                else
                    break;
            }
            tok2 = tok2->next();

            if (isVariableChanged(questionToken, questionToken->astOperand2(), varid, false, settings, tokenlist->isCPP()) &&
                isVariableChanged(questionToken->astOperand2(), tok2, varid, false, settings, tokenlist->isCPP())) {
                if (settings->debugwarnings)
                    bailout(tokenlist, errorLogger, tok2, "variable " + var->name() + " valueFlowForward, assignment in condition");
                return false;

            }
        }

        else if (tok2->varId() == varid) {
            // compound assignment, known value in rhs
            if (Token::Match(tok2->previous(), "!!* %name% %assign%") &&
                tok2->next()->str() != "=" &&
                tok2->next()->astOperand2() &&
                tok2->next()->astOperand2()->hasKnownIntValue()) {

                const ValueFlow::Value &rhsValue = tok2->next()->astOperand2()->values().front();
                const std::string &assign = tok2->next()->str();
                std::list<ValueFlow::Value>::iterator it;
                // Erase values that are not int values..
                for (it = values.begin(); it != values.end();) {
                    if (!evalAssignment(*it, assign, rhsValue)) {
                        it = values.erase(it);
                    } else {
                        const std::string info("Compound assignment '" + assign + "', assigned value is " + it->infoString());
                        it->errorPath.emplace_back(tok2, info);

                        ++it;
                    }

                }
                if (values.empty()) {
                    if (settings->debugwarnings)
                        bailout(tokenlist, errorLogger, tok2, "compound assignment of " + tok2->str());
                    return false;
                }
            }

            // bailout: assignment
            else if (Token::Match(tok2->previous(), "!!* %name% %assign%")) {
                // simplify rhs
                std::stack<Token *> rhs;
                rhs.push(const_cast<Token *>(tok2->next()->astOperand2()));
                while (!rhs.empty()) {
                    Token *rtok = rhs.top();
                    rhs.pop();
                    if (!rtok)
                        continue;
                    if (rtok->str() == "(" && Token::Match(rtok->astOperand1(), "sizeof|typeof|typeid"))
                        continue;
                    if (Token::Match(rtok, "++|--|?|:|;|,"))
                        continue;
                    if (rtok->varId() == varid) {
                        for (const ValueFlow::Value &v : values)
                            setTokenValue(rtok, v, settings);
                    }
                    rhs.push(const_cast<Token *>(rtok->astOperand1()));
                    rhs.push(const_cast<Token *>(rtok->astOperand2()));
                }
                if (settings->debugwarnings)
                    bailout(tokenlist, errorLogger, tok2, "assignment of " + tok2->str());
                return false;
            }

            // bailout: possible assignment using >>
            if (isLikelyStreamRead(tokenlist->isCPP(), tok2->previous())) {
                if (settings->debugwarnings)
                    bailout(tokenlist, errorLogger, tok2, "Possible assignment of " + tok2->str() + " using " + tok2->strAt(-1));
                return false;
            }

            // skip if variable is conditionally used in ?: expression
            if (const Token *parent = skipValueInConditionalExpression(tok2)) {
                if (settings->debugwarnings)
                    bailout(tokenlist,
                            errorLogger,
                            tok2,
                            "no simplification of " + tok2->str() + " within " + (Token::Match(parent,"[?:]") ? "?:" : parent->str()) + " expression");
                const Token *astTop = parent->astTop();
                if (Token::simpleMatch(astTop->astOperand1(), "for ("))
                    tok2 = const_cast<Token*>(astTop->link());

                // bailout if address of var is taken..
                if (tok2->astParent() && tok2->astParent()->isUnaryOp("&")) {
                    if (settings->debugwarnings)
                        bailout(tokenlist, errorLogger, tok2, "Taking address of " + tok2->str());
                    return false;
                }

                continue;
            }

            {
                // Is variable usage protected by && || ?:
                const Token *tok3 = tok2;
                const Token *parent = tok3->astParent();
                while (parent && !Token::Match(parent, "%oror%|&&|:")) {
                    tok3 = parent;
                    parent = parent->astParent();
                }
                const bool conditional = parent && (parent->str() == ":" || parent->astOperand2() == tok3);

                for (const ValueFlow::Value &v : values) {
                    if (!conditional || !v.conditional)
                        setTokenValue(tok2, v, settings);
                }
            }

            // increment/decrement
            if (Token::Match(tok2->previous(), "++|-- %name%") || Token::Match(tok2, "%name% ++|--")) {
                std::list<ValueFlow::Value>::iterator it;
                // Erase values that are not int values..
                for (it = values.begin(); it != values.end();) {
                    if (!it->isIntValue())
                        it = values.erase(it);
                    else
                        ++it;
                }
                if (values.empty()) {
                    if (settings->debugwarnings)
                        bailout(tokenlist, errorLogger, tok2, "increment/decrement of " + tok2->str());
                    return false;
                }
                const bool pre   = Token::Match(tok2->previous(), "++|--");
                Token * const op = pre ? tok2->previous() : tok2->next();
                const bool inc   = (op->str() == "++");
                // Perform increment/decrement..
                for (it = values.begin(); it != values.end(); ++it) {
                    if (!pre)
                        setTokenValue(op, *it, settings);
                    it->intvalue += (inc ? 1 : -1);
                    if (pre)
                        setTokenValue(op, *it, settings);
                    const std::string info(tok2->str() + " is " + std::string(inc ? "incremented" : "decremented") + "', new value is " + it->infoString());
                    it->errorPath.emplace_back(tok2, info);
                }
            }

            // bailout if address of var is taken..
            if (tok2->astParent() && tok2->astParent()->isUnaryOp("&")) {
                if (settings->debugwarnings)
                    bailout(tokenlist, errorLogger, tok2, "Taking address of " + tok2->str());
                return false;
            }

            // bailout if reference is created..
            if (tok2->astParent() && Token::Match(tok2->astParent()->tokAt(-2), "& %name% =")) {
                if (settings->debugwarnings)
                    bailout(tokenlist, errorLogger, tok2, "Reference of " + tok2->str());
                return false;
            }

            // assigned by subfunction?
            bool inconclusive = false;
            if (isVariableChangedByFunctionCall(tok2, settings, &inconclusive)) {
                if (settings->debugwarnings)
                    bailout(tokenlist, errorLogger, tok2, "possible assignment of " + tok2->str() + " by subfunction");
                return false;
            }
            if (inconclusive) {
                for (ValueFlow::Value &v : values)
                    v.setInconclusive();
            }
            if (tok2->strAt(1) == "." && tok2->next()->originalName() != "->") {
                if (settings->inconclusive) {
                    for (ValueFlow::Value &v : values)
                        v.setInconclusive();
                } else {
                    if (settings->debugwarnings)
                        bailout(tokenlist, errorLogger, tok2, "possible assignment of " + tok2->str() + " by member function");
                    return false;
                }
            }
        }

        // Lambda function
        if (Token::simpleMatch(tok2, "= [") &&
            Token::simpleMatch(tok2->linkAt(1), "] (") &&
            Token::simpleMatch(tok2->linkAt(1)->linkAt(1), ") {")) {
            const Token *bodyStart = tok2->linkAt(1)->linkAt(1)->next();
            if (isVariableChanged(bodyStart, bodyStart->link(), varid, var->isGlobal(), settings, tokenlist->isCPP())) {
                if (settings->debugwarnings)
                    bailout(tokenlist, errorLogger, tok2, "valueFlowForward, " + var->name() + " is changed in lambda function");
                return false;
            }
        }
    }
    return true;
}

static const Variable *getLifetimeVariable(const Token *tok, ErrorPath &errorPath)
{
    const Variable *var = tok->variable();
    if (!var)
        return nullptr;
    if (var->isReference() || var->isRValueReference()) {
        for (const ValueFlow::Value &v : tok->values()) {
            if (!v.isLifetimeValue())
                continue;
            if (v.tokvalue == tok)
                continue;
            errorPath.insert(errorPath.end(), v.errorPath.begin(), v.errorPath.end());
            const Variable *var2 = getLifetimeVariable(v.tokvalue, errorPath);
            if (var2)
                return var2;
        }
        return nullptr;
    }
    return var;
}

static bool isNotLifetimeValue(const ValueFlow::Value& val)
{
    return !val.isLifetimeValue();
}

static void valueFlowLifetimeFunction(Token *tok, TokenList *tokenlist, ErrorLogger *errorLogger, const Settings *settings);

static void valueFlowForwardLifetime(Token * tok, TokenList *tokenlist, ErrorLogger *errorLogger, const Settings *settings)
{
    const Token *parent = tok->astParent();
    while (parent && (parent->isArithmeticalOp() || parent->str() == ","))
        parent = parent->astParent();
    if (!parent)
        return;
    // Assignment
    if (parent->str() == "=" && !parent->astParent()) {
        // Lhs should be a variable
        if (!parent->astOperand1() || !parent->astOperand1()->varId())
            return;
        const Variable *var = parent->astOperand1()->variable();
        if (!var || (!var->isLocal() && !var->isGlobal() && !var->isArgument()))
            return;

        const Token *const endOfVarScope = var->typeStartToken()->scope()->bodyEnd;

        // Rhs values..
        if (!parent->astOperand2() || parent->astOperand2()->values().empty())
            return;

        if (astIsPointer(parent->astOperand2()) && !var->isPointer() &&
            !(var->valueType() && var->valueType()->isIntegral()))
            return;

        std::list<ValueFlow::Value> values = parent->astOperand2()->values();

        // Static variable initialisation?
        if (var->isStatic() && var->nameToken() == parent->astOperand1())
            changeKnownToPossible(values);

        // Skip RHS
        const Token *nextExpression = nextAfterAstRightmostLeaf(parent);

        // Only forward lifetime values
        values.remove_if(&isNotLifetimeValue);
        valueFlowForward(const_cast<Token *>(nextExpression),
                         endOfVarScope,
                         var,
                         var->declarationId(),
                         values,
                         false,
                         false,
                         tokenlist,
                         errorLogger,
                         settings);
        // Function call
    } else if (Token::Match(parent->previous(), "%name% (")) {
        valueFlowLifetimeFunction(const_cast<Token *>(parent->previous()), tokenlist, errorLogger, settings);
        // Variable
    } else if (tok->variable()) {
        const Variable *var = tok->variable();
        if (!var->typeStartToken() && !var->typeStartToken()->scope())
            return;
        const Token *endOfVarScope = var->typeStartToken()->scope()->bodyEnd;

        std::list<ValueFlow::Value> values = tok->values();
        const Token *nextExpression = nextAfterAstRightmostLeaf(parent);
        // Only forward lifetime values
        values.remove_if(&isNotLifetimeValue);
        valueFlowForward(const_cast<Token *>(nextExpression),
                         endOfVarScope,
                         var,
                         var->declarationId(),
                         values,
                         false,
                         false,
                         tokenlist,
                         errorLogger,
                         settings);
    }
}

struct LifetimeStore {
    const Token *argtok;
    std::string message;
    ValueFlow::Value::LifetimeKind type;

    template <class Predicate>
    void byRef(Token *tok, TokenList *tokenlist, ErrorLogger *errorLogger, const Settings *settings, Predicate pred) const {
        ErrorPath errorPath;
        const Variable *var = getLifetimeVariable(argtok, errorPath);
        if (!var)
            return;
        if (!pred(var))
            return;
        errorPath.emplace_back(argtok, message);

        ValueFlow::Value value;
        value.valueType = ValueFlow::Value::LIFETIME;
        value.tokvalue = var->nameToken();
        value.errorPath = errorPath;
        value.lifetimeKind = type;
        // Don't add the value a second time
        if (std::find(tok->values().begin(), tok->values().end(), value) != tok->values().end())
            return;
        setTokenValue(tok, value, tokenlist->getSettings());
        valueFlowForwardLifetime(tok, tokenlist, errorLogger, settings);
    }

    void byRef(Token *tok, TokenList *tokenlist, ErrorLogger *errorLogger, const Settings *settings) const {
        byRef(tok, tokenlist, errorLogger, settings, [](const Variable *) {
            return true;
        });
    }

    template <class Predicate>
    void byVal(Token *tok, TokenList *tokenlist, ErrorLogger *errorLogger, const Settings *settings, Predicate pred) const {
        for (const ValueFlow::Value &v : argtok->values()) {
            if (!v.isLifetimeValue())
                continue;
            const Token *tok3 = v.tokvalue;
            ErrorPath errorPath = v.errorPath;
            const Variable *var = getLifetimeVariable(tok3, errorPath);
            if (!var)
                continue;
            if (!pred(var))
                return;
            errorPath.emplace_back(argtok, message);

            ValueFlow::Value value;
            value.valueType = ValueFlow::Value::LIFETIME;
            value.tokvalue = var->nameToken();
            value.errorPath = errorPath;
            value.lifetimeKind = type;
            // Don't add the value a second time
            if (std::find(tok->values().begin(), tok->values().end(), value) != tok->values().end())
                continue;
            setTokenValue(tok, value, tokenlist->getSettings());
            valueFlowForwardLifetime(tok, tokenlist, errorLogger, settings);
        }
    }

    void byVal(Token *tok, TokenList *tokenlist, ErrorLogger *errorLogger, const Settings *settings) const {
        byVal(tok, tokenlist, errorLogger, settings, [](const Variable *) {
            return true;
        });
    }

    template <class Predicate>
    void byDerefCopy(Token *tok, TokenList *tokenlist, ErrorLogger *errorLogger, const Settings *settings, Predicate pred) const {
        for (const ValueFlow::Value &v : argtok->values()) {
            if (!v.isLifetimeValue())
                continue;
            const Token *tok2 = v.tokvalue;
            ErrorPath errorPath = v.errorPath;
            const Variable *var = getLifetimeVariable(tok2, errorPath);
            if (!var)
                continue;
            for (const Token *tok3 = tok; tok3 && tok3 != var->declEndToken(); tok3 = tok3->previous()) {
                if (tok3->varId() == var->declarationId()) {
                    LifetimeStore{tok3, message, type} .byVal(tok, tokenlist, errorLogger, settings, pred);
                    break;
                }
            }
        }
    }

    void byDerefCopy(Token *tok, TokenList *tokenlist, ErrorLogger *errorLogger, const Settings *settings) const {
        byDerefCopy(tok, tokenlist, errorLogger, settings, [](const Variable *) {
            return true;
        });
    }
};

static const Token *endTemplateArgument(const Token *tok)
{
    for (; tok; tok = tok->next()) {
        if (Token::Match(tok, ">|,"))
            return tok;
        else if (tok->link() && Token::Match(tok, "(|{|[|<"))
            tok = tok->link();
        else if (Token::simpleMatch(tok, ";"))
            return nullptr;
    }
    return nullptr;
}

static void valueFlowLifetimeFunction(Token *tok, TokenList *tokenlist, ErrorLogger *errorLogger, const Settings *settings)
{
    if (!Token::Match(tok, "%name% ("))
        return;
    if (Token::Match(tok->tokAt(-2), "std :: ref|cref|tie|front_inserter|back_inserter")) {
        for (const Token *argtok : getArguments(tok)) {
            LifetimeStore{argtok, "Passed to '" + tok->str() + "'.", ValueFlow::Value::Object} .byRef(
                tok->next(), tokenlist, errorLogger, settings);
        }
    } else if (Token::Match(tok->tokAt(-2), "std :: make_tuple|tuple_cat|make_pair|make_reverse_iterator|next|prev|move")) {
        for (const Token *argtok : getArguments(tok)) {
            LifetimeStore{argtok, "Passed to '" + tok->str() + "'.", ValueFlow::Value::Object} .byVal(
                tok->next(), tokenlist, errorLogger, settings);
        }
    } else if (Token::Match(tok->tokAt(-2), "%var% . push_back|push_front|insert|push|assign") &&
               astIsContainer(tok->tokAt(-2))) {
        const Token *containerTypeTok = tok->tokAt(-2)->valueType()->containerTypeToken;
        const Token *endTypeTok = endTemplateArgument(containerTypeTok);
        const bool isPointer = endTypeTok && Token::simpleMatch(endTypeTok->previous(), "*");
        Token *vartok = tok->tokAt(-2);
        std::vector<const Token *> args = getArguments(tok);
        std::size_t n = args.size();
        if (n > 1 && astCanonicalType(args[n - 2]) == astCanonicalType(args[n - 1]) &&
            (((astIsIterator(args[n - 2]) && astIsIterator(args[n - 1])) ||
              (astIsPointer(args[n - 2]) && astIsPointer(args[n - 1]))))) {
            LifetimeStore{args.back(), "Added to container '" + vartok->str() + "'.", ValueFlow::Value::Object} .byDerefCopy(
                vartok, tokenlist, errorLogger, settings);
        } else if (!args.empty() && astIsPointer(args.back()) == isPointer) {
            LifetimeStore{args.back(), "Added to container '" + vartok->str() + "'.", ValueFlow::Value::Object} .byVal(
                vartok, tokenlist, errorLogger, settings);
        }
    }
}

struct Lambda {
    explicit Lambda(const Token * tok)
        : capture(nullptr), arguments(nullptr), returnTok(nullptr), bodyTok(nullptr) {
        if (!Token::simpleMatch(tok, "[") || !tok->link())
            return;
        capture = tok;

        if (Token::simpleMatch(capture->link(), "] (")) {
            arguments = capture->link()->next();
        }
        const Token * afterArguments = arguments ? arguments->link()->next() : capture->link()->next();
        if (afterArguments && afterArguments->originalName() == "->") {
            returnTok = afterArguments->next();
            bodyTok = Token::findsimplematch(returnTok, "{");
        } else if (Token::simpleMatch(afterArguments, "{")) {
            bodyTok = afterArguments;
        }
    }

    const Token * capture;
    const Token * arguments;
    const Token * returnTok;
    const Token * bodyTok;

    bool isLambda() const {
        return capture && bodyTok;
    }
};

static bool isDecayedPointer(const Token *tok, const Settings *settings)
{
    if (!tok)
        return false;
    if (astIsPointer(tok->astParent()) && !Token::simpleMatch(tok->astParent(), "return"))
        return true;
    if (!Token::simpleMatch(tok->astParent(), "return"))
        return false;
    if (!tok->scope())
        return false;
    if (!tok->scope()->function)
        return false;
    if (!tok->scope()->function->retDef)
        return false;
    // TODO: Add valuetypes to return types of functions
    ValueType vt = ValueType::parseDecl(tok->scope()->function->retDef, settings);
    if (vt.pointer > 0)
        return true;
    return false;
}

static void valueFlowLifetime(TokenList *tokenlist, SymbolDatabase*, ErrorLogger *errorLogger, const Settings *settings)
{
    for (Token *tok = tokenlist->front(); tok; tok = tok->next()) {
        Lambda lam(tok);
        // Lamdas
        if (lam.isLambda()) {
            const Scope * bodyScope = lam.bodyTok->scope();

            std::set<const Scope *> scopes;

            auto isCapturingVariable = [&](const Variable *var) {
                const Scope *scope = var->scope();
                if (!scope)
                    return false;
                if (scopes.count(scope) > 0)
                    return false;
                if (scope->isNestedIn(bodyScope))
                    return false;
                scopes.insert(scope);
                return true;
            };

            // TODO: Handle explicit capture
            bool captureByRef = Token::Match(lam.capture, "[ & ]");
            bool captureByValue = Token::Match(lam.capture, "[ = ]");

            for (const Token * tok2 = lam.bodyTok; tok2 != lam.bodyTok->link(); tok2 = tok2->next()) {
                ErrorPath errorPath;
                if (captureByRef) {
                    LifetimeStore{tok2, "Lambda captures variable by reference here.", ValueFlow::Value::Lambda} .byRef(
                        tok, tokenlist, errorLogger, settings, isCapturingVariable);
                } else if (captureByValue) {
                    LifetimeStore{tok2, "Lambda captures variable by value here.", ValueFlow::Value::Lambda} .byVal(
                        tok, tokenlist, errorLogger, settings, isCapturingVariable);
                }
            }
        }
        // address of
        else if (tok->isUnaryOp("&")) {
            ErrorPath errorPath;
            // child should be some buffer or variable
            const Token *vartok = tok->astOperand1();
            while (vartok) {
                if (vartok->str() == "[")
                    vartok = vartok->astOperand1();
                else if (vartok->str() == "." || vartok->str() == "::")
                    vartok = vartok->astOperand2();
                else
                    break;
            }

            if (!vartok)
                continue;
            const Variable * var = getLifetimeVariable(vartok, errorPath);
            if (!var)
                continue;
            if (var->isPointer() && Token::Match(vartok->astParent(), "[|*"))
                continue;

            errorPath.emplace_back(tok, "Address of variable taken here.");

            ValueFlow::Value value;
            value.valueType = ValueFlow::Value::LIFETIME;
            value.tokvalue = var->nameToken();
            value.errorPath = errorPath;
            setTokenValue(tok, value, tokenlist->getSettings());

            valueFlowForwardLifetime(tok, tokenlist, errorLogger, settings);
        }
        // container lifetimes
        else if (tok->variable() && Token::Match(tok, "%var% . begin|cbegin|rbegin|crbegin|end|cend|rend|crend|data|c_str (")) {
            ErrorPath errorPath;
            const Library::Container * container = settings->library.detectContainer(tok->variable()->typeStartToken());
            if (!container)
                continue;
            const Variable * var = tok->variable();

            bool isIterator = !Token::Match(tok->tokAt(2), "data|c_str");
            if (isIterator)
                errorPath.emplace_back(tok, "Iterator to container is created here.");
            else
                errorPath.emplace_back(tok, "Pointer to container is created here.");

            ValueFlow::Value value;
            value.valueType = ValueFlow::Value::LIFETIME;
            value.tokvalue = var->nameToken();
            value.errorPath = errorPath;
            value.lifetimeKind = isIterator ? ValueFlow::Value::Iterator : ValueFlow::Value::Object;
            setTokenValue(tok->tokAt(3), value, tokenlist->getSettings());

            valueFlowForwardLifetime(tok->tokAt(3), tokenlist, errorLogger, settings);

        }
        // Check function calls
        else if (Token::Match(tok, "%name% (")) {
            valueFlowLifetimeFunction(tok, tokenlist, errorLogger, settings);
        }
        // Check variables
        else if (tok->variable()) {
            ErrorPath errorPath;
            const Variable * var = getLifetimeVariable(tok, errorPath);
            if (!var)
                continue;
            if (var->nameToken() == tok)
                continue;
            if (var->isArray() && !var->isStlType() && !var->isArgument() && isDecayedPointer(tok, settings)) {
                errorPath.emplace_back(tok, "Array decayed to pointer here.");

                ValueFlow::Value value;
                value.valueType = ValueFlow::Value::LIFETIME;
                value.tokvalue = var->nameToken();
                value.errorPath = errorPath;
                setTokenValue(tok, value, tokenlist->getSettings());

                valueFlowForwardLifetime(tok, tokenlist, errorLogger, settings);
            }
        }
    }
}

static bool isStdMoveOrStdForwarded(Token * tok, ValueFlow::Value::MoveKind * moveKind, Token ** varTok = nullptr)
{
    if (tok->str() != "std")
        return false;
    ValueFlow::Value::MoveKind kind = ValueFlow::Value::NonMovedVariable;
    Token * variableToken = nullptr;
    if (Token::Match(tok, "std :: move ( %var% )")) {
        variableToken = tok->tokAt(4);
        kind = ValueFlow::Value::MovedVariable;
    } else if (Token::simpleMatch(tok, "std :: forward <")) {
        const Token * const leftAngle = tok->tokAt(3);
        Token * rightAngle = leftAngle->link();
        if (Token::Match(rightAngle, "> ( %var% )")) {
            variableToken = rightAngle->tokAt(2);
            kind = ValueFlow::Value::ForwardedVariable;
        }
    }
    if (!variableToken)
        return false;
    if (variableToken->strAt(2) == ".") // Only partially moved
        return false;

    if (moveKind != nullptr)
        *moveKind = kind;
    if (varTok != nullptr)
        *varTok = variableToken;
    return true;
}

static bool isOpenParenthesisMemberFunctionCallOfVarId(const Token * openParenthesisToken, unsigned int varId)
{
    const Token * varTok = openParenthesisToken->tokAt(-3);
    return Token::Match(varTok, "%varid% . %name% (", varId) &&
           varTok->next()->originalName() == emptyString;
}

static const Token * findOpenParentesisOfMove(const Token * moveVarTok)
{
    const Token * tok = moveVarTok;
    while (tok && tok->str() != "(")
        tok = tok->previous();
    return tok;
}

static const Token * findEndOfFunctionCallForParameter(const Token * parameterToken)
{
    if (!parameterToken)
        return nullptr;
    const Token * parent = parameterToken->astParent();
    while (parent && !parent->isOp() && parent->str() != "(")
        parent = parent->astParent();
    if (!parent)
        return nullptr;
    return nextAfterAstRightmostLeaf(parent);
}

static void valueFlowAfterMove(TokenList *tokenlist, SymbolDatabase* symboldatabase, ErrorLogger *errorLogger, const Settings *settings)
{
    if (!tokenlist->isCPP() || settings->standards.cpp < Standards::CPP11)
        return;
    for (const Scope * scope : symboldatabase->functionScopes) {
        if (!scope)
            continue;
        const Token * start = scope->bodyStart;
        if (scope->function) {
            const Token * memberInitializationTok = scope->function->constructorMemberInitialization();
            if (memberInitializationTok)
                start = memberInitializationTok;
        }

        for (Token* tok = const_cast<Token*>(start); tok != scope->bodyEnd; tok = tok->next()) {
            Token * varTok;
            if (Token::Match(tok, "%var% . reset|clear (") && tok->next()->originalName() == emptyString) {
                varTok = tok;
                ValueFlow::Value value;
                value.valueType = ValueFlow::Value::MOVED;
                value.moveKind = ValueFlow::Value::NonMovedVariable;
                value.errorPath.emplace_back(tok, "Calling " + tok->next()->expressionString() + " makes " + tok->str() + " 'non-moved'");
                value.setKnown();
                std::list<ValueFlow::Value> values;
                values.push_back(value);

                const Variable *var = varTok->variable();
                if (!var || (!var->isLocal() && !var->isArgument()))
                    continue;
                const unsigned int varId = varTok->varId();
                const Token * const endOfVarScope = var->typeStartToken()->scope()->bodyEnd;
                setTokenValue(varTok, value, settings);
                valueFlowForward(varTok->next(), endOfVarScope, var, varId, values, false, false, tokenlist, errorLogger, settings);
                continue;
            }
            ValueFlow::Value::MoveKind moveKind;
            if (!isStdMoveOrStdForwarded(tok, &moveKind, &varTok))
                continue;
            const unsigned int varId = varTok->varId();
            // x is not MOVED after assignment if code is:  x = ... std::move(x) .. ;
            const Token *parent = tok->astParent();
            while (parent && parent->str() != "=" && parent->str() != "return" &&
                   !(parent->str() == "(" && isOpenParenthesisMemberFunctionCallOfVarId(parent, varId)))
                parent = parent->astParent();
            if (parent &&
                (parent->str() == "return" || // MOVED in return statement
                 parent->str() == "(")) // MOVED in self assignment, isOpenParenthesisMemberFunctionCallOfVarId == true
                continue;
            if (parent && parent->astOperand1() && parent->astOperand1()->varId() == varId)
                continue;
            const Variable *var = varTok->variable();
            if (!var)
                continue;
            const Token * const endOfVarScope = var->typeStartToken()->scope()->bodyEnd;

            ValueFlow::Value value;
            value.valueType = ValueFlow::Value::MOVED;
            value.moveKind = moveKind;
            if (moveKind == ValueFlow::Value::MovedVariable)
                value.errorPath.emplace_back(tok, "Calling std::move(" + varTok->str() + ")");
            else // if (moveKind == ValueFlow::Value::ForwardedVariable)
                value.errorPath.emplace_back(tok, "Calling std::forward(" + varTok->str() + ")");
            value.setKnown();
            std::list<ValueFlow::Value> values;
            values.push_back(value);
            const Token * openParentesisOfMove = findOpenParentesisOfMove(varTok);
            const Token * endOfFunctionCall = findEndOfFunctionCallForParameter(openParentesisOfMove);
            if (endOfFunctionCall)
                valueFlowForward(const_cast<Token *>(endOfFunctionCall), endOfVarScope, var, varId, values, false, false, tokenlist, errorLogger, settings);
        }
    }
}

static void valueFlowAfterAssign(TokenList *tokenlist, SymbolDatabase* symboldatabase, ErrorLogger *errorLogger, const Settings *settings)
{
    for (const Scope * scope : symboldatabase->functionScopes) {
        std::set<unsigned int> aliased;
        for (Token* tok = const_cast<Token*>(scope->bodyStart); tok != scope->bodyEnd; tok = tok->next()) {
            // Alias
            if (tok->isUnaryOp("&")) {
                aliased.insert(tok->astOperand1()->varId());
                continue;
            }

            // Assignment
            if ((tok->str() != "=") || (tok->astParent()))
                continue;

            // Lhs should be a variable
            if (!tok->astOperand1() || !tok->astOperand1()->varId() || tok->astOperand1()->hasKnownValue())
                continue;
            const unsigned int varid = tok->astOperand1()->varId();
            if (aliased.find(varid) != aliased.end())
                continue;
            const Variable *var = tok->astOperand1()->variable();
            if (!var || (!var->isLocal() && !var->isGlobal() && !var->isArgument()))
                continue;

            const Token * const endOfVarScope = var->typeStartToken()->scope()->bodyEnd;

            // Rhs values..
            if (!tok->astOperand2() || tok->astOperand2()->values().empty())
                continue;

            std::list<ValueFlow::Value> values = tok->astOperand2()->values();
            if (std::any_of(values.begin(), values.end(), std::mem_fn(&ValueFlow::Value::isLifetimeValue))) {
                valueFlowForwardLifetime(tok, tokenlist, errorLogger, settings);
                values.remove_if(std::mem_fn(&ValueFlow::Value::isLifetimeValue));
            }
            if (!var->isPointer())
                values.remove_if(std::mem_fn(&ValueFlow::Value::isTokValue));
            for (std::list<ValueFlow::Value>::iterator it = values.begin(); it != values.end(); ++it) {
                const std::string info = "Assignment '" + tok->expressionString() + "', assigned value is " + it->infoString();
                it->errorPath.emplace_back(tok->astOperand2(), info);
            }
            const bool constValue = tok->astOperand2()->isNumber();

            if (tokenlist->isCPP() && Token::Match(var->typeStartToken(), "bool|_Bool")) {
                std::list<ValueFlow::Value>::iterator it;
                for (it = values.begin(); it != values.end(); ++it) {
                    if (it->isIntValue())
                        it->intvalue = (it->intvalue != 0);
                    if (it->isTokValue())
                        it ->intvalue = (it->tokvalue != 0);
                }
            }

            // Static variable initialisation?
            if (var->isStatic() && var->nameToken() == tok->astOperand1())
                changeKnownToPossible(values);

            // Skip RHS
            const Token * nextExpression = nextAfterAstRightmostLeaf(tok);

            if (std::any_of(values.begin(), values.end(), std::mem_fn(&ValueFlow::Value::isTokValue))) {
                std::list<ValueFlow::Value> tokvalues;
                std::copy_if(values.begin(),
                             values.end(),
                             std::back_inserter(tokvalues),
                             std::mem_fn(&ValueFlow::Value::isTokValue));
                valueFlowForward(const_cast<Token *>(nextExpression),
                                 endOfVarScope,
                                 var,
                                 varid,
                                 tokvalues,
                                 constValue,
                                 false,
                                 tokenlist,
                                 errorLogger,
                                 settings);
                values.remove_if(std::mem_fn(&ValueFlow::Value::isTokValue));
            }
            valueFlowForward(const_cast<Token *>(nextExpression), endOfVarScope, var, varid, values, constValue, false, tokenlist, errorLogger, settings);
        }
    }
}

struct ValueFlowConditionHandler {
    struct Condition {
        const Token *vartok;
        std::list<ValueFlow::Value> true_values;
        std::list<ValueFlow::Value> false_values;

        Condition() : vartok(nullptr), true_values(), false_values() {}
    };
    std::function<bool(Token *start, const Token *stop, const Variable *var, const std::list<ValueFlow::Value> &values, bool constValue)>
    forward;
    std::function<Condition(Token *tok)> parse;

    void afterCondition(TokenList *tokenlist,
                        SymbolDatabase *symboldatabase,
                        ErrorLogger *errorLogger,
                        const Settings *settings) const {
        for (const Scope *scope : symboldatabase->functionScopes) {
            std::set<unsigned> aliased;
            for (Token *tok = const_cast<Token *>(scope->bodyStart); tok != scope->bodyEnd; tok = tok->next()) {
                if (Token::Match(tok, "= & %var% ;"))
                    aliased.insert(tok->tokAt(2)->varId());

                Condition cond = parse(tok);
                if (!cond.vartok)
                    continue;
                if (cond.true_values.empty() || cond.false_values.empty())
                    continue;
                const unsigned int varid = cond.vartok->varId();
                if (varid == 0U)
                    continue;
                const Variable *var = cond.vartok->variable();
                if (!var || !(var->isLocal() || var->isGlobal() || var->isArgument()))
                    continue;
                if (aliased.find(varid) != aliased.end()) {
                    if (settings->debugwarnings)
                        bailout(tokenlist,
                                errorLogger,
                                cond.vartok,
                                "variable is aliased so we just skip all valueflow after condition");
                    continue;
                }

                if (Token::Match(tok->astParent(), "%oror%|&&")) {
                    Token *parent = const_cast<Token *>(tok->astParent());
                    const std::string &op(parent->str());

                    if (parent->astOperand1() == tok && ((op == "&&" && Token::Match(tok, "==|>=|<=|!")) ||
                                                         (op == "||" && Token::Match(tok, "%name%|!=")))) {
                        for (; parent && parent->str() == op; parent = const_cast<Token *>(parent->astParent())) {
                            std::stack<Token *> tokens;
                            tokens.push(const_cast<Token *>(parent->astOperand2()));
                            bool assign = false;
                            while (!tokens.empty()) {
                                Token *rhstok = tokens.top();
                                tokens.pop();
                                if (!rhstok)
                                    continue;
                                tokens.push(const_cast<Token *>(rhstok->astOperand1()));
                                tokens.push(const_cast<Token *>(rhstok->astOperand2()));
                                if (rhstok->varId() == varid)
                                    setTokenValue(rhstok, cond.true_values.front(), settings);
                                else if (Token::Match(rhstok, "++|--|=") &&
                                         Token::Match(rhstok->astOperand1(), "%varid%", varid)) {
                                    assign = true;
                                    break;
                                }
                            }
                            if (assign)
                                break;
                            while (parent->astParent() && parent == parent->astParent()->astOperand2())
                                parent = const_cast<Token *>(parent->astParent());
                        }
                    }
                }

                const Token *top = tok->astTop();
                if (top && Token::Match(top->previous(), "if|while (") && !top->previous()->isExpandedMacro()) {
                    // does condition reassign variable?
                    if (tok != top->astOperand2() && Token::Match(top->astOperand2(), "%oror%|&&") &&
                        isVariableChanged(top, top->link(), varid, var->isGlobal(), settings, tokenlist->isCPP())) {
                        if (settings->debugwarnings)
                            bailout(tokenlist, errorLogger, tok, "assignment in condition");
                        continue;
                    }

                    // start token of conditional code
                    Token *startTokens[] = {nullptr, nullptr};

                    // based on the comparison, should we check the if or while?
                    bool check_if = false;
                    bool check_else = false;
                    if (Token::Match(tok, "==|>=|<=|!|>|<|("))
                        check_if = true;
                    if (Token::Match(tok, "%name%|!=|>|<"))
                        check_else = true;

                    if (!check_if && !check_else)
                        continue;

                    // if astParent is "!" we need to invert codeblock
                    {
                        const Token *parent = tok->astParent();
                        while (parent && parent->str() == "&&")
                            parent = parent->astParent();
                        if (parent && (parent->str() == "!" || Token::simpleMatch(parent, "== false"))) {
                            check_if = !check_if;
                            check_else = !check_else;
                        }
                    }

                    // determine startToken(s)
                    if (check_if && Token::simpleMatch(top->link(), ") {"))
                        startTokens[0] = top->link()->next();
                    if (check_else && Token::simpleMatch(top->link()->linkAt(1), "} else {"))
                        startTokens[1] = top->link()->linkAt(1)->tokAt(2);

                    bool bail = false;

                    for (int i = 0; i < 2; i++) {
                        const Token *const startToken = startTokens[i];
                        if (!startToken)
                            continue;
                        std::list<ValueFlow::Value> &values = (i == 0 ? cond.true_values : cond.false_values);
                        if (values.size() == 1U && Token::Match(tok, "==|!|(")) {
                            const Token *parent = tok->astParent();
                            while (parent && parent->str() == "&&")
                                parent = parent->astParent();
                            if (parent && parent->str() == "(")
                                values.front().setKnown();
                        }

                        bool changed = forward(startTokens[i], startTokens[i]->link(), var, values, true);
                        values.front().setPossible();
                        if (changed) {
                            // TODO: The endToken should not be startTokens[i]->link() in the valueFlowForward call
                            if (settings->debugwarnings)
                                bailout(tokenlist,
                                        errorLogger,
                                        startTokens[i]->link(),
                                        "valueFlowAfterCondition: " + var->name() + " is changed in conditional block");
                            bail = true;
                            break;
                        }
                    }
                    if (bail)
                        continue;

                    // After conditional code..
                    if (Token::simpleMatch(top->link(), ") {")) {
                        Token *after = top->link()->linkAt(1);
                        std::string unknownFunction;
                        if (settings->library.isScopeNoReturn(after, &unknownFunction)) {
                            if (settings->debugwarnings && !unknownFunction.empty())
                                bailout(tokenlist, errorLogger, after, "possible noreturn scope");
                            continue;
                        }

                        const bool dead_if = isReturnScope(after);
                        bool dead_else = false;

                        if (Token::simpleMatch(after, "} else {")) {
                            after = after->linkAt(2);
                            if (Token::simpleMatch(after->tokAt(-2), ") ; }")) {
                                if (settings->debugwarnings)
                                    bailout(tokenlist, errorLogger, after, "possible noreturn scope");
                                continue;
                            }
                            dead_else = isReturnScope(after);
                        }

                        std::list<ValueFlow::Value> *values = nullptr;
                        if (!dead_if && check_if)
                            values = &cond.true_values;
                        else if (!dead_else && check_else)
                            values = &cond.false_values;

                        if (values) {
                            // TODO: constValue could be true if there are no assignments in the conditional blocks and
                            //       perhaps if there are no && and no || in the condition
                            bool constValue = false;
                            forward(after, top->scope()->bodyEnd, var, *values, constValue);
                        }
                    }
                }
            }
        }
    }
};

static void setConditionalValues(const Token *tok,
                                 bool invert,
                                 MathLib::bigint value,
                                 ValueFlow::Value &true_value,
                                 ValueFlow::Value &false_value)
{
    if (Token::Match(tok, "==|!=|>=|<=")) {
        true_value = ValueFlow::Value{tok, value};
        false_value = ValueFlow::Value{tok, value};
        return;
    }
    const char *greaterThan = ">";
    const char *lessThan = "<";
    if (invert)
        std::swap(greaterThan, lessThan);
    if (Token::simpleMatch(tok, greaterThan)) {
        true_value = ValueFlow::Value{tok, value + 1};
        false_value = ValueFlow::Value{tok, value};
    } else if (Token::simpleMatch(tok, lessThan)) {
        true_value = ValueFlow::Value{tok, value - 1};
        false_value = ValueFlow::Value{tok, value};
    }
}

static const Token *parseCompareInt(const Token *tok, ValueFlow::Value &true_value, ValueFlow::Value &false_value)
{
    if (!tok->astOperand1() || !tok->astOperand2())
        return nullptr;
    if (Token::Match(tok, "%comp%")) {
        if (tok->astOperand1()->hasKnownIntValue()) {
            setConditionalValues(tok, true, tok->astOperand1()->values().front().intvalue, true_value, false_value);
            return tok->astOperand2();
        } else if (tok->astOperand2()->hasKnownIntValue()) {
            setConditionalValues(tok, false, tok->astOperand2()->values().front().intvalue, true_value, false_value);
            return tok->astOperand1();
        }
    }
    return nullptr;
}

static void valueFlowAfterCondition(TokenList *tokenlist,
                                    SymbolDatabase *symboldatabase,
                                    ErrorLogger *errorLogger,
                                    const Settings *settings)
{
    ValueFlowConditionHandler handler;
    handler.forward = [&](Token *start,
                          const Token *stop,
                          const Variable *var,
                          const std::list<ValueFlow::Value> &values,
    bool constValue) {
        valueFlowForward(
            start->next(), stop, var, var->declarationId(), values, constValue, false, tokenlist, errorLogger, settings);
        return isVariableChanged(start, stop, var->declarationId(), var->isGlobal(), settings, tokenlist->isCPP());
    };
    handler.parse = [&](const Token *tok) {
        ValueFlowConditionHandler::Condition cond;
        ValueFlow::Value true_value;
        ValueFlow::Value false_value;
        const Token *vartok = parseCompareInt(tok, true_value, false_value);
        if (vartok) {
            if (vartok->str() == "=" && vartok->astOperand1() && vartok->astOperand2())
                vartok = vartok->astOperand1();
            if (!vartok->isName())
                return cond;
            cond.true_values.push_back(true_value);
            cond.false_values.push_back(false_value);
            cond.vartok = vartok;
            return cond;
        }

        if (tok->str() == "!") {
            vartok = tok->astOperand1();

        } else if (tok->isName() && (Token::Match(tok->astParent(), "%oror%|&&") ||
                                     Token::Match(tok->tokAt(-2), "if|while ( %var% [)=]"))) {
            vartok = tok;
        }

        if (!vartok || !vartok->isName())
            return cond;
        cond.true_values.emplace_back(tok, 0LL);
        cond.false_values.emplace_back(tok, 0LL);
        cond.vartok = vartok;

        return cond;
    };
    handler.afterCondition(tokenlist, symboldatabase, errorLogger, settings);
}

static void execute(const Token *expr,
                    ProgramMemory * const programMemory,
                    MathLib::bigint *result,
                    bool *error)
{
    if (!expr)
        *error = true;

    else if (expr->hasKnownIntValue()) {
        *result = expr->values().front().intvalue;
    }

    else if (expr->isNumber()) {
        *result = MathLib::toLongNumber(expr->str());
        if (MathLib::isFloat(expr->str()))
            *error = true;
    }

    else if (expr->varId() > 0) {
        if (!programMemory->getIntValue(expr->varId(), result))
            *error = true;
    }

    else if (expr->isComparisonOp()) {
        MathLib::bigint result1(0), result2(0);
        execute(expr->astOperand1(), programMemory, &result1, error);
        execute(expr->astOperand2(), programMemory, &result2, error);
        if (expr->str() == "<")
            *result = result1 < result2;
        else if (expr->str() == "<=")
            *result = result1 <= result2;
        else if (expr->str() == ">")
            *result = result1 > result2;
        else if (expr->str() == ">=")
            *result = result1 >= result2;
        else if (expr->str() == "==")
            *result = result1 == result2;
        else if (expr->str() == "!=")
            *result = result1 != result2;
    }

    else if (expr->str() == "=") {
        execute(expr->astOperand2(), programMemory, result, error);
        if (!*error && expr->astOperand1() && expr->astOperand1()->varId())
            programMemory->setIntValue(expr->astOperand1()->varId(), *result);
        else
            *error = true;
    }

    else if (Token::Match(expr, "++|--")) {
        if (!expr->astOperand1() || expr->astOperand1()->varId() == 0U)
            *error = true;
        else {
            long long intValue;
            if (!programMemory->getIntValue(expr->astOperand1()->varId(), &intValue))
                *error = true;
            else {
                if (intValue == 0 &&
                    expr->str() == "--" &&
                    expr->astOperand1()->variable() &&
                    expr->astOperand1()->variable()->typeStartToken()->isUnsigned())
                    *error = true; // overflow
                *result = intValue + (expr->str() == "++" ? 1 : -1);
                programMemory->setIntValue(expr->astOperand1()->varId(), *result);
            }
        }
    }

    else if (expr->isArithmeticalOp() && expr->astOperand1() && expr->astOperand2()) {
        MathLib::bigint result1(0), result2(0);
        execute(expr->astOperand1(), programMemory, &result1, error);
        execute(expr->astOperand2(), programMemory, &result2, error);
        if (expr->str() == "+")
            *result = result1 + result2;
        else if (expr->str() == "-")
            *result = result1 - result2;
        else if (expr->str() == "*") {
            if (result2 && (result1 > std::numeric_limits<MathLib::bigint>::max()/result2))
                *error = true;
            else
                *result = result1 * result2;
        } else if (result2 == 0)
            *error = true;
        else if (expr->str() == "/")
            *result = result1 / result2;
        else if (expr->str() == "%")
            *result = result1 % result2;
        else if (expr->str() == "<<")  {
            if (result2 < 0 || result1 < 0 || result2 >= MathLib::bigint_bits)  { // don't perform UB
                *error= true;
            } else {
                *result = result1 << result2;
            }
        } else if (expr->str() == ">>") {
            if (result2 < 0) { // don't perform UB
                *error=true;
            } else {
                *result = result1 >> result2;
            }
        }
    }

    else if (expr->str() == "&&") {
        bool error1 = false;
        execute(expr->astOperand1(), programMemory, result, &error1);
        if (!error1 && *result == 0)
            *result = 0;
        else {
            bool error2 = false;
            execute(expr->astOperand2(), programMemory, result, &error2);
            if (error1 && error2)
                *error = true;
            if (error2)
                *result = 1;
            else
                *result = !!*result;
        }
    }

    else if (expr->str() == "||") {
        execute(expr->astOperand1(), programMemory, result, error);
        if (*result == 0 && *error == false)
            execute(expr->astOperand2(), programMemory, result, error);
    }

    else if (expr->str() == "!") {
        execute(expr->astOperand1(), programMemory, result, error);
        *result = !(*result);
    }

    else if (expr->str() == "," && expr->astOperand1() && expr->astOperand2()) {
        execute(expr->astOperand1(), programMemory, result, error);
        execute(expr->astOperand2(), programMemory, result, error);
    }

    else if (expr->str() == "[" && expr->astOperand1() && expr->astOperand2()) {
        const Token *tokvalue = nullptr;
        if (!programMemory->getTokValue(expr->astOperand1()->varId(), &tokvalue)) {
            auto tokvalue_it = std::find_if(expr->astOperand1()->values().begin(),
                                            expr->astOperand1()->values().end(),
                                            std::mem_fn(&ValueFlow::Value::isTokValue));
            if (tokvalue_it == expr->astOperand1()->values().end()) {
                *error = true;
                return;
            }
            tokvalue = tokvalue_it->tokvalue;
        }
        if (!tokvalue || !tokvalue->isLiteral()) {
            *error = true;
            return;
        }
        const std::string strValue = tokvalue->strValue();
        MathLib::bigint index = 0;
        execute(expr->astOperand2(), programMemory, &index, error);
        if (index >= 0 && index < strValue.size())
            *result = strValue[index];
        else if (index == strValue.size())
            *result = 0;
        else
            *error = true;
    }

    else
        *error = true;
}

static bool valueFlowForLoop1(const Token *tok, unsigned int * const varid, MathLib::bigint * const num1, MathLib::bigint * const num2, MathLib::bigint * const numAfter)
{
    tok = tok->tokAt(2);
    if (!Token::Match(tok, "%type%| %var% ="))
        return false;
    const Token * const vartok = Token::Match(tok, "%var% =") ? tok : tok->next();
    *varid = vartok->varId();
    tok = vartok->tokAt(2);
    const Token * const num1tok = Token::Match(tok, "%num% ;") ? tok : nullptr;
    if (num1tok)
        *num1 = MathLib::toLongNumber(num1tok->str());
    while (Token::Match(tok, "%name%|%num%|%or%|+|-|*|/|&|[|]|("))
        tok = (tok->str() == "(") ? tok->link()->next() : tok->next();
    if (!tok || tok->str() != ";")
        return false;
    tok = tok->next();
    const Token *num2tok = nullptr;
    if (Token::Match(tok, "%varid% <|<=|!=", vartok->varId())) {
        tok = tok->next();
        num2tok = tok->astOperand2();
        if (num2tok && num2tok->str() == "(" && !num2tok->astOperand2())
            num2tok = num2tok->astOperand1();
        if (!Token::Match(num2tok, "%num% ;|%oror%")) // TODO: || enlarges the scope of the condition, so it should not cause FP, but it should no lnger be part of this pattern as soon as valueFlowForLoop2 can handle an unknown RHS of || better
            num2tok = nullptr;
    }
    if (!num2tok)
        return false;
    *num2 = MathLib::toLongNumber(num2tok->str()) - ((tok->str()=="<=") ? 0 : 1);
    *numAfter = *num2 + 1;
    if (!num1tok)
        *num1 = *num2;
    while (tok && tok->str() != ";")
        tok = tok->next();
    if (!Token::Match(tok, "; %varid% ++ ) {", vartok->varId()) && !Token::Match(tok, "; ++ %varid% ) {", vartok->varId()))
        return false;
    return true;
}

static bool valueFlowForLoop2(const Token *tok,
                              ProgramMemory *memory1,
                              ProgramMemory *memory2,
                              ProgramMemory *memoryAfter)
{
    // for ( firstExpression ; secondExpression ; thirdExpression )
    const Token *firstExpression  = tok->next()->astOperand2()->astOperand1();
    const Token *secondExpression = tok->next()->astOperand2()->astOperand2()->astOperand1();
    const Token *thirdExpression = tok->next()->astOperand2()->astOperand2()->astOperand2();

    ProgramMemory programMemory;
    MathLib::bigint result(0);
    bool error = false;
    execute(firstExpression, &programMemory, &result, &error);
    if (error)
        return false;
    execute(secondExpression, &programMemory, &result, &error);
    if (result == 0) // 2nd expression is false => no looping
        return false;
    if (error) {
        // If a variable is reassigned in second expression, return false
        bool reassign = false;
        visitAstNodes(secondExpression,
        [&](const Token *t) {
            if (t->str() == "=" && t->astOperand1() && programMemory.hasValue(t->astOperand1()->varId()))
                // TODO: investigate what variable is assigned.
                reassign = true;
            return reassign ? ChildrenToVisit::done : ChildrenToVisit::op1_and_op2;
        });
        if (reassign)
            return false;
    }

    ProgramMemory startMemory(programMemory);
    ProgramMemory endMemory;

    unsigned int maxcount = 10000;
    while (result != 0 && !error && --maxcount) {
        endMemory = programMemory;
        execute(thirdExpression, &programMemory, &result, &error);
        if (!error)
            execute(secondExpression, &programMemory, &result, &error);
    }

    memory1->swap(startMemory);
    if (!error) {
        memory2->swap(endMemory);
        memoryAfter->swap(programMemory);
    }

    return true;
}

static void valueFlowForLoopSimplify(Token * const bodyStart, const unsigned int varid, bool globalvar, const MathLib::bigint value, TokenList *tokenlist, ErrorLogger *errorLogger, const Settings *settings)
{
    const Token * const bodyEnd = bodyStart->link();

    // Is variable modified inside for loop
    if (isVariableChanged(bodyStart, bodyEnd, varid, globalvar, settings, tokenlist->isCPP()))
        return;

    for (Token *tok2 = bodyStart->next(); tok2 != bodyEnd; tok2 = tok2->next()) {
        if (tok2->varId() == varid) {
            const Token * parent = tok2->astParent();
            while (parent) {
                const Token * const p = parent;
                parent = parent->astParent();
                if (!parent || parent->str() == ":")
                    break;
                if (parent->str() == "?") {
                    if (parent->astOperand2() != p)
                        parent = nullptr;
                    break;
                }
            }
            if (parent) {
                if (settings->debugwarnings)
                    bailout(tokenlist, errorLogger, tok2, "For loop variable " + tok2->str() + " stopping on ?");
                continue;
            }

            ValueFlow::Value value1(value);
            value1.varId = tok2->varId();
            setTokenValue(tok2, value1, settings);
        }

        if (Token::Match(tok2, "%oror%|&&")) {
            const ProgramMemory programMemory(getProgramMemory(tok2->astTop(), varid, ValueFlow::Value(value)));
            if ((tok2->str() == "&&" && !conditionIsTrue(tok2->astOperand1(), programMemory)) ||
                (tok2->str() == "||" && !conditionIsFalse(tok2->astOperand1(), programMemory))) {
                // Skip second expression..
                const Token *parent = tok2;
                while (parent && parent->str() == tok2->str())
                    parent = parent->astParent();
                // Jump to end of condition
                if (parent && parent->str() == "(") {
                    tok2 = parent->link();
                    // cast
                    if (Token::simpleMatch(tok2, ") ("))
                        tok2 = tok2->linkAt(1);
                }
            }

        }
        if ((tok2->str() == "&&" && conditionIsFalse(tok2->astOperand1(), getProgramMemory(tok2->astTop(), varid, ValueFlow::Value(value)))) ||
            (tok2->str() == "||" && conditionIsTrue(tok2->astOperand1(), getProgramMemory(tok2->astTop(), varid, ValueFlow::Value(value)))))
            break;

        else if (Token::simpleMatch(tok2, ") {") && Token::findmatch(tok2->link(), "%varid%", tok2, varid)) {
            if (Token::findmatch(tok2, "continue|break|return", tok2->linkAt(1), varid)) {
                if (settings->debugwarnings)
                    bailout(tokenlist, errorLogger, tok2, "For loop variable bailout on conditional continue|break|return");
                break;
            }
            if (settings->debugwarnings)
                bailout(tokenlist, errorLogger, tok2, "For loop variable skipping conditional scope");
            tok2 = tok2->next()->link();
            if (Token::simpleMatch(tok2, "} else {")) {
                if (Token::findmatch(tok2, "continue|break|return", tok2->linkAt(2), varid)) {
                    if (settings->debugwarnings)
                        bailout(tokenlist, errorLogger, tok2, "For loop variable bailout on conditional continue|break|return");
                    break;
                }

                tok2 = tok2->linkAt(2);
            }
        }

        else if (Token::simpleMatch(tok2, ") {")) {
            if (settings->debugwarnings)
                bailout(tokenlist, errorLogger, tok2, "For loop skipping {} code");
            tok2 = tok2->linkAt(1);
            if (Token::simpleMatch(tok2, "} else {"))
                tok2 = tok2->linkAt(2);
        }
    }
}

static void valueFlowForLoopSimplifyAfter(Token *fortok, unsigned int varid, const MathLib::bigint num, TokenList *tokenlist, ErrorLogger *errorLogger, const Settings *settings)
{
    const Token *vartok = nullptr;
    for (const Token *tok = fortok; tok; tok = tok->next()) {
        if (tok->varId() == varid) {
            vartok = tok;
            break;
        }
    }
    if (!vartok || !vartok->variable())
        return;

    const Variable *var = vartok->variable();
    const Token *endToken = nullptr;
    if (var->isLocal())
        endToken = var->typeStartToken()->scope()->bodyEnd;
    else
        endToken = fortok->scope()->bodyEnd;

    std::list<ValueFlow::Value> values;
    values.emplace_back(num);
    values.back().errorPath.emplace_back(fortok,"After for loop, " + var->name() + " has value " + values.back().infoString());

    valueFlowForward(fortok->linkAt(1)->linkAt(1)->next(),
                     endToken,
                     var,
                     varid,
                     values,
                     false,
                     false,
                     tokenlist,
                     errorLogger,
                     settings);
}

static void valueFlowForLoop(TokenList *tokenlist, SymbolDatabase* symboldatabase, ErrorLogger *errorLogger, const Settings *settings)
{
    for (const Scope &scope : symboldatabase->scopeList) {
        if (scope.type != Scope::eFor)
            continue;

        Token* tok = const_cast<Token*>(scope.classDef);
        Token* const bodyStart = const_cast<Token*>(scope.bodyStart);

        if (!Token::simpleMatch(tok->next()->astOperand2(), ";") ||
            !Token::simpleMatch(tok->next()->astOperand2()->astOperand2(), ";"))
            continue;

        unsigned int varid(0);
        MathLib::bigint num1(0), num2(0), numAfter(0);

        if (valueFlowForLoop1(tok, &varid, &num1, &num2, &numAfter)) {
            if (num1 <= num2) {
                valueFlowForLoopSimplify(bodyStart, varid, false, num1, tokenlist, errorLogger, settings);
                valueFlowForLoopSimplify(bodyStart, varid, false, num2, tokenlist, errorLogger, settings);
                valueFlowForLoopSimplifyAfter(tok, varid, numAfter, tokenlist, errorLogger, settings);
            } else
                valueFlowForLoopSimplifyAfter(tok, varid, num1, tokenlist, errorLogger, settings);
        } else {
            ProgramMemory mem1, mem2, memAfter;
            if (valueFlowForLoop2(tok, &mem1, &mem2, &memAfter)) {
                std::map<unsigned int, ValueFlow::Value>::const_iterator it;
                for (it = mem1.values.begin(); it != mem1.values.end(); ++it) {
                    if (!it->second.isIntValue())
                        continue;
                    valueFlowForLoopSimplify(bodyStart, it->first, false, it->second.intvalue, tokenlist, errorLogger, settings);
                }
                for (it = mem2.values.begin(); it != mem2.values.end(); ++it) {
                    if (!it->second.isIntValue())
                        continue;
                    valueFlowForLoopSimplify(bodyStart, it->first, false, it->second.intvalue, tokenlist, errorLogger, settings);
                }
                for (it = memAfter.values.begin(); it != memAfter.values.end(); ++it) {
                    if (!it->second.isIntValue())
                        continue;
                    valueFlowForLoopSimplifyAfter(tok, it->first, it->second.intvalue, tokenlist, errorLogger, settings);
                }
            }
        }
    }
}

static void valueFlowInjectParameter(TokenList* tokenlist, ErrorLogger* errorLogger, const Settings* settings, const Variable* arg, const Scope* functionScope, const std::list<ValueFlow::Value>& argvalues)
{
    // Is argument passed by value or const reference, and is it a known non-class type?
    if (arg->isReference() && !arg->isConst() && !arg->isClass())
        return;

    // Set value in function scope..
    const unsigned int varid2 = arg->declarationId();
    if (!varid2)
        return;

    valueFlowForward(const_cast<Token*>(functionScope->bodyStart->next()), functionScope->bodyEnd, arg, varid2, argvalues, false, true, tokenlist, errorLogger, settings);
}

static void valueFlowSwitchVariable(TokenList *tokenlist, SymbolDatabase* symboldatabase, ErrorLogger *errorLogger, const Settings *settings)
{
    for (const Scope &scope : symboldatabase->scopeList) {
        if (scope.type != Scope::ScopeType::eSwitch)
            continue;
        if (!Token::Match(scope.classDef, "switch ( %var% ) {"))
            continue;
        const Token *vartok = scope.classDef->tokAt(2);
        const Variable *var = vartok->variable();
        if (!var)
            continue;

        // bailout: global non-const variables
        if (!(var->isLocal() || var->isArgument()) && !var->isConst()) {
            if (settings->debugwarnings)
                bailout(tokenlist, errorLogger, vartok, "switch variable " + var->name() + " is global");
            continue;
        }

        for (Token *tok = scope.bodyStart->next(); tok != scope.bodyEnd; tok = tok->next()) {
            if (tok->str() == "{") {
                tok = tok->link();
                continue;
            }
            if (Token::Match(tok, "case %num% :")) {
                std::list<ValueFlow::Value> values;
                values.emplace_back(MathLib::toLongNumber(tok->next()->str()));
                values.back().condition = tok;
                const std::string info("case " + tok->next()->str() + ": " + vartok->str() + " is " + tok->next()->str() + " here.");
                values.back().errorPath.emplace_back(tok, info);
                bool known = false;
                if ((Token::simpleMatch(tok->previous(), "{") || Token::simpleMatch(tok->tokAt(-2), "break ;")) && !Token::Match(tok->tokAt(3), ";| case"))
                    known = true;
                while (Token::Match(tok->tokAt(3), ";| case %num% :")) {
                    known = false;
                    tok = tok->tokAt(3);
                    if (!tok->isName())
                        tok = tok->next();
                    values.emplace_back(MathLib::toLongNumber(tok->next()->str()));
                    values.back().condition = tok;
                    const std::string info2("case " + tok->next()->str() + ": " + vartok->str() + " is " + tok->next()->str() + " here.");
                    values.back().errorPath.emplace_back(tok, info2);
                }
                for (std::list<ValueFlow::Value>::const_iterator val = values.begin(); val != values.end(); ++val) {
                    valueFlowReverse(tokenlist,
                                     const_cast<Token*>(scope.classDef),
                                     vartok,
                                     *val,
                                     ValueFlow::Value(),
                                     errorLogger,
                                     settings);
                }
                if (vartok->variable()->scope()) {
                    if (known)
                        values.back().setKnown();
                    valueFlowForward(tok->tokAt(3), vartok->variable()->scope()->bodyEnd, vartok->variable(), vartok->varId(), values, values.back().isKnown(), false, tokenlist, errorLogger, settings);
                }
            }
        }
    }
}

static void setTokenValues(Token *tok, const std::list<ValueFlow::Value> &values, const Settings *settings)
{
    for (const ValueFlow::Value &value : values) {
        if (value.isIntValue())
            setTokenValue(tok, value, settings);
    }
}

static bool evaluate(const Token *expr, const std::vector<std::list<ValueFlow::Value>> &values, std::list<ValueFlow::Value> *result)
{
    if (!expr)
        return false;

    // strlen(arg)..
    if (expr->str() == "(" && Token::Match(expr->previous(), "strlen ( %name% )")) {
        const Token *arg = expr->next();
        if (arg->str().compare(0,3,"arg") != 0 || arg->str().size() != 4)
            return false;
        const char n = arg->str()[3];
        if (n < '1' || n - '1' >= values.size())
            return false;
        for (const ValueFlow::Value &argvalue : values[n - '1']) {
            if (argvalue.isTokValue() && argvalue.tokvalue->tokType() == Token::eString) {
                ValueFlow::Value res(argvalue); // copy all "inconclusive", "condition", etc attributes
                // set return value..
                res.valueType = ValueFlow::Value::INT;
                res.tokvalue = nullptr;
                res.intvalue = Token::getStrLength(argvalue.tokvalue);
                result->emplace_back(res);
            }
        }
        return !result->empty();
    }

    // unary operands
    if (expr->astOperand1() && !expr->astOperand2()) {
        std::list<ValueFlow::Value> opvalues;
        if (!evaluate(expr->astOperand1(), values, &opvalues))
            return false;
        if (expr->str() == "+") {
            result->swap(opvalues);
            return true;
        }
        if (expr->str() == "-") {
            for (ValueFlow::Value v: opvalues) {
                if (v.isIntValue()) {
                    v.intvalue = -v.intvalue;
                    result->emplace_back(v);
                }
            }
            return true;
        }
        return false;
    }
    // binary/ternary operands
    if (expr->astOperand1() && expr->astOperand2()) {
        std::list<ValueFlow::Value> lhsValues, rhsValues;
        if (!evaluate(expr->astOperand1(), values, &lhsValues))
            return false;
        if (expr->str() != "?" && !evaluate(expr->astOperand2(), values, &rhsValues))
            return false;

        for (const ValueFlow::Value &val1 : lhsValues) {
            if (!val1.isIntValue())
                continue;
            if (expr->str() == "?") {
                rhsValues.clear();
                const Token *expr2 = val1.intvalue ? expr->astOperand2()->astOperand1() : expr->astOperand2()->astOperand2();
                if (!evaluate(expr2, values, &rhsValues))
                    continue;
                result->insert(result->end(), rhsValues.begin(), rhsValues.end());
                continue;
            }

            for (const ValueFlow::Value &val2 : rhsValues) {
                if (!val2.isIntValue())
                    continue;

                if (val1.varId != 0 && val2.varId != 0) {
                    if (val1.varId != val2.varId || val1.varvalue != val2.varvalue)
                        continue;
                }

                if (expr->str() == "+")
                    result->emplace_back(ValueFlow::Value(val1.intvalue + val2.intvalue));
                else if (expr->str() == "-")
                    result->emplace_back(ValueFlow::Value(val1.intvalue - val2.intvalue));
                else if (expr->str() == "*")
                    result->emplace_back(ValueFlow::Value(val1.intvalue * val2.intvalue));
                else if (expr->str() == "/" && val2.intvalue != 0)
                    result->emplace_back(ValueFlow::Value(val1.intvalue / val2.intvalue));
                else if (expr->str() == "%" && val2.intvalue != 0)
                    result->emplace_back(ValueFlow::Value(val1.intvalue % val2.intvalue));
                else if (expr->str() == "&")
                    result->emplace_back(ValueFlow::Value(val1.intvalue & val2.intvalue));
                else if (expr->str() == "|")
                    result->emplace_back(ValueFlow::Value(val1.intvalue | val2.intvalue));
                else if (expr->str() == "^")
                    result->emplace_back(ValueFlow::Value(val1.intvalue ^ val2.intvalue));
                else if (expr->str() == "==")
                    result->emplace_back(ValueFlow::Value(val1.intvalue == val2.intvalue));
                else if (expr->str() == "!=")
                    result->emplace_back(ValueFlow::Value(val1.intvalue != val2.intvalue));
                else if (expr->str() == "<")
                    result->emplace_back(ValueFlow::Value(val1.intvalue < val2.intvalue));
                else if (expr->str() == ">")
                    result->emplace_back(ValueFlow::Value(val1.intvalue > val2.intvalue));
                else if (expr->str() == ">=")
                    result->emplace_back(ValueFlow::Value(val1.intvalue >= val2.intvalue));
                else if (expr->str() == "<=")
                    result->emplace_back(ValueFlow::Value(val1.intvalue <= val2.intvalue));
                else if (expr->str() == "&&")
                    result->emplace_back(ValueFlow::Value(val1.intvalue && val2.intvalue));
                else if (expr->str() == "||")
                    result->emplace_back(ValueFlow::Value(val1.intvalue || val2.intvalue));
                else if (expr->str() == "<<")
                    result->emplace_back(ValueFlow::Value(val1.intvalue << val2.intvalue));
                else if (expr->str() == ">>")
                    result->emplace_back(ValueFlow::Value(val1.intvalue >> val2.intvalue));
                else
                    return false;
                combineValueProperties(val1, val2, &result->back());
            }
        }
        return !result->empty();
    }
    if (expr->str().compare(0,3,"arg")==0) {
        *result = values[expr->str()[3] - '1'];
        return true;
    }
    if (expr->isNumber()) {
        result->emplace_back(ValueFlow::Value(MathLib::toLongNumber(expr->str())));
        result->back().setKnown();
        return true;
    } else if (expr->tokType() == Token::eChar) {
        result->emplace_back(ValueFlow::Value(MathLib::toLongNumber(expr->str())));
        result->back().setKnown();
        return true;
    }
    return false;
}

static std::list<ValueFlow::Value> getFunctionArgumentValues(const Token *argtok)
{
    std::list<ValueFlow::Value> argvalues(argtok->values());
    if (argvalues.empty() && Token::Match(argtok, "%comp%|%oror%|&&|!")) {
        argvalues.emplace_back(0);
        argvalues.emplace_back(1);
    }
    return argvalues;
}

static void valueFlowLibraryFunction(Token *tok, const std::string &returnValue, const Settings *settings)
{
    std::vector<std::list<ValueFlow::Value>> argValues;
    for (const Token *argtok : getArguments(tok->previous())) {
        argValues.emplace_back(getFunctionArgumentValues(argtok));
        if (argValues.back().empty())
            return;
    }
    if (returnValue.find("arg") != std::string::npos && argValues.empty())
        return;

    TokenList tokenList(settings);
    {
        const std::string code = "return " + returnValue + ";";
        std::istringstream istr(code);
        if (!tokenList.createTokens(istr))
            return;
    }

    // combine operators, set links, etc..
    std::stack<Token *> lpar;
    for (Token *tok2 = tokenList.front(); tok2; tok2 = tok2->next()) {
        if (Token::Match(tok2, "[!<>=] =")) {
            tok2->str(tok2->str() + "=");
            tok2->deleteNext();
        } else if (tok2->str() == "(")
            lpar.push(tok2);
        else if (tok2->str() == ")") {
            if (lpar.empty())
                return;
            Token::createMutualLinks(lpar.top(), tok2);
            lpar.pop();
        }
    }
    if (!lpar.empty())
        return;

    // Evaluate expression
    tokenList.createAst();
    std::list<ValueFlow::Value> results;
    if (evaluate(tokenList.front()->astOperand1(), argValues, &results))
        setTokenValues(tok, results, settings);
}

static void valueFlowSubFunction(TokenList *tokenlist, const Settings *settings)
{
    for (Token *tok = tokenlist->front(); tok; tok = tok->next()) {
        if (!Token::Match(tok, "%name% ("))
            continue;

        const Function * const calledFunction = tok->function();
        if (!calledFunction) {
            // library function?
            const std::string& returnValue(settings->library.returnValue(tok));
            if (!returnValue.empty())
                valueFlowLibraryFunction(tok->next(), returnValue, settings);
            continue;
        }

        const Scope * const calledFunctionScope = calledFunction->functionScope;
        if (!calledFunctionScope)
            continue;

        // TODO: Rewrite this. It does not work well to inject 1 argument at a time.
        const std::vector<const Token *> &callArguments = getArguments(tok);
        for (unsigned int argnr = 0U; argnr < callArguments.size(); ++argnr) {
            const Token *argtok = callArguments[argnr];
            // Get function argument
            const Variable * const argvar = calledFunction->getArgumentVar(argnr);
            if (!argvar)
                break;

            // passing value(s) to function
            std::list<ValueFlow::Value> argvalues(getFunctionArgumentValues(argtok));

            // Don't forward lifetime values
            argvalues.remove_if(std::mem_fn(&ValueFlow::Value::isLifetimeValue));

            if (argvalues.empty())
                continue;

            // Error path..
            for (ValueFlow::Value &v : argvalues) {
                const std::string nr = MathLib::toString(argnr + 1) + getOrdinalText(argnr + 1);

                v.errorPath.emplace_back(argtok,
                                         "Calling function '" +
                                         calledFunction->name() +
                                         "', " +
                                         nr +
                                         " argument '" +
                                         argtok->expressionString() +
                                         "' value is " +
                                         v.infoString());
            }

            // passed values are not "known"..
            changeKnownToPossible(argvalues);

            // FIXME: We need to rewrite the valueflow analysis of function calls. This does not work well.
            //valueFlowInjectParameter(tokenlist, errorLogger, settings, argvar, calledFunctionScope, argvalues);
        }
    }
}

static void valueFlowFunctionDefaultParameter(TokenList *tokenlist, SymbolDatabase* symboldatabase, ErrorLogger *errorLogger, const Settings *settings)
{
    if (!tokenlist->isCPP())
        return;

    for (const Scope* scope : symboldatabase->functionScopes) {
        const Function* function = scope->function;
        if (!function)
            continue;
        for (std::size_t arg = function->minArgCount(); arg < function->argCount(); arg++) {
            const Variable* var = function->getArgumentVar(arg);
            if (var && var->hasDefault() && Token::Match(var->nameToken(), "%var% = %num%|%str% [,)]")) {
                const std::list<ValueFlow::Value> &values = var->nameToken()->tokAt(2)->values();
                std::list<ValueFlow::Value> argvalues;
                for (const ValueFlow::Value &value : values) {
                    ValueFlow::Value v(value);
                    v.defaultArg = true;
                    v.changeKnownToPossible();
                    if (v.isPossible())
                        argvalues.push_back(v);
                }
                if (!argvalues.empty())
                    valueFlowInjectParameter(tokenlist, errorLogger, settings, var, scope, argvalues);
            }
        }
    }
}

static bool isKnown(const Token * tok)
{
    return tok && tok->hasKnownIntValue();
}

static void valueFlowFunctionReturn(TokenList *tokenlist, ErrorLogger *errorLogger)
{
    for (Token *tok = tokenlist->back(); tok; tok = tok->previous()) {
        if (tok->str() != "(" || !tok->astOperand1() || !tok->astOperand1()->function())
            continue;

        if (tok->hasKnownValue())
            continue;

        // Arguments..
        std::vector<MathLib::bigint> parvalues;
        if (tok->astOperand2()) {
            const Token *partok = tok->astOperand2();
            while (partok && partok->str() == "," && isKnown(partok->astOperand2()))
                partok = partok->astOperand1();
            if (!isKnown(partok))
                continue;
            parvalues.push_back(partok->values().front().intvalue);
            partok = partok->astParent();
            while (partok && partok->str() == ",") {
                parvalues.push_back(partok->astOperand2()->values().front().intvalue);
                partok = partok->astParent();
            }
            if (partok != tok)
                continue;
        }

        // Get scope and args of function
        const Function * const function = tok->astOperand1()->function();
        const Scope * const functionScope = function->functionScope;
        if (!functionScope || !Token::simpleMatch(functionScope->bodyStart, "{ return")) {
            if (functionScope && tokenlist->getSettings()->debugwarnings && Token::findsimplematch(functionScope->bodyStart, "return", functionScope->bodyEnd))
                bailout(tokenlist, errorLogger, tok, "function return; nontrivial function body");
            continue;
        }

        ProgramMemory programMemory;
        for (std::size_t i = 0; i < parvalues.size(); ++i) {
            const Variable * const arg = function->getArgumentVar(i);
            if (!arg || !Token::Match(arg->typeStartToken(), "%type% %name% ,|)")) {
                if (tokenlist->getSettings()->debugwarnings)
                    bailout(tokenlist, errorLogger, tok, "function return; unhandled argument type");
                programMemory.clear();
                break;
            }
            programMemory.setIntValue(arg->declarationId(), parvalues[i]);
        }
        if (programMemory.empty() && !parvalues.empty())
            continue;

        // Determine return value of subfunction..
        MathLib::bigint result = 0;
        bool error = false;
        execute(functionScope->bodyStart->next()->astOperand1(),
                &programMemory,
                &result,
                &error);
        if (!error) {
            ValueFlow::Value v(result);
            if (function->isVirtual())
                v.setPossible();
            else
                v.setKnown();
            setTokenValue(tok, v, tokenlist->getSettings());
        }
    }
}

static void valueFlowUninit(TokenList *tokenlist, SymbolDatabase * /*symbolDatabase*/, ErrorLogger *errorLogger, const Settings *settings)
{
    for (Token *tok = tokenlist->front(); tok; tok = tok->next()) {
        if (!Token::Match(tok,"[;{}] %type%"))
            continue;
        if (!tok->scope()->isExecutable())
            continue;
        const Token *vardecl = tok->next();
        bool stdtype = false;
        bool pointer = false;
        while (Token::Match(vardecl, "%name%|::|*") && vardecl->varId() == 0) {
            stdtype |= vardecl->isStandardType();
            pointer |= vardecl->str() == "*";
            vardecl = vardecl->next();
        }
        if (!stdtype && !pointer)
            continue;
        if (!Token::Match(vardecl, "%var% ;"))
            continue;
        if (Token::Match(vardecl, "%varid% ; %varid% =", vardecl->varId()))
            continue;
        const Variable *var = vardecl->variable();
        if (!var || var->nameToken() != vardecl)
            continue;
        if ((!var->isPointer() && var->type() && var->type()->needInitialization != Type::True) ||
            !var->isLocal() || var->isStatic() || var->isExtern() || var->isReference() || var->isThrow())
            continue;

        ValueFlow::Value uninitValue;
        uninitValue.setKnown();
        uninitValue.valueType = ValueFlow::Value::UNINIT;
        std::list<ValueFlow::Value> values;
        values.push_back(uninitValue);

        const bool constValue = true;
        const bool subFunction = false;

        valueFlowForward(vardecl->next(), vardecl->scope()->bodyEnd, var, vardecl->varId(), values, constValue, subFunction, tokenlist, errorLogger, settings);
    }
}

static bool hasContainerSizeGuard(const Token *tok, unsigned int containerId)
{
    for (; tok && tok->astParent(); tok = tok->astParent()) {
        const Token *parent = tok->astParent();
        if (tok != parent->astOperand2())
            continue;
        if (!Token::Match(parent, "%oror%|&&|?"))
            continue;
        // is container found in lhs?
        bool found = false;
        visitAstNodes(parent->astOperand1(),
        [&](const Token *t) {
            if (t->varId() == containerId)
                found = true;
            return found ? ChildrenToVisit::done : ChildrenToVisit::op1_and_op2;
        });
        if (found)
            return true;
    }
    return false;
}

static bool isContainerSize(const Token* tok)
{
    if (!Token::Match(tok, "%var% . %name% ("))
        return false;
    if (!astIsContainer(tok))
        return false;
    if (tok->valueType()->container && tok->valueType()->container->getYield(tok->strAt(2)) == Library::Container::Yield::SIZE)
        return true;
    if (Token::Match(tok->tokAt(2), "size|length ( )"))
        return true;
    return false;
}

static bool isContainerEmpty(const Token* tok)
{
    if (!Token::Match(tok, "%var% . %name% ("))
        return false;
    if (!astIsContainer(tok))
        return false;
    if (tok->valueType()->container && tok->valueType()->container->getYield(tok->strAt(2)) == Library::Container::Yield::EMPTY)
        return true;
    if (Token::simpleMatch(tok->tokAt(2), "empty ( )"))
        return true;
    return false;
}

static bool isContainerSizeChanged(unsigned int varId, const Token *start, const Token *end);

static bool isContainerSizeChangedByFunction(const Token *tok)
{
    const Token *parent = tok->astParent();
    if (parent && parent->str() == "&")
        parent = parent->astParent();
    while (parent && parent->str() == ",")
        parent = parent->astParent();
    if (!parent)
        return false;
    if (Token::Match(parent->previous(), "%name% ("))
        return true;
    // some unsimplified template function, assume it modifies the container.
    if (Token::simpleMatch(parent->previous(), ">") && parent->linkAt(-1))
        return true;
    return false;
}

static void valueFlowContainerReverse(const Token *tok, unsigned int containerId, const ValueFlow::Value &value, const Settings *settings)
{
    while (nullptr != (tok = tok->previous())) {
        if (Token::Match(tok, "[{}]"))
            break;
        if (Token::Match(tok, "return|break|continue"))
            break;
        if (tok->varId() != containerId)
            continue;
        if (Token::Match(tok, "%name% ="))
            break;
        if (isContainerSizeChangedByFunction(tok))
            break;
        if (!tok->valueType() || !tok->valueType()->container)
            break;
        if (Token::Match(tok, "%name% . %name% (") && tok->valueType()->container->getAction(tok->strAt(2)) != Library::Container::Action::NO_ACTION)
            break;
        if (!hasContainerSizeGuard(tok, containerId))
            setTokenValue(const_cast<Token *>(tok), value, settings);
    }
}

static void valueFlowContainerForward(const Token *tok, unsigned int containerId, ValueFlow::Value value, const Settings *settings, bool cpp)
{
    while (nullptr != (tok = tok->next())) {
        if (Token::Match(tok, "[{}]"))
            break;
        if (Token::Match(tok, "while|for (")) {
            const Token *start = tok->linkAt(1)->next();
            if (!Token::simpleMatch(start->link(), "{"))
                break;
            if (isContainerSizeChanged(containerId, start, start->link()))
                break;
        }
        if (tok->varId() != containerId)
            continue;
        if (Token::Match(tok, "%name% ="))
            break;
        if (Token::Match(tok, "%name% +=")) {
            if (!tok->valueType() || !tok->valueType()->container || !tok->valueType()->container->stdStringLike)
                break;
            const Token *rhs = tok->next()->astOperand2();
            if (rhs->tokType() == Token::eString)
                value.intvalue += Token::getStrLength(rhs);
            else if (rhs->valueType() && rhs->valueType()->container && rhs->valueType()->container->stdStringLike) {
                bool found = false;
                for (const ValueFlow::Value &rhsval : rhs->values()) {
                    if (rhsval.isKnown() && rhsval.isContainerSizeValue()) {
                        value.intvalue += rhsval.intvalue;
                        found = true;
                    }
                }
                if (!found)
                    break;
            } else
                break;
        }
        if (isLikelyStreamRead(cpp, tok->astParent()))
            break;
        if (isContainerSizeChangedByFunction(tok))
            break;
        if (!tok->valueType() || !tok->valueType()->container)
            break;
        if (Token::Match(tok, "%name% . %name% (") && tok->valueType()->container->getAction(tok->strAt(2)) != Library::Container::Action::NO_ACTION)
            break;
        if (!hasContainerSizeGuard(tok, containerId))
            setTokenValue(const_cast<Token *>(tok), value, settings);
    }
}

static bool isContainerSizeChanged(unsigned int varId, const Token *start, const Token *end)
{
    for (const Token *tok = start; tok != end; tok = tok->next()) {
        if (tok->varId() != varId)
            continue;
        if (!tok->valueType() || !tok->valueType()->container)
            return true;
        if (Token::Match(tok, "%name% ="))
            return true;
        if (Token::Match(tok, "%name% . %name% (")) {
            Library::Container::Action action = tok->valueType()->container->getAction(tok->strAt(2));
            switch (action) {
            case Library::Container::Action::RESIZE:
            case Library::Container::Action::CLEAR:
            case Library::Container::Action::PUSH:
            case Library::Container::Action::POP:
            case Library::Container::Action::CHANGE:
            case Library::Container::Action::INSERT:
            case Library::Container::Action::ERASE:
            case Library::Container::Action::CHANGE_INTERNAL:
                return true;
            case Library::Container::Action::NO_ACTION: // might be unknown action
                return true;
            case Library::Container::Action::FIND:
            case Library::Container::Action::CHANGE_CONTENT:
                break;
            };
        }
    }
    return false;
}

static void valueFlowContainerSize(TokenList *tokenlist, SymbolDatabase* symboldatabase, ErrorLogger * /*errorLogger*/, const Settings *settings)
{
    // declaration
    for (const Variable *var : symboldatabase->variableList()) {
        if (!var || !var->isLocal() || var->isPointer() || var->isReference())
            continue;
        if (!var->valueType() || !var->valueType()->container)
            continue;
        if (!Token::Match(var->nameToken(), "%name% ;"))
            continue;
        if (var->nameToken()->hasKnownValue())
            continue;
        ValueFlow::Value value(0);
        if (var->valueType()->container->size_templateArgNo >= 0) {
            if (var->dimensions().size() == 1 && var->dimensions().front().known)
                value.intvalue = var->dimensions().front().num;
            else
                continue;
        }
        value.valueType = ValueFlow::Value::ValueType::CONTAINER_SIZE;
        value.setKnown();
        valueFlowContainerForward(var->nameToken()->next(), var->declarationId(), value, settings, tokenlist->isCPP());
    }

    // after assignment
    for (const Scope *functionScope : symboldatabase->functionScopes) {
        for (const Token *tok = functionScope->bodyStart; tok != functionScope->bodyEnd; tok = tok->next()) {
            if (Token::Match(tok, "[;{}] %var% = %str% ;")) {
                const Token *containerTok = tok->next();
                if (containerTok && containerTok->valueType() && containerTok->valueType()->container && containerTok->valueType()->container->stdStringLike) {
                    ValueFlow::Value value(Token::getStrLength(containerTok->tokAt(2)));
                    value.valueType = ValueFlow::Value::ValueType::CONTAINER_SIZE;
                    value.setKnown();
                    valueFlowContainerForward(containerTok->next(), containerTok->varId(), value, settings, tokenlist->isCPP());
                }
            }
        }
    }

    // conditional conditionSize
    for (const Scope &scope : symboldatabase->scopeList) {
        if (scope.type != Scope::ScopeType::eIf) // TODO: while
            continue;
        for (const Token *tok = scope.classDef; tok && tok->str() != "{"; tok = tok->next()) {
            if (!tok->isName() || !tok->valueType() || tok->valueType()->type != ValueType::CONTAINER || !tok->valueType()->container)
                continue;

            const Token *conditionToken;
            MathLib::bigint intval;

            if (Token::Match(tok, "%name% . %name% (")) {
                if (tok->valueType()->container->getYield(tok->strAt(2)) == Library::Container::Yield::SIZE) {
                    const Token *parent = tok->tokAt(3)->astParent();
                    if (!parent || !parent->isComparisonOp() || !parent->astOperand2())
                        continue;
                    if (parent->astOperand1()->hasKnownIntValue())
                        intval = parent->astOperand1()->values().front().intvalue;
                    else if (parent->astOperand2()->hasKnownIntValue())
                        intval = parent->astOperand2()->values().front().intvalue;
                    else
                        continue;
                    conditionToken = parent;
                } else if (tok->valueType()->container->getYield(tok->strAt(2)) == Library::Container::Yield::EMPTY) {
                    conditionToken = tok->tokAt(3);
                    intval = 0;
                } else {
                    continue;
                }
            } else if (tok->valueType()->container->stdStringLike && Token::Match(tok, "%name% ==|!= %str%") && tok->next()->astOperand2() == tok->tokAt(2)) {
                intval = Token::getStrLength(tok->tokAt(2));
                conditionToken = tok->next();
            } else {
                continue;
            }

            ValueFlow::Value value(conditionToken, intval);
            value.valueType = ValueFlow::Value::ValueType::CONTAINER_SIZE;

            // possible value before condition
            valueFlowContainerReverse(scope.classDef, tok->varId(), value, settings);
        }
    }
}

static void valueFlowContainerAfterCondition(TokenList *tokenlist,
        SymbolDatabase *symboldatabase,
        ErrorLogger *errorLogger,
        const Settings *settings)
{
    ValueFlowConditionHandler handler;
    handler.forward =
    [&](Token *start, const Token *stop, const Variable *var, const std::list<ValueFlow::Value> &values, bool) {
        // TODO: Forward multiple values
        if (values.empty())
            return false;
        valueFlowContainerForward(start, var->declarationId(), values.front(), settings, tokenlist->isCPP());
        return isContainerSizeChanged(var->declarationId(), start, stop);
    };
    handler.parse = [&](const Token *tok) {
        ValueFlowConditionHandler::Condition cond;
        ValueFlow::Value true_value;
        ValueFlow::Value false_value;
        const Token *vartok = parseCompareInt(tok, true_value, false_value);
        if (vartok) {
            vartok = vartok->tokAt(-3);
            if (!isContainerSize(vartok))
                return cond;
            true_value.valueType = ValueFlow::Value::CONTAINER_SIZE;
            false_value.valueType = ValueFlow::Value::CONTAINER_SIZE;
            cond.true_values.push_back(true_value);
            cond.false_values.push_back(false_value);
            cond.vartok = vartok;
            return cond;
        }

        // Empty check
        if (tok->str() == "(") {
            vartok = tok->tokAt(-3);
            // TODO: Handle .size()
            if (!isContainerEmpty(vartok))
                return cond;
            const Token *parent = tok->astParent();
            while (parent) {
                if (Token::Match(parent, "%comp%|!"))
                    return cond;
                parent = parent->astParent();
            }
            ValueFlow::Value value(tok, 0LL);
            value.valueType = ValueFlow::Value::ValueType::CONTAINER_SIZE;
            cond.true_values.emplace_back(value);
            cond.false_values.emplace_back(value);
            cond.vartok = vartok;
            return cond;
        }
        // String compare
        if (Token::Match(tok, "==|!=")) {
            const Token *strtok = nullptr;
            if (Token::Match(tok->astOperand1(), "%str%")) {
                strtok = tok->astOperand1();
                vartok = tok->astOperand2();
            } else if (Token::Match(tok->astOperand2(), "%str%")) {
                strtok = tok->astOperand2();
                vartok = tok->astOperand1();
            }
            if (!strtok)
                return cond;
            if (!astIsContainer(vartok))
                return cond;
            ValueFlow::Value value(tok, Token::getStrLength(strtok));
            value.valueType = ValueFlow::Value::ValueType::CONTAINER_SIZE;
            cond.false_values.emplace_back(value);
            cond.true_values.emplace_back(value);
            cond.vartok = vartok;
            return cond;
        }
        return cond;
    };
    handler.afterCondition(tokenlist, symboldatabase, errorLogger, settings);
}

static void valueFlowFwdAnalysis(const TokenList *tokenlist, const Settings *settings)
{
    for (const Token *tok = tokenlist->front(); tok; tok = tok->next()) {
        if (tok->str() != "=" || !tok->astOperand1() || !tok->astOperand2())
            continue;
        if (!tok->scope()->isExecutable())
            continue;
        if (!tok->astOperand2()->hasKnownIntValue())
            continue;
        ValueFlow::Value v(tok->astOperand2()->values().front());
        v.errorPath.emplace_back(tok, tok->astOperand1()->expressionString() + " is assigned value " + MathLib::toString(v.intvalue));
        FwdAnalysis fwdAnalysis(tokenlist->isCPP(), settings->library);
        const Token *startToken = tok->findExpressionStartEndTokens().second->next();
        const Scope *functionScope = tok->scope();
        while (functionScope->nestedIn && functionScope->nestedIn->isExecutable())
            functionScope = functionScope->nestedIn;
        const Token *endToken = functionScope->bodyEnd;
        for (const FwdAnalysis::KnownAndToken read : fwdAnalysis.valueFlow(tok->astOperand1(), startToken, endToken)) {
            v.valueKind = read.known ? ValueFlow::Value::ValueKind::Known : ValueFlow::Value::ValueKind::Possible;
            setTokenValue(const_cast<Token *>(read.token), v, settings);
        }
    }
}

ValueFlow::Value::Value(const Token *c, long long val)
    : valueType(INT),
      intvalue(val),
      tokvalue(nullptr),
      floatValue(0.0),
      moveKind(NonMovedVariable),
      varvalue(val),
      condition(c),
      varId(0U),
      conditional(false),
      defaultArg(false),
      lifetimeKind(Object),
      valueKind(ValueKind::Possible)
{
    errorPath.emplace_back(c, "Assuming that condition '" + c->expressionString() + "' is not redundant");
}

std::string ValueFlow::Value::infoString() const
{
    switch (valueType) {
    case INT:
        return MathLib::toString(intvalue);
    case TOK:
        return tokvalue->str();
    case FLOAT:
        return MathLib::toString(floatValue);
    case MOVED:
        return "<Moved>";
    case UNINIT:
        return "<Uninit>";
    case CONTAINER_SIZE:
        return "size=" + MathLib::toString(intvalue);
    case LIFETIME:
        return "lifetime=" + tokvalue->str();
    };
    throw InternalError(nullptr, "Invalid ValueFlow Value type");
}

const ValueFlow::Value *ValueFlow::valueFlowConstantFoldAST(const Token *expr, const Settings *settings)
{
    if (expr && expr->values().empty()) {
        valueFlowConstantFoldAST(expr->astOperand1(), settings);
        valueFlowConstantFoldAST(expr->astOperand2(), settings);
        valueFlowSetConstantValue(expr, settings, true /* TODO: this is a guess */);
    }
    return expr && expr->hasKnownValue() ? &expr->values().front() : nullptr;
}

static std::size_t getTotalValues(TokenList *tokenlist)
{
    std::size_t n = 1;
    for (Token *tok = tokenlist->front(); tok; tok = tok->next())
        n += tok->values().size();
    return n;
}

void ValueFlow::setValues(TokenList *tokenlist, SymbolDatabase* symboldatabase, ErrorLogger *errorLogger, const Settings *settings)
{
    for (Token *tok = tokenlist->front(); tok; tok = tok->next())
        tok->clearValueFlow();

    valueFlowNumber(tokenlist);
    valueFlowString(tokenlist);
    valueFlowArray(tokenlist);
    valueFlowGlobalStaticVar(tokenlist, settings);
    valueFlowPointerAlias(tokenlist);
    valueFlowLifetime(tokenlist, symboldatabase, errorLogger, settings);
    valueFlowFunctionReturn(tokenlist, errorLogger);
    valueFlowBitAnd(tokenlist);
    valueFlowSameExpressions(tokenlist);
    valueFlowFwdAnalysis(tokenlist, settings);

    // Temporary hack.. run valueflow until there is nothing to update or timeout expires
    const std::time_t timeout = std::time(0) + TIMEOUT;
    std::size_t values = 0;
    while (std::time(0) < timeout && values < getTotalValues(tokenlist)) {
        values = getTotalValues(tokenlist);
        valueFlowArrayBool(tokenlist);
        valueFlowRightShift(tokenlist, settings);
        valueFlowOppositeCondition(symboldatabase, settings);
        valueFlowTerminatingCondition(tokenlist, symboldatabase, settings);
        valueFlowBeforeCondition(tokenlist, symboldatabase, errorLogger, settings);
        valueFlowAfterMove(tokenlist, symboldatabase, errorLogger, settings);
        valueFlowAfterAssign(tokenlist, symboldatabase, errorLogger, settings);
        valueFlowAfterCondition(tokenlist, symboldatabase, errorLogger, settings);
        valueFlowSwitchVariable(tokenlist, symboldatabase, errorLogger, settings);
        valueFlowForLoop(tokenlist, symboldatabase, errorLogger, settings);
        valueFlowSubFunction(tokenlist, settings);
        valueFlowFunctionDefaultParameter(tokenlist, symboldatabase, errorLogger, settings);
        valueFlowUninit(tokenlist, symboldatabase, errorLogger, settings);
        if (tokenlist->isCPP()) {
            valueFlowContainerSize(tokenlist, symboldatabase, errorLogger, settings);
            valueFlowContainerAfterCondition(tokenlist, symboldatabase, errorLogger, settings);
        }
    }
}


std::string ValueFlow::eitherTheConditionIsRedundant(const Token *condition)
{
    if (!condition)
        return "Either the condition is redundant";
    if (condition->str() == "case") {
        std::string expr;
        for (const Token *tok = condition; tok && tok->str() != ":"; tok = tok->next()) {
            expr += tok->str();
            if (Token::Match(tok, "%name%|%num% %name%|%num%"))
                expr += ' ';
        }
        return "Either the switch case '" + expr + "' is redundant";
    }
    return "Either the condition '" + condition->expressionString() + "' is redundant";
}<|MERGE_RESOLUTION|>--- conflicted
+++ resolved
@@ -1071,20 +1071,20 @@
     }
 }
 
-static bool isNonNullPointer(const Token *tok)
-{
-    return astIsPointer(tok) && (!tok->hasKnownIntValue() || tok->values().front().intvalue != 0);
-}
-
-static bool withNonNullPointer(const Token *tok)
+static bool isNonZero(const Token *tok)
+{
+    return tok && (!tok->hasKnownIntValue() || tok->values().front().intvalue != 0);
+}
+
+static bool withNonZeroOp(const Token *tok)
 {
     if (!tok)
         return false;
     if (!tok->astParent())
         return false;
-    if (tok->astParent()->astOperand1() != tok && isNonNullPointer(tok->astParent()->astOperand1()))
+    if (tok->astParent()->astOperand1() != tok && isNonZero(tok->astParent()->astOperand1()))
         return true;
-    if (tok->astParent()->astOperand2() != tok && isNonNullPointer(tok->astParent()->astOperand2()))
+    if (tok->astParent()->astOperand2() != tok && isNonZero(tok->astParent()->astOperand2()))
         return true;
     return false;
 }
@@ -1109,20 +1109,11 @@
             continue;
         if (!var->isArray() || var->isArgument() || var->isStlType())
             continue;
-<<<<<<< HEAD
-        if (withNonNullPointer(tok))
+        if (withNonZeroOp(tok) && Token::Match(tok->astParent(), "%comp%"))
             continue;
         // TODO: Check for function argument
         if (astIsIntegral(tok, false) || Token::Match(tok->astParent(), "&&|%or%|%oror%|%comp%") ||
             (astIsIntegral(tok->astParent(), false) && !Token::Match(tok->astParent(), "(|%name%")) ||
-=======
-        if(Token::Match(tok->astParent(), "%comp%") && withNonNullPointer(tok))
-            continue;
-        // TODO: Check for function argument
-        if (astIsIntegral(tok, false) ||
-            Token::Match(tok->astParent(), "&&|%or%|%oror%|%comp%") ||
-            (astIsIntegral(tok->astParent(), false) && Token::Match(tok->astParent(), "!|%assign%")) ||
->>>>>>> 132711ad
             (tok->astParent() && Token::Match(tok->astParent()->previous(), "if|while|for ("))) {
             ValueFlow::Value value{1};
             if (known)
