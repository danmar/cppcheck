/*
 * Cppcheck - A tool for static C/C++ code analysis
 * Copyright (C) 2007-2018 Cppcheck team.
 *
 * This program is free software: you can redistribute it and/or modify
 * it under the terms of the GNU General Public License as published by
 * the Free Software Foundation, either version 3 of the License, or
 * (at your option) any later version.
 *
 * This program is distributed in the hope that it will be useful,
 * but WITHOUT ANY WARRANTY; without even the implied warranty of
 * MERCHANTABILITY or FITNESS FOR A PARTICULAR PURPOSE.  See the
 * GNU General Public License for more details.
 *
 * You should have received a copy of the GNU General Public License
 * along with this program.  If not, see <http://www.gnu.org/licenses/>.
 */

/**
 * @brief This is the ValueFlow component in Cppcheck.
 *
 * Each @sa Token in the token list has a list of values. These are
 * the "possible" values for the Token at runtime.
 *
 * In the --debug and --debug-normal output you can see the ValueFlow data. For example:
 *
 *     int f()
 *     {
 *         int x = 10;
 *         return 4 * x + 2;
 *     }
 *
 * The --debug-normal output says:
 *
 *     ##Value flow
 *     Line 3
 *       10 always 10
 *     Line 4
 *       4 always 4
 *       * always 40
 *       x always 10
 *       + always 42
 *       2 always 2
 *
 * All value flow analysis is executed in the ValueFlow::setValues() function. The ValueFlow analysis is executed after the tokenizer/ast/symboldatabase/etc..
 * The ValueFlow analysis is done in a series of valueFlow* function calls, where each such function call can only use results from previous function calls.
 * The function calls should be arranged so that valueFlow* that do not require previous ValueFlow information should be first.
 *
 * Type of analysis
 * ================
 *
 * This is "flow sensitive" value flow analysis. We _usually_ track the value for 1 variable at a time.
 *
 * How are calculations handled
 * ============================
 *
 * Here is an example code:
 *
 *   x = 3 + 4;
 *
 * The valueFlowNumber set the values for the "3" and "4" tokens by calling setTokenValue().
 * The setTokenValue() handle the calculations automatically. When both "3" and "4" have values, the "+" can be calculated. setTokenValue() recursively calls itself when parents in calculations can be calculated.
 *
 * Forward / Reverse flow analysis
 * ===============================
 *
 * In forward value flow analysis we know a value and see what happens when we are stepping the program forward. Like normal execution.
 * The valueFlowForward is used in this analysis.
 *
 * In reverse value flow analysis we know the value of a variable at line X. And try to "execute backwards" to determine possible values before line X.
 * The valueFlowReverse is used in this analysis.
 *
 *
 */



#include "valueflow.h"

#include "astutils.h"
#include "errorlogger.h"
#include "library.h"
#include "mathlib.h"
#include "platform.h"
#include "settings.h"
#include "standards.h"
#include "symboldatabase.h"
#include "token.h"
#include "tokenlist.h"
#include "utils.h"
#include "path.h"

#include <algorithm>
#include <cstddef>
#include <functional>
#include <iterator>
#include <limits>
#include <map>
#include <set>
#include <stack>
#include <vector>

static const int TIMEOUT = 10; // Do not repeat ValueFlow analysis more than 10 seconds

namespace {
    struct ProgramMemory {
        std::map<unsigned int, ValueFlow::Value> values;

        void setValue(unsigned int varid, const ValueFlow::Value &value) {
            values[varid] = value;
        }

        bool getIntValue(unsigned int varid, MathLib::bigint* result) const {
            const std::map<unsigned int, ValueFlow::Value>::const_iterator it = values.find(varid);
            const bool found = it != values.end() && it->second.isIntValue();
            if (found)
                *result = it->second.intvalue;
            return found;
        }

        void setIntValue(unsigned int varid, MathLib::bigint value) {
            values[varid] = ValueFlow::Value(value);
        }

        bool getTokValue(unsigned int varid, const Token** result) const {
            const std::map<unsigned int, ValueFlow::Value>::const_iterator it = values.find(varid);
            const bool found = it != values.end() && it->second.isTokValue();
            if (found)
                *result = it->second.tokvalue;
            return found;
        }

        bool hasValue(unsigned int varid) {
            return values.find(varid) != values.end();
        }

        void swap(ProgramMemory &pm) {
            values.swap(pm.values);
        }

        void clear() {
            values.clear();
        }

        bool empty() const {
            return values.empty();
        }
    };
}

static void execute(const Token *expr,
                    ProgramMemory * const programMemory,
                    MathLib::bigint *result,
                    bool *error);

static void bailoutInternal(TokenList *tokenlist, ErrorLogger *errorLogger, const Token *tok, const std::string &what, const std::string &file, int line, const std::string &function)
{
    std::list<ErrorLogger::ErrorMessage::FileLocation> callstack(1, ErrorLogger::ErrorMessage::FileLocation(tok, tokenlist));
    ErrorLogger::ErrorMessage errmsg(callstack, tokenlist->getSourceFilePath(), Severity::debug,
                                     Path::stripDirectoryPart(file) + ":" + MathLib::toString(line) + ":" + function + " bailout: " + what, "valueFlowBailout", false);
    errorLogger->reportErr(errmsg);
}

#if (defined __cplusplus) && __cplusplus >= 201103L
#define bailout(tokenlist, errorLogger, tok, what) bailoutInternal(tokenlist, errorLogger, tok, what, __FILE__, __LINE__, __func__)
#elif (defined __GNUC__) || (defined __clang__) || (defined _MSC_VER)
#define bailout(tokenlist, errorLogger, tok, what) bailoutInternal(tokenlist, errorLogger, tok, what, __FILE__, __LINE__, __FUNCTION__)
#else
#define bailout(tokenlist, errorLogger, tok, what) bailoutInternal(tokenlist, errorLogger, tok, what, __FILE__, __LINE__, "(valueFlow)")
#endif

static void changeKnownToPossible(std::list<ValueFlow::Value> &values)
{
    std::list<ValueFlow::Value>::iterator it;
    for (it = values.begin(); it != values.end(); ++it)
        it->changeKnownToPossible();
}

/**
 * Is condition always false when variable has given value?
 * \param condition   top ast token in condition
 * \param programMemory   program memory
 */
static bool conditionIsFalse(const Token *condition, const ProgramMemory &programMemory)
{
    if (!condition)
        return false;
    if (condition->str() == "&&") {
        return conditionIsFalse(condition->astOperand1(), programMemory) ||
               conditionIsFalse(condition->astOperand2(), programMemory);
    }
    ProgramMemory progmem(programMemory);
    MathLib::bigint result = 0;
    bool error = false;
    execute(condition, &progmem, &result, &error);
    return !error && result == 0;
}

/**
 * Is condition always true when variable has given value?
 * \param condition   top ast token in condition
 * \param programMemory   program memory
 */
static bool conditionIsTrue(const Token *condition, const ProgramMemory &programMemory)
{
    if (!condition)
        return false;
    if (condition->str() == "||") {
        return conditionIsTrue(condition->astOperand1(), programMemory) ||
               conditionIsTrue(condition->astOperand2(), programMemory);
    }
    ProgramMemory progmem(programMemory);
    bool error = false;
    MathLib::bigint result = 0;
    execute(condition, &progmem, &result, &error);
    return !error && result == 1;
}

/**
 * Get program memory by looking backwards from given token.
 */
static ProgramMemory getProgramMemory(const Token *tok, unsigned int varid, const ValueFlow::Value &value)
{
    ProgramMemory programMemory;
    programMemory.setValue(varid, value);
    if (value.varId)
        programMemory.setIntValue(value.varId, value.varvalue);
    const ProgramMemory programMemory1(programMemory);
    int indentlevel = 0;
    for (const Token *tok2 = tok; tok2; tok2 = tok2->previous()) {
        if (Token::Match(tok2, "[;{}] %varid% = %var% ;", varid)) {
            const Token *vartok = tok2->tokAt(3);
            programMemory.setValue(vartok->varId(), value);
        } else if (Token::Match(tok2, "[;{}] %var% =") ||
                   Token::Match(tok2, "[;{}] const| %type% %var% (")) {
            const Token *vartok = tok2->next();
            while (vartok->next()->isName())
                vartok = vartok->next();
            if (!programMemory.hasValue(vartok->varId())) {
                MathLib::bigint result = 0;
                bool error = false;
                execute(vartok->next()->astOperand2(), &programMemory, &result, &error);
                if (!error)
                    programMemory.setIntValue(vartok->varId(), result);
            }
        }

        if (tok2->str() == "{") {
            if (indentlevel <= 0)
                break;
            --indentlevel;
        }
        if (tok2->str() == "}") {
            const Token *cond = tok2->link();
            cond = Token::simpleMatch(cond->previous(), ") {") ? cond->linkAt(-1) : nullptr;
            if (cond && conditionIsFalse(cond->astOperand2(), programMemory1))
                tok2 = cond->previous();
            else if (cond && conditionIsTrue(cond->astOperand2(), programMemory1)) {
                ++indentlevel;
                continue;
            } else
                break;
        }
    }
    return programMemory;
}

/**
 * Should value be skipped because it's hidden inside && || or ?: expression.
 * Example: ((x!=NULL) && (*x == 123))
 * If 'valuetok' points at the x in '(*x == 123)'. Then the '&&' will be returned.
 * @param valuetok original variable token
 * @return NULL=>don't skip, non-NULL=>The operator token that cause the skip. For instance the '&&'.
 * */
static const Token * skipValueInConditionalExpression(const Token * const valuetok)
{
    // Walk up the ast
    const Token *prev = valuetok;
    for (const Token *tok = valuetok->astParent(); tok; tok = tok->astParent()) {
        const bool prevIsLhs = (prev == tok->astOperand1());
        prev = tok;

        if (prevIsLhs || !Token::Match(tok, "%oror%|&&|?|:"))
            continue;

        if (tok->hasKnownIntValue())
            return tok;

        // Is variable protected in LHS..
        bool bailout = false;
        visitAstNodes(tok->astOperand1(), [&](const Token *tok2) {
            if (tok2->str() == ".")
                return ChildrenToVisit::none;
            // A variable is seen..
            if (tok2 != valuetok && tok2->variable() &&
                (tok2->varId() == valuetok->varId() || (!tok2->variable()->isArgument() && !tok2->hasKnownIntValue()))) {
                // TODO: limit this bailout
                bailout = true;
                return ChildrenToVisit::done;
            }
            return ChildrenToVisit::op1_and_op2;
        });
        if (bailout)
            return tok;
    }
    return nullptr;
}

static bool isEscapeScope(const Token* tok, TokenList * tokenlist, bool unknown = false)
{
    if (!Token::simpleMatch(tok, "{"))
        return false;
    const Token * termTok = Token::findmatch(tok, "return|continue|break|throw|goto", tok->link());
    if (termTok && termTok->scope() == tok->scope())
        return true;
    std::string unknownFunction;
    if (tokenlist && tokenlist->getSettings()->library.isScopeNoReturn(tok->link(), &unknownFunction))
        return unknownFunction.empty() || unknown;
    return false;
}

static bool bailoutSelfAssignment(const Token * const tok)
{
    const Token *parent = tok;
    while (parent) {
        const Token *op = parent;
        parent = parent->astParent();

        // Assignment where lhs variable exists in rhs => return true
        if (parent                         != nullptr      &&
            parent->astOperand2()          == op           &&
            parent->astOperand1()          != nullptr      &&
            parent->str()                  == "=") {
            for (const Token *lhs = parent->astOperand1(); lhs; lhs = lhs->astOperand1()) {
                if (lhs->varId() == tok->varId())
                    return true;
                if (lhs->astOperand2() && lhs->astOperand2()->varId() == tok->varId())
                    return true;
            }
        }
    }
    return false;
}

static ValueFlow::Value castValue(ValueFlow::Value value, const ValueType::Sign sign, unsigned int bit)
{
    if (value.isFloatValue()) {
        value.valueType = ValueFlow::Value::INT;
        if (value.floatValue >= std::numeric_limits<int>::min() && value.floatValue <= std::numeric_limits<int>::max()) {
            value.intvalue = value.floatValue;
        } else { // don't perform UB
            value.intvalue = 0;
        }
    }
    if (bit < MathLib::bigint_bits) {
        const MathLib::biguint one = 1;
        value.intvalue &= (one << bit) - 1;
        if (sign == ValueType::Sign::SIGNED && value.intvalue & (one << (bit - 1))) {
            value.intvalue |= ~((one << bit) - 1ULL);
        }
    }
    return value;
}

static void combineValueProperties(const ValueFlow::Value &value1, const ValueFlow::Value &value2, ValueFlow::Value *result)
{
    if (value1.isKnown() && value2.isKnown())
        result->setKnown();
    else if (value1.isInconclusive() || value2.isInconclusive())
        result->setInconclusive();
    else
        result->setPossible();
    result->condition = value1.condition ? value1.condition : value2.condition;
    result->varId = (value1.varId != 0U) ? value1.varId : value2.varId;
    result->varvalue = (result->varId == value1.varId) ? value1.varvalue : value2.varvalue;
    result->errorPath = (value1.errorPath.empty() ? value2 : value1).errorPath;
}


static const Token *getCastTypeStartToken(const Token *parent)
{
    // TODO: This might be a generic utility function?
    if (!parent || parent->str() != "(")
        return nullptr;
    if (!parent->astOperand2() && Token::Match(parent,"( %name%"))
        return parent->next();
    if (parent->astOperand2() && Token::Match(parent->astOperand1(), "const_cast|dynamic_cast|reinterpret_cast|static_cast <"))
        return parent->astOperand1()->tokAt(2);
    return nullptr;
}

/** Set token value for cast */
static void setTokenValueCast(Token *parent, const ValueType &valueType, const ValueFlow::Value &value, const Settings *settings);

/** set ValueFlow value and perform calculations if possible */
static void setTokenValue(Token* tok, const ValueFlow::Value &value, const Settings *settings)
{
    if (!tok->addValue(value))
        return;

    // Don't set parent for uninitialized values
    if (value.isUninitValue())
        return;

    Token *parent = const_cast<Token*>(tok->astParent());
    if (!parent)
        return;

    if (value.isContainerSizeValue()) {
        // .empty, .size, +"abc", +'a'
        if (parent->str() == "+") {
            for (const ValueFlow::Value &value1 : parent->astOperand1()->values()) {
                for (const ValueFlow::Value &value2 : parent->astOperand2()->values()) {
                    ValueFlow::Value result;
                    result.valueType = ValueFlow::Value::ValueType::CONTAINER_SIZE;
                    if (value1.isContainerSizeValue() && value2.isContainerSizeValue())
                        result.intvalue = value1.intvalue + value2.intvalue;
                    else if (value1.isContainerSizeValue() && value2.isTokValue() && value2.tokvalue->tokType() == Token::eString)
                        result.intvalue = value1.intvalue + Token::getStrLength(value2.tokvalue);
                    else if (value2.isContainerSizeValue() && value1.isTokValue() && value1.tokvalue->tokType() == Token::eString)
                        result.intvalue = Token::getStrLength(value1.tokvalue) + value2.intvalue;
                    else
                        continue;

                    combineValueProperties(value1, value2, &result);

                    setTokenValue(parent, result, settings);
                }
            }
        }


        else if (Token::Match(parent, ". %name% (") && parent->astParent() == parent->tokAt(2) && parent->astOperand1() && parent->astOperand1()->valueType()) {
            const Library::Container *c = parent->astOperand1()->valueType()->container;
            const Library::Container::Yield yields = c ? c->getYield(parent->strAt(1)) : Library::Container::Yield::NO_YIELD;
            if (yields == Library::Container::Yield::SIZE) {
                ValueFlow::Value v(value);
                v.valueType = ValueFlow::Value::ValueType::INT;
                setTokenValue(const_cast<Token *>(parent->astParent()), v, settings);
            } else if (yields == Library::Container::Yield::EMPTY) {
                ValueFlow::Value v(value);
                v.intvalue = !v.intvalue;
                v.valueType = ValueFlow::Value::ValueType::INT;
                setTokenValue(const_cast<Token *>(parent->astParent()), v, settings);
            }
        }

        return;
    }

    if (value.isLifetimeValue()) {
        if (value.lifetimeKind == ValueFlow::Value::Iterator && astIsIterator(parent)) {
            setTokenValue(parent,value,settings);
        } else if (astIsPointer(tok) && astIsPointer(parent) &&
                   (parent->isArithmeticalOp() || Token::Match(parent, "( %type%"))) {
            setTokenValue(parent,value,settings);
        }
        return;
    }

    // cast..
    if (const Token *castType = getCastTypeStartToken(parent)) {
        const ValueType &valueType = ValueType::parseDecl(castType, settings);
        setTokenValueCast(parent, valueType, value, settings);
    }

    else if (parent->str() == ":") {
        setTokenValue(parent,value,settings);
    }

    else if (parent->str() == "?" && tok->str() == ":" && tok == parent->astOperand2() && parent->astOperand1()) {
        // is condition always true/false?
        if (parent->astOperand1()->hasKnownValue()) {
            const ValueFlow::Value &condvalue = parent->astOperand1()->values().front();
            const bool cond(condvalue.isTokValue() || (condvalue.isIntValue() && condvalue.intvalue != 0));
            if (cond && !tok->astOperand1()) { // true condition, no second operator
                setTokenValue(parent, condvalue, settings);
            } else {
                const Token *op = cond ? tok->astOperand1() : tok->astOperand2();
                if (!op) // #7769 segmentation fault at setTokenValue()
                    return;
                const std::list<ValueFlow::Value> &values = op->values();
                if (std::find(values.begin(), values.end(), value) != values.end())
                    setTokenValue(parent, value, settings);
            }
        } else {
            // is condition only depending on 1 variable?
            unsigned int varId = 0;
            bool ret = false;
            visitAstNodes(parent->astOperand1(),
            [&](const Token *t) {
                if (t->varId()) {
                    if (varId > 0 || value.varId != 0U)
                        ret = true;
                    varId = t->varId();
                } else if (t->str() == "(" && Token::Match(t->previous(), "%name%"))
                    ret = true; // function call
                return ret ? ChildrenToVisit::done : ChildrenToVisit::op1_and_op2;
            });
            if (ret)
                return;

            ValueFlow::Value v(value);
            v.conditional = true;
            v.changeKnownToPossible();

            if (varId)
                v.varId = varId;

            setTokenValue(parent, v, settings);
        }
    }

    // Calculations..
    else if ((parent->isArithmeticalOp() || parent->isComparisonOp() || (parent->tokType() == Token::eBitOp) || (parent->tokType() == Token::eLogicalOp)) &&
             parent->astOperand1() &&
             parent->astOperand2()) {

        // known result when a operand is 0.
        if (Token::Match(parent, "[&*]") && value.isKnown() && value.isIntValue() && value.intvalue==0) {
            setTokenValue(parent, value, settings);
            return;
        }

        // known result when a operand is true.
        if (Token::simpleMatch(parent, "&&") && value.isKnown() && value.isIntValue() && value.intvalue==0) {
            setTokenValue(parent, value, settings);
            return;
        }

        // known result when a operand is false.
        if (Token::simpleMatch(parent, "||") && value.isKnown() && value.isIntValue() && value.intvalue!=0) {
            setTokenValue(parent, value, settings);
            return;
        }

        for (const ValueFlow::Value &value1 : parent->astOperand1()->values()) {
            if (!value1.isIntValue() && !value1.isFloatValue() && !value1.isTokValue())
                continue;
            if (value1.isTokValue() && (!parent->isComparisonOp() || value1.tokvalue->tokType() != Token::eString))
                continue;
            for (const ValueFlow::Value &value2 : parent->astOperand2()->values()) {
                if (!value2.isIntValue() && !value2.isFloatValue() && !value2.isTokValue())
                    continue;
                if (value2.isTokValue() && (!parent->isComparisonOp() || value2.tokvalue->tokType() != Token::eString || value1.isTokValue()))
                    continue;
                if (value1.isKnown() || value2.isKnown() || value1.varId == 0U || value2.varId == 0U ||
                    (value1.varId == value2.varId && value1.varvalue == value2.varvalue && value1.isIntValue() &&
                     value2.isIntValue())) {
                    ValueFlow::Value result(0);
                    combineValueProperties(value1, value2, &result);
                    const float floatValue1 = value1.isIntValue() ? value1.intvalue : value1.floatValue;
                    const float floatValue2 = value2.isIntValue() ? value2.intvalue : value2.floatValue;
                    switch (parent->str()[0]) {
                    case '+':
                        if (value1.isTokValue() || value2.isTokValue())
                            break;
                        if (value1.isFloatValue() || value2.isFloatValue()) {
                            result.valueType = ValueFlow::Value::FLOAT;
                            result.floatValue = floatValue1 + floatValue2;
                        } else {
                            result.intvalue = value1.intvalue + value2.intvalue;
                        }
                        setTokenValue(parent, result, settings);
                        break;
                    case '-':
                        if (value1.isTokValue() || value2.isTokValue())
                            break;
                        if (value1.isFloatValue() || value2.isFloatValue()) {
                            result.valueType = ValueFlow::Value::FLOAT;
                            result.floatValue = floatValue1 - floatValue2;
                        } else {
                            result.intvalue = value1.intvalue - value2.intvalue;
                        }
                        setTokenValue(parent, result, settings);
                        break;
                    case '*':
                        if (value1.isTokValue() || value2.isTokValue())
                            break;
                        if (value1.isFloatValue() || value2.isFloatValue()) {
                            result.valueType = ValueFlow::Value::FLOAT;
                            result.floatValue = floatValue1 * floatValue2;
                        } else {
                            result.intvalue = value1.intvalue * value2.intvalue;
                        }
                        setTokenValue(parent, result, settings);
                        break;
                    case '/':
                        if (value1.isTokValue() || value2.isTokValue() || value2.intvalue == 0)
                            break;
                        if (value1.isFloatValue() || value2.isFloatValue()) {
                            result.valueType = ValueFlow::Value::FLOAT;
                            result.floatValue = floatValue1 / floatValue2;
                        } else {
                            result.intvalue = value1.intvalue / value2.intvalue;
                        }
                        setTokenValue(parent, result, settings);
                        break;
                    case '%':
                        if (!value1.isIntValue() || !value2.isIntValue())
                            break;
                        if (value2.intvalue == 0)
                            break;
                        result.intvalue = value1.intvalue % value2.intvalue;
                        setTokenValue(parent, result, settings);
                        break;
                    case '=':
                        if (parent->str() == "==") {
                            if ((value1.isIntValue() && value2.isTokValue()) ||
                                (value1.isTokValue() && value2.isIntValue())) {
                                result.intvalue = 0;
                                setTokenValue(parent, result, settings);
                            } else if (value1.isIntValue() && value2.isIntValue()) {
                                result.intvalue = value1.intvalue == value2.intvalue;
                                setTokenValue(parent, result, settings);
                            }
                        }
                        break;
                    case '!':
                        if (parent->str() == "!=") {
                            if ((value1.isIntValue() && value2.isTokValue()) ||
                                (value1.isTokValue() && value2.isIntValue())) {
                                result.intvalue = 1;
                                setTokenValue(parent, result, settings);
                            } else if (value1.isIntValue() && value2.isIntValue()) {
                                result.intvalue = value1.intvalue != value2.intvalue;
                                setTokenValue(parent, result, settings);
                            }
                        }
                        break;
                    case '>': {
                        const bool f = value1.isFloatValue() || value2.isFloatValue();
                        if (!f && !value1.isIntValue() && !value2.isIntValue())
                            break;
                        if (parent->str() == ">")
                            result.intvalue = f ? (floatValue1 > floatValue2) : (value1.intvalue > value2.intvalue);
                        else if (parent->str() == ">=")
                            result.intvalue = f ? (floatValue1 >= floatValue2) : (value1.intvalue >= value2.intvalue);
                        else if (!f && parent->str() == ">>" && value1.intvalue >= 0 && value2.intvalue >= 0 && value2.intvalue < MathLib::bigint_bits)
                            result.intvalue = value1.intvalue >> value2.intvalue;
                        else
                            break;
                        setTokenValue(parent, result, settings);
                        break;
                    }
                    case '<': {
                        const bool f = value1.isFloatValue() || value2.isFloatValue();
                        if (!f && !value1.isIntValue() && !value2.isIntValue())
                            break;
                        if (parent->str() == "<")
                            result.intvalue = f ? (floatValue1 < floatValue2) : (value1.intvalue < value2.intvalue);
                        else if (parent->str() == "<=")
                            result.intvalue = f ? (floatValue1 <= floatValue2) : (value1.intvalue <= value2.intvalue);
                        else if (!f && parent->str() == "<<" && value1.intvalue >= 0 && value2.intvalue >= 0 && value2.intvalue < MathLib::bigint_bits)
                            result.intvalue = value1.intvalue << value2.intvalue;
                        else
                            break;
                        setTokenValue(parent, result, settings);
                        break;
                    }
                    case '&':
                        if (!value1.isIntValue() || !value2.isIntValue())
                            break;
                        if (parent->str() == "&")
                            result.intvalue = value1.intvalue & value2.intvalue;
                        else
                            result.intvalue = value1.intvalue && value2.intvalue;
                        setTokenValue(parent, result, settings);
                        break;
                    case '|':
                        if (!value1.isIntValue() || !value2.isIntValue())
                            break;
                        if (parent->str() == "|")
                            result.intvalue = value1.intvalue | value2.intvalue;
                        else
                            result.intvalue = value1.intvalue || value2.intvalue;
                        setTokenValue(parent, result, settings);
                        break;
                    case '^':
                        if (!value1.isIntValue() || !value2.isIntValue())
                            break;
                        result.intvalue = value1.intvalue ^ value2.intvalue;
                        setTokenValue(parent, result, settings);
                        break;
                    default:
                        // unhandled operator, do nothing
                        break;
                    }
                }
            }
        }
    }

    // !
    else if (parent->str() == "!") {
        for (const ValueFlow::Value &val : tok->values()) {
            if (!val.isIntValue())
                continue;
            ValueFlow::Value v(val);
            v.intvalue = !v.intvalue;
            setTokenValue(parent, v, settings);
        }
    }

    // ~
    else if (parent->str() == "~") {
        for (const ValueFlow::Value &val : tok->values()) {
            if (!val.isIntValue())
                continue;
            ValueFlow::Value v(val);
            v.intvalue = ~v.intvalue;
            unsigned int bits = 0;
            if (settings &&
                tok->valueType() &&
                tok->valueType()->sign == ValueType::Sign::UNSIGNED &&
                tok->valueType()->pointer == 0) {
                if (tok->valueType()->type == ValueType::Type::INT)
                    bits = settings->int_bit;
                else if (tok->valueType()->type == ValueType::Type::LONG)
                    bits = settings->long_bit;
            }
            if (bits > 0 && bits < MathLib::bigint_bits)
                v.intvalue &= (((MathLib::biguint)1)<<bits) - 1;
            setTokenValue(parent, v, settings);
        }
    }

    // unary minus
    else if (parent->isUnaryOp("-")) {
        for (const ValueFlow::Value &val : tok->values()) {
            if (!val.isIntValue() && !val.isFloatValue())
                continue;
            ValueFlow::Value v(val);
            if (v.isIntValue())
                v.intvalue = -v.intvalue;
            else
                v.floatValue = -v.floatValue;
            setTokenValue(parent, v, settings);
        }
    }

    // Array element
    else if (parent->str() == "[" && parent->isBinaryOp()) {
        for (const ValueFlow::Value &value1 : parent->astOperand1()->values()) {
            if (!value1.isTokValue())
                continue;
            for (const ValueFlow::Value &value2 : parent->astOperand2()->values()) {
                if (!value2.isIntValue())
                    continue;
                if (value1.varId == 0U || value2.varId == 0U ||
                    (value1.varId == value2.varId && value1.varvalue == value2.varvalue)) {
                    ValueFlow::Value result(0);
                    result.condition = value1.condition ? value1.condition : value2.condition;
                    result.setInconclusive(value1.isInconclusive() | value2.isInconclusive());
                    result.varId = (value1.varId != 0U) ? value1.varId : value2.varId;
                    result.varvalue = (result.varId == value1.varId) ? value1.intvalue : value2.intvalue;
                    if (value1.valueKind == value2.valueKind)
                        result.valueKind = value1.valueKind;
                    if (value1.tokvalue->tokType() == Token::eString) {
                        const std::string s = value1.tokvalue->strValue();
                        const MathLib::bigint index = value2.intvalue;
                        if (index == s.size()) {
                            result.intvalue = 0;
                            setTokenValue(parent, result, settings);
                        } else if (index >= 0 && index < s.size()) {
                            result.intvalue = s[index];
                            setTokenValue(parent, result, settings);
                        }
                    } else if (value1.tokvalue->str() == "{") {
                        MathLib::bigint index = value2.intvalue;
                        const Token *element = value1.tokvalue->next();
                        while (index > 0 && element->str() != "}") {
                            if (element->str() == ",")
                                --index;
                            if (Token::Match(element, "[{}()[]]"))
                                break;
                            element = element->next();
                        }
                        if (Token::Match(element, "%num% [,}]")) {
                            result.intvalue = MathLib::toLongNumber(element->str());
                            setTokenValue(parent, result, settings);
                        }
                    }
                }
            }
        }
    }
}

static void setTokenValueCast(Token *parent, const ValueType &valueType, const ValueFlow::Value &value, const Settings *settings)
{
    if (valueType.pointer)
        setTokenValue(parent,value,settings);
    else if (valueType.type == ValueType::Type::CHAR)
        setTokenValue(parent, castValue(value, valueType.sign, settings->char_bit), settings);
    else if (valueType.type == ValueType::Type::SHORT)
        setTokenValue(parent, castValue(value, valueType.sign, settings->short_bit), settings);
    else if (valueType.type == ValueType::Type::INT)
        setTokenValue(parent, castValue(value, valueType.sign, settings->int_bit), settings);
    else if (valueType.type == ValueType::Type::LONG)
        setTokenValue(parent, castValue(value, valueType.sign, settings->long_bit), settings);
    else if (valueType.type == ValueType::Type::LONGLONG)
        setTokenValue(parent, castValue(value, valueType.sign, settings->long_long_bit), settings);
    else if (value.isIntValue()) {
        const long long charMax = settings->signedCharMax();
        const long long charMin = settings->signedCharMin();
        if (charMin <= value.intvalue && value.intvalue <= charMax) {
            // unknown type, but value is small so there should be no truncation etc
            setTokenValue(parent,value,settings);
        }
    }
}

static unsigned int getSizeOfType(const Token *typeTok, const Settings *settings)
{
    const std::string &typeStr = typeTok->str();
    if (typeStr == "char")
        return 1;
    else if (typeStr == "short")
        return settings->sizeof_short;
    else if (typeStr == "int")
        return settings->sizeof_int;
    else if (typeStr == "long")
        return typeTok->isLong() ? settings->sizeof_long_long : settings->sizeof_long;
    else if (typeStr == "wchar_t")
        return settings->sizeof_wchar_t;
    else
        return 0;
}

// Handle various constants..
static Token * valueFlowSetConstantValue(const Token *tok, const Settings *settings, bool cpp)
{
    if ((tok->isNumber() && MathLib::isInt(tok->str())) || (tok->tokType() == Token::eChar)) {
        ValueFlow::Value value(MathLib::toLongNumber(tok->str()));
        if (!tok->isTemplateArg())
            value.setKnown();
        setTokenValue(const_cast<Token *>(tok), value, settings);
    } else if (tok->isNumber() && MathLib::isFloat(tok->str())) {
        ValueFlow::Value value;
        value.valueType = ValueFlow::Value::FLOAT;
        value.floatValue = MathLib::toDoubleNumber(tok->str());
        if (!tok->isTemplateArg())
            value.setKnown();
        setTokenValue(const_cast<Token *>(tok), value, settings);
    } else if (tok->enumerator() && tok->enumerator()->value_known) {
        ValueFlow::Value value(tok->enumerator()->value);
        if (!tok->isTemplateArg())
            value.setKnown();
        setTokenValue(const_cast<Token *>(tok), value, settings);
    } else if (tok->str() == "NULL" || (cpp && tok->str() == "nullptr")) {
        ValueFlow::Value value(0);
        if (!tok->isTemplateArg())
            value.setKnown();
        setTokenValue(const_cast<Token *>(tok), value, settings);
    } else if (Token::simpleMatch(tok, "sizeof (")) {
        const Token *tok2 = tok->tokAt(2);
        // skip over tokens to find variable or type
        while (Token::Match(tok2, "%name% ::|.|[")) {
            if (tok2->next()->str() == "[")
                tok2 = tok2->linkAt(1)->next();
            else
                tok2 = tok2->tokAt(2);
        }
        if (tok2->enumerator() && tok2->enumerator()->scope) {
            long long size = settings->sizeof_int;
            const Token * type = tok2->enumerator()->scope->enumType;
            if (type) {
                size = getSizeOfType(type, settings);
            }
            ValueFlow::Value value(size);
            if (!tok2->isTemplateArg() && settings->platformType != cppcheck::Platform::Unspecified)
                value.setKnown();
            setTokenValue(const_cast<Token *>(tok), value, settings);
            setTokenValue(const_cast<Token *>(tok->next()), value, settings);
        } else if (tok2->type() && tok2->type()->isEnumType()) {
            long long size = settings->sizeof_int;
            if (tok2->type()->classScope) {
                const Token * type = tok2->type()->classScope->enumType;
                if (type) {
                    size = getSizeOfType(type, settings);
                }
            }
            ValueFlow::Value value(size);
            if (!tok2->isTemplateArg() && settings->platformType != cppcheck::Platform::Unspecified)
                value.setKnown();
            setTokenValue(const_cast<Token *>(tok), value, settings);
            setTokenValue(const_cast<Token *>(tok->next()), value, settings);
        } else if (Token::Match(tok, "sizeof ( %var% ) / sizeof (") && tok->next()->astParent() == tok->tokAt(4)) {
            // Get number of elements in array
            const Token *sz1 = tok->tokAt(2);
            const Token *sz2 = tok->tokAt(7);
            const unsigned int varid1 = sz1->varId();
            if (varid1 &&
                sz1->variable() &&
                sz1->variable()->isArray() &&
                !sz1->variable()->dimensions().empty() &&
                sz1->variable()->dimensionKnown(0) &&
                (Token::Match(sz2, "* %varid% )", varid1) || Token::Match(sz2, "%varid% [ 0 ] )", varid1))) {
                ValueFlow::Value value(sz1->variable()->dimension(0));
                if (!tok2->isTemplateArg() && settings->platformType != cppcheck::Platform::Unspecified)
                    value.setKnown();
                setTokenValue(const_cast<Token *>(tok->tokAt(4)), value, settings);
            }
        } else if (Token::Match(tok2, "%var% )")) {
            const Variable *var = tok2->variable();
            // only look for single token types (no pointers or references yet)
            if (var && var->typeStartToken() == var->typeEndToken()) {
                // find the size of the type
                size_t size = 0;
                if (var->isEnumType()) {
                    size = settings->sizeof_int;
                    if (var->type()->classScope && var->type()->classScope->enumType)
                        size = getSizeOfType(var->type()->classScope->enumType, settings);
                } else if (!var->type()) {
                    size = getSizeOfType(var->typeStartToken(), settings);
                }
                // find the number of elements
                size_t count = 1;
                for (size_t i = 0; i < var->dimensions().size(); ++i) {
                    if (var->dimensionKnown(i))
                        count *= var->dimension(i);
                    else
                        count = 0;
                }
                if (size && count > 0) {
                    ValueFlow::Value value(count * size);
                    if (settings->platformType != cppcheck::Platform::Unspecified)
                        value.setKnown();
                    setTokenValue(const_cast<Token *>(tok), value, settings);
                    setTokenValue(const_cast<Token *>(tok->next()), value, settings);
                }
            }
        } else if (!tok2->type()) {
            const ValueType &vt = ValueType::parseDecl(tok2,settings);
            if (vt.pointer) {
                ValueFlow::Value value(settings->sizeof_pointer);
                if (!tok2->isTemplateArg() && settings->platformType != cppcheck::Platform::Unspecified)
                    value.setKnown();
                setTokenValue(const_cast<Token *>(tok->next()), value, settings);
            } else if (vt.type == ValueType::Type::CHAR) {
                ValueFlow::Value value(1);
                if (!tok2->isTemplateArg() && settings->platformType != cppcheck::Platform::Unspecified)
                    value.setKnown();
                setTokenValue(const_cast<Token *>(tok->next()), value, settings);
            } else if (vt.type == ValueType::Type::SHORT) {
                ValueFlow::Value value(settings->sizeof_short);
                if (!tok2->isTemplateArg() && settings->platformType != cppcheck::Platform::Unspecified)
                    value.setKnown();
                setTokenValue(const_cast<Token *>(tok->next()), value, settings);
            } else if (vt.type == ValueType::Type::INT) {
                ValueFlow::Value value(settings->sizeof_int);
                if (!tok2->isTemplateArg() && settings->platformType != cppcheck::Platform::Unspecified)
                    value.setKnown();
                setTokenValue(const_cast<Token *>(tok->next()), value, settings);
            } else if (vt.type == ValueType::Type::LONG) {
                ValueFlow::Value value(settings->sizeof_long);
                if (!tok2->isTemplateArg() && settings->platformType != cppcheck::Platform::Unspecified)
                    value.setKnown();
                setTokenValue(const_cast<Token *>(tok->next()), value, settings);
            } else if (vt.type == ValueType::Type::LONGLONG) {
                ValueFlow::Value value(settings->sizeof_long_long);
                if (!tok2->isTemplateArg() && settings->platformType != cppcheck::Platform::Unspecified)
                    value.setKnown();
                setTokenValue(const_cast<Token *>(tok->next()), value, settings);
            } else if (vt.type == ValueType::Type::FLOAT) {
                ValueFlow::Value value(settings->sizeof_float);
                if (!tok2->isTemplateArg() && settings->platformType != cppcheck::Platform::Unspecified)
                    value.setKnown();
                setTokenValue(const_cast<Token *>(tok->next()), value, settings);
            } else if (vt.type == ValueType::Type::DOUBLE) {
                ValueFlow::Value value(settings->sizeof_double);
                if (!tok2->isTemplateArg() && settings->platformType != cppcheck::Platform::Unspecified)
                    value.setKnown();
                setTokenValue(const_cast<Token *>(tok->next()), value, settings);
            }
        }
        // skip over enum
        tok = tok->linkAt(1);
    }
    return tok->next();
}


static void valueFlowNumber(TokenList *tokenlist)
{
    for (Token *tok = tokenlist->front(); tok;) {
        tok = valueFlowSetConstantValue(tok, tokenlist->getSettings(), tokenlist->isCPP());
    }

    if (tokenlist->isCPP()) {
        for (Token *tok = tokenlist->front(); tok; tok = tok->next()) {
            if (tok->isName() && !tok->varId() && Token::Match(tok, "false|true")) {
                ValueFlow::Value value(tok->str() == "true");
                if (!tok->isTemplateArg())
                    value.setKnown();
                setTokenValue(tok, value, tokenlist->getSettings());
            } else if (Token::Match(tok, "[(,] NULL [,)]")) {
                // NULL function parameters are not simplified in the
                // normal tokenlist
                ValueFlow::Value value(0);
                if (!tok->isTemplateArg())
                    value.setKnown();
                setTokenValue(tok->next(), value, tokenlist->getSettings());
            }
        }
    }
}

static void valueFlowString(TokenList *tokenlist)
{
    for (Token *tok = tokenlist->front(); tok; tok = tok->next()) {
        if (tok->tokType() == Token::eString) {
            ValueFlow::Value strvalue;
            strvalue.valueType = ValueFlow::Value::TOK;
            strvalue.tokvalue = tok;
            strvalue.setKnown();
            setTokenValue(tok, strvalue, tokenlist->getSettings());
        }
    }
}

static void valueFlowArray(TokenList *tokenlist)
{
    std::map<unsigned int, const Token *> constantArrays;

    for (Token *tok = tokenlist->front(); tok; tok = tok->next()) {
        if (tok->varId() > 0U) {
            // array
<<<<<<< HEAD
=======
            if (tok->variable() && tok->variable()->isArray() && !tok->variable()->isArgument() &&
                !tok->variable()->isStlType()) {
                ValueFlow::Value value{1};
                value.setKnown();
                // TODO : this leads to too many false positives so it is commented out.
                // See for instance https://github.com/danmar/cppcheck/commit/025881cf35fdde1299d16a09059e7305f8c9bd13
                // setTokenValue(tok, value, tokenlist->getSettings());
            }
>>>>>>> 400c6c8e
            const std::map<unsigned int, const Token *>::const_iterator it = constantArrays.find(tok->varId());
            if (it != constantArrays.end()) {
                ValueFlow::Value value;
                value.valueType = ValueFlow::Value::TOK;
                value.tokvalue = it->second;
                value.setKnown();
                setTokenValue(tok, value, tokenlist->getSettings());
            }

            // pointer = array
            else if (tok->variable() &&
                     tok->variable()->isArray() &&
                     Token::simpleMatch(tok->astParent(), "=") &&
                     tok == tok->astParent()->astOperand2() &&
                     tok->astParent()->astOperand1() &&
                     tok->astParent()->astOperand1()->variable() &&
                     tok->astParent()->astOperand1()->variable()->isPointer()) {
                ValueFlow::Value value;
                value.valueType = ValueFlow::Value::TOK;
                value.tokvalue = tok;
                value.setKnown();
                setTokenValue(tok, value, tokenlist->getSettings());
            }
            continue;
        }

        if (Token::Match(tok, "const %type% %var% [ %num%| ] = {")) {
            const Token *vartok = tok->tokAt(2);
            const Token *rhstok = vartok->next()->link()->tokAt(2);
            constantArrays[vartok->varId()] = rhstok;
            tok = rhstok->link();
            continue;
        }

        else if (Token::Match(tok, "const char %var% [ %num%| ] = %str% ;")) {
            const Token *vartok = tok->tokAt(2);
            const Token *strtok = vartok->next()->link()->tokAt(2);
            constantArrays[vartok->varId()] = strtok;
            tok = strtok->next();
            continue;
        }
    }
}

static void valueFlowArrayBool(TokenList *tokenlist)
{
    for (Token *tok = tokenlist->front(); tok; tok = tok->next()) {
        if (tok->hasKnownIntValue())
            continue;
        const Variable *var = nullptr;
        bool known = false;
        std::list<ValueFlow::Value>::const_iterator val =
            std::find_if(tok->values().begin(), tok->values().end(), std::mem_fn(&ValueFlow::Value::isTokValue));
        if (val == tok->values().end()) {
            var = tok->variable();
            known = true;
        } else {
            var = val->tokvalue->variable();
            known = val->isKnown();
        }
        if (!var)
            continue;
        if (!var->isArray() || var->isArgument() || var->isStlType())
            continue;
        // TODO: Check for function argument
        if ((tok->valueType() && tok->valueType()->isIntegral()) ||
            Token::Match(tok->astParent(), "&|&&|%or%|%oror%|%comp%") ||
            (tok->astParent() && Token::Match(tok->astParent()->previous(), "if|while|for ("))) {
            ValueFlow::Value value{1};
            if (known)
                value.setKnown();
            setTokenValue(tok, value, tokenlist->getSettings());
        }
    }
}

static void valueFlowPointerAlias(TokenList *tokenlist)
{
    for (Token *tok = tokenlist->front(); tok; tok = tok->next()) {
        // not address of
        if (!tok->isUnaryOp("&"))
            continue;

        // parent should be a '='
        if (!Token::simpleMatch(tok->astParent(), "="))
            continue;

        // child should be some buffer or variable
        const Token *vartok = tok->astOperand1();
        while (vartok) {
            if (vartok->str() == "[")
                vartok = vartok->astOperand1();
            else if (vartok->str() == "." || vartok->str() == "::")
                vartok = vartok->astOperand2();
            else
                break;
        }
        if (!(vartok && vartok->variable() && !vartok->variable()->isPointer()))
            continue;

        ValueFlow::Value value;
        value.valueType = ValueFlow::Value::TOK;
        value.tokvalue = tok;
        setTokenValue(tok, value, tokenlist->getSettings());
    }
}

static void valueFlowBitAnd(TokenList *tokenlist)
{
    for (Token *tok = tokenlist->front(); tok; tok = tok->next()) {
        if (tok->str() != "&")
            continue;

        if (tok->hasKnownValue())
            continue;

        if (!tok->astOperand1() || !tok->astOperand2())
            continue;

        MathLib::bigint number;
        if (MathLib::isInt(tok->astOperand1()->str()))
            number = MathLib::toLongNumber(tok->astOperand1()->str());
        else if (MathLib::isInt(tok->astOperand2()->str()))
            number = MathLib::toLongNumber(tok->astOperand2()->str());
        else
            continue;

        int bit = 0;
        while (bit <= (MathLib::bigint_bits - 2) && ((((MathLib::bigint)1) << bit) < number))
            ++bit;

        if ((((MathLib::bigint)1) << bit) == number) {
            setTokenValue(tok, ValueFlow::Value(0), tokenlist->getSettings());
            setTokenValue(tok, ValueFlow::Value(number), tokenlist->getSettings());
        }
    }
}

static void valueFlowSameExpressions(TokenList *tokenlist)
{
    for (Token *tok = tokenlist->front(); tok; tok = tok->next()) {
        if (tok->hasKnownValue())
            continue;

        if (!tok->astOperand1() || !tok->astOperand2())
            continue;

        if (tok->astOperand1()->isLiteral() || tok->astOperand2()->isLiteral())
            continue;

        if (astIsFloat(tok->astOperand1(), true) || astIsFloat(tok->astOperand2(), true))
            continue;

        ValueFlow::Value val;

        if (Token::Match(tok, "==|>=|<=|/")) {
            val = ValueFlow::Value(1);
            val.setKnown();
        }

        if (Token::Match(tok, "!=|>|<|%|-")) {
            val = ValueFlow::Value(0);
            val.setKnown();
        }

        if (!val.isKnown())
            continue;

        if (isSameExpression(tokenlist->isCPP(), false, tok->astOperand1(), tok->astOperand2(), tokenlist->getSettings()->library, true, true, &val.errorPath)) {
            setTokenValue(tok, val, tokenlist->getSettings());
        }
    }
}

static void valueFlowTerminatingCondition(TokenList *tokenlist, SymbolDatabase* symboldatabase, const Settings *settings)
{
    (void)tokenlist;
    (void)symboldatabase;
    (void)settings;
    /* TODO : this is commented out until #8924 is fixed (There is a test case with the comment #8924)
    const bool cpp = symboldatabase->isCPP();
    typedef std::pair<const Token*, const Scope*> Condition;
    for (const Scope * scope : symboldatabase->functionScopes) {
        std::vector<Condition> conds;
        for (const Token* tok = scope->bodyStart; tok != scope->bodyEnd; tok = tok->next()) {
            if (!Token::simpleMatch(tok, "if ("))
                continue;
            // Skip known values
            if (tok->next()->hasKnownValue())
                continue;
            const Token * condTok = tok->next();
            if (!Token::simpleMatch(condTok->link(), ") {"))
                continue;
            const Token * blockTok = condTok->link()->tokAt(1);
            // Check if the block terminates early
            if (!isEscapeScope(blockTok, tokenlist))
                continue;
            // Check if any variables are modified in scope
            bool bail = false;
            for (const Token * tok2=condTok->next(); tok2 != condTok->link(); tok2 = tok2->next()) {
                const Variable * var = tok2->variable();
                if (!var)
                    continue;
                if (!var->scope())
                    continue;
                const Token * endToken = var->scope()->bodyEnd;
                if (!var->isLocal() && !var->isConst() && !var->isArgument()) {
                    bail = true;
                    break;
                }
                if (var->isStatic() && !var->isConst()) {
                    bail = true;
                    break;
                }
                if (!var->isConst() && var->declEndToken() && isVariableChanged(var->declEndToken()->next(), endToken, tok2->varId(), false, settings, cpp)) {
                    bail = true;
                    break;
                }
            }
            if (bail)
                continue;
            // TODO: Handle multiple conditions
            if (Token::Match(condTok->astOperand2(), "%oror%|%or%|&|&&"))
                continue;
            const Scope * condScope = nullptr;
            for (const Scope * parent = condTok->scope(); parent; parent = parent->nestedIn) {
                if (parent->type == Scope::eIf ||
                    parent->type == Scope::eWhile ||
                    parent->type == Scope::eSwitch) {
                    condScope = parent;
                    break;
                }
            }
            conds.emplace_back(condTok->astOperand2(), condScope);

        }
        for (Condition cond:conds) {
            if (!cond.first)
                continue;
            Token *const startToken = cond.first->findExpressionStartEndTokens().second->next();
            for (Token* tok = startToken; tok != scope->bodyEnd; tok = tok->next()) {
                if (!Token::Match(tok, "%comp%"))
                    continue;
                // Skip known values
                if (tok->hasKnownValue())
                    continue;
                if (cond.second) {
                    bool bail = true;
                    for (const Scope * parent = tok->scope()->nestedIn; parent; parent = parent->nestedIn) {
                        if (parent == cond.second) {
                            bail = false;
                            break;
                        }
                    }
                    if (bail)
                        continue;
                }
                ErrorPath errorPath;
                if (isOppositeCond(true, cpp, tok, cond.first, settings->library, true, true, &errorPath)) {
                    ValueFlow::Value val(1);
                    val.setKnown();
                    val.condition = cond.first;
                    val.errorPath = errorPath;
                    val.errorPath.emplace_back(cond.first, "Assuming condition '" + cond.first->expressionString() + "' is false");
                    setTokenValue(tok, val, tokenlist->getSettings());
                } else if (isSameExpression(cpp, true, tok, cond.first, settings->library, true, true, &errorPath)) {
                    ValueFlow::Value val(0);
                    val.setKnown();
                    val.condition = cond.first;
                    val.errorPath = errorPath;
                    val.errorPath.emplace_back(cond.first, "Assuming condition '" + cond.first->expressionString() + "' is false");
                    setTokenValue(tok, val, tokenlist->getSettings());
                }
            }
        }
    }
    */
}

static bool getExpressionRange(const Token *expr, MathLib::bigint *minvalue, MathLib::bigint *maxvalue)
{
    if (expr->hasKnownIntValue()) {
        if (minvalue)
            *minvalue = expr->values().front().intvalue;
        if (maxvalue)
            *maxvalue = expr->values().front().intvalue;
        return true;
    }

    if (expr->str() == "&" && expr->astOperand1() && expr->astOperand2()) {
        MathLib::bigint vals[4];
        bool lhsHasKnownRange = getExpressionRange(expr->astOperand1(), &vals[0], &vals[1]);
        bool rhsHasKnownRange = getExpressionRange(expr->astOperand2(), &vals[2], &vals[3]);
        if (!lhsHasKnownRange && !rhsHasKnownRange)
            return false;
        if (!lhsHasKnownRange || !rhsHasKnownRange) {
            if (minvalue)
                *minvalue = lhsHasKnownRange ? vals[0] : vals[2];
            if (maxvalue)
                *maxvalue = lhsHasKnownRange ? vals[1] : vals[3];
        } else {
            if (minvalue)
                *minvalue = vals[0] & vals[2];
            if (maxvalue)
                *maxvalue = vals[1] & vals[3];
        }
        return true;
    }

    if (expr->str() == "%" && expr->astOperand1() && expr->astOperand2()) {
        MathLib::bigint vals[4];
        if (!getExpressionRange(expr->astOperand2(), &vals[2], &vals[3]))
            return false;
        if (vals[2] <= 0)
            return false;
        bool lhsHasKnownRange = getExpressionRange(expr->astOperand1(), &vals[0], &vals[1]);
        if (lhsHasKnownRange && vals[0] < 0)
            return false;
        // If lhs has unknown value, it must be unsigned
        if (!lhsHasKnownRange && (!expr->astOperand1()->valueType() || expr->astOperand1()->valueType()->sign != ValueType::Sign::UNSIGNED))
            return false;
        if (minvalue)
            *minvalue = 0;
        if (maxvalue)
            *maxvalue = vals[3] - 1;
        return true;
    }

    return false;
}

static void valueFlowRightShift(TokenList *tokenList, const Settings* settings)
{
    for (Token *tok = tokenList->front(); tok; tok = tok->next()) {
        if (tok->str() != ">>")
            continue;

        if (tok->hasKnownValue())
            continue;

        if (!tok->astOperand1() || !tok->astOperand2())
            continue;

        if (!tok->astOperand2()->hasKnownValue())
            continue;

        const MathLib::bigint rhsvalue = tok->astOperand2()->values().front().intvalue;
        if (rhsvalue < 0)
            continue;

        if (!tok->astOperand1()->valueType() || !tok->astOperand1()->valueType()->isIntegral())
            continue;

        if (!tok->astOperand2()->valueType() || !tok->astOperand2()->valueType()->isIntegral())
            continue;

        MathLib::bigint lhsmax=0;
        if (!getExpressionRange(tok->astOperand1(), nullptr, &lhsmax))
            continue;
        if (lhsmax < 0)
            continue;
        int lhsbits;
        if ((tok->astOperand1()->valueType()->type == ValueType::Type::CHAR) ||
            (tok->astOperand1()->valueType()->type == ValueType::Type::SHORT) ||
            (tok->astOperand1()->valueType()->type == ValueType::Type::BOOL) ||
            (tok->astOperand1()->valueType()->type == ValueType::Type::INT))
            lhsbits = settings->int_bit;
        else if (tok->astOperand1()->valueType()->type == ValueType::Type::LONG)
            lhsbits = settings->long_bit;
        else if (tok->astOperand1()->valueType()->type == ValueType::Type::LONGLONG)
            lhsbits = settings->long_long_bit;
        else
            continue;
        if (rhsvalue >= lhsbits || rhsvalue >= MathLib::bigint_bits || (1ULL << rhsvalue) <= lhsmax)
            continue;

        ValueFlow::Value val(0);
        val.setKnown();
        setTokenValue(tok, val, tokenList->getSettings());
    }
}

static void valueFlowOppositeCondition(SymbolDatabase *symboldatabase, const Settings *settings)
{
    for (const Scope &scope : symboldatabase->scopeList) {
        if (scope.type != Scope::eIf)
            continue;
        Token *tok = const_cast<Token *>(scope.classDef);
        if (!Token::simpleMatch(tok, "if ("))
            continue;
        const Token *cond1 = tok->next()->astOperand2();
        if (!cond1 || !cond1->isComparisonOp())
            continue;
        const bool cpp = symboldatabase->isCPP();
        Token *tok2 = tok->linkAt(1);
        while (Token::simpleMatch(tok2, ") {")) {
            tok2 = tok2->linkAt(1);
            if (!Token::simpleMatch(tok2, "} else { if ("))
                break;
            const Token *ifOpenBraceTok = tok2->tokAt(4);
            const Token *cond2 = ifOpenBraceTok->astOperand2();
            if (!cond2 || !cond2->isComparisonOp())
                continue;
            if (isOppositeCond(true, cpp, cond1, cond2, settings->library, true, true)) {
                ValueFlow::Value value(1);
                value.setKnown();
                setTokenValue(const_cast<Token*>(cond2), value, settings);
            }
            tok2 = ifOpenBraceTok->link();
        }
    }
}

static void valueFlowGlobalStaticVar(TokenList *tokenList, const Settings *settings)
{
    // Get variable values...
    std::map<const Variable *, ValueFlow::Value> vars;
    for (const Token *tok = tokenList->front(); tok; tok = tok->next()) {
        if (!tok->variable())
            continue;
        // Initialization...
        if (tok == tok->variable()->nameToken() &&
            tok->variable()->isStatic() &&
            !tok->variable()->isConst() &&
            tok->valueType() &&
            tok->valueType()->isIntegral() &&
            tok->valueType()->pointer == 0 &&
            tok->valueType()->constness == 0 &&
            Token::Match(tok, "%name% =") &&
            tok->next()->astOperand2() &&
            tok->next()->astOperand2()->hasKnownIntValue()) {
            vars[tok->variable()] = tok->next()->astOperand2()->values().front();
        } else {
            // If variable is written anywhere in TU then remove it from vars
            if (!tok->astParent())
                continue;
            if (Token::Match(tok->astParent(), "++|--|&") && !tok->astParent()->astOperand2())
                vars.erase(tok->variable());
            else if (tok->astParent()->isAssignmentOp()) {
                if (tok == tok->astParent()->astOperand1())
                    vars.erase(tok->variable());
                else if (tokenList->isCPP() && Token::Match(tok->astParent()->tokAt(-2), "& %name% ="))
                    vars.erase(tok->variable());
            } else if (isLikelyStreamRead(tokenList->isCPP(), tok->astParent())) {
                vars.erase(tok->variable());
            } else if (Token::Match(tok->astParent(), "[(,]"))
                vars.erase(tok->variable());
        }
    }

    // Set values..
    for (Token *tok = tokenList->front(); tok; tok = tok->next()) {
        if (!tok->variable())
            continue;
        std::map<const Variable *, ValueFlow::Value>::const_iterator var = vars.find(tok->variable());
        if (var == vars.end())
            continue;
        setTokenValue(tok, var->second, settings);
    }
}

static void valueFlowReverse(TokenList *tokenlist,
                             Token *tok,
                             const Token * const varToken,
                             ValueFlow::Value val,
                             ValueFlow::Value val2,
                             ErrorLogger *errorLogger,
                             const Settings *settings)
{
    const MathLib::bigint    num        = val.intvalue;
    const Variable * const   var        = varToken->variable();
    if (!var)
        return;

    const unsigned int       varid      = varToken->varId();
    const Token * const      startToken = var->nameToken();

    for (Token *tok2 = tok->previous(); ; tok2 = tok2->previous()) {
        if (!tok2 ||
            tok2 == startToken ||
            (tok2->str() == "{" && tok2->scope()->type == Scope::ScopeType::eFunction)) {
            break;
        }

        if (tok2->varId() == varid) {
            // bailout: assignment
            if (Token::Match(tok2->previous(), "!!* %name% =")) {
                if (settings->debugwarnings)
                    bailout(tokenlist, errorLogger, tok2, "assignment of " + tok2->str());
                break;
            }

            // increment/decrement
            int inc = 0;
            if (Token::Match(tok2->previous(), "[;{}] %name% ++|-- ;"))
                inc = (tok2->strAt(1)=="++") ? -1 : 1;
            else if (Token::Match(tok2->tokAt(-2), "[;{}] ++|-- %name% ;"))
                inc = (tok2->strAt(-1)=="++") ? -1 : 1;
            else if (Token::Match(tok2->previous(), "++|-- %name%") || Token::Match(tok2, "%name% ++|--")) {
                if (settings->debugwarnings)
                    bailout(tokenlist, errorLogger, tok2, "increment/decrement of " + tok2->str());
                break;
            }
            if (inc != 0) {
                val.intvalue += inc;
                const std::string info(tok2->str() + " is " + std::string(inc==1 ? "decremented" : "incremented") + ", before this " + (inc==1?"decrement":"increment") + " the value is " + val.infoString());
                val.errorPath.emplace_back(tok2, info);
            }

            // compound assignment
            if (Token::Match(tok2->previous(), "[;{}] %var% %assign%") && tok2->next()->str() != "=") {
                const Token * const assignToken = tok2->next();
                const Token * const rhsToken = assignToken->astOperand2();
                if (!rhsToken || !rhsToken->hasKnownIntValue()) {
                    if (settings->debugwarnings)
                        bailout(tokenlist, errorLogger, tok2, "compound assignment, rhs value is not known");
                    break;
                }
                const MathLib::bigint rhsValue =  rhsToken->values().front().intvalue;
                if (assignToken->str() == "+=")
                    val.intvalue -= rhsValue;
                else if (assignToken->str() == "-=")
                    val.intvalue += rhsValue;
                else if (assignToken->str() == "*=" && rhsValue != 0)
                    val.intvalue /= rhsValue;
                else {
                    if (settings->debugwarnings)
                        bailout(tokenlist, errorLogger, tok2, "compound assignment " + tok2->str());
                    break;
                }

                const std::string info("Compound assignment '" + assignToken->str() + "', before assignment value is " + val.infoString());
                val.errorPath.emplace_back(tok2, info);
            }

            // bailout: variable is used in rhs in assignment to itself
            if (bailoutSelfAssignment(tok2)) {
                if (settings->debugwarnings)
                    bailout(tokenlist, errorLogger, tok2, "variable " + tok2->str() + " is used in rhs in assignment to itself");
                break;
            }

            if (Token::Match(tok2->previous(), "sizeof|.")) {
                const Token *prev = tok2->previous();
                while (Token::Match(prev,"%name%|.") && prev->str() != "sizeof")
                    prev = prev->previous();
                if (prev && prev->str() == "sizeof")
                    continue;
            }

            // assigned by subfunction?
            bool inconclusive = false;
            if (isVariableChangedByFunctionCall(tok2, settings, &inconclusive)) {
                if (settings->debugwarnings)
                    bailout(tokenlist, errorLogger, tok2, "possible assignment of " + tok2->str() + " by subfunction");
                break;
            }
            val.setInconclusive(inconclusive);
            val2.setInconclusive(inconclusive);

            // skip if variable is conditionally used in ?: expression
            if (const Token *parent = skipValueInConditionalExpression(tok2)) {
                if (settings->debugwarnings)
                    bailout(tokenlist,
                            errorLogger,
                            tok2,
                            "no simplification of " + tok2->str() + " within " + (Token::Match(parent,"[?:]") ? "?:" : parent->str()) + " expression");
                continue;
            }

            // do-while condition, break in the loop body
            {
                const Token *parent = tok2->astParent();
                while (parent && !Token::simpleMatch(parent->previous(), "while ("))
                    parent = parent->astParent();
                if (parent && Token::simpleMatch(parent->tokAt(-2), "} while (") && Token::simpleMatch(parent->linkAt(-2)->previous(), "do {")) {
                    bool breakBailout = false;
                    for (const Token *iftok = parent->linkAt(-2); iftok != parent; iftok = iftok->next()) {
                        if (!Token::simpleMatch(iftok, "if ("))
                            continue;
                        if (!Token::simpleMatch(iftok->linkAt(1), ") { break"))
                            continue;
                        ProgramMemory programMemory;
                        programMemory.setIntValue(varid, num);
                        if (conditionIsTrue(iftok->next()->astOperand2(), programMemory)) {
                            breakBailout = true;
                            break;
                        }
                    }
                    if (breakBailout) {
                        if (settings->debugwarnings)
                            bailout(tokenlist,
                                    errorLogger,
                                    tok2,
                                    "no simplification of " + tok2->str() + " in do-while condition since there is a break in the loop body");
                        break;
                    }
                }
            }

            setTokenValue(tok2, val, settings);
            if (val2.condition)
                setTokenValue(tok2,val2, settings);
            if (tok2 == var->nameToken())
                break;
        }

        // skip sizeof etc..
        if (tok2->str() == ")" && Token::Match(tok2->link()->previous(), "sizeof|typeof|typeid ("))
            tok2 = tok2->link();

        // goto label
        if (Token::Match(tok2, "[;{}] %name% :")) {
            if (settings->debugwarnings)
                bailout(tokenlist, errorLogger, tok2->next(), "variable " + var->name() + " stopping on goto label");
            break;
        }

        if (tok2->str() == "}") {
            const Token *vartok = Token::findmatch(tok2->link(), "%varid%", tok2, varid);
            while (Token::Match(vartok, "%name% = %num% ;") && !vartok->tokAt(2)->getValue(num))
                vartok = Token::findmatch(vartok->next(), "%varid%", tok2, varid);
            if (vartok) {
                if (settings->debugwarnings) {
                    std::string errmsg = "variable ";
                    errmsg += var->name() + " ";
                    errmsg += "stopping on }";
                    bailout(tokenlist, errorLogger, tok2, errmsg);
                }
                break;
            } else {
                tok2 = tok2->link();
            }
        } else if (tok2->str() == "{") {
            // if variable is assigned in loop don't look before the loop
            if (tok2->previous() &&
                (Token::simpleMatch(tok2->previous(), "do") ||
                 (tok2->strAt(-1) == ")" && Token::Match(tok2->linkAt(-1)->previous(), "for|while (")))) {

                const Token *start = tok2;
                const Token *end   = start->link();
                if (isVariableChanged(start,end,varid,var->isGlobal(),settings, tokenlist->isCPP())) {
                    if (settings->debugwarnings)
                        bailout(tokenlist, errorLogger, tok2, "variable " + var->name() + " is assigned in loop. so valueflow analysis bailout when start of loop is reached.");
                    break;
                }
            }

            // Global variable : stop when leaving the function scope
            if (!var->isLocal()) {
                if (!Token::Match(tok2->previous(), ")|else|do {"))
                    break;
                if ((tok2->previous()->str() == ")") &&
                    !Token::Match(tok2->linkAt(-1)->previous(), "if|for|while ("))
                    break;
            }
        } else if (tok2->str() == ";") {
            const Token *parent = tok2->previous();
            while (parent && !Token::Match(parent, "return|break|continue|goto"))
                parent = parent->astParent();
            // reaching a break/continue/return
            if (parent) {
                if (settings->debugwarnings)
                    bailout(tokenlist, errorLogger, tok2, "variable " + var->name() + " stopping on " + parent->str());
                break;
            }
        }

        if (Token::Match(tok2, "%name% (") && !Token::simpleMatch(tok2->linkAt(1), ") {")) {
            // bailout: global non-const variables
            if (!(var->isLocal() || var->isArgument()) && !var->isConst()) {
                if (settings->debugwarnings)
                    bailout(tokenlist, errorLogger, tok, "global variable " + var->name());
                return;
            }
        }
    }
}

static void valueFlowBeforeCondition(TokenList *tokenlist, SymbolDatabase *symboldatabase, ErrorLogger *errorLogger, const Settings *settings)
{
    for (const Scope * scope : symboldatabase->functionScopes) {
        for (Token* tok = const_cast<Token*>(scope->bodyStart); tok != scope->bodyEnd; tok = tok->next()) {
            MathLib::bigint num = 0;
            const Token *vartok = nullptr;
            if (tok->isComparisonOp() && tok->astOperand1() && tok->astOperand2()) {
                if (tok->astOperand1()->isName() && tok->astOperand2()->hasKnownIntValue()) {
                    vartok = tok->astOperand1();
                    num = tok->astOperand2()->values().front().intvalue;
                } else if (tok->astOperand1()->hasKnownIntValue() && tok->astOperand2()->isName()) {
                    vartok = tok->astOperand2();
                    num = tok->astOperand1()->values().front().intvalue;
                } else {
                    continue;
                }
            } else if (Token::Match(tok->previous(), "if|while ( %name% %oror%|&&|)") ||
                       Token::Match(tok, "%oror%|&& %name% %oror%|&&|)")) {
                vartok = tok->next();
                num = 0;
            } else if (Token::Match(tok, "[!?]") && Token::Match(tok->astOperand1(), "%name%")) {
                vartok = tok->astOperand1();
                num = 0;
            } else {
                continue;
            }

            unsigned int varid = vartok->varId();
            const Variable * const var = vartok->variable();

            if (varid == 0U || !var)
                continue;

            // bailout: for/while-condition, variable is changed in while loop
            for (const Token *tok2 = tok; tok2; tok2 = tok2->astParent()) {
                if (tok2->astParent() || tok2->str() != "(" || !Token::simpleMatch(tok2->link(), ") {"))
                    continue;

                // Variable changed in 3rd for-expression
                if (Token::simpleMatch(tok2->previous(), "for (")) {
                    if (tok2->astOperand2() && tok2->astOperand2()->astOperand2() && isVariableChanged(tok2->astOperand2()->astOperand2(), tok2->link(), varid, var->isGlobal(), settings, tokenlist->isCPP())) {
                        varid = 0U;
                        if (settings->debugwarnings)
                            bailout(tokenlist, errorLogger, tok, "variable " + var->name() + " used in loop");
                    }
                }

                // Variable changed in loop code
                if (Token::Match(tok2->previous(), "for|while (")) {
                    const Token * const start = tok2->link()->next();
                    const Token * const end   = start->link();

                    if (isVariableChanged(start,end,varid,var->isGlobal(),settings, tokenlist->isCPP())) {
                        varid = 0U;
                        if (settings->debugwarnings)
                            bailout(tokenlist, errorLogger, tok, "variable " + var->name() + " used in loop");
                    }
                }

                // if,macro => bailout
                else if (Token::simpleMatch(tok2->previous(), "if (") && tok2->previous()->isExpandedMacro()) {
                    varid = 0U;
                    if (settings->debugwarnings)
                        bailout(tokenlist, errorLogger, tok, "variable " + var->name() + ", condition is defined in macro");
                }
            }
            if (varid == 0U)
                continue;

            // extra logic for unsigned variables 'i>=1' => possible value can also be 0
            if (Token::Match(tok, "<|>")) {
                if (num != 0)
                    continue;
                if (!var->typeStartToken()->isUnsigned())
                    continue;
            }
            ValueFlow::Value val(tok, num);
            val.varId = varid;
            ValueFlow::Value val2;
            if (num==1U && Token::Match(tok,"<=|>=")) {
                if (var->typeStartToken()->isUnsigned()) {
                    val2 = ValueFlow::Value(tok,0);
                    val2.varId = varid;
                }
            }
            valueFlowReverse(tokenlist,
                             tok,
                             vartok,
                             val,
                             val2,
                             errorLogger,
                             settings);

        }
    }
}

static void removeValues(std::list<ValueFlow::Value> &values, const std::list<ValueFlow::Value> &valuesToRemove)
{
    for (std::list<ValueFlow::Value>::iterator it = values.begin(); it != values.end();) {
        bool found = false;
        for (const ValueFlow::Value &v2 : valuesToRemove) {
            if (it->intvalue == v2.intvalue) {
                found = true;
                break;
            }
        }
        if (found)
            values.erase(it++);
        else
            ++it;
    }
}

static void valueFlowAST(Token *tok, unsigned int varid, const ValueFlow::Value &value, const Settings *settings)
{
    if (!tok)
        return;
    if (tok->varId() == varid)
        setTokenValue(tok, value, settings);
    valueFlowAST(const_cast<Token*>(tok->astOperand1()), varid, value, settings);
    if (tok->str() == "&&" && tok->astOperand1() && tok->astOperand1()->getValue(0)) {
        ProgramMemory pm;
        pm.setValue(varid,value);
        if (conditionIsFalse(tok->astOperand1(), pm))
            return;
    } else if (tok->str() == "||" && tok->astOperand1()) {
        const std::list<ValueFlow::Value> &values = tok->astOperand1()->values();
        bool nonzero = false;
        for (const ValueFlow::Value &v : values) {
            if (v.intvalue != 0) {
                nonzero = true;
                break;
            }
        }
        if (!nonzero)
            return;
        ProgramMemory pm;
        pm.setValue(varid,value);
        if (conditionIsTrue(tok->astOperand1(), pm))
            return;
    }
    valueFlowAST(const_cast<Token*>(tok->astOperand2()), varid, value, settings);
}

/** if known variable is changed in loop body, change it to a possible value */
static void handleKnownValuesInLoop(const Token                 *startToken,
                                    const Token                 *endToken,
                                    std::list<ValueFlow::Value> *values,
                                    unsigned int                varid,
                                    bool                        globalvar,
                                    const Settings              *settings)
{
    bool isChanged = false;
    for (std::list<ValueFlow::Value>::iterator it = values->begin(); it != values->end(); ++it) {
        if (it->isKnown()) {
            if (!isChanged) {
                if (!isVariableChanged(startToken, endToken, varid, globalvar, settings, true))
                    break;
                isChanged = true;
            }

            it->setPossible();
        }
    }
}

static bool evalAssignment(ValueFlow::Value &lhsValue, const std::string &assign, const ValueFlow::Value &rhsValue)
{
    if (lhsValue.isIntValue()) {
        if (assign == "+=")
            lhsValue.intvalue += rhsValue.intvalue;
        else if (assign == "-=")
            lhsValue.intvalue -= rhsValue.intvalue;
        else if (assign == "*=")
            lhsValue.intvalue *= rhsValue.intvalue;
        else if (assign == "/=") {
            if (rhsValue.intvalue == 0)
                return false;
            else
                lhsValue.intvalue /= rhsValue.intvalue;
        } else if (assign == "%=") {
            if (rhsValue.intvalue == 0)
                return false;
            else
                lhsValue.intvalue %= rhsValue.intvalue;
        } else if (assign == "&=")
            lhsValue.intvalue &= rhsValue.intvalue;
        else if (assign == "|=")
            lhsValue.intvalue |= rhsValue.intvalue;
        else if (assign == "^=")
            lhsValue.intvalue ^= rhsValue.intvalue;
        else
            return false;
    } else if (lhsValue.isFloatValue()) {
        if (assign == "+=")
            lhsValue.floatValue += rhsValue.intvalue;
        else if (assign == "-=")
            lhsValue.floatValue -= rhsValue.intvalue;
        else if (assign == "*=")
            lhsValue.floatValue *= rhsValue.intvalue;
        else if (assign == "/=")
            lhsValue.floatValue /= rhsValue.intvalue;
        else
            return false;
    } else {
        return false;
    }
    return true;
}

static bool valueFlowForward(Token * const               startToken,
                             const Token * const         endToken,
                             const Variable * const      var,
                             const unsigned int          varid,
                             std::list<ValueFlow::Value> values,
                             const bool                  constValue,
                             const bool                  subFunction,
                             TokenList * const           tokenlist,
                             ErrorLogger * const         errorLogger,
                             const Settings * const      settings)
{
    int indentlevel = 0;
    unsigned int number_of_if = 0;
    int varusagelevel = -1;
    bool returnStatement = false;  // current statement is a return, stop analysis at the ";"
    bool read = false;  // is variable value read?

    if (values.empty())
        return true;

    for (Token *tok2 = startToken; tok2 && tok2 != endToken; tok2 = tok2->next()) {
        if (indentlevel >= 0 && tok2->str() == "{")
            ++indentlevel;
        else if (indentlevel >= 0 && tok2->str() == "}") {
            --indentlevel;
            if (indentlevel <= 0 && isReturnScope(tok2) && Token::Match(tok2->link()->previous(), "else|) {")) {
                const Token *condition = tok2->link();
                const bool iselse = Token::simpleMatch(condition->tokAt(-2), "} else {");
                if (iselse)
                    condition = condition->linkAt(-2);
                if (condition && Token::simpleMatch(condition->previous(), ") {"))
                    condition = condition->linkAt(-1)->astOperand2();
                else
                    condition = nullptr;
                if (!condition) {
                    if (settings->debugwarnings)
                        bailout(tokenlist, errorLogger, tok2, "variable " + var->name() + " valueFlowForward, bailing out since it's unknown if conditional return is executed");
                    return false;
                }

                bool bailoutflag = false;
                const Token * const start1 = iselse ? tok2->link()->linkAt(-2) : nullptr;
                for (std::list<ValueFlow::Value>::iterator it = values.begin(); it != values.end();) {
                    if (!iselse && conditionIsTrue(condition, getProgramMemory(condition->astParent(), varid, *it))) {
                        bailoutflag = true;
                        break;
                    }
                    if (iselse && conditionIsFalse(condition, getProgramMemory(condition->astParent(), varid, *it))) {
                        bailoutflag = true;
                        break;
                    }
                    if (iselse && it->isPossible() && isVariableChanged(start1, start1->link(), varid, var->isGlobal(), settings, tokenlist->isCPP()))
                        values.erase(it++);
                    else
                        ++it;
                }
                if (bailoutflag) {
                    if (settings->debugwarnings)
                        bailout(tokenlist, errorLogger, tok2, "variable " + var->name() + " valueFlowForward, conditional return is assumed to be executed");
                    return false;
                }

                if (values.empty())
                    return true;
            } else if (indentlevel <= 0 &&
                       Token::simpleMatch(tok2->link()->previous(), "else {") &&
                       !isReturnScope(tok2->link()->tokAt(-2)) &&
                       isVariableChanged(tok2->link(), tok2, varid, var->isGlobal(), settings, tokenlist->isCPP())) {
                changeKnownToPossible(values);
            }
        }

        // skip lambda functions
        // TODO: handle lambda functions
        if (tok2->str() == "[" && findLambdaEndToken(tok2)) {
            Token *lambdaEndToken = const_cast<Token *>(findLambdaEndToken(tok2));
            if (isVariableChanged(lambdaEndToken->link(), lambdaEndToken, varid, var->isGlobal(), settings, tokenlist->isCPP()))
                return false;
            // Don't skip lambdas for lifetime values
            if (!std::all_of(values.begin(), values.end(), std::mem_fn(&ValueFlow::Value::isLifetimeValue))) {
                tok2 = lambdaEndToken;
                continue;
            }
        }

        if (Token::Match(tok2, "[;{}] %name% :") || tok2->str() == "case") {
            changeKnownToPossible(values);
            tok2 = tok2->tokAt(2);
            continue;
        }

        else if ((var->isGlobal() || tok2->str() == "asm") && Token::Match(tok2, "%name% (") && Token::Match(tok2->linkAt(1), ") !!{")) {
            return false;
        }

        // Skip sizeof etc
        else if (Token::Match(tok2, "sizeof|typeof|typeid ("))
            tok2 = tok2->linkAt(1);

        else if (Token::simpleMatch(tok2, "else {")) {
            // Should scope be skipped because variable value is checked?
            bool skipelse = false;
            const Token *condition = tok2->linkAt(-1);
            condition = condition ? condition->linkAt(-1) : nullptr;
            condition = condition ? condition->astOperand2() : nullptr;
            for (const ValueFlow::Value &v : values) {
                if (conditionIsTrue(condition, getProgramMemory(tok2, varid, v))) {
                    skipelse = true;
                    break;
                }
            }
            if (skipelse) {
                tok2 = tok2->linkAt(1);
                continue;
            }
        }

        else if (Token::simpleMatch(tok2, "do {")) {
            const Token *start = tok2->next();
            const Token *end   = start->link();
            if (Token::simpleMatch(end, "} while ("))
                end = end->linkAt(2);

            if (isVariableChanged(start, end, varid, var->isGlobal(), settings, tokenlist->isCPP())) {
                if (settings->debugwarnings)
                    bailout(tokenlist, errorLogger, tok2, "variable " + var->name() + " valueFlowForward, assignment in do-while");
                return false;
            }

            handleKnownValuesInLoop(start, end, &values, varid, var->isGlobal(), settings);
        }

        // conditional block of code that assigns variable..
        else if (!tok2->varId() && Token::Match(tok2, "%name% (") && Token::simpleMatch(tok2->linkAt(1), ") {")) {
            // is variable changed in condition?
            if (isVariableChanged(tok2->next(), tok2->next()->link(), varid, var->isGlobal(), settings, tokenlist->isCPP())) {
                if (settings->debugwarnings)
                    bailout(tokenlist, errorLogger, tok2, "variable " + var->name() + " valueFlowForward, assignment in condition");
                return false;
            }

            // if known variable is changed in loop body, change it to a possible value..
            if (Token::Match(tok2, "for|while"))
                handleKnownValuesInLoop(tok2, tok2->linkAt(1)->linkAt(1), &values, varid, var->isGlobal(), settings);

            // Set values in condition
            for (Token* tok3 = tok2->tokAt(2); tok3 != tok2->next()->link(); tok3 = tok3->next()) {
                if (tok3->varId() == varid) {
                    for (const ValueFlow::Value &v : values)
                        setTokenValue(tok3, v, settings);
                } else if (Token::Match(tok3, "%oror%|&&|?|;")) {
                    break;
                }
            }

            const Token * const condTok = tok2->next()->astOperand2();
            const bool condAlwaysTrue = (condTok && condTok->hasKnownIntValue() && condTok->values().front().intvalue != 0);
            const bool condAlwaysFalse = (condTok && condTok->hasKnownIntValue() && condTok->values().front().intvalue == 0);

            // Should scope be skipped because variable value is checked?
            std::list<ValueFlow::Value> truevalues;
            std::list<ValueFlow::Value> falsevalues;
            for (const ValueFlow::Value &v : values) {
                if (condAlwaysTrue) {
                    truevalues.push_back(v);
                    continue;
                }
                if (condAlwaysFalse) {
                    falsevalues.push_back(v);
                    continue;
                }
                const ProgramMemory &programMemory = getProgramMemory(tok2, varid, v);
                if (subFunction && conditionIsTrue(condTok, programMemory))
                    truevalues.push_back(v);
                else if (!subFunction && !conditionIsFalse(condTok, programMemory))
                    truevalues.push_back(v);
                if (condAlwaysFalse)
                    falsevalues.push_back(v);
                else if (conditionIsFalse(condTok, programMemory))
                    falsevalues.push_back(v);
                else if (!subFunction && !conditionIsTrue(condTok, programMemory))
                    falsevalues.push_back(v);
            }
            if (truevalues.size() != values.size() || condAlwaysTrue) {
                // '{'
                const Token * const startToken1 = tok2->linkAt(1)->next();

                bool vfresult = valueFlowForward(startToken1->next(),
                                                 startToken1->link(),
                                                 var,
                                                 varid,
                                                 truevalues,
                                                 constValue,
                                                 subFunction,
                                                 tokenlist,
                                                 errorLogger,
                                                 settings);

                if (!condAlwaysFalse && isVariableChanged(startToken1, startToken1->link(), varid, var->isGlobal(), settings, tokenlist->isCPP())) {
                    removeValues(values, truevalues);
                    changeKnownToPossible(values);
                }

                // goto '}'
                tok2 = startToken1->link();

                if (isReturnScope(tok2) || !vfresult) {
                    if (condAlwaysTrue)
                        return false;
                    removeValues(values, truevalues);
                }

                if (Token::simpleMatch(tok2, "} else {")) {
                    const Token * const startTokenElse = tok2->tokAt(2);

                    vfresult = valueFlowForward(startTokenElse->next(),
                                                startTokenElse->link(),
                                                var,
                                                varid,
                                                falsevalues,
                                                constValue,
                                                subFunction,
                                                tokenlist,
                                                errorLogger,
                                                settings);

                    if (!condAlwaysTrue && isVariableChanged(startTokenElse, startTokenElse->link(), varid, var->isGlobal(), settings, tokenlist->isCPP())) {
                        removeValues(values, falsevalues);
                        changeKnownToPossible(values);
                    }

                    // goto '}'
                    tok2 = startTokenElse->link();

                    if (isReturnScope(tok2) || !vfresult) {
                        if (condAlwaysFalse)
                            return false;
                        removeValues(values, falsevalues);
                    }
                }

                continue;
            }

            Token * const start = tok2->linkAt(1)->next();
            Token * const end   = start->link();
            const bool varusage = (indentlevel >= 0 && constValue && number_of_if == 0U) ?
                                  isVariableChanged(start,end,varid,var->isGlobal(),settings, tokenlist->isCPP()) :
                                  (nullptr != Token::findmatch(start, "%varid%", end, varid));
            if (!read) {
                read = bool(nullptr != Token::findmatch(tok2, "%varid% !!=", end, varid));
            }
            if (varusage) {
                varusagelevel = indentlevel;

                if (indentlevel < 0 && tok2->str() == "switch")
                    return false;

                // TODO: don't check noreturn scopes
                if (read && (number_of_if > 0U || Token::findmatch(tok2, "%varid%", start, varid))) {
                    // Set values in condition
                    const Token * const condend = tok2->linkAt(1);
                    for (Token *condtok = tok2; condtok != condend; condtok = condtok->next()) {
                        if (condtok->varId() == varid) {
                            for (const ValueFlow::Value &v : values)
                                setTokenValue(condtok, v, settings);
                        }
                        if (Token::Match(condtok, "%oror%|&&|?|;"))
                            break;
                    }
                    if (settings->debugwarnings)
                        bailout(tokenlist, errorLogger, tok2, "variable " + var->name() + " is assigned in conditional code");
                    return false;
                }

                if (var->isStatic()) {
                    if (settings->debugwarnings)
                        bailout(tokenlist, errorLogger, tok2, "variable " + var->name() + " bailout when conditional code that contains var is seen");
                    return false;
                }

                // Forward known values in the else branch
                if (Token::simpleMatch(end, "} else {")) {
                    std::list<ValueFlow::Value> knownValues;
                    std::copy_if(values.begin(), values.end(), std::back_inserter(knownValues), std::mem_fn(&ValueFlow::Value::isKnown));
                    valueFlowForward(end->tokAt(2),
                                     end->linkAt(2),
                                     var,
                                     varid,
                                     knownValues,
                                     constValue,
                                     subFunction,
                                     tokenlist,
                                     errorLogger,
                                     settings);
                }

                // Remove conditional values
                std::list<ValueFlow::Value>::iterator it;
                for (it = values.begin(); it != values.end();) {
                    if (it->condition || it->conditional)
                        values.erase(it++);
                    else {
                        it->changeKnownToPossible();
                        ++it;
                    }
                }
            }

            // stop after conditional return scopes that are executed
            if (isReturnScope(end)) {
                std::list<ValueFlow::Value>::iterator it;
                for (it = values.begin(); it != values.end();) {
                    if (conditionIsTrue(tok2->next()->astOperand2(), getProgramMemory(tok2, varid, *it)))
                        values.erase(it++);
                    else
                        ++it;
                }
                if (values.empty())
                    return false;
            }

            // noreturn scopes..
            if ((number_of_if > 0 || Token::findmatch(tok2, "%varid%", start, varid)) &&
                (isEscapeScope(start, tokenlist) ||
                 (Token::simpleMatch(end,"} else {") && isEscapeScope(end->tokAt(2), tokenlist)))) {
                if (settings->debugwarnings)
                    bailout(tokenlist, errorLogger, tok2, "variable " + var->name() + ". noreturn conditional scope.");
                return false;
            }

            if (isVariableChanged(start, end, varid, var->isGlobal(), settings, tokenlist->isCPP())) {
                if ((!read || number_of_if == 0) &&
                    Token::simpleMatch(tok2, "if (") &&
                    !(Token::simpleMatch(end, "} else {") &&
                      isEscapeScope(end->tokAt(2), tokenlist))) {
                    ++number_of_if;
                    tok2 = end;
                } else {
                    // loop that conditionally set variable and then break => either loop condition is
                    // redundant or the variable can be unchanged after the loop.
                    bool loopCondition = false;
                    if (Token::simpleMatch(tok2, "while (") && Token::Match(tok2->next()->astOperand2(), "%op%"))
                        loopCondition = true;
                    else if (Token::simpleMatch(tok2, "for (") &&
                             Token::simpleMatch(tok2->next()->astOperand2(), ";") &&
                             Token::simpleMatch(tok2->next()->astOperand2()->astOperand2(), ";") &&
                             Token::Match(tok2->next()->astOperand2()->astOperand2()->astOperand1(), "%op%"))
                        loopCondition = true;

                    bool bail = true;
                    if (loopCondition) {
                        const Token *tok3 = Token::findmatch(start, "%varid%", end, varid);
                        if (Token::Match(tok3, "%varid% =", varid) &&
                            tok3->scope()->bodyEnd                &&
                            Token::Match(tok3->scope()->bodyEnd->tokAt(-3), "[;}] break ;") &&
                            !Token::findmatch(tok3->next(), "%varid%", end, varid)) {
                            bail = false;
                            tok2 = end;
                        }
                    }

                    if (bail) {
                        if (settings->debugwarnings)
                            bailout(tokenlist, errorLogger, tok2, "variable " + var->name() + " is assigned in conditional code");
                        return false;
                    }
                }
            }
        }

        else if (Token::Match(tok2, "assert|ASSERT (") && Token::simpleMatch(tok2->linkAt(1), ") ;")) {
            const Token * const arg = tok2->next()->astOperand2();
            if (arg != nullptr && arg->str() != ",") {
                // Should scope be skipped because variable value is checked?
                for (std::list<ValueFlow::Value>::iterator it = values.begin(); it != values.end();) {
                    if (conditionIsFalse(arg, getProgramMemory(tok2, varid, *it)))
                        values.erase(it++);
                    else
                        ++it;
                }
            }
        }

        else if (tok2->str() == "}" && indentlevel == varusagelevel) {
            ++number_of_if;

            // Set "conditional" flag for all values
            std::list<ValueFlow::Value>::iterator it;
            for (it = values.begin(); it != values.end(); ++it) {
                it->conditional = true;
                it->changeKnownToPossible();
            }

            if (Token::simpleMatch(tok2,"} else {"))
                tok2 = tok2->linkAt(2);
        }

        else if (Token::Match(tok2, "break|continue|goto")) {
            const Scope *scope = tok2->scope();
            if (indentlevel > 0) {
                const Token *tok3 = tok2->tokAt(2);
                int indentlevel2 = indentlevel;
                while (indentlevel2 > 0 &&
                       tok3->str() == "}" &&
                       Token::Match(tok3->link()->previous(), "!!)")) {
                    indentlevel2--;
                    tok3 = tok3->next();
                    if (tok3 && tok3->str() == ";")
                        tok3 = tok3->next();
                }
                if (indentlevel2 > 0)
                    continue;
                scope = tok3->scope();
                indentlevel = 0;
            }
            if (tok2->str() == "break") {
                if (scope && scope->type == Scope::eSwitch) {
                    tok2 = const_cast<Token *>(scope->bodyEnd);
                    if (tok2 == endToken)
                        break;
                    --indentlevel;
                    changeKnownToPossible(values);
                    continue;
                }
            }
            if (settings->debugwarnings)
                bailout(tokenlist, errorLogger, tok2, "variable " + var->name() + ". noreturn conditional scope.");
            return false;
        }

        else if (indentlevel <= 0 && Token::Match(tok2, "return|throw"))
            returnStatement = true;

        else if (returnStatement && tok2->str() == ";")
            return false;

        // If a ? is seen and it's known that the condition is true/false..
        else if (tok2->str() == "?") {
            const Token *condition = tok2->astOperand1();
            const Token *op2 = tok2->astOperand2();
            if (!condition || !op2) // Ticket #6713
                continue;

            if (condition->hasKnownIntValue()) {
                const ValueFlow::Value &condValue = condition->values().front();
                const Token *expr = (condValue.intvalue != 0) ? op2->astOperand1() : op2->astOperand2();
                for (const ValueFlow::Value &v : values)
                    valueFlowAST(const_cast<Token*>(expr), varid, v, settings);
                if (isVariableChangedByFunctionCall(expr, varid, settings, nullptr))
                    changeKnownToPossible(values);
            } else {
                for (const ValueFlow::Value &v : values) {
                    const ProgramMemory programMemory(getProgramMemory(tok2, varid, v));
                    if (conditionIsTrue(condition, programMemory))
                        valueFlowAST(const_cast<Token*>(op2->astOperand1()), varid, v, settings);
                    else if (conditionIsFalse(condition, programMemory))
                        valueFlowAST(const_cast<Token*>(op2->astOperand2()), varid, v, settings);
                    else
                        valueFlowAST(const_cast<Token*>(op2), varid, v, settings);
                }
                if (isVariableChangedByFunctionCall(op2, varid, settings, nullptr))
                    changeKnownToPossible(values);
            }

            // Skip conditional expressions..
            const Token * const questionToken = tok2;
            while (tok2->astOperand1() || tok2->astOperand2()) {
                if (tok2->astOperand2())
                    tok2 = const_cast<Token*>(tok2->astOperand2());
                else if (tok2->isUnaryPreOp())
                    tok2 = const_cast<Token*>(tok2->astOperand1());
                else
                    break;
            }
            tok2 = tok2->next();

            if (isVariableChanged(questionToken, questionToken->astOperand2(), varid, false, settings, tokenlist->isCPP()) &&
                isVariableChanged(questionToken->astOperand2(), tok2, varid, false, settings, tokenlist->isCPP())) {
                if (settings->debugwarnings)
                    bailout(tokenlist, errorLogger, tok2, "variable " + var->name() + " valueFlowForward, assignment in condition");
                return false;

            }
        }

        else if (tok2->varId() == varid) {
            // compound assignment, known value in rhs
            if (Token::Match(tok2->previous(), "!!* %name% %assign%") &&
                tok2->next()->str() != "=" &&
                tok2->next()->astOperand2() &&
                tok2->next()->astOperand2()->hasKnownIntValue()) {

                const ValueFlow::Value &rhsValue = tok2->next()->astOperand2()->values().front();
                const std::string &assign = tok2->next()->str();
                std::list<ValueFlow::Value>::iterator it;
                // Erase values that are not int values..
                for (it = values.begin(); it != values.end();) {
                    if (!evalAssignment(*it, assign, rhsValue)) {
                        it = values.erase(it);
                    } else {
                        const std::string info("Compound assignment '" + assign + "', assigned value is " + it->infoString());
                        it->errorPath.emplace_back(tok2, info);

                        ++it;
                    }

                }
                if (values.empty()) {
                    if (settings->debugwarnings)
                        bailout(tokenlist, errorLogger, tok2, "compound assignment of " + tok2->str());
                    return false;
                }
            }

            // bailout: assignment
            else if (Token::Match(tok2->previous(), "!!* %name% %assign%")) {
                // simplify rhs
                std::stack<Token *> rhs;
                rhs.push(const_cast<Token *>(tok2->next()->astOperand2()));
                while (!rhs.empty()) {
                    Token *rtok = rhs.top();
                    rhs.pop();
                    if (!rtok)
                        continue;
                    if (rtok->str() == "(" && Token::Match(rtok->astOperand1(), "sizeof|typeof|typeid"))
                        continue;
                    if (Token::Match(rtok, "++|--|?|:|;|,"))
                        continue;
                    if (rtok->varId() == varid) {
                        for (const ValueFlow::Value &v : values)
                            setTokenValue(rtok, v, settings);
                    }
                    rhs.push(const_cast<Token *>(rtok->astOperand1()));
                    rhs.push(const_cast<Token *>(rtok->astOperand2()));
                }
                if (settings->debugwarnings)
                    bailout(tokenlist, errorLogger, tok2, "assignment of " + tok2->str());
                return false;
            }

            // bailout: possible assignment using >>
            if (isLikelyStreamRead(tokenlist->isCPP(), tok2->previous())) {
                if (settings->debugwarnings)
                    bailout(tokenlist, errorLogger, tok2, "Possible assignment of " + tok2->str() + " using " + tok2->strAt(-1));
                return false;
            }

            // skip if variable is conditionally used in ?: expression
            if (const Token *parent = skipValueInConditionalExpression(tok2)) {
                if (settings->debugwarnings)
                    bailout(tokenlist,
                            errorLogger,
                            tok2,
                            "no simplification of " + tok2->str() + " within " + (Token::Match(parent,"[?:]") ? "?:" : parent->str()) + " expression");
                const Token *astTop = parent->astTop();
                if (Token::simpleMatch(astTop->astOperand1(), "for ("))
                    tok2 = const_cast<Token*>(astTop->link());

                // bailout if address of var is taken..
                if (tok2->astParent() && tok2->astParent()->isUnaryOp("&")) {
                    if (settings->debugwarnings)
                        bailout(tokenlist, errorLogger, tok2, "Taking address of " + tok2->str());
                    return false;
                }

                continue;
            }

            {
                // Is variable usage protected by && || ?:
                const Token *tok3 = tok2;
                const Token *parent = tok3->astParent();
                while (parent && !Token::Match(parent, "%oror%|&&|:")) {
                    tok3 = parent;
                    parent = parent->astParent();
                }
                const bool conditional = parent && (parent->str() == ":" || parent->astOperand2() == tok3);

                for (const ValueFlow::Value &v : values) {
                    if (!conditional || !v.conditional)
                        setTokenValue(tok2, v, settings);
                }
            }

            // increment/decrement
            if (Token::Match(tok2->previous(), "++|-- %name%") || Token::Match(tok2, "%name% ++|--")) {
                std::list<ValueFlow::Value>::iterator it;
                // Erase values that are not int values..
                for (it = values.begin(); it != values.end();) {
                    if (!it->isIntValue())
                        it = values.erase(it);
                    else
                        ++it;
                }
                if (values.empty()) {
                    if (settings->debugwarnings)
                        bailout(tokenlist, errorLogger, tok2, "increment/decrement of " + tok2->str());
                    return false;
                }
                const bool pre   = Token::Match(tok2->previous(), "++|--");
                Token * const op = pre ? tok2->previous() : tok2->next();
                const bool inc   = (op->str() == "++");
                // Perform increment/decrement..
                for (it = values.begin(); it != values.end(); ++it) {
                    if (!pre)
                        setTokenValue(op, *it, settings);
                    it->intvalue += (inc ? 1 : -1);
                    if (pre)
                        setTokenValue(op, *it, settings);
                    const std::string info(tok2->str() + " is " + std::string(inc ? "incremented" : "decremented") + "', new value is " + it->infoString());
                    it->errorPath.emplace_back(tok2, info);
                }
            }

            // bailout if address of var is taken..
            if (tok2->astParent() && tok2->astParent()->isUnaryOp("&")) {
                if (settings->debugwarnings)
                    bailout(tokenlist, errorLogger, tok2, "Taking address of " + tok2->str());
                return false;
            }

            // bailout if reference is created..
            if (tok2->astParent() && Token::Match(tok2->astParent()->tokAt(-2), "& %name% =")) {
                if (settings->debugwarnings)
                    bailout(tokenlist, errorLogger, tok2, "Reference of " + tok2->str());
                return false;
            }

            // assigned by subfunction?
            bool inconclusive = false;
            if (isVariableChangedByFunctionCall(tok2, settings, &inconclusive)) {
                if (settings->debugwarnings)
                    bailout(tokenlist, errorLogger, tok2, "possible assignment of " + tok2->str() + " by subfunction");
                return false;
            }
            if (inconclusive) {
                for (ValueFlow::Value &v : values)
                    v.setInconclusive();
            }
            if (tok2->strAt(1) == "." && tok2->next()->originalName() != "->") {
                if (settings->inconclusive) {
                    for (ValueFlow::Value &v : values)
                        v.setInconclusive();
                } else {
                    if (settings->debugwarnings)
                        bailout(tokenlist, errorLogger, tok2, "possible assignment of " + tok2->str() + " by member function");
                    return false;
                }
            }
        }

        // Lambda function
        if (Token::simpleMatch(tok2, "= [") &&
            Token::simpleMatch(tok2->linkAt(1), "] (") &&
            Token::simpleMatch(tok2->linkAt(1)->linkAt(1), ") {")) {
            const Token *bodyStart = tok2->linkAt(1)->linkAt(1)->next();
            if (isVariableChanged(bodyStart, bodyStart->link(), varid, var->isGlobal(), settings, tokenlist->isCPP())) {
                if (settings->debugwarnings)
                    bailout(tokenlist, errorLogger, tok2, "valueFlowForward, " + var->name() + " is changed in lambda function");
                return false;
            }
        }
    }
    return true;
}

static const Variable *getLifetimeVariable(const Token *tok, ErrorPath &errorPath)
{
    const Variable *var = tok->variable();
    if (!var)
        return nullptr;
    if (var->isReference() || var->isRValueReference()) {
        for (const ValueFlow::Value &v : tok->values()) {
            if (!v.isLifetimeValue())
                continue;
            if (v.tokvalue == tok)
                continue;
            errorPath.insert(errorPath.end(), v.errorPath.begin(), v.errorPath.end());
            const Variable *var2 = getLifetimeVariable(v.tokvalue, errorPath);
            if (var2)
                return var2;
        }
        return nullptr;
    }
    return var;
}

static bool isNotLifetimeValue(const ValueFlow::Value& val)
{
    return !val.isLifetimeValue();
}

static void valueFlowLifetimeFunction(Token *tok, TokenList *tokenlist, ErrorLogger *errorLogger, const Settings *settings);

static void valueFlowForwardLifetime(Token * tok, TokenList *tokenlist, ErrorLogger *errorLogger, const Settings *settings)
{
    const Token *parent = tok->astParent();
    while (parent && (parent->isArithmeticalOp() || parent->str() == ","))
        parent = parent->astParent();
    if (!parent)
        return;
    // Assignment
    if (parent->str() == "=" && !parent->astParent()) {
        // Lhs should be a variable
        if (!parent->astOperand1() || !parent->astOperand1()->varId())
            return;
        const Variable *var = parent->astOperand1()->variable();
        if (!var || (!var->isLocal() && !var->isGlobal() && !var->isArgument()))
            return;

        const Token *const endOfVarScope = var->typeStartToken()->scope()->bodyEnd;

        // Rhs values..
        if (!parent->astOperand2() || parent->astOperand2()->values().empty())
            return;

        if (astIsPointer(parent->astOperand2()) && !var->isPointer() &&
            !(var->valueType() && var->valueType()->isIntegral()))
            return;

        std::list<ValueFlow::Value> values = parent->astOperand2()->values();

        // Static variable initialisation?
        if (var->isStatic() && var->nameToken() == parent->astOperand1())
            changeKnownToPossible(values);

        // Skip RHS
        const Token *nextExpression = nextAfterAstRightmostLeaf(parent);

        // Only forward lifetime values
        values.remove_if(&isNotLifetimeValue);
        valueFlowForward(const_cast<Token *>(nextExpression),
                         endOfVarScope,
                         var,
                         var->declarationId(),
                         values,
                         false,
                         false,
                         tokenlist,
                         errorLogger,
                         settings);
        // Function call
    } else if (Token::Match(parent->previous(), "%name% (")) {
        valueFlowLifetimeFunction(const_cast<Token *>(parent->previous()), tokenlist, errorLogger, settings);
        // Variable
    } else if (tok->variable()) {
        const Variable *var = tok->variable();
        if (!var->typeStartToken() && !var->typeStartToken()->scope())
            return;
        const Token *endOfVarScope = var->typeStartToken()->scope()->bodyEnd;

        std::list<ValueFlow::Value> values = tok->values();
        const Token *nextExpression = nextAfterAstRightmostLeaf(parent);
        // Only forward lifetime values
        values.remove_if(&isNotLifetimeValue);
        valueFlowForward(const_cast<Token *>(nextExpression),
                         endOfVarScope,
                         var,
                         var->declarationId(),
                         values,
                         false,
                         false,
                         tokenlist,
                         errorLogger,
                         settings);
    }
}

struct LifetimeStore {
    const Token *argtok;
    std::string message;
    ValueFlow::Value::LifetimeKind type;

    template <class Predicate>
    void byRef(Token *tok, TokenList *tokenlist, ErrorLogger *errorLogger, const Settings *settings, Predicate pred) const {
        ErrorPath errorPath;
        const Variable *var = getLifetimeVariable(argtok, errorPath);
        if (!var)
            return;
        if (!pred(var))
            return;
        errorPath.emplace_back(argtok, message);

        ValueFlow::Value value;
        value.valueType = ValueFlow::Value::LIFETIME;
        value.tokvalue = var->nameToken();
        value.errorPath = errorPath;
        value.lifetimeKind = type;
        // Don't add the value a second time
        if (std::find(tok->values().begin(), tok->values().end(), value) != tok->values().end())
            return;
        setTokenValue(tok, value, tokenlist->getSettings());
        valueFlowForwardLifetime(tok, tokenlist, errorLogger, settings);
    }

    void byRef(Token *tok, TokenList *tokenlist, ErrorLogger *errorLogger, const Settings *settings) const {
        byRef(tok, tokenlist, errorLogger, settings, [](const Variable *) {
            return true;
        });
    }

    template <class Predicate>
    void byVal(Token *tok, TokenList *tokenlist, ErrorLogger *errorLogger, const Settings *settings, Predicate pred) const {
        for (const ValueFlow::Value &v : argtok->values()) {
            if (!v.isLifetimeValue())
                continue;
            const Token *tok3 = v.tokvalue;
            ErrorPath errorPath = v.errorPath;
            const Variable *var = getLifetimeVariable(tok3, errorPath);
            if (!var)
                continue;
            if (!pred(var))
                return;
            errorPath.emplace_back(argtok, message);

            ValueFlow::Value value;
            value.valueType = ValueFlow::Value::LIFETIME;
            value.tokvalue = var->nameToken();
            value.errorPath = errorPath;
            value.lifetimeKind = type;
            // Don't add the value a second time
            if (std::find(tok->values().begin(), tok->values().end(), value) != tok->values().end())
                continue;
            setTokenValue(tok, value, tokenlist->getSettings());
            valueFlowForwardLifetime(tok, tokenlist, errorLogger, settings);
        }
    }

    void byVal(Token *tok, TokenList *tokenlist, ErrorLogger *errorLogger, const Settings *settings) const {
        byVal(tok, tokenlist, errorLogger, settings, [](const Variable *) {
            return true;
        });
    }

    template <class Predicate>
    void byDerefCopy(Token *tok, TokenList *tokenlist, ErrorLogger *errorLogger, const Settings *settings, Predicate pred) const {
        for (const ValueFlow::Value &v : argtok->values()) {
            if (!v.isLifetimeValue())
                continue;
            const Token *tok2 = v.tokvalue;
            ErrorPath errorPath = v.errorPath;
            const Variable *var = getLifetimeVariable(tok2, errorPath);
            if (!var)
                continue;
            for (const Token *tok3 = tok; tok3 && tok3 != var->declEndToken(); tok3 = tok3->previous()) {
                if (tok3->varId() == var->declarationId()) {
                    LifetimeStore{tok3, message, type} .byVal(tok, tokenlist, errorLogger, settings, pred);
                    break;
                }
            }
        }
    }

    void byDerefCopy(Token *tok, TokenList *tokenlist, ErrorLogger *errorLogger, const Settings *settings) const {
        byDerefCopy(tok, tokenlist, errorLogger, settings, [](const Variable *) {
            return true;
        });
    }
};

static const Token *endTemplateArgument(const Token *tok)
{
    for (; tok; tok = tok->next()) {
        if (Token::Match(tok, ">|,"))
            return tok;
        else if (tok->link() && Token::Match(tok, "(|{|[|<"))
            tok = tok->link();
        else if (Token::simpleMatch(tok, ";"))
            return nullptr;
    }
    return nullptr;
}

static void valueFlowLifetimeFunction(Token *tok, TokenList *tokenlist, ErrorLogger *errorLogger, const Settings *settings)
{
    if (!Token::Match(tok, "%name% ("))
        return;
    if (Token::Match(tok->tokAt(-2), "std :: ref|cref|tie|front_inserter|back_inserter")) {
        for (const Token *argtok : getArguments(tok)) {
            LifetimeStore{argtok, "Passed to '" + tok->str() + "'.", ValueFlow::Value::Object} .byRef(
                tok->next(), tokenlist, errorLogger, settings);
        }
    } else if (Token::Match(tok->tokAt(-2), "std :: make_tuple|tuple_cat|make_pair|make_reverse_iterator|next|prev|move")) {
        for (const Token *argtok : getArguments(tok)) {
            LifetimeStore{argtok, "Passed to '" + tok->str() + "'.", ValueFlow::Value::Object} .byVal(
                tok->next(), tokenlist, errorLogger, settings);
        }
    } else if (Token::Match(tok->tokAt(-2), "%var% . push_back|push_front|insert|push|assign") &&
               astIsContainer(tok->tokAt(-2))) {
        const Token *containerTypeTok = tok->tokAt(-2)->valueType()->containerTypeToken;
        const Token *endTypeTok = endTemplateArgument(containerTypeTok);
        const bool isPointer = endTypeTok && Token::simpleMatch(endTypeTok->previous(), "*");
        Token *vartok = tok->tokAt(-2);
        std::vector<const Token *> args = getArguments(tok);
        std::size_t n = args.size();
        if (n > 1 && astCanonicalType(args[n - 2]) == astCanonicalType(args[n - 1]) &&
            (((astIsIterator(args[n - 2]) && astIsIterator(args[n - 1])) ||
              (astIsPointer(args[n - 2]) && astIsPointer(args[n - 1]))))) {
            LifetimeStore{args.back(), "Added to container '" + vartok->str() + "'.", ValueFlow::Value::Object} .byDerefCopy(
                vartok, tokenlist, errorLogger, settings);
        } else if (!args.empty() && astIsPointer(args.back()) == isPointer) {
            LifetimeStore{args.back(), "Added to container '" + vartok->str() + "'.", ValueFlow::Value::Object} .byVal(
                vartok, tokenlist, errorLogger, settings);
        }
    }
}

struct Lambda {
    explicit Lambda(const Token * tok)
        : capture(nullptr), arguments(nullptr), returnTok(nullptr), bodyTok(nullptr) {
        if (!Token::simpleMatch(tok, "[") || !tok->link())
            return;
        capture = tok;

        if (Token::simpleMatch(capture->link(), "] (")) {
            arguments = capture->link()->next();
        }
        const Token * afterArguments = arguments ? arguments->link()->next() : capture->link()->next();
        if (afterArguments && afterArguments->originalName() == "->") {
            returnTok = afterArguments->next();
            bodyTok = Token::findsimplematch(returnTok, "{");
        } else if (Token::simpleMatch(afterArguments, "{")) {
            bodyTok = afterArguments;
        }
    }

    const Token * capture;
    const Token * arguments;
    const Token * returnTok;
    const Token * bodyTok;

    bool isLambda() const {
        return capture && bodyTok;
    }
};

static bool isDecayedPointer(const Token *tok, const Settings *settings)
{
    if (!tok)
        return false;
    if (astIsPointer(tok->astParent()) && !Token::simpleMatch(tok->astParent(), "return"))
        return true;
    if (!Token::simpleMatch(tok->astParent(), "return"))
        return false;
    if (!tok->scope())
        return false;
    if (!tok->scope()->function)
        return false;
    if (!tok->scope()->function->retDef)
        return false;
    // TODO: Add valuetypes to return types of functions
    ValueType vt = ValueType::parseDecl(tok->scope()->function->retDef, settings);
    if (vt.pointer > 0)
        return true;
    return false;
}

static void valueFlowLifetime(TokenList *tokenlist, SymbolDatabase*, ErrorLogger *errorLogger, const Settings *settings)
{
    for (Token *tok = tokenlist->front(); tok; tok = tok->next()) {
        Lambda lam(tok);
        // Lamdas
        if (lam.isLambda()) {
            const Scope * bodyScope = lam.bodyTok->scope();

            std::set<const Scope *> scopes;

            auto isCapturingVariable = [&](const Variable *var) {
                const Scope *scope = var->scope();
                if (!scope)
                    return false;
                if (scopes.count(scope) > 0)
                    return false;
                if (scope->isNestedIn(bodyScope))
                    return false;
                scopes.insert(scope);
                return true;
            };

            // TODO: Handle explicit capture
            bool captureByRef = Token::Match(lam.capture, "[ & ]");
            bool captureByValue = Token::Match(lam.capture, "[ = ]");

            for (const Token * tok2 = lam.bodyTok; tok2 != lam.bodyTok->link(); tok2 = tok2->next()) {
                ErrorPath errorPath;
                if (captureByRef) {
                    LifetimeStore{tok2, "Lambda captures variable by reference here.", ValueFlow::Value::Lambda} .byRef(
                        tok, tokenlist, errorLogger, settings, isCapturingVariable);
                } else if (captureByValue) {
                    LifetimeStore{tok2, "Lambda captures variable by value here.", ValueFlow::Value::Lambda} .byVal(
                        tok, tokenlist, errorLogger, settings, isCapturingVariable);
                }
            }
        }
        // address of
        else if (tok->isUnaryOp("&")) {
            ErrorPath errorPath;
            // child should be some buffer or variable
            const Token *vartok = tok->astOperand1();
            while (vartok) {
                if (vartok->str() == "[")
                    vartok = vartok->astOperand1();
                else if (vartok->str() == "." || vartok->str() == "::")
                    vartok = vartok->astOperand2();
                else
                    break;
            }

            if (!vartok)
                continue;
            const Variable * var = getLifetimeVariable(vartok, errorPath);
            if (!var)
                continue;
            if (var->isPointer() && Token::Match(vartok->astParent(), "[|*"))
                continue;

            errorPath.emplace_back(tok, "Address of variable taken here.");

            ValueFlow::Value value;
            value.valueType = ValueFlow::Value::LIFETIME;
            value.tokvalue = var->nameToken();
            value.errorPath = errorPath;
            setTokenValue(tok, value, tokenlist->getSettings());

            valueFlowForwardLifetime(tok, tokenlist, errorLogger, settings);
        }
        // container lifetimes
        else if (tok->variable() && Token::Match(tok, "%var% . begin|cbegin|rbegin|crbegin|end|cend|rend|crend|data|c_str (")) {
            ErrorPath errorPath;
            const Library::Container * container = settings->library.detectContainer(tok->variable()->typeStartToken());
            if (!container)
                continue;
            const Variable * var = tok->variable();

            bool isIterator = !Token::Match(tok->tokAt(2), "data|c_str");
            if (isIterator)
                errorPath.emplace_back(tok, "Iterator to container is created here.");
            else
                errorPath.emplace_back(tok, "Pointer to container is created here.");

            ValueFlow::Value value;
            value.valueType = ValueFlow::Value::LIFETIME;
            value.tokvalue = var->nameToken();
            value.errorPath = errorPath;
            value.lifetimeKind = isIterator ? ValueFlow::Value::Iterator : ValueFlow::Value::Object;
            setTokenValue(tok->tokAt(3), value, tokenlist->getSettings());

            valueFlowForwardLifetime(tok->tokAt(3), tokenlist, errorLogger, settings);

        }
        // Check function calls
        else if (Token::Match(tok, "%name% (")) {
            valueFlowLifetimeFunction(tok, tokenlist, errorLogger, settings);
        }
        // Check variables
        else if (tok->variable()) {
            ErrorPath errorPath;
            const Variable * var = getLifetimeVariable(tok, errorPath);
            if (!var)
                continue;
            if (var->nameToken() == tok)
                continue;
            if (var->isArray() && !var->isStlType() && !var->isArgument() && isDecayedPointer(tok, settings)) {
                errorPath.emplace_back(tok, "Array decayed to pointer here.");

                ValueFlow::Value value;
                value.valueType = ValueFlow::Value::LIFETIME;
                value.tokvalue = var->nameToken();
                value.errorPath = errorPath;
                setTokenValue(tok, value, tokenlist->getSettings());

                valueFlowForwardLifetime(tok, tokenlist, errorLogger, settings);
            }
        }
    }
}

static bool isStdMoveOrStdForwarded(Token * tok, ValueFlow::Value::MoveKind * moveKind, Token ** varTok = nullptr)
{
    if (tok->str() != "std")
        return false;
    ValueFlow::Value::MoveKind kind = ValueFlow::Value::NonMovedVariable;
    Token * variableToken = nullptr;
    if (Token::Match(tok, "std :: move ( %var% )")) {
        variableToken = tok->tokAt(4);
        kind = ValueFlow::Value::MovedVariable;
    } else if (Token::simpleMatch(tok, "std :: forward <")) {
        const Token * const leftAngle = tok->tokAt(3);
        Token * rightAngle = leftAngle->link();
        if (Token::Match(rightAngle, "> ( %var% )")) {
            variableToken = rightAngle->tokAt(2);
            kind = ValueFlow::Value::ForwardedVariable;
        }
    }
    if (!variableToken)
        return false;
    if (variableToken->strAt(2) == ".") // Only partially moved
        return false;

    if (moveKind != nullptr)
        *moveKind = kind;
    if (varTok != nullptr)
        *varTok = variableToken;
    return true;
}

static bool isOpenParenthesisMemberFunctionCallOfVarId(const Token * openParenthesisToken, unsigned int varId)
{
    const Token * varTok = openParenthesisToken->tokAt(-3);
    return Token::Match(varTok, "%varid% . %name% (", varId) &&
           varTok->next()->originalName() == emptyString;
}

static const Token * findOpenParentesisOfMove(const Token * moveVarTok)
{
    const Token * tok = moveVarTok;
    while (tok && tok->str() != "(")
        tok = tok->previous();
    return tok;
}

static const Token * findEndOfFunctionCallForParameter(const Token * parameterToken)
{
    if (!parameterToken)
        return nullptr;
    const Token * parent = parameterToken->astParent();
    while (parent && !parent->isOp() && parent->str() != "(")
        parent = parent->astParent();
    if (!parent)
        return nullptr;
    return nextAfterAstRightmostLeaf(parent);
}

static void valueFlowAfterMove(TokenList *tokenlist, SymbolDatabase* symboldatabase, ErrorLogger *errorLogger, const Settings *settings)
{
    if (!tokenlist->isCPP() || settings->standards.cpp < Standards::CPP11)
        return;
    for (const Scope * scope : symboldatabase->functionScopes) {
        if (!scope)
            continue;
        const Token * start = scope->bodyStart;
        if (scope->function) {
            const Token * memberInitializationTok = scope->function->constructorMemberInitialization();
            if (memberInitializationTok)
                start = memberInitializationTok;
        }

        for (Token* tok = const_cast<Token*>(start); tok != scope->bodyEnd; tok = tok->next()) {
            Token * varTok;
            if (Token::Match(tok, "%var% . reset|clear (") && tok->next()->originalName() == emptyString) {
                varTok = tok;
                ValueFlow::Value value;
                value.valueType = ValueFlow::Value::MOVED;
                value.moveKind = ValueFlow::Value::NonMovedVariable;
                value.errorPath.emplace_back(tok, "Calling " + tok->next()->expressionString() + " makes " + tok->str() + " 'non-moved'");
                value.setKnown();
                std::list<ValueFlow::Value> values;
                values.push_back(value);

                const Variable *var = varTok->variable();
                if (!var || (!var->isLocal() && !var->isArgument()))
                    continue;
                const unsigned int varId = varTok->varId();
                const Token * const endOfVarScope = var->typeStartToken()->scope()->bodyEnd;
                setTokenValue(varTok, value, settings);
                valueFlowForward(varTok->next(), endOfVarScope, var, varId, values, false, false, tokenlist, errorLogger, settings);
                continue;
            }
            ValueFlow::Value::MoveKind moveKind;
            if (!isStdMoveOrStdForwarded(tok, &moveKind, &varTok))
                continue;
            const unsigned int varId = varTok->varId();
            // x is not MOVED after assignment if code is:  x = ... std::move(x) .. ;
            const Token *parent = tok->astParent();
            while (parent && parent->str() != "=" && parent->str() != "return" &&
                   !(parent->str() == "(" && isOpenParenthesisMemberFunctionCallOfVarId(parent, varId)))
                parent = parent->astParent();
            if (parent &&
                (parent->str() == "return" || // MOVED in return statement
                 parent->str() == "(")) // MOVED in self assignment, isOpenParenthesisMemberFunctionCallOfVarId == true
                continue;
            if (parent && parent->astOperand1() && parent->astOperand1()->varId() == varId)
                continue;
            const Variable *var = varTok->variable();
            if (!var)
                continue;
            const Token * const endOfVarScope = var->typeStartToken()->scope()->bodyEnd;

            ValueFlow::Value value;
            value.valueType = ValueFlow::Value::MOVED;
            value.moveKind = moveKind;
            if (moveKind == ValueFlow::Value::MovedVariable)
                value.errorPath.emplace_back(tok, "Calling std::move(" + varTok->str() + ")");
            else // if (moveKind == ValueFlow::Value::ForwardedVariable)
                value.errorPath.emplace_back(tok, "Calling std::forward(" + varTok->str() + ")");
            value.setKnown();
            std::list<ValueFlow::Value> values;
            values.push_back(value);
            const Token * openParentesisOfMove = findOpenParentesisOfMove(varTok);
            const Token * endOfFunctionCall = findEndOfFunctionCallForParameter(openParentesisOfMove);
            if (endOfFunctionCall)
                valueFlowForward(const_cast<Token *>(endOfFunctionCall), endOfVarScope, var, varId, values, false, false, tokenlist, errorLogger, settings);
        }
    }
}

static void valueFlowAfterAssign(TokenList *tokenlist, SymbolDatabase* symboldatabase, ErrorLogger *errorLogger, const Settings *settings)
{
    for (const Scope * scope : symboldatabase->functionScopes) {
        std::set<unsigned int> aliased;
        for (Token* tok = const_cast<Token*>(scope->bodyStart); tok != scope->bodyEnd; tok = tok->next()) {
            // Alias
            if (tok->isUnaryOp("&")) {
                aliased.insert(tok->astOperand1()->varId());
                continue;
            }

            // Assignment
            if ((tok->str() != "=") || (tok->astParent()))
                continue;

            // Lhs should be a variable
            if (!tok->astOperand1() || !tok->astOperand1()->varId() || tok->astOperand1()->hasKnownValue())
                continue;
            const unsigned int varid = tok->astOperand1()->varId();
            if (aliased.find(varid) != aliased.end())
                continue;
            const Variable *var = tok->astOperand1()->variable();
            if (!var || (!var->isLocal() && !var->isGlobal() && !var->isArgument()))
                continue;

            const Token * const endOfVarScope = var->typeStartToken()->scope()->bodyEnd;

            // Rhs values..
            if (!tok->astOperand2() || tok->astOperand2()->values().empty())
                continue;

            std::list<ValueFlow::Value> values = tok->astOperand2()->values();
            if (std::any_of(values.begin(), values.end(), std::mem_fn(&ValueFlow::Value::isLifetimeValue))) {
                valueFlowForwardLifetime(tok, tokenlist, errorLogger, settings);
                values.remove_if(std::mem_fn(&ValueFlow::Value::isLifetimeValue));
            }
            if (!var->isPointer())
                values.remove_if(std::mem_fn(&ValueFlow::Value::isTokValue));
            for (std::list<ValueFlow::Value>::iterator it = values.begin(); it != values.end(); ++it) {
                const std::string info = "Assignment '" + tok->expressionString() + "', assigned value is " + it->infoString();
                it->errorPath.emplace_back(tok->astOperand2(), info);
            }
            const bool constValue = tok->astOperand2()->isNumber();

            if (tokenlist->isCPP() && Token::Match(var->typeStartToken(), "bool|_Bool")) {
                std::list<ValueFlow::Value>::iterator it;
                for (it = values.begin(); it != values.end(); ++it) {
                    if (it->isIntValue())
                        it->intvalue = (it->intvalue != 0);
                    if (it->isTokValue())
                        it ->intvalue = (it->tokvalue != 0);
                }
            }

            // Static variable initialisation?
            if (var->isStatic() && var->nameToken() == tok->astOperand1())
                changeKnownToPossible(values);

            // Skip RHS
            const Token * nextExpression = nextAfterAstRightmostLeaf(tok);

            if (std::any_of(values.begin(), values.end(), std::mem_fn(&ValueFlow::Value::isTokValue))) {
                std::list<ValueFlow::Value> tokvalues;
                std::copy_if(values.begin(),
                             values.end(),
                             std::back_inserter(tokvalues),
                             std::mem_fn(&ValueFlow::Value::isTokValue));
                valueFlowForward(const_cast<Token *>(nextExpression),
                                 endOfVarScope,
                                 var,
                                 varid,
                                 tokvalues,
                                 constValue,
                                 false,
                                 tokenlist,
                                 errorLogger,
                                 settings);
                values.remove_if(std::mem_fn(&ValueFlow::Value::isTokValue));
            }
            valueFlowForward(const_cast<Token *>(nextExpression), endOfVarScope, var, varid, values, constValue, false, tokenlist, errorLogger, settings);
        }
    }
}

struct ValueFlowConditionHandler {
    struct Condition {
        const Token *vartok;
        std::list<ValueFlow::Value> true_values;
        std::list<ValueFlow::Value> false_values;

        Condition() : vartok(nullptr), true_values(), false_values() {}
    };
    std::function<bool(Token *start, const Token *stop, const Variable *var, const std::list<ValueFlow::Value> &values, bool constValue)>
    forward;
    std::function<Condition(Token *tok)> parse;

    void afterCondition(TokenList *tokenlist,
                        SymbolDatabase *symboldatabase,
                        ErrorLogger *errorLogger,
                        const Settings *settings) const {
        for (const Scope *scope : symboldatabase->functionScopes) {
            std::set<unsigned> aliased;
            for (Token *tok = const_cast<Token *>(scope->bodyStart); tok != scope->bodyEnd; tok = tok->next()) {
                if (Token::Match(tok, "= & %var% ;"))
                    aliased.insert(tok->tokAt(2)->varId());

                Condition cond = parse(tok);
                if (!cond.vartok)
                    continue;
                if (cond.true_values.empty() || cond.false_values.empty())
                    continue;
                const unsigned int varid = cond.vartok->varId();
                if (varid == 0U)
                    continue;
                const Variable *var = cond.vartok->variable();
                if (!var || !(var->isLocal() || var->isGlobal() || var->isArgument()))
                    continue;
                if (aliased.find(varid) != aliased.end()) {
                    if (settings->debugwarnings)
                        bailout(tokenlist,
                                errorLogger,
                                cond.vartok,
                                "variable is aliased so we just skip all valueflow after condition");
                    continue;
                }

                if (Token::Match(tok->astParent(), "%oror%|&&")) {
                    Token *parent = const_cast<Token *>(tok->astParent());
                    const std::string &op(parent->str());

                    if (parent->astOperand1() == tok && ((op == "&&" && Token::Match(tok, "==|>=|<=|!")) ||
                                                         (op == "||" && Token::Match(tok, "%name%|!=")))) {
                        for (; parent && parent->str() == op; parent = const_cast<Token *>(parent->astParent())) {
                            std::stack<Token *> tokens;
                            tokens.push(const_cast<Token *>(parent->astOperand2()));
                            bool assign = false;
                            while (!tokens.empty()) {
                                Token *rhstok = tokens.top();
                                tokens.pop();
                                if (!rhstok)
                                    continue;
                                tokens.push(const_cast<Token *>(rhstok->astOperand1()));
                                tokens.push(const_cast<Token *>(rhstok->astOperand2()));
                                if (rhstok->varId() == varid)
                                    setTokenValue(rhstok, cond.true_values.front(), settings);
                                else if (Token::Match(rhstok, "++|--|=") &&
                                         Token::Match(rhstok->astOperand1(), "%varid%", varid)) {
                                    assign = true;
                                    break;
                                }
                            }
                            if (assign)
                                break;
                            while (parent->astParent() && parent == parent->astParent()->astOperand2())
                                parent = const_cast<Token *>(parent->astParent());
                        }
                    }
                }

                const Token *top = tok->astTop();
                if (top && Token::Match(top->previous(), "if|while (") && !top->previous()->isExpandedMacro()) {
                    // does condition reassign variable?
                    if (tok != top->astOperand2() && Token::Match(top->astOperand2(), "%oror%|&&") &&
                        isVariableChanged(top, top->link(), varid, var->isGlobal(), settings, tokenlist->isCPP())) {
                        if (settings->debugwarnings)
                            bailout(tokenlist, errorLogger, tok, "assignment in condition");
                        continue;
                    }

                    // start token of conditional code
                    Token *startTokens[] = {nullptr, nullptr};

                    // based on the comparison, should we check the if or while?
                    bool check_if = false;
                    bool check_else = false;
                    if (Token::Match(tok, "==|>=|<=|!|>|<|("))
                        check_if = true;
                    if (Token::Match(tok, "%name%|!=|>|<"))
                        check_else = true;

                    if (!check_if && !check_else)
                        continue;

                    // if astParent is "!" we need to invert codeblock
                    {
                        const Token *parent = tok->astParent();
                        while (parent && parent->str() == "&&")
                            parent = parent->astParent();
                        if (parent && (parent->str() == "!" || Token::simpleMatch(parent, "== false"))) {
                            check_if = !check_if;
                            check_else = !check_else;
                        }
                    }

                    // determine startToken(s)
                    if (check_if && Token::simpleMatch(top->link(), ") {"))
                        startTokens[0] = top->link()->next();
                    if (check_else && Token::simpleMatch(top->link()->linkAt(1), "} else {"))
                        startTokens[1] = top->link()->linkAt(1)->tokAt(2);

                    bool bail = false;

                    for (int i = 0; i < 2; i++) {
                        const Token *const startToken = startTokens[i];
                        if (!startToken)
                            continue;
                        std::list<ValueFlow::Value> &values = (i == 0 ? cond.true_values : cond.false_values);
                        if (values.size() == 1U && Token::Match(tok, "==|!|(")) {
                            const Token *parent = tok->astParent();
                            while (parent && parent->str() == "&&")
                                parent = parent->astParent();
                            if (parent && parent->str() == "(")
                                values.front().setKnown();
                        }

                        bool changed = forward(startTokens[i], startTokens[i]->link(), var, values, true);
                        values.front().setPossible();
                        if (changed) {
                            // TODO: The endToken should not be startTokens[i]->link() in the valueFlowForward call
                            if (settings->debugwarnings)
                                bailout(tokenlist,
                                        errorLogger,
                                        startTokens[i]->link(),
                                        "valueFlowAfterCondition: " + var->name() + " is changed in conditional block");
                            bail = true;
                            break;
                        }
                    }
                    if (bail)
                        continue;

                    // After conditional code..
                    if (Token::simpleMatch(top->link(), ") {")) {
                        Token *after = top->link()->linkAt(1);
                        std::string unknownFunction;
                        if (settings->library.isScopeNoReturn(after, &unknownFunction)) {
                            if (settings->debugwarnings && !unknownFunction.empty())
                                bailout(tokenlist, errorLogger, after, "possible noreturn scope");
                            continue;
                        }

                        const bool dead_if = isReturnScope(after);
                        bool dead_else = false;

                        if (Token::simpleMatch(after, "} else {")) {
                            after = after->linkAt(2);
                            if (Token::simpleMatch(after->tokAt(-2), ") ; }")) {
                                if (settings->debugwarnings)
                                    bailout(tokenlist, errorLogger, after, "possible noreturn scope");
                                continue;
                            }
                            dead_else = isReturnScope(after);
                        }

                        std::list<ValueFlow::Value> *values = nullptr;
                        if (!dead_if && check_if)
                            values = &cond.true_values;
                        else if (!dead_else && check_else)
                            values = &cond.false_values;

                        if (values) {
                            // TODO: constValue could be true if there are no assignments in the conditional blocks and
                            //       perhaps if there are no && and no || in the condition
                            bool constValue = false;
                            forward(after, top->scope()->bodyEnd, var, *values, constValue);
                        }
                    }
                }
            }
        }
    }
};

static void setConditionalValues(const Token *tok,
                                 bool invert,
                                 MathLib::bigint value,
                                 ValueFlow::Value &true_value,
                                 ValueFlow::Value &false_value)
{
    if (Token::Match(tok, "==|!=|>=|<=")) {
        true_value = ValueFlow::Value{tok, value};
        false_value = ValueFlow::Value{tok, value};
        return;
    }
    const char *greaterThan = ">";
    const char *lessThan = "<";
    if (invert)
        std::swap(greaterThan, lessThan);
    if (Token::simpleMatch(tok, greaterThan)) {
        true_value = ValueFlow::Value{tok, value + 1};
        false_value = ValueFlow::Value{tok, value};
    } else if (Token::simpleMatch(tok, lessThan)) {
        true_value = ValueFlow::Value{tok, value - 1};
        false_value = ValueFlow::Value{tok, value};
    }
}

static const Token *parseCompareInt(const Token *tok, ValueFlow::Value &true_value, ValueFlow::Value &false_value)
{
    if (!tok->astOperand1() || !tok->astOperand2())
        return nullptr;
    if (Token::Match(tok, "%comp%")) {
        if (tok->astOperand1()->hasKnownIntValue()) {
            setConditionalValues(tok, true, tok->astOperand1()->values().front().intvalue, true_value, false_value);
            return tok->astOperand2();
        } else if (tok->astOperand2()->hasKnownIntValue()) {
            setConditionalValues(tok, false, tok->astOperand2()->values().front().intvalue, true_value, false_value);
            return tok->astOperand1();
        }
    }
    return nullptr;
}

static void valueFlowAfterCondition(TokenList *tokenlist,
                                    SymbolDatabase *symboldatabase,
                                    ErrorLogger *errorLogger,
                                    const Settings *settings)
{
    ValueFlowConditionHandler handler;
    handler.forward = [&](Token *start,
                          const Token *stop,
                          const Variable *var,
                          const std::list<ValueFlow::Value> &values,
    bool constValue) {
        valueFlowForward(
            start->next(), stop, var, var->declarationId(), values, constValue, false, tokenlist, errorLogger, settings);
        return isVariableChanged(start, stop, var->declarationId(), var->isGlobal(), settings, tokenlist->isCPP());
    };
    handler.parse = [&](const Token *tok) {
        ValueFlowConditionHandler::Condition cond;
        ValueFlow::Value true_value;
        ValueFlow::Value false_value;
        const Token *vartok = parseCompareInt(tok, true_value, false_value);
        if (vartok) {
            if (vartok->str() == "=" && vartok->astOperand1() && vartok->astOperand2())
                vartok = vartok->astOperand1();
            if (!vartok->isName())
                return cond;
            cond.true_values.push_back(true_value);
            cond.false_values.push_back(false_value);
            cond.vartok = vartok;
            return cond;
        }

        if (tok->str() == "!") {
            vartok = tok->astOperand1();

        } else if (tok->isName() && (Token::Match(tok->astParent(), "%oror%|&&") ||
                                     Token::Match(tok->tokAt(-2), "if|while ( %var% [)=]"))) {
            vartok = tok;
        }

        if (!vartok || !vartok->isName())
            return cond;
        cond.true_values.emplace_back(tok, 0LL);
        cond.false_values.emplace_back(tok, 0LL);
        cond.vartok = vartok;

        return cond;
    };
    handler.afterCondition(tokenlist, symboldatabase, errorLogger, settings);
}

static void execute(const Token *expr,
                    ProgramMemory * const programMemory,
                    MathLib::bigint *result,
                    bool *error)
{
    if (!expr)
        *error = true;

    else if (expr->hasKnownIntValue()) {
        *result = expr->values().front().intvalue;
    }

    else if (expr->isNumber()) {
        *result = MathLib::toLongNumber(expr->str());
        if (MathLib::isFloat(expr->str()))
            *error = true;
    }

    else if (expr->varId() > 0) {
        if (!programMemory->getIntValue(expr->varId(), result))
            *error = true;
    }

    else if (expr->isComparisonOp()) {
        MathLib::bigint result1(0), result2(0);
        execute(expr->astOperand1(), programMemory, &result1, error);
        execute(expr->astOperand2(), programMemory, &result2, error);
        if (expr->str() == "<")
            *result = result1 < result2;
        else if (expr->str() == "<=")
            *result = result1 <= result2;
        else if (expr->str() == ">")
            *result = result1 > result2;
        else if (expr->str() == ">=")
            *result = result1 >= result2;
        else if (expr->str() == "==")
            *result = result1 == result2;
        else if (expr->str() == "!=")
            *result = result1 != result2;
    }

    else if (expr->str() == "=") {
        execute(expr->astOperand2(), programMemory, result, error);
        if (!*error && expr->astOperand1() && expr->astOperand1()->varId())
            programMemory->setIntValue(expr->astOperand1()->varId(), *result);
        else
            *error = true;
    }

    else if (Token::Match(expr, "++|--")) {
        if (!expr->astOperand1() || expr->astOperand1()->varId() == 0U)
            *error = true;
        else {
            long long intValue;
            if (!programMemory->getIntValue(expr->astOperand1()->varId(), &intValue))
                *error = true;
            else {
                if (intValue == 0 &&
                    expr->str() == "--" &&
                    expr->astOperand1()->variable() &&
                    expr->astOperand1()->variable()->typeStartToken()->isUnsigned())
                    *error = true; // overflow
                *result = intValue + (expr->str() == "++" ? 1 : -1);
                programMemory->setIntValue(expr->astOperand1()->varId(), *result);
            }
        }
    }

    else if (expr->isArithmeticalOp() && expr->astOperand1() && expr->astOperand2()) {
        MathLib::bigint result1(0), result2(0);
        execute(expr->astOperand1(), programMemory, &result1, error);
        execute(expr->astOperand2(), programMemory, &result2, error);
        if (expr->str() == "+")
            *result = result1 + result2;
        else if (expr->str() == "-")
            *result = result1 - result2;
        else if (expr->str() == "*") {
            if (result2 && (result1 > std::numeric_limits<MathLib::bigint>::max()/result2))
                *error = true;
            else
                *result = result1 * result2;
        } else if (result2 == 0)
            *error = true;
        else if (expr->str() == "/")
            *result = result1 / result2;
        else if (expr->str() == "%")
            *result = result1 % result2;
        else if (expr->str() == "<<")  {
            if (result2 < 0 || result1 < 0 || result2 >= MathLib::bigint_bits)  { // don't perform UB
                *error= true;
            } else {
                *result = result1 << result2;
            }
        } else if (expr->str() == ">>") {
            if (result2 < 0) { // don't perform UB
                *error=true;
            } else {
                *result = result1 >> result2;
            }
        }
    }

    else if (expr->str() == "&&") {
        bool error1 = false;
        execute(expr->astOperand1(), programMemory, result, &error1);
        if (!error1 && *result == 0)
            *result = 0;
        else {
            bool error2 = false;
            execute(expr->astOperand2(), programMemory, result, &error2);
            if (error1 && error2)
                *error = true;
            if (error2)
                *result = 1;
            else
                *result = !!*result;
        }
    }

    else if (expr->str() == "||") {
        execute(expr->astOperand1(), programMemory, result, error);
        if (*result == 0 && *error == false)
            execute(expr->astOperand2(), programMemory, result, error);
    }

    else if (expr->str() == "!") {
        execute(expr->astOperand1(), programMemory, result, error);
        *result = !(*result);
    }

    else if (expr->str() == "," && expr->astOperand1() && expr->astOperand2()) {
        execute(expr->astOperand1(), programMemory, result, error);
        execute(expr->astOperand2(), programMemory, result, error);
    }

    else if (expr->str() == "[" && expr->astOperand1() && expr->astOperand2()) {
        const Token *tokvalue = nullptr;
        if (!programMemory->getTokValue(expr->astOperand1()->varId(), &tokvalue)) {
            auto tokvalue_it = std::find_if(expr->astOperand1()->values().begin(),
                                            expr->astOperand1()->values().end(),
                                            std::mem_fn(&ValueFlow::Value::isTokValue));
            if (tokvalue_it == expr->astOperand1()->values().end()) {
                *error = true;
                return;
            }
            tokvalue = tokvalue_it->tokvalue;
        }
        if (!tokvalue || !tokvalue->isLiteral()) {
            *error = true;
            return;
        }
        const std::string strValue = tokvalue->strValue();
        MathLib::bigint index = 0;
        execute(expr->astOperand2(), programMemory, &index, error);
        if (index >= 0 && index < strValue.size())
            *result = strValue[index];
        else if (index == strValue.size())
            *result = 0;
        else
            *error = true;
    }

    else
        *error = true;
}

static bool valueFlowForLoop1(const Token *tok, unsigned int * const varid, MathLib::bigint * const num1, MathLib::bigint * const num2, MathLib::bigint * const numAfter)
{
    tok = tok->tokAt(2);
    if (!Token::Match(tok, "%type%| %var% ="))
        return false;
    const Token * const vartok = Token::Match(tok, "%var% =") ? tok : tok->next();
    *varid = vartok->varId();
    tok = vartok->tokAt(2);
    const Token * const num1tok = Token::Match(tok, "%num% ;") ? tok : nullptr;
    if (num1tok)
        *num1 = MathLib::toLongNumber(num1tok->str());
    while (Token::Match(tok, "%name%|%num%|%or%|+|-|*|/|&|[|]|("))
        tok = (tok->str() == "(") ? tok->link()->next() : tok->next();
    if (!tok || tok->str() != ";")
        return false;
    tok = tok->next();
    const Token *num2tok = nullptr;
    if (Token::Match(tok, "%varid% <|<=|!=", vartok->varId())) {
        tok = tok->next();
        num2tok = tok->astOperand2();
        if (num2tok && num2tok->str() == "(" && !num2tok->astOperand2())
            num2tok = num2tok->astOperand1();
        if (!Token::Match(num2tok, "%num% ;|%oror%")) // TODO: || enlarges the scope of the condition, so it should not cause FP, but it should no lnger be part of this pattern as soon as valueFlowForLoop2 can handle an unknown RHS of || better
            num2tok = nullptr;
    }
    if (!num2tok)
        return false;
    *num2 = MathLib::toLongNumber(num2tok->str()) - ((tok->str()=="<=") ? 0 : 1);
    *numAfter = *num2 + 1;
    if (!num1tok)
        *num1 = *num2;
    while (tok && tok->str() != ";")
        tok = tok->next();
    if (!Token::Match(tok, "; %varid% ++ ) {", vartok->varId()) && !Token::Match(tok, "; ++ %varid% ) {", vartok->varId()))
        return false;
    return true;
}

static bool valueFlowForLoop2(const Token *tok,
                              ProgramMemory *memory1,
                              ProgramMemory *memory2,
                              ProgramMemory *memoryAfter)
{
    // for ( firstExpression ; secondExpression ; thirdExpression )
    const Token *firstExpression  = tok->next()->astOperand2()->astOperand1();
    const Token *secondExpression = tok->next()->astOperand2()->astOperand2()->astOperand1();
    const Token *thirdExpression = tok->next()->astOperand2()->astOperand2()->astOperand2();

    ProgramMemory programMemory;
    MathLib::bigint result(0);
    bool error = false;
    execute(firstExpression, &programMemory, &result, &error);
    if (error)
        return false;
    execute(secondExpression, &programMemory, &result, &error);
    if (result == 0) // 2nd expression is false => no looping
        return false;
    if (error) {
        // If a variable is reassigned in second expression, return false
        bool reassign = false;
        visitAstNodes(secondExpression,
        [&](const Token *t) {
            if (t->str() == "=" && t->astOperand1() && programMemory.hasValue(t->astOperand1()->varId()))
                // TODO: investigate what variable is assigned.
                reassign = true;
            return reassign ? ChildrenToVisit::done : ChildrenToVisit::op1_and_op2;
        });
        if (reassign)
            return false;
    }

    ProgramMemory startMemory(programMemory);
    ProgramMemory endMemory;

    unsigned int maxcount = 10000;
    while (result != 0 && !error && --maxcount) {
        endMemory = programMemory;
        execute(thirdExpression, &programMemory, &result, &error);
        if (!error)
            execute(secondExpression, &programMemory, &result, &error);
    }

    memory1->swap(startMemory);
    if (!error) {
        memory2->swap(endMemory);
        memoryAfter->swap(programMemory);
    }

    return true;
}

static void valueFlowForLoopSimplify(Token * const bodyStart, const unsigned int varid, bool globalvar, const MathLib::bigint value, TokenList *tokenlist, ErrorLogger *errorLogger, const Settings *settings)
{
    const Token * const bodyEnd = bodyStart->link();

    // Is variable modified inside for loop
    if (isVariableChanged(bodyStart, bodyEnd, varid, globalvar, settings, tokenlist->isCPP()))
        return;

    for (Token *tok2 = bodyStart->next(); tok2 != bodyEnd; tok2 = tok2->next()) {
        if (tok2->varId() == varid) {
            const Token * parent = tok2->astParent();
            while (parent) {
                const Token * const p = parent;
                parent = parent->astParent();
                if (!parent || parent->str() == ":")
                    break;
                if (parent->str() == "?") {
                    if (parent->astOperand2() != p)
                        parent = nullptr;
                    break;
                }
            }
            if (parent) {
                if (settings->debugwarnings)
                    bailout(tokenlist, errorLogger, tok2, "For loop variable " + tok2->str() + " stopping on ?");
                continue;
            }

            ValueFlow::Value value1(value);
            value1.varId = tok2->varId();
            setTokenValue(tok2, value1, settings);
        }

        if (Token::Match(tok2, "%oror%|&&")) {
            const ProgramMemory programMemory(getProgramMemory(tok2->astTop(), varid, ValueFlow::Value(value)));
            if ((tok2->str() == "&&" && !conditionIsTrue(tok2->astOperand1(), programMemory)) ||
                (tok2->str() == "||" && !conditionIsFalse(tok2->astOperand1(), programMemory))) {
                // Skip second expression..
                const Token *parent = tok2;
                while (parent && parent->str() == tok2->str())
                    parent = parent->astParent();
                // Jump to end of condition
                if (parent && parent->str() == "(") {
                    tok2 = parent->link();
                    // cast
                    if (Token::simpleMatch(tok2, ") ("))
                        tok2 = tok2->linkAt(1);
                }
            }

        }
        if ((tok2->str() == "&&" && conditionIsFalse(tok2->astOperand1(), getProgramMemory(tok2->astTop(), varid, ValueFlow::Value(value)))) ||
            (tok2->str() == "||" && conditionIsTrue(tok2->astOperand1(), getProgramMemory(tok2->astTop(), varid, ValueFlow::Value(value)))))
            break;

        else if (Token::simpleMatch(tok2, ") {") && Token::findmatch(tok2->link(), "%varid%", tok2, varid)) {
            if (Token::findmatch(tok2, "continue|break|return", tok2->linkAt(1), varid)) {
                if (settings->debugwarnings)
                    bailout(tokenlist, errorLogger, tok2, "For loop variable bailout on conditional continue|break|return");
                break;
            }
            if (settings->debugwarnings)
                bailout(tokenlist, errorLogger, tok2, "For loop variable skipping conditional scope");
            tok2 = tok2->next()->link();
            if (Token::simpleMatch(tok2, "} else {")) {
                if (Token::findmatch(tok2, "continue|break|return", tok2->linkAt(2), varid)) {
                    if (settings->debugwarnings)
                        bailout(tokenlist, errorLogger, tok2, "For loop variable bailout on conditional continue|break|return");
                    break;
                }

                tok2 = tok2->linkAt(2);
            }
        }

        else if (Token::simpleMatch(tok2, ") {")) {
            if (settings->debugwarnings)
                bailout(tokenlist, errorLogger, tok2, "For loop skipping {} code");
            tok2 = tok2->linkAt(1);
            if (Token::simpleMatch(tok2, "} else {"))
                tok2 = tok2->linkAt(2);
        }
    }
}

static void valueFlowForLoopSimplifyAfter(Token *fortok, unsigned int varid, const MathLib::bigint num, TokenList *tokenlist, ErrorLogger *errorLogger, const Settings *settings)
{
    const Token *vartok = nullptr;
    for (const Token *tok = fortok; tok; tok = tok->next()) {
        if (tok->varId() == varid) {
            vartok = tok;
            break;
        }
    }
    if (!vartok || !vartok->variable())
        return;

    const Variable *var = vartok->variable();
    const Token *endToken = nullptr;
    if (var->isLocal())
        endToken = var->typeStartToken()->scope()->bodyEnd;
    else
        endToken = fortok->scope()->bodyEnd;

    std::list<ValueFlow::Value> values;
    values.emplace_back(num);
    values.back().errorPath.emplace_back(fortok,"After for loop, " + var->name() + " has value " + values.back().infoString());

    valueFlowForward(fortok->linkAt(1)->linkAt(1)->next(),
                     endToken,
                     var,
                     varid,
                     values,
                     false,
                     false,
                     tokenlist,
                     errorLogger,
                     settings);
}

static void valueFlowForLoop(TokenList *tokenlist, SymbolDatabase* symboldatabase, ErrorLogger *errorLogger, const Settings *settings)
{
    for (const Scope &scope : symboldatabase->scopeList) {
        if (scope.type != Scope::eFor)
            continue;

        Token* tok = const_cast<Token*>(scope.classDef);
        Token* const bodyStart = const_cast<Token*>(scope.bodyStart);

        if (!Token::simpleMatch(tok->next()->astOperand2(), ";") ||
            !Token::simpleMatch(tok->next()->astOperand2()->astOperand2(), ";"))
            continue;

        unsigned int varid(0);
        MathLib::bigint num1(0), num2(0), numAfter(0);

        if (valueFlowForLoop1(tok, &varid, &num1, &num2, &numAfter)) {
            if (num1 <= num2) {
                valueFlowForLoopSimplify(bodyStart, varid, false, num1, tokenlist, errorLogger, settings);
                valueFlowForLoopSimplify(bodyStart, varid, false, num2, tokenlist, errorLogger, settings);
                valueFlowForLoopSimplifyAfter(tok, varid, numAfter, tokenlist, errorLogger, settings);
            } else
                valueFlowForLoopSimplifyAfter(tok, varid, num1, tokenlist, errorLogger, settings);
        } else {
            ProgramMemory mem1, mem2, memAfter;
            if (valueFlowForLoop2(tok, &mem1, &mem2, &memAfter)) {
                std::map<unsigned int, ValueFlow::Value>::const_iterator it;
                for (it = mem1.values.begin(); it != mem1.values.end(); ++it) {
                    if (!it->second.isIntValue())
                        continue;
                    valueFlowForLoopSimplify(bodyStart, it->first, false, it->second.intvalue, tokenlist, errorLogger, settings);
                }
                for (it = mem2.values.begin(); it != mem2.values.end(); ++it) {
                    if (!it->second.isIntValue())
                        continue;
                    valueFlowForLoopSimplify(bodyStart, it->first, false, it->second.intvalue, tokenlist, errorLogger, settings);
                }
                for (it = memAfter.values.begin(); it != memAfter.values.end(); ++it) {
                    if (!it->second.isIntValue())
                        continue;
                    valueFlowForLoopSimplifyAfter(tok, it->first, it->second.intvalue, tokenlist, errorLogger, settings);
                }
            }
        }
    }
}

static void valueFlowInjectParameter(TokenList* tokenlist, ErrorLogger* errorLogger, const Settings* settings, const Variable* arg, const Scope* functionScope, const std::list<ValueFlow::Value>& argvalues)
{
    // Is argument passed by value or const reference, and is it a known non-class type?
    if (arg->isReference() && !arg->isConst() && !arg->isClass())
        return;

    // Set value in function scope..
    const unsigned int varid2 = arg->declarationId();
    if (!varid2)
        return;

    valueFlowForward(const_cast<Token*>(functionScope->bodyStart->next()), functionScope->bodyEnd, arg, varid2, argvalues, false, true, tokenlist, errorLogger, settings);
}

static void valueFlowSwitchVariable(TokenList *tokenlist, SymbolDatabase* symboldatabase, ErrorLogger *errorLogger, const Settings *settings)
{
    for (const Scope &scope : symboldatabase->scopeList) {
        if (scope.type != Scope::ScopeType::eSwitch)
            continue;
        if (!Token::Match(scope.classDef, "switch ( %var% ) {"))
            continue;
        const Token *vartok = scope.classDef->tokAt(2);
        const Variable *var = vartok->variable();
        if (!var)
            continue;

        // bailout: global non-const variables
        if (!(var->isLocal() || var->isArgument()) && !var->isConst()) {
            if (settings->debugwarnings)
                bailout(tokenlist, errorLogger, vartok, "switch variable " + var->name() + " is global");
            continue;
        }

        for (Token *tok = scope.bodyStart->next(); tok != scope.bodyEnd; tok = tok->next()) {
            if (tok->str() == "{") {
                tok = tok->link();
                continue;
            }
            if (Token::Match(tok, "case %num% :")) {
                std::list<ValueFlow::Value> values;
                values.emplace_back(MathLib::toLongNumber(tok->next()->str()));
                values.back().condition = tok;
                const std::string info("case " + tok->next()->str() + ": " + vartok->str() + " is " + tok->next()->str() + " here.");
                values.back().errorPath.emplace_back(tok, info);
                bool known = false;
                if ((Token::simpleMatch(tok->previous(), "{") || Token::simpleMatch(tok->tokAt(-2), "break ;")) && !Token::Match(tok->tokAt(3), ";| case"))
                    known = true;
                while (Token::Match(tok->tokAt(3), ";| case %num% :")) {
                    known = false;
                    tok = tok->tokAt(3);
                    if (!tok->isName())
                        tok = tok->next();
                    values.emplace_back(MathLib::toLongNumber(tok->next()->str()));
                    values.back().condition = tok;
                    const std::string info2("case " + tok->next()->str() + ": " + vartok->str() + " is " + tok->next()->str() + " here.");
                    values.back().errorPath.emplace_back(tok, info2);
                }
                for (std::list<ValueFlow::Value>::const_iterator val = values.begin(); val != values.end(); ++val) {
                    valueFlowReverse(tokenlist,
                                     const_cast<Token*>(scope.classDef),
                                     vartok,
                                     *val,
                                     ValueFlow::Value(),
                                     errorLogger,
                                     settings);
                }
                if (vartok->variable()->scope()) {
                    if (known)
                        values.back().setKnown();
                    valueFlowForward(tok->tokAt(3), vartok->variable()->scope()->bodyEnd, vartok->variable(), vartok->varId(), values, values.back().isKnown(), false, tokenlist, errorLogger, settings);
                }
            }
        }
    }
}

static void setTokenValues(Token *tok, const std::list<ValueFlow::Value> &values, const Settings *settings)
{
    for (const ValueFlow::Value &value : values) {
        if (value.isIntValue())
            setTokenValue(tok, value, settings);
    }
}

static bool evaluate(const Token *expr, const std::vector<std::list<ValueFlow::Value>> &values, std::list<ValueFlow::Value> *result)
{
    if (!expr)
        return false;

    // strlen(arg)..
    if (expr->str() == "(" && Token::Match(expr->previous(), "strlen ( %name% )")) {
        const Token *arg = expr->next();
        if (arg->str().compare(0,3,"arg") != 0 || arg->str().size() != 4)
            return false;
        const char n = arg->str()[3];
        if (n < '1' || n - '1' >= values.size())
            return false;
        for (const ValueFlow::Value &argvalue : values[n - '1']) {
            if (argvalue.isTokValue() && argvalue.tokvalue->tokType() == Token::eString) {
                ValueFlow::Value res(argvalue); // copy all "inconclusive", "condition", etc attributes
                // set return value..
                res.valueType = ValueFlow::Value::INT;
                res.tokvalue = nullptr;
                res.intvalue = Token::getStrLength(argvalue.tokvalue);
                result->emplace_back(res);
            }
        }
        return !result->empty();
    }

    // unary operands
    if (expr->astOperand1() && !expr->astOperand2()) {
        std::list<ValueFlow::Value> opvalues;
        if (!evaluate(expr->astOperand1(), values, &opvalues))
            return false;
        if (expr->str() == "+") {
            result->swap(opvalues);
            return true;
        }
        if (expr->str() == "-") {
            for (ValueFlow::Value v: opvalues) {
                if (v.isIntValue()) {
                    v.intvalue = -v.intvalue;
                    result->emplace_back(v);
                }
            }
            return true;
        }
        return false;
    }
    // binary/ternary operands
    if (expr->astOperand1() && expr->astOperand2()) {
        std::list<ValueFlow::Value> lhsValues, rhsValues;
        if (!evaluate(expr->astOperand1(), values, &lhsValues))
            return false;
        if (expr->str() != "?" && !evaluate(expr->astOperand2(), values, &rhsValues))
            return false;

        for (const ValueFlow::Value &val1 : lhsValues) {
            if (!val1.isIntValue())
                continue;
            if (expr->str() == "?") {
                rhsValues.clear();
                const Token *expr2 = val1.intvalue ? expr->astOperand2()->astOperand1() : expr->astOperand2()->astOperand2();
                if (!evaluate(expr2, values, &rhsValues))
                    continue;
                result->insert(result->end(), rhsValues.begin(), rhsValues.end());
                continue;
            }

            for (const ValueFlow::Value &val2 : rhsValues) {
                if (!val2.isIntValue())
                    continue;

                if (val1.varId != 0 && val2.varId != 0) {
                    if (val1.varId != val2.varId || val1.varvalue != val2.varvalue)
                        continue;
                }

                if (expr->str() == "+")
                    result->emplace_back(ValueFlow::Value(val1.intvalue + val2.intvalue));
                else if (expr->str() == "-")
                    result->emplace_back(ValueFlow::Value(val1.intvalue - val2.intvalue));
                else if (expr->str() == "*")
                    result->emplace_back(ValueFlow::Value(val1.intvalue * val2.intvalue));
                else if (expr->str() == "/" && val2.intvalue != 0)
                    result->emplace_back(ValueFlow::Value(val1.intvalue / val2.intvalue));
                else if (expr->str() == "%" && val2.intvalue != 0)
                    result->emplace_back(ValueFlow::Value(val1.intvalue % val2.intvalue));
                else if (expr->str() == "&")
                    result->emplace_back(ValueFlow::Value(val1.intvalue & val2.intvalue));
                else if (expr->str() == "|")
                    result->emplace_back(ValueFlow::Value(val1.intvalue | val2.intvalue));
                else if (expr->str() == "^")
                    result->emplace_back(ValueFlow::Value(val1.intvalue ^ val2.intvalue));
                else if (expr->str() == "==")
                    result->emplace_back(ValueFlow::Value(val1.intvalue == val2.intvalue));
                else if (expr->str() == "!=")
                    result->emplace_back(ValueFlow::Value(val1.intvalue != val2.intvalue));
                else if (expr->str() == "<")
                    result->emplace_back(ValueFlow::Value(val1.intvalue < val2.intvalue));
                else if (expr->str() == ">")
                    result->emplace_back(ValueFlow::Value(val1.intvalue > val2.intvalue));
                else if (expr->str() == ">=")
                    result->emplace_back(ValueFlow::Value(val1.intvalue >= val2.intvalue));
                else if (expr->str() == "<=")
                    result->emplace_back(ValueFlow::Value(val1.intvalue <= val2.intvalue));
                else if (expr->str() == "&&")
                    result->emplace_back(ValueFlow::Value(val1.intvalue && val2.intvalue));
                else if (expr->str() == "||")
                    result->emplace_back(ValueFlow::Value(val1.intvalue || val2.intvalue));
                else if (expr->str() == "<<")
                    result->emplace_back(ValueFlow::Value(val1.intvalue << val2.intvalue));
                else if (expr->str() == ">>")
                    result->emplace_back(ValueFlow::Value(val1.intvalue >> val2.intvalue));
                else
                    return false;
                combineValueProperties(val1, val2, &result->back());
            }
        }
        return !result->empty();
    }
    if (expr->str().compare(0,3,"arg")==0) {
        *result = values[expr->str()[3] - '1'];
        return true;
    }
    if (expr->isNumber()) {
        result->emplace_back(ValueFlow::Value(MathLib::toLongNumber(expr->str())));
        result->back().setKnown();
        return true;
    } else if (expr->tokType() == Token::eChar) {
        result->emplace_back(ValueFlow::Value(MathLib::toLongNumber(expr->str())));
        result->back().setKnown();
        return true;
    }
    return false;
}

static std::list<ValueFlow::Value> getFunctionArgumentValues(const Token *argtok)
{
    std::list<ValueFlow::Value> argvalues(argtok->values());
    if (argvalues.empty() && Token::Match(argtok, "%comp%|%oror%|&&|!")) {
        argvalues.emplace_back(0);
        argvalues.emplace_back(1);
    }
    return argvalues;
}

static void valueFlowLibraryFunction(Token *tok, const std::string &returnValue, const Settings *settings)
{
    std::vector<std::list<ValueFlow::Value>> argValues;
    for (const Token *argtok : getArguments(tok->previous())) {
        argValues.emplace_back(getFunctionArgumentValues(argtok));
        if (argValues.back().empty())
            return;
    }
    if (returnValue.find("arg") != std::string::npos && argValues.empty())
        return;

    TokenList tokenList(settings);
    {
        const std::string code = "return " + returnValue + ";";
        std::istringstream istr(code);
        if (!tokenList.createTokens(istr))
            return;
    }

    // combine operators, set links, etc..
    std::stack<Token *> lpar;
    for (Token *tok2 = tokenList.front(); tok2; tok2 = tok2->next()) {
        if (Token::Match(tok2, "[!<>=] =")) {
            tok2->str(tok2->str() + "=");
            tok2->deleteNext();
        } else if (tok2->str() == "(")
            lpar.push(tok2);
        else if (tok2->str() == ")") {
            if (lpar.empty())
                return;
            Token::createMutualLinks(lpar.top(), tok2);
            lpar.pop();
        }
    }
    if (!lpar.empty())
        return;

    // Evaluate expression
    tokenList.createAst();
    std::list<ValueFlow::Value> results;
    if (evaluate(tokenList.front()->astOperand1(), argValues, &results))
        setTokenValues(tok, results, settings);
}

static void valueFlowSubFunction(TokenList *tokenlist, const Settings *settings)
{
    for (Token *tok = tokenlist->front(); tok; tok = tok->next()) {
        if (!Token::Match(tok, "%name% ("))
            continue;

        const Function * const calledFunction = tok->function();
        if (!calledFunction) {
            // library function?
            const std::string& returnValue(settings->library.returnValue(tok));
            if (!returnValue.empty())
                valueFlowLibraryFunction(tok->next(), returnValue, settings);
            continue;
        }

        const Scope * const calledFunctionScope = calledFunction->functionScope;
        if (!calledFunctionScope)
            continue;

        // TODO: Rewrite this. It does not work well to inject 1 argument at a time.
        const std::vector<const Token *> &callArguments = getArguments(tok);
        for (unsigned int argnr = 0U; argnr < callArguments.size(); ++argnr) {
            const Token *argtok = callArguments[argnr];
            // Get function argument
            const Variable * const argvar = calledFunction->getArgumentVar(argnr);
            if (!argvar)
                break;

            // passing value(s) to function
            std::list<ValueFlow::Value> argvalues(getFunctionArgumentValues(argtok));

            // Don't forward lifetime values
            argvalues.remove_if(std::mem_fn(&ValueFlow::Value::isLifetimeValue));

            if (argvalues.empty())
                continue;

            // Error path..
            for (ValueFlow::Value &v : argvalues) {
                const std::string nr = MathLib::toString(argnr + 1) + getOrdinalText(argnr + 1);

                v.errorPath.emplace_back(argtok,
                                         "Calling function '" +
                                         calledFunction->name() +
                                         "', " +
                                         nr +
                                         " argument '" +
                                         argtok->expressionString() +
                                         "' value is " +
                                         v.infoString());
            }

            // passed values are not "known"..
            changeKnownToPossible(argvalues);

            // FIXME: We need to rewrite the valueflow analysis of function calls. This does not work well.
            //valueFlowInjectParameter(tokenlist, errorLogger, settings, argvar, calledFunctionScope, argvalues);
        }
    }
}

static void valueFlowFunctionDefaultParameter(TokenList *tokenlist, SymbolDatabase* symboldatabase, ErrorLogger *errorLogger, const Settings *settings)
{
    if (!tokenlist->isCPP())
        return;

    for (const Scope* scope : symboldatabase->functionScopes) {
        const Function* function = scope->function;
        if (!function)
            continue;
        for (std::size_t arg = function->minArgCount(); arg < function->argCount(); arg++) {
            const Variable* var = function->getArgumentVar(arg);
            if (var && var->hasDefault() && Token::Match(var->nameToken(), "%var% = %num%|%str% [,)]")) {
                const std::list<ValueFlow::Value> &values = var->nameToken()->tokAt(2)->values();
                std::list<ValueFlow::Value> argvalues;
                for (const ValueFlow::Value &value : values) {
                    ValueFlow::Value v(value);
                    v.defaultArg = true;
                    v.changeKnownToPossible();
                    if (v.isPossible())
                        argvalues.push_back(v);
                }
                if (!argvalues.empty())
                    valueFlowInjectParameter(tokenlist, errorLogger, settings, var, scope, argvalues);
            }
        }
    }
}

static bool isKnown(const Token * tok)
{
    return tok && tok->hasKnownIntValue();
}

static void valueFlowFunctionReturn(TokenList *tokenlist, ErrorLogger *errorLogger)
{
    for (Token *tok = tokenlist->back(); tok; tok = tok->previous()) {
        if (tok->str() != "(" || !tok->astOperand1() || !tok->astOperand1()->function())
            continue;

        if (tok->hasKnownValue())
            continue;

        // Arguments..
        std::vector<MathLib::bigint> parvalues;
        if (tok->astOperand2()) {
            const Token *partok = tok->astOperand2();
            while (partok && partok->str() == "," && isKnown(partok->astOperand2()))
                partok = partok->astOperand1();
            if (!isKnown(partok))
                continue;
            parvalues.push_back(partok->values().front().intvalue);
            partok = partok->astParent();
            while (partok && partok->str() == ",") {
                parvalues.push_back(partok->astOperand2()->values().front().intvalue);
                partok = partok->astParent();
            }
            if (partok != tok)
                continue;
        }

        // Get scope and args of function
        const Function * const function = tok->astOperand1()->function();
        const Scope * const functionScope = function->functionScope;
        if (!functionScope || !Token::simpleMatch(functionScope->bodyStart, "{ return")) {
            if (functionScope && tokenlist->getSettings()->debugwarnings && Token::findsimplematch(functionScope->bodyStart, "return", functionScope->bodyEnd))
                bailout(tokenlist, errorLogger, tok, "function return; nontrivial function body");
            continue;
        }

        ProgramMemory programMemory;
        for (std::size_t i = 0; i < parvalues.size(); ++i) {
            const Variable * const arg = function->getArgumentVar(i);
            if (!arg || !Token::Match(arg->typeStartToken(), "%type% %name% ,|)")) {
                if (tokenlist->getSettings()->debugwarnings)
                    bailout(tokenlist, errorLogger, tok, "function return; unhandled argument type");
                programMemory.clear();
                break;
            }
            programMemory.setIntValue(arg->declarationId(), parvalues[i]);
        }
        if (programMemory.empty() && !parvalues.empty())
            continue;

        // Determine return value of subfunction..
        MathLib::bigint result = 0;
        bool error = false;
        execute(functionScope->bodyStart->next()->astOperand1(),
                &programMemory,
                &result,
                &error);
        if (!error) {
            ValueFlow::Value v(result);
            if (function->isVirtual())
                v.setPossible();
            else
                v.setKnown();
            setTokenValue(tok, v, tokenlist->getSettings());
        }
    }
}

static void valueFlowUninit(TokenList *tokenlist, SymbolDatabase * /*symbolDatabase*/, ErrorLogger *errorLogger, const Settings *settings)
{
    for (Token *tok = tokenlist->front(); tok; tok = tok->next()) {
        if (!Token::Match(tok,"[;{}] %type%"))
            continue;
        if (!tok->scope()->isExecutable())
            continue;
        const Token *vardecl = tok->next();
        bool stdtype = false;
        bool pointer = false;
        while (Token::Match(vardecl, "%name%|::|*") && vardecl->varId() == 0) {
            stdtype |= vardecl->isStandardType();
            pointer |= vardecl->str() == "*";
            vardecl = vardecl->next();
        }
        if (!stdtype && !pointer)
            continue;
        if (!Token::Match(vardecl, "%var% ;"))
            continue;
        if (Token::Match(vardecl, "%varid% ; %varid% =", vardecl->varId()))
            continue;
        const Variable *var = vardecl->variable();
        if (!var || var->nameToken() != vardecl)
            continue;
        if ((!var->isPointer() && var->type() && var->type()->needInitialization != Type::True) ||
            !var->isLocal() || var->isStatic() || var->isExtern() || var->isReference() || var->isThrow())
            continue;

        ValueFlow::Value uninitValue;
        uninitValue.setKnown();
        uninitValue.valueType = ValueFlow::Value::UNINIT;
        std::list<ValueFlow::Value> values;
        values.push_back(uninitValue);

        const bool constValue = true;
        const bool subFunction = false;

        valueFlowForward(vardecl->next(), vardecl->scope()->bodyEnd, var, vardecl->varId(), values, constValue, subFunction, tokenlist, errorLogger, settings);
    }
}

static bool hasContainerSizeGuard(const Token *tok, unsigned int containerId)
{
    for (; tok && tok->astParent(); tok = tok->astParent()) {
        const Token *parent = tok->astParent();
        if (tok != parent->astOperand2())
            continue;
        if (!Token::Match(parent, "%oror%|&&|?"))
            continue;
        // is container found in lhs?
        bool found = false;
        visitAstNodes(parent->astOperand1(),
        [&](const Token *t) {
            if (t->varId() == containerId)
                found = true;
            return found ? ChildrenToVisit::done : ChildrenToVisit::op1_and_op2;
        });
        if (found)
            return true;
    }
    return false;
}

static bool isContainerSize(const Token* tok)
{
    if (!Token::Match(tok, "%var% . %name% ("))
        return false;
    if (!astIsContainer(tok))
        return false;
    if (tok->valueType()->container && tok->valueType()->container->getYield(tok->strAt(2)) == Library::Container::Yield::SIZE)
        return true;
    if (Token::Match(tok->tokAt(2), "size|length ( )"))
        return true;
    return false;
}

static bool isContainerEmpty(const Token* tok)
{
    if (!Token::Match(tok, "%var% . %name% ("))
        return false;
    if (!astIsContainer(tok))
        return false;
    if (tok->valueType()->container && tok->valueType()->container->getYield(tok->strAt(2)) == Library::Container::Yield::EMPTY)
        return true;
    if (Token::simpleMatch(tok->tokAt(2), "empty ( )"))
        return true;
    return false;
}

static bool isContainerSizeChanged(unsigned int varId, const Token *start, const Token *end);

static bool isContainerSizeChangedByFunction(const Token *tok)
{
    const Token *parent = tok->astParent();
    if (parent && parent->str() == "&")
        parent = parent->astParent();
    while (parent && parent->str() == ",")
        parent = parent->astParent();
    if (!parent)
        return false;
    if (Token::Match(parent->previous(), "%name% ("))
        return true;
    // some unsimplified template function, assume it modifies the container.
    if (Token::simpleMatch(parent->previous(), ">") && parent->linkAt(-1))
        return true;
    return false;
}

static void valueFlowContainerReverse(const Token *tok, unsigned int containerId, const ValueFlow::Value &value, const Settings *settings)
{
    while (nullptr != (tok = tok->previous())) {
        if (Token::Match(tok, "[{}]"))
            break;
        if (Token::Match(tok, "return|break|continue"))
            break;
        if (tok->varId() != containerId)
            continue;
        if (Token::Match(tok, "%name% ="))
            break;
        if (isContainerSizeChangedByFunction(tok))
            break;
        if (!tok->valueType() || !tok->valueType()->container)
            break;
        if (Token::Match(tok, "%name% . %name% (") && tok->valueType()->container->getAction(tok->strAt(2)) != Library::Container::Action::NO_ACTION)
            break;
        if (!hasContainerSizeGuard(tok, containerId))
            setTokenValue(const_cast<Token *>(tok), value, settings);
    }
}

static void valueFlowContainerForward(const Token *tok, unsigned int containerId, ValueFlow::Value value, const Settings *settings, bool cpp)
{
    while (nullptr != (tok = tok->next())) {
        if (Token::Match(tok, "[{}]"))
            break;
        if (Token::Match(tok, "while|for (")) {
            const Token *start = tok->linkAt(1)->next();
            if (!Token::simpleMatch(start->link(), "{"))
                break;
            if (isContainerSizeChanged(containerId, start, start->link()))
                break;
        }
        if (tok->varId() != containerId)
            continue;
        if (Token::Match(tok, "%name% ="))
            break;
        if (Token::Match(tok, "%name% +=")) {
            if (!tok->valueType() || !tok->valueType()->container || !tok->valueType()->container->stdStringLike)
                break;
            const Token *rhs = tok->next()->astOperand2();
            if (rhs->tokType() == Token::eString)
                value.intvalue += Token::getStrLength(rhs);
            else if (rhs->valueType() && rhs->valueType()->container && rhs->valueType()->container->stdStringLike) {
                bool found = false;
                for (const ValueFlow::Value &rhsval : rhs->values()) {
                    if (rhsval.isKnown() && rhsval.isContainerSizeValue()) {
                        value.intvalue += rhsval.intvalue;
                        found = true;
                    }
                }
                if (!found)
                    break;
            } else
                break;
        }
        if (isLikelyStreamRead(cpp, tok->astParent()))
            break;
        if (isContainerSizeChangedByFunction(tok))
            break;
        if (!tok->valueType() || !tok->valueType()->container)
            break;
        if (Token::Match(tok, "%name% . %name% (") && tok->valueType()->container->getAction(tok->strAt(2)) != Library::Container::Action::NO_ACTION)
            break;
        if (!hasContainerSizeGuard(tok, containerId))
            setTokenValue(const_cast<Token *>(tok), value, settings);
    }
}

static bool isContainerSizeChanged(unsigned int varId, const Token *start, const Token *end)
{
    for (const Token *tok = start; tok != end; tok = tok->next()) {
        if (tok->varId() != varId)
            continue;
        if (!tok->valueType() || !tok->valueType()->container)
            return true;
        if (Token::Match(tok, "%name% ="))
            return true;
        if (Token::Match(tok, "%name% . %name% (")) {
            Library::Container::Action action = tok->valueType()->container->getAction(tok->strAt(2));
            switch (action) {
            case Library::Container::Action::RESIZE:
            case Library::Container::Action::CLEAR:
            case Library::Container::Action::PUSH:
            case Library::Container::Action::POP:
            case Library::Container::Action::CHANGE:
            case Library::Container::Action::INSERT:
            case Library::Container::Action::ERASE:
            case Library::Container::Action::CHANGE_INTERNAL:
                return true;
            case Library::Container::Action::NO_ACTION: // might be unknown action
                return true;
            case Library::Container::Action::FIND:
            case Library::Container::Action::CHANGE_CONTENT:
                break;
            };
        }
    }
    return false;
}

static void valueFlowContainerSize(TokenList *tokenlist, SymbolDatabase* symboldatabase, ErrorLogger * /*errorLogger*/, const Settings *settings)
{
    // declaration
    for (const Variable *var : symboldatabase->variableList()) {
        if (!var || !var->isLocal() || var->isPointer() || var->isReference())
            continue;
        if (!var->valueType() || !var->valueType()->container)
            continue;
        if (!Token::Match(var->nameToken(), "%name% ;"))
            continue;
        if (var->nameToken()->hasKnownValue())
            continue;
        ValueFlow::Value value(0);
        if (var->valueType()->container->size_templateArgNo >= 0) {
            if (var->dimensions().size() == 1 && var->dimensions().front().known)
                value.intvalue = var->dimensions().front().num;
            else
                continue;
        }
        value.valueType = ValueFlow::Value::ValueType::CONTAINER_SIZE;
        value.setKnown();
        valueFlowContainerForward(var->nameToken()->next(), var->declarationId(), value, settings, tokenlist->isCPP());
    }

    // after assignment
    for (const Scope *functionScope : symboldatabase->functionScopes) {
        for (const Token *tok = functionScope->bodyStart; tok != functionScope->bodyEnd; tok = tok->next()) {
            if (Token::Match(tok, "[;{}] %var% = %str% ;")) {
                const Token *containerTok = tok->next();
                if (containerTok && containerTok->valueType() && containerTok->valueType()->container && containerTok->valueType()->container->stdStringLike) {
                    ValueFlow::Value value(Token::getStrLength(containerTok->tokAt(2)));
                    value.valueType = ValueFlow::Value::ValueType::CONTAINER_SIZE;
                    value.setKnown();
                    valueFlowContainerForward(containerTok->next(), containerTok->varId(), value, settings, tokenlist->isCPP());
                }
            }
        }
    }

    // conditional conditionSize
    for (const Scope &scope : symboldatabase->scopeList) {
        if (scope.type != Scope::ScopeType::eIf) // TODO: while
            continue;
        for (const Token *tok = scope.classDef; tok && tok->str() != "{"; tok = tok->next()) {
            if (!tok->isName() || !tok->valueType() || tok->valueType()->type != ValueType::CONTAINER || !tok->valueType()->container)
                continue;

            const Token *conditionToken;
            MathLib::bigint intval;

            if (Token::Match(tok, "%name% . %name% (")) {
                if (tok->valueType()->container->getYield(tok->strAt(2)) == Library::Container::Yield::SIZE) {
                    const Token *parent = tok->tokAt(3)->astParent();
                    if (!parent || !parent->isComparisonOp() || !parent->astOperand2())
                        continue;
                    if (parent->astOperand1()->hasKnownIntValue())
                        intval = parent->astOperand1()->values().front().intvalue;
                    else if (parent->astOperand2()->hasKnownIntValue())
                        intval = parent->astOperand2()->values().front().intvalue;
                    else
                        continue;
                    conditionToken = parent;
                } else if (tok->valueType()->container->getYield(tok->strAt(2)) == Library::Container::Yield::EMPTY) {
                    conditionToken = tok->tokAt(3);
                    intval = 0;
                } else {
                    continue;
                }
            } else if (tok->valueType()->container->stdStringLike && Token::Match(tok, "%name% ==|!= %str%") && tok->next()->astOperand2() == tok->tokAt(2)) {
                intval = Token::getStrLength(tok->tokAt(2));
                conditionToken = tok->next();
            } else {
                continue;
            }

            ValueFlow::Value value(conditionToken, intval);
            value.valueType = ValueFlow::Value::ValueType::CONTAINER_SIZE;

            // possible value before condition
            valueFlowContainerReverse(scope.classDef, tok->varId(), value, settings);
        }
    }
}

static void valueFlowContainerAfterCondition(TokenList *tokenlist,
        SymbolDatabase *symboldatabase,
        ErrorLogger *errorLogger,
        const Settings *settings)
{
    ValueFlowConditionHandler handler;
    handler.forward =
    [&](Token *start, const Token *stop, const Variable *var, const std::list<ValueFlow::Value> &values, bool) {
        // TODO: Forward multiple values
        if (values.empty())
            return false;
        valueFlowContainerForward(start, var->declarationId(), values.front(), settings, tokenlist->isCPP());
        return isContainerSizeChanged(var->declarationId(), start, stop);
    };
    handler.parse = [&](const Token *tok) {
        ValueFlowConditionHandler::Condition cond;
        ValueFlow::Value true_value;
        ValueFlow::Value false_value;
        const Token *vartok = parseCompareInt(tok, true_value, false_value);
        if (vartok) {
            vartok = vartok->tokAt(-3);
            if (!isContainerSize(vartok))
                return cond;
            true_value.valueType = ValueFlow::Value::CONTAINER_SIZE;
            false_value.valueType = ValueFlow::Value::CONTAINER_SIZE;
            cond.true_values.push_back(true_value);
            cond.false_values.push_back(false_value);
            cond.vartok = vartok;
            return cond;
        }

        // Empty check
        if (tok->str() == "(") {
            vartok = tok->tokAt(-3);
            // TODO: Handle .size()
            if (!isContainerEmpty(vartok))
                return cond;
            const Token *parent = tok->astParent();
            while (parent) {
                if (Token::Match(parent, "%comp%|!"))
                    return cond;
                parent = parent->astParent();
            }
            ValueFlow::Value value(tok, 0LL);
            value.valueType = ValueFlow::Value::ValueType::CONTAINER_SIZE;
            cond.true_values.emplace_back(value);
            cond.false_values.emplace_back(value);
            cond.vartok = vartok;
            return cond;
        }
        // String compare
        if (Token::Match(tok, "==|!=")) {
            const Token *strtok = nullptr;
            if (Token::Match(tok->astOperand1(), "%str%")) {
                strtok = tok->astOperand1();
                vartok = tok->astOperand2();
            } else if (Token::Match(tok->astOperand2(), "%str%")) {
                strtok = tok->astOperand2();
                vartok = tok->astOperand1();
            }
            if (!strtok)
                return cond;
            if (!astIsContainer(vartok))
                return cond;
            ValueFlow::Value value(tok, Token::getStrLength(strtok));
            value.valueType = ValueFlow::Value::ValueType::CONTAINER_SIZE;
            cond.false_values.emplace_back(value);
            cond.true_values.emplace_back(value);
            cond.vartok = vartok;
            return cond;
        }
        return cond;
    };
    handler.afterCondition(tokenlist, symboldatabase, errorLogger, settings);
}

static void valueFlowFwdAnalysis(const TokenList *tokenlist, const Settings *settings)
{
    for (const Token *tok = tokenlist->front(); tok; tok = tok->next()) {
        if (tok->str() != "=" || !tok->astOperand1() || !tok->astOperand2())
            continue;
        if (!tok->scope()->isExecutable())
            continue;
        if (!tok->astOperand2()->hasKnownIntValue())
            continue;
        ValueFlow::Value v(tok->astOperand2()->values().front());
        v.errorPath.emplace_back(tok, tok->astOperand1()->expressionString() + " is assigned value " + MathLib::toString(v.intvalue));
        FwdAnalysis fwdAnalysis(tokenlist->isCPP(), settings->library);
        const Token *startToken = tok->findExpressionStartEndTokens().second->next();
        const Scope *functionScope = tok->scope();
        while (functionScope->nestedIn && functionScope->nestedIn->isExecutable())
            functionScope = functionScope->nestedIn;
        const Token *endToken = functionScope->bodyEnd;
        for (const FwdAnalysis::KnownAndToken read : fwdAnalysis.valueFlow(tok->astOperand1(), startToken, endToken)) {
            v.valueKind = read.known ? ValueFlow::Value::ValueKind::Known : ValueFlow::Value::ValueKind::Possible;
            setTokenValue(const_cast<Token *>(read.token), v, settings);
        }
    }
}

ValueFlow::Value::Value(const Token *c, long long val)
    : valueType(INT),
      intvalue(val),
      tokvalue(nullptr),
      floatValue(0.0),
      moveKind(NonMovedVariable),
      varvalue(val),
      condition(c),
      varId(0U),
      conditional(false),
      defaultArg(false),
      lifetimeKind(Object),
      valueKind(ValueKind::Possible)
{
    errorPath.emplace_back(c, "Assuming that condition '" + c->expressionString() + "' is not redundant");
}

std::string ValueFlow::Value::infoString() const
{
    switch (valueType) {
    case INT:
        return MathLib::toString(intvalue);
    case TOK:
        return tokvalue->str();
    case FLOAT:
        return MathLib::toString(floatValue);
    case MOVED:
        return "<Moved>";
    case UNINIT:
        return "<Uninit>";
    case CONTAINER_SIZE:
        return "size=" + MathLib::toString(intvalue);
    case LIFETIME:
        return "lifetime=" + tokvalue->str();
    };
    throw InternalError(nullptr, "Invalid ValueFlow Value type");
}

const ValueFlow::Value *ValueFlow::valueFlowConstantFoldAST(const Token *expr, const Settings *settings)
{
    if (expr && expr->values().empty()) {
        valueFlowConstantFoldAST(expr->astOperand1(), settings);
        valueFlowConstantFoldAST(expr->astOperand2(), settings);
        valueFlowSetConstantValue(expr, settings, true /* TODO: this is a guess */);
    }
    return expr && expr->hasKnownValue() ? &expr->values().front() : nullptr;
}

static std::size_t getTotalValues(TokenList *tokenlist)
{
    std::size_t n = 1;
    for (Token *tok = tokenlist->front(); tok; tok = tok->next())
        n += tok->values().size();
    return n;
}

void ValueFlow::setValues(TokenList *tokenlist, SymbolDatabase* symboldatabase, ErrorLogger *errorLogger, const Settings *settings)
{
    for (Token *tok = tokenlist->front(); tok; tok = tok->next())
        tok->clearValueFlow();

    valueFlowNumber(tokenlist);
    valueFlowString(tokenlist);
    valueFlowArray(tokenlist);
    valueFlowArrayBool(tokenlist);
    valueFlowGlobalStaticVar(tokenlist, settings);
    valueFlowPointerAlias(tokenlist);
    valueFlowLifetime(tokenlist, symboldatabase, errorLogger, settings);
    valueFlowFunctionReturn(tokenlist, errorLogger);
    valueFlowBitAnd(tokenlist);
    valueFlowSameExpressions(tokenlist);
    valueFlowFwdAnalysis(tokenlist, settings);

    // Temporary hack.. run valueflow until there is nothing to update or timeout expires
    const std::time_t timeout = std::time(0) + TIMEOUT;
    std::size_t values = 0;
    while (std::time(0) < timeout && values < getTotalValues(tokenlist)) {
        values = getTotalValues(tokenlist);
        valueFlowRightShift(tokenlist, settings);
        valueFlowOppositeCondition(symboldatabase, settings);
        valueFlowTerminatingCondition(tokenlist, symboldatabase, settings);
        valueFlowBeforeCondition(tokenlist, symboldatabase, errorLogger, settings);
        valueFlowAfterMove(tokenlist, symboldatabase, errorLogger, settings);
        valueFlowAfterAssign(tokenlist, symboldatabase, errorLogger, settings);
        valueFlowAfterCondition(tokenlist, symboldatabase, errorLogger, settings);
        valueFlowSwitchVariable(tokenlist, symboldatabase, errorLogger, settings);
        valueFlowForLoop(tokenlist, symboldatabase, errorLogger, settings);
        valueFlowSubFunction(tokenlist, settings);
        valueFlowFunctionDefaultParameter(tokenlist, symboldatabase, errorLogger, settings);
        valueFlowUninit(tokenlist, symboldatabase, errorLogger, settings);
        if (tokenlist->isCPP()) {
            valueFlowContainerSize(tokenlist, symboldatabase, errorLogger, settings);
            valueFlowContainerAfterCondition(tokenlist, symboldatabase, errorLogger, settings);
        }
    }
}


std::string ValueFlow::eitherTheConditionIsRedundant(const Token *condition)
{
    if (!condition)
        return "Either the condition is redundant";
    if (condition->str() == "case") {
        std::string expr;
        for (const Token *tok = condition; tok && tok->str() != ":"; tok = tok->next()) {
            expr += tok->str();
            if (Token::Match(tok, "%name%|%num% %name%|%num%"))
                expr += ' ';
        }
        return "Either the switch case '" + expr + "' is redundant";
    }
    return "Either the condition '" + condition->expressionString() + "' is redundant";
}<|MERGE_RESOLUTION|>--- conflicted
+++ resolved
@@ -1027,17 +1027,6 @@
     for (Token *tok = tokenlist->front(); tok; tok = tok->next()) {
         if (tok->varId() > 0U) {
             // array
-<<<<<<< HEAD
-=======
-            if (tok->variable() && tok->variable()->isArray() && !tok->variable()->isArgument() &&
-                !tok->variable()->isStlType()) {
-                ValueFlow::Value value{1};
-                value.setKnown();
-                // TODO : this leads to too many false positives so it is commented out.
-                // See for instance https://github.com/danmar/cppcheck/commit/025881cf35fdde1299d16a09059e7305f8c9bd13
-                // setTokenValue(tok, value, tokenlist->getSettings());
-            }
->>>>>>> 400c6c8e
             const std::map<unsigned int, const Token *>::const_iterator it = constantArrays.find(tok->varId());
             if (it != constantArrays.end()) {
                 ValueFlow::Value value;
