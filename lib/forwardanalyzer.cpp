#include "forwardanalyzer.h"
#include "astutils.h"
#include "settings.h"
#include "symboldatabase.h"
#include "token.h"
#include "valueptr.h"

#include <algorithm>
#include <functional>

struct ForwardTraversal {
    enum class Progress { Continue, Break, Skip };
    ForwardTraversal(const ValuePtr<Analyzer>& analyzer, const Settings* settings)
        : analyzer(analyzer), settings(settings), actions(Analyzer::Action::None), analyzeOnly(false)
    {}
    ValuePtr<Analyzer> analyzer;
    const Settings* settings;
    Analyzer::Action actions;
    bool analyzeOnly;

    struct Branch {
        ForwardAnalyzer::Action action;
        bool check;
        bool escape;
        bool escapeUnknown;
        const Token* endBlock;
        bool isEscape() const {
            return escape || escapeUnknown;
        }
        bool isConclusiveEscape() const {
            return escape && !escapeUnknown;
        }
        bool isModified() const {
            return action.isModified() && !isConclusiveEscape();
        }
        bool isInconclusive() const {
            return action.isInconclusive() && !isConclusiveEscape();
        }
        bool isDead() const {
            return action.isModified() || action.isInconclusive() || isEscape();
        }
    };

    bool stopUpdates() {
        analyzeOnly = true;
        return actions.isModified();
    }

    std::pair<bool, bool> evalCond(const Token* tok) {
        std::vector<int> result = analyzer->evaluate(tok);
        // TODO: We should convert to bool
        bool checkThen = std::any_of(result.begin(), result.end(), [](int x) {
            return x == 1;
        });
        bool checkElse = std::any_of(result.begin(), result.end(), [](int x) {
            return x == 0;
        });
        return std::make_pair(checkThen, checkElse);
    }

    template<class T, REQUIRES("T must be a Token class", std::is_convertible<T*, const Token*>)>
    Progress traverseTok(T* tok, std::function<Progress(T*)> f, bool traverseUnknown, T** out = nullptr) {
        if (Token::Match(tok, "asm|goto|continue|setjmp|longjmp"))
            return Progress::Break;
        else if (Token::Match(tok, "return|throw") || isEscapeFunction(tok, &settings->library)) {
            traverseRecursive(tok->astOperand1(), f, traverseUnknown);
            traverseRecursive(tok->astOperand2(), f, traverseUnknown);
            return Progress::Break;
        } else if (isUnevaluated(tok)) {
            if (out)
                *out = tok->link();
            return Progress::Skip;
        } else if (tok->astOperand1() && tok->astOperand2() && Token::Match(tok, "?|&&|%oror%")) {
            if (traverseConditional(tok, f, traverseUnknown) == Progress::Break)
                return Progress::Break;
            if (out)
                *out = nextAfterAstRightmostLeaf(tok);
            return Progress::Skip;
            // Skip lambdas
        } else if (T* lambdaEndToken = findLambdaEndToken(tok)) {
            if (checkScope(lambdaEndToken).isModified())
                return Progress::Break;
            if (out)
                *out = lambdaEndToken->next();
            // Skip class scope
        } else if (tok->str() == "{" && tok->scope() && tok->scope()->isClassOrStruct()) {
            if (out)
                *out = tok->link();
        } else {
            if (f(tok) == Progress::Break)
                return Progress::Break;
        }
        return Progress::Continue;
    }

    template<class T, REQUIRES("T must be a Token class", std::is_convertible<T*, const Token*>)>
    Progress traverseRecursive(T* tok, std::function<Progress(T*)> f, bool traverseUnknown, unsigned int recursion=0) {
        if (!tok)
            return Progress::Continue;
        if (recursion > 10000)
            return Progress::Skip;
        T* firstOp = tok->astOperand1();
        T* secondOp = tok->astOperand2();
        // Evaluate RHS of assignment before LHS
        if (tok->isAssignmentOp())
            std::swap(firstOp, secondOp);
        if (firstOp && traverseRecursive(firstOp, f, traverseUnknown, recursion+1) == Progress::Break)
            return Progress::Break;
        Progress p = tok->isAssignmentOp() ? Progress::Continue : traverseTok(tok, f, traverseUnknown);
        if (p == Progress::Break)
            return Progress::Break;
        if (p == Progress::Continue && secondOp && traverseRecursive(secondOp, f, traverseUnknown, recursion+1) == Progress::Break)
            return Progress::Break;
        if (tok->isAssignmentOp() && traverseTok(tok, f, traverseUnknown) == Progress::Break)
            return Progress::Break;
        return Progress::Continue;
    }

    template<class T, class F, REQUIRES("T must be a Token class", std::is_convertible<T*, const Token*>)>
    Progress traverseConditional(T* tok, F f, bool traverseUnknown) {
        if (Token::Match(tok, "?|&&|%oror%") && tok->astOperand1() && tok->astOperand2()) {
            T* condTok = tok->astOperand1();
            T* childTok = tok->astOperand2();
            bool checkThen, checkElse;
            std::tie(checkThen, checkElse) = evalCond(condTok);
            if (!checkThen && !checkElse) {
                // Stop if the value is conditional
                if (!traverseUnknown && analyzer->isConditional() && stopUpdates())
                    return Progress::Break;
                checkThen = true;
                checkElse = true;
            }
            if (childTok->str() == ":") {
                if (checkThen && traverseRecursive(childTok->astOperand1(), f, traverseUnknown) == Progress::Break)
                    return Progress::Break;
                if (checkElse && traverseRecursive(childTok->astOperand2(), f, traverseUnknown) == Progress::Break)
                    return Progress::Break;
            } else {
                if (!checkThen && tok->str() == "&&")
                    return Progress::Continue;
                if (!checkElse && tok->str() == "||")
                    return Progress::Continue;
                if (traverseRecursive(childTok, f, traverseUnknown) == Progress::Break)
                    return Progress::Break;
            }
        }
        return Progress::Continue;
    }

    Progress update(Token* tok) {
        Analyzer::Action action = analyzer->analyze(tok, Analyzer::Direction::Forward);
        actions |= action;
        if (!action.isNone() && !analyzeOnly)
            analyzer->update(tok, action, Analyzer::Direction::Forward);
        if (action.isInconclusive() && !analyzer->lowerToInconclusive())
            return Progress::Break;
        if (action.isInvalid())
            return Progress::Break;
        if (action.isWrite() && !action.isRead())
            // Analysis of this write will continue separately
            return Progress::Break;
        return Progress::Continue;
    }

    Progress updateTok(Token* tok, Token** out = nullptr) {
        std::function<Progress(Token*)> f = [this](Token* tok2) {
            return update(tok2);
        };
        return traverseTok(tok, f, false, out);
    }

    Progress updateRecursive(Token* tok) {
        std::function<Progress(Token*)> f = [this](Token* tok2) {
            return update(tok2);
        };
        return traverseRecursive(tok, f, false);
    }

    template <class T>
    T* findRange(T* start, const Token* end, std::function<bool(Analyzer::Action)> pred) {
        for (T* tok = start; tok && tok != end; tok = tok->next()) {
            Analyzer::Action action = analyzer->analyze(tok, Analyzer::Direction::Forward);
            if (pred(action))
                return tok;
        }
        return nullptr;
    }

    Analyzer::Action analyzeRecursive(const Token* start) {
        Analyzer::Action result = Analyzer::Action::None;
        std::function<Progress(const Token*)> f = [&](const Token* tok) {
            result = analyzer->analyze(tok, Analyzer::Direction::Forward);
            if (result.isModified() || result.isInconclusive())
                return Progress::Break;
            return Progress::Continue;
        };
        traverseRecursive(start, f, true);
        return result;
    }

    Analyzer::Action analyzeRange(const Token* start, const Token* end) {
        Analyzer::Action result = Analyzer::Action::None;
        for (const Token* tok = start; tok && tok != end; tok = tok->next()) {
            Analyzer::Action action = analyzer->analyze(tok, Analyzer::Direction::Forward);
            if (action.isModified() || action.isInconclusive())
                return action;
            result = action;
        }
        return result;
    }

    void forkRange(Token* start, const Token* end) {
        ForwardTraversal ft = *this;
        ft.updateRange(start, end);
    }

    void forkScope(Token* endBlock, bool isModified = false) {
        if (analyzer->updateScope(endBlock, isModified)) {
            ForwardTraversal ft = *this;
            ft.updateRange(endBlock->link(), endBlock);
        }
    }

    static bool hasGoto(const Token* endBlock) {
        return Token::findsimplematch(endBlock->link(), "goto", endBlock);
    }

    bool isEscapeScope(const Token* endBlock, bool& unknown) {
        const Token* ftok = nullptr;
        bool r = isReturnScope(endBlock, &settings->library, &ftok);
        if (!r && ftok)
            unknown = true;
        return r;
    }

    enum class Status {
        None,
        Escaped,
        Modified,
        Inconclusive,
    };

    Analyzer::Action analyzeScope(const Token* endBlock) {
        return analyzeRange(endBlock->link(), endBlock);
    }

    Analyzer::Action checkScope(Token* endBlock) {
        Analyzer::Action a = analyzeScope(endBlock);
        forkScope(endBlock, a.isModified());
        return a;
    }

    Analyzer::Action checkScope(const Token* endBlock) {
        Analyzer::Action a = analyzeScope(endBlock);
        return a;
    }

    Progress updateLoop(Token* endBlock, Token* condTok, Token* initTok = nullptr, Token* stepTok = nullptr) {
        const bool isDoWhile = precedes(endBlock, condTok);
        Analyzer::Action bodyAnalysis = analyzeScope(endBlock);
        Analyzer::Action allAnalysis = bodyAnalysis;
        if (condTok)
            allAnalysis |= analyzeRecursive(condTok);
        if (initTok)
            allAnalysis |= analyzeRecursive(initTok);
        if (stepTok)
            allAnalysis |= analyzeRecursive(stepTok);
        actions |= allAnalysis;
        if (allAnalysis.isInconclusive()) {
            if (!analyzer->lowerToInconclusive())
                return Progress::Break;
        } else if (allAnalysis.isModified()) {
            if (!analyzer->lowerToPossible())
                return Progress::Break;
        }
        // Traverse condition after lowering
        if (condTok && (!isDoWhile || !bodyAnalysis.isModified())) {
            if (updateRecursive(condTok) == Progress::Break)
                return Progress::Break;

            bool checkThen, checkElse;
            std::tie(checkThen, checkElse) = evalCond(condTok);
            if (checkElse)
                // condition is false, we don't enter the loop
                return Progress::Break;
        }

        forkScope(endBlock, allAnalysis.isModified());
        if (bodyAnalysis.isModified()) {
            Token* writeTok = findRange(endBlock->link(), endBlock, std::mem_fn(&Analyzer::Action::isModified));
            const Token* nextStatement = Token::findmatch(writeTok, ";|}", endBlock);
            if (!Token::Match(nextStatement, ";|} break ;"))
                return Progress::Break;
        } else {
            if (stepTok && updateRecursive(stepTok) == Progress::Break)
                return Progress::Break;
        }
        // TODO: Should we traverse the body?
        // updateRange(endBlock->link(), endBlock);
        return Progress::Continue;
    }

    Progress updateRange(Token* start, const Token* end) {
        for (Token* tok = start; tok && tok != end; tok = tok->next()) {
            Token* next = nullptr;

            if (tok->link()) {
                // Skip casts..
                if (tok->str() == "(" && !tok->astOperand2() && tok->isCast()) {
                    tok = tok->link();
                    continue;
                }
                // Skip template arguments..
                if (tok->str() == "<") {
                    tok = tok->link();
                    continue;
                }
            }

            // Evaluate RHS of assignment before LHS
            if (Token* assignTok = assignExpr(tok)) {
                if (updateRecursive(assignTok) == Progress::Break)
                    return Progress::Break;
                tok = nextAfterAstRightmostLeaf(assignTok);
                if (!tok)
                    return Progress::Break;
            } else if (tok->str() ==  "break") {
                const Token *scopeEndToken = findNextTokenFromBreak(tok);
                if (!scopeEndToken)
                    return Progress::Break;
                tok = skipTo(tok, scopeEndToken, end);
                if (!analyzer->lowerToPossible())
                    return Progress::Break;
                // TODO: Don't break, instead move to the outer scope
                if (!tok)
                    return Progress::Break;
            } else if (Token::Match(tok, "%name% :") || tok->str() == "case") {
                if (!analyzer->lowerToPossible())
                    return Progress::Break;
            } else if (tok->link() && tok->str() == "}") {
                const Scope* scope = tok->scope();
                if (!scope)
                    return Progress::Break;
                if (Token::Match(tok->link()->previous(), ")|else {")) {
                    const Token* tok2 = tok->link()->previous();
                    const bool inElse = Token::simpleMatch(tok2, "else {");
                    const bool inLoop = inElse ? false : Token::Match(tok2->link()->previous(), "while|for (");
                    Token* condTok = getCondTokFromEnd(tok);
                    if (!condTok)
                        return Progress::Break;
                    if (!condTok->hasKnownIntValue() || inLoop) {
                        if (!analyzer->lowerToPossible())
                            return Progress::Break;
                    } else if (condTok->values().front().intvalue == inElse) {
                        return Progress::Break;
                    }
                    // Handle for loop
                    Token* stepTok = getStepTokFromEnd(tok);
                    bool checkThen, checkElse;
                    std::tie(checkThen, checkElse) = evalCond(condTok);
                    if (stepTok && !checkElse) {
                        if (updateRecursive(stepTok) == Progress::Break)
                            return Progress::Break;
                        if (updateRecursive(condTok) == Progress::Break)
                            return Progress::Break;
                    }
                    analyzer->assume(condTok, !inElse, tok);
                    if (Token::simpleMatch(tok, "} else {"))
                        tok = tok->linkAt(2);
                } else if (scope->type == Scope::eTry) {
                    if (!analyzer->lowerToPossible())
                        return Progress::Break;
                } else if (scope->type == Scope::eLambda) {
                    return Progress::Break;
                } else if (scope->type == Scope::eDo && Token::simpleMatch(tok, "} while (")) {
                    if (updateLoop(tok, tok->tokAt(2)->astOperand2()) == Progress::Break)
                        return Progress::Break;
                    tok = tok->linkAt(2);
                } else if (Token::simpleMatch(tok->next(), "else {")) {
                    tok = tok->linkAt(2);
                }
            } else if (tok->isControlFlowKeyword() && Token::Match(tok, "if|while|for (") && Token::simpleMatch(tok->next()->link(), ") {")) {
                Token* endCond = tok->next()->link();
                Token* endBlock = endCond->next()->link();
                Token* condTok = getCondTok(tok);
                Token* initTok = getInitTok(tok);
                if (!condTok)
                    return Progress::Break;
                if (initTok && updateRecursive(initTok) == Progress::Break)
                    return Progress::Break;
                if (Token::Match(tok, "for|while (")) {
                    // For-range loop
                    if (Token::simpleMatch(condTok, ":")) {
                        Token* conTok = condTok->astOperand2();
                        if (conTok && updateRecursive(conTok) == Progress::Break)
                            return Progress::Break;
                        if (updateLoop(endBlock, condTok) == Progress::Break)
                            return Progress::Break;
                    } else {
                        Token* stepTok = getStepTok(tok);
                        if (updateLoop(endBlock, condTok, initTok, stepTok) == Progress::Break)
                            return Progress::Break;

                    }
                    tok = endBlock;
                } else {
                    // Traverse condition
                    if (updateRecursive(condTok) == Progress::Break)
                        return Progress::Break;
                    Branch thenBranch{};
                    Branch elseBranch{};
                    // Check if condition is true or false
<<<<<<< HEAD
                    std::tie(thenBranch.check, elseBranch.check) = evalCond(condTok);
=======
                    bool checkThen, checkElse;
                    std::tie(checkThen, checkElse) = evalCond(condTok);
                    Analyzer::Action thenAction = Analyzer::Action::None;
                    Analyzer::Action elseAction = Analyzer::Action::None;
>>>>>>> da198e07
                    bool hasElse = Token::simpleMatch(endBlock, "} else {");
                    bool bail = false;

                    // Traverse then block
                    thenBranch.escape = isEscapeScope(endBlock, thenBranch.escapeUnknown);
                    if (thenBranch.check) {
                        if (updateRange(endCond->next(), endBlock) == Progress::Break)
                            return Progress::Break;
                    } else if (!elseBranch.check) {
                        thenBranch.action = checkScope(endBlock);
                        if (hasGoto(endBlock))
                            bail = true;
                    }
                    // Traverse else block
                    if (hasElse) {
                        elseBranch.escape = isEscapeScope(endBlock->linkAt(2), elseBranch.escapeUnknown);
                        if (elseBranch.check) {
                            Progress result = updateRange(endBlock->tokAt(2), endBlock->linkAt(2));
                            if (result == Progress::Break)
                                return Progress::Break;
                        } else if (!thenBranch.check) {
                            elseBranch.action = checkScope(endBlock->linkAt(2));
                            if (hasGoto(endBlock))
                                bail = true;
                        }
                        tok = endBlock->linkAt(2);
                    } else {
                        tok = endBlock;
                    }
                    actions |= (thenBranch.action | elseBranch.action);
                    if (bail)
                        return Progress::Break;
                    if (thenBranch.isDead() && elseBranch.isDead())
                        return Progress::Break;
                    // Conditional return
                    if (thenBranch.isEscape() && !hasElse) {
                        if (!thenBranch.isConclusiveEscape()) {
                            if (!analyzer->lowerToInconclusive())
                                return Progress::Break;
                        }
                        else if (thenBranch.check) {
                            return Progress::Break;
                        } else {
                            if (analyzer->isConditional() && stopUpdates())
                                return Progress::Break;
                            analyzer->assume(condTok, false);
                        }
                    }
                    if (thenBranch.isInconclusive() || elseBranch.isInconclusive()) {
                        if (!analyzer->lowerToInconclusive())
                            return Progress::Break;
                    } else if (thenBranch.isModified() || elseBranch.isModified()) {
                        if (!hasElse && analyzer->isConditional() && stopUpdates())
                            return Progress::Break;
                        if (!analyzer->lowerToPossible())
                            return Progress::Break;
                        analyzer->assume(condTok, elseBranch.isModified());
                    }
                }
            } else if (Token::simpleMatch(tok, "try {")) {
                Token* endBlock = tok->next()->link();
                Analyzer::Action a = analyzeScope(endBlock);
                if (updateRange(tok->next(), endBlock) == Progress::Break)
                    return Progress::Break;
                if (a.isModified())
                    analyzer->lowerToPossible();
                tok = endBlock;
            } else if (Token::simpleMatch(tok, "do {")) {
                Token* endBlock = tok->next()->link();
                Token* condTok = Token::simpleMatch(endBlock, "} while (") ? endBlock->tokAt(2)->astOperand2() : nullptr;
                if (updateLoop(endBlock, condTok) == Progress::Break)
                    return Progress::Break;
                if (condTok)
                    tok = endBlock->linkAt(2)->next();
                else
                    tok = endBlock;
            } else if (Token::Match(tok, "assert|ASSERT (")) {
                const Token* condTok = tok->next()->astOperand2();
                bool checkThen, checkElse;
                std::tie(checkThen, checkElse) = evalCond(condTok);
                if (checkElse)
                    return Progress::Break;
                if (!checkThen)
                    analyzer->assume(condTok, true, tok);
            } else if (Token::simpleMatch(tok, "switch (")) {
                if (updateRecursive(tok->next()->astOperand2()) == Progress::Break)
                    return Progress::Break;
                return Progress::Break;
            } else {
                if (updateTok(tok, &next) == Progress::Break)
                    return Progress::Break;
                if (next) {
                    if (precedes(next, end))
                        tok = next->previous();
                    else
                        return Progress::Break;
                }
            }
            // Prevent infinite recursion
            if (tok->next() == start)
                break;
        }
        return Progress::Continue;
    }

    static bool isUnevaluated(const Token* tok) {
        if (Token::Match(tok->previous(), "sizeof|decltype ("))
            return true;
        return false;
    }

    static Token* assignExpr(Token* tok) {
        while (tok->astParent() && astIsLHS(tok)) {
            if (tok->astParent()->isAssignmentOp())
                return tok->astParent();
            tok = tok->astParent();
        }
        return nullptr;
    }

    static Token* skipTo(Token* tok, const Token* dest, const Token* end = nullptr) {
        if (end && dest->index() > end->index())
            return nullptr;
        int i = dest->index() - tok->index();
        if (i > 0)
            return tok->tokAt(dest->index() - tok->index());
        return nullptr;
    }

    static bool isConditional(const Token* tok) {
        const Token* parent = tok->astParent();
        while (parent && !Token::Match(parent, "%oror%|&&|:")) {
            tok = parent;
            parent = parent->astParent();
        }
        return parent && (parent->str() == ":" || parent->astOperand2() == tok);
    }

    static Token* getInitTok(Token* tok) {
        if (!tok)
            return nullptr;
        if (Token::Match(tok, "%name% ("))
            return getInitTok(tok->next());
        if (tok->str() !=  "(")
            return nullptr;
        if (!Token::simpleMatch(tok->astOperand2(), ";"))
            return nullptr;
        if (Token::simpleMatch(tok->astOperand2()->astOperand1(), ";"))
            return nullptr;
        return tok->astOperand2()->astOperand1();
    }

    static Token* getStepTok(Token* tok) {
        if (!tok)
            return nullptr;
        if (Token::Match(tok, "%name% ("))
            return getStepTok(tok->next());
        if (tok->str() != "(")
            return nullptr;
        if (!Token::simpleMatch(tok->astOperand2(), ";"))
            return nullptr;
        if (!Token::simpleMatch(tok->astOperand2()->astOperand2(), ";"))
            return nullptr;
        return tok->astOperand2()->astOperand2()->astOperand2();
    }

    static Token* getStepTokFromEnd(Token* tok) {
        if (!Token::simpleMatch(tok, "}"))
            return nullptr;
        Token* end = tok->link()->previous();
        if (!Token::simpleMatch(end, ")"))
            return nullptr;
        return getStepTok(end->link());
    }

};

Analyzer::Action valueFlowGenericForward(Token* start,
        const Token* end,
        const ValuePtr<Analyzer>& a,
        const Settings* settings)
{
    ForwardTraversal ft{a, settings};
    ft.updateRange(start, end);
    return ft.actions;
}

Analyzer::Action valueFlowGenericForward(Token* start, const ValuePtr<Analyzer>& a, const Settings* settings)
{
    ForwardTraversal ft{a, settings};
    ft.updateRecursive(start);
    return ft.actions;
}<|MERGE_RESOLUTION|>--- conflicted
+++ resolved
@@ -19,7 +19,7 @@
     bool analyzeOnly;
 
     struct Branch {
-        ForwardAnalyzer::Action action;
+        Action action;
         bool check;
         bool escape;
         bool escapeUnknown;
@@ -410,14 +410,7 @@
                     Branch thenBranch{};
                     Branch elseBranch{};
                     // Check if condition is true or false
-<<<<<<< HEAD
                     std::tie(thenBranch.check, elseBranch.check) = evalCond(condTok);
-=======
-                    bool checkThen, checkElse;
-                    std::tie(checkThen, checkElse) = evalCond(condTok);
-                    Analyzer::Action thenAction = Analyzer::Action::None;
-                    Analyzer::Action elseAction = Analyzer::Action::None;
->>>>>>> da198e07
                     bool hasElse = Token::simpleMatch(endBlock, "} else {");
                     bool bail = false;
 
