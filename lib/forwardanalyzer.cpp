--- conflicted
+++ resolved
@@ -22,14 +22,9 @@
     bool analyzeTerminate;
     Terminate terminate = Terminate::None;
 
-<<<<<<< HEAD
     Progress Break(Terminate t = Terminate::None)
     {
         if ((!analyzeOnly || analyzeTerminate) && t != Terminate::None)
-=======
-    Progress Break(Terminate t = Terminate::None) {
-        if (!analyzeOnly && t != Terminate::None)
->>>>>>> 3f2d9c03
             terminate = t;
         return Progress::Break;
     }
@@ -231,7 +226,6 @@
         ft.updateRange(start, end);
     }
 
-<<<<<<< HEAD
     ForwardTraversal forkScope(Token* endBlock, bool analyze = false) const {
         ForwardTraversal ft = *this;
         ft.analyzer->forkScope(endBlock);
@@ -245,9 +239,6 @@
 
     std::vector<ForwardTraversal> tryForkScope(Token* endBlock, bool isModified = false)
     {
-=======
-    std::vector<ForwardTraversal> forkScope(Token* endBlock, bool isModified = false) {
->>>>>>> 3f2d9c03
         if (analyzer->updateScope(endBlock, isModified)) {
             ForwardTraversal ft = forkScope(endBlock);
             return {ft};
@@ -301,7 +292,6 @@
         return a;
     }
 
-<<<<<<< HEAD
     bool checkBranch(Branch& branch, Token* endBlock) {
         Analyzer::Action a = analyzeScope(endBlock);
         branch.action = a;
@@ -327,11 +317,7 @@
         return bail;
     }
 
-    void continueUpdateRangeAfterLoop(std::vector<ForwardTraversal>& ftv, Token* start, const Token* endToken)
-    {
-=======
     void continueUpdateRangeAfterLoop(std::vector<ForwardTraversal>& ftv, Token* start, const Token* endToken) {
->>>>>>> 3f2d9c03
         for (ForwardTraversal& ft : ftv) {
             // If analysis has terminated normally, then continue analysis
             if (ft.terminate == Terminate::None)
