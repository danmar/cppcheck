#include "forwardanalyzer.h"
#include "analyzer.h"
#include "astutils.h"
#include "settings.h"
#include "symboldatabase.h"
#include "token.h"
#include "valueptr.h"

#include <algorithm>
#include <functional>

struct ForwardTraversal {
    enum class Progress { Continue, Break, Skip };
    enum class Terminate { None, Bail, Escape, Modified, Inconclusive, Conditional };
    ForwardTraversal(const ValuePtr<Analyzer>& analyzer, const Settings* settings)
        : analyzer(analyzer), settings(settings), actions(Analyzer::Action::None), analyzeOnly(false)
    {}
    ValuePtr<Analyzer> analyzer;
    const Settings* settings;
    Analyzer::Action actions;
    bool analyzeOnly;
    Terminate terminate = Terminate::None;

    Progress Break(Terminate t = Terminate::None)
    {
        if (!analyzeOnly && t != Terminate::None)
            terminate = t;
        return Progress::Break;
    }

    struct Branch {
        Analyzer::Action action = Analyzer::Action::None;
        bool check = false;
        bool escape = false;
        bool escapeUnknown = false;
        const Token* endBlock = nullptr;
        bool isEscape() const {
            return escape || escapeUnknown;
        }
        bool isConclusiveEscape() const {
            return escape && !escapeUnknown;
        }
        bool isModified() const {
            return action.isModified() && !isConclusiveEscape();
        }
        bool isInconclusive() const {
            return action.isInconclusive() && !isConclusiveEscape();
        }
        bool isDead() const {
            return action.isModified() || action.isInconclusive() || isEscape();
        }
    };

    bool stopUpdates() {
        analyzeOnly = true;
        return actions.isModified();
    }

    std::pair<bool, bool> evalCond(const Token* tok) {
        std::vector<int> result = analyzer->evaluate(tok);
        // TODO: We should convert to bool
        bool checkThen = std::any_of(result.begin(), result.end(), [](int x) {
            return x == 1;
        });
        bool checkElse = std::any_of(result.begin(), result.end(), [](int x) {
            return x == 0;
        });
        return std::make_pair(checkThen, checkElse);
    }

    template<class T, REQUIRES("T must be a Token class", std::is_convertible<T*, const Token*>)>
    Progress traverseTok(T* tok, std::function<Progress(T*)> f, bool traverseUnknown, T** out = nullptr) {
        if (Token::Match(tok, "asm|goto|continue|setjmp|longjmp"))
            return Break();
        else if (Token::Match(tok, "return|throw") || isEscapeFunction(tok, &settings->library)) {
            traverseRecursive(tok->astOperand1(), f, traverseUnknown);
            traverseRecursive(tok->astOperand2(), f, traverseUnknown);
            return Break(Terminate::Escape);
        } else if (isUnevaluated(tok)) {
            if (out)
                *out = tok->link();
            return Progress::Skip;
        } else if (tok->astOperand1() && tok->astOperand2() && Token::Match(tok, "?|&&|%oror%")) {
            if (traverseConditional(tok, f, traverseUnknown) == Progress::Break)
                return Break();
            if (out)
                *out = nextAfterAstRightmostLeaf(tok);
            return Progress::Skip;
            // Skip lambdas
        } else if (T* lambdaEndToken = findLambdaEndToken(tok)) {
            if (checkScope(lambdaEndToken).isModified())
                return Break(Terminate::Bail);
            if (out)
                *out = lambdaEndToken->next();
            // Skip class scope
        } else if (tok->str() == "{" && tok->scope() && tok->scope()->isClassOrStruct()) {
            if (out)
                *out = tok->link();
        } else {
            if (f(tok) == Progress::Break)
                return Break();
        }
        return Progress::Continue;
    }

    template<class T, REQUIRES("T must be a Token class", std::is_convertible<T*, const Token*>)>
    Progress traverseRecursive(T* tok, std::function<Progress(T*)> f, bool traverseUnknown, unsigned int recursion=0) {
        if (!tok)
            return Progress::Continue;
        if (recursion > 10000)
            return Progress::Skip;
        T* firstOp = tok->astOperand1();
        T* secondOp = tok->astOperand2();
        // Evaluate RHS of assignment before LHS
        if (tok->isAssignmentOp())
            std::swap(firstOp, secondOp);
        if (firstOp && traverseRecursive(firstOp, f, traverseUnknown, recursion+1) == Progress::Break)
            return Break();
        Progress p = tok->isAssignmentOp() ? Progress::Continue : traverseTok(tok, f, traverseUnknown);
        if (p == Progress::Break)
            return Break();
        if (p == Progress::Continue && secondOp && traverseRecursive(secondOp, f, traverseUnknown, recursion+1) == Progress::Break)
            return Break();
        if (tok->isAssignmentOp() && traverseTok(tok, f, traverseUnknown) == Progress::Break)
            return Break();
        return Progress::Continue;
    }

    template<class T, class F, REQUIRES("T must be a Token class", std::is_convertible<T*, const Token*>)>
    Progress traverseConditional(T* tok, F f, bool traverseUnknown) {
        if (Token::Match(tok, "?|&&|%oror%") && tok->astOperand1() && tok->astOperand2()) {
            T* condTok = tok->astOperand1();
            T* childTok = tok->astOperand2();
            bool checkThen, checkElse;
            std::tie(checkThen, checkElse) = evalCond(condTok);
            if (!checkThen && !checkElse) {
                // Stop if the value is conditional
                if (!traverseUnknown && analyzer->isConditional() && stopUpdates()) {
                    return Break(Terminate::Conditional);
                }
                checkThen = true;
                checkElse = true;
            }
            if (childTok->str() == ":") {
                if (checkThen && traverseRecursive(childTok->astOperand1(), f, traverseUnknown) == Progress::Break)
                    return Break();
                if (checkElse && traverseRecursive(childTok->astOperand2(), f, traverseUnknown) == Progress::Break)
                    return Break();
            } else {
                if (!checkThen && tok->str() == "&&")
                    return Progress::Continue;
                if (!checkElse && tok->str() == "||")
                    return Progress::Continue;
                if (traverseRecursive(childTok, f, traverseUnknown) == Progress::Break)
                    return Break();
            }
        }
        return Progress::Continue;
    }

    Progress update(Token* tok) {
        Analyzer::Action action = analyzer->analyze(tok, Analyzer::Direction::Forward);
        actions |= action;
        if (!action.isNone() && !analyzeOnly)
            analyzer->update(tok, action, Analyzer::Direction::Forward);
        if (action.isInconclusive() && !analyzer->lowerToInconclusive())
            return Break(Terminate::Inconclusive);
        if (action.isInvalid())
            return Break(Terminate::Modified);
        if (action.isWrite() && !action.isRead())
            // Analysis of this write will continue separately
            return Break(Terminate::Modified);
        return Progress::Continue;
    }

    Progress updateTok(Token* tok, Token** out = nullptr) {
        std::function<Progress(Token*)> f = [this](Token* tok2) {
            return update(tok2);
        };
        return traverseTok(tok, f, false, out);
    }

    Progress updateRecursive(Token* tok) {
        std::function<Progress(Token*)> f = [this](Token* tok2) {
            return update(tok2);
        };
        return traverseRecursive(tok, f, false);
    }

    template <class T>
    T* findRange(T* start, const Token* end, std::function<bool(Analyzer::Action)> pred) {
        for (T* tok = start; tok && tok != end; tok = tok->next()) {
            Analyzer::Action action = analyzer->analyze(tok, Analyzer::Direction::Forward);
            if (pred(action))
                return tok;
        }
        return nullptr;
    }

    Analyzer::Action analyzeRecursive(const Token* start) {
        Analyzer::Action result = Analyzer::Action::None;
        std::function<Progress(const Token*)> f = [&](const Token* tok) {
            result = analyzer->analyze(tok, Analyzer::Direction::Forward);
            if (result.isModified() || result.isInconclusive())
                return Break();
            return Progress::Continue;
        };
        traverseRecursive(start, f, true);
        return result;
    }

    Analyzer::Action analyzeRange(const Token* start, const Token* end) {
        Analyzer::Action result = Analyzer::Action::None;
        for (const Token* tok = start; tok && tok != end; tok = tok->next()) {
            Analyzer::Action action = analyzer->analyze(tok, Analyzer::Direction::Forward);
            if (action.isModified() || action.isInconclusive())
                return action;
            result |= action;
        }
        return result;
    }

    void forkRange(Token* start, const Token* end) {
        ForwardTraversal ft = *this;
        ft.updateRange(start, end);
    }

    std::vector<ForwardTraversal> forkScope(Token* endBlock, bool isModified = false)
    {
        if (analyzer->updateScope(endBlock, isModified)) {
            ForwardTraversal ft = *this;
            ft.analyzer->forkScope(endBlock);
            ft.updateRange(endBlock->link(), endBlock);
            return {ft};
        }
        return std::vector<ForwardTraversal>{};
    }

    static bool hasGoto(const Token* endBlock) {
        return Token::findsimplematch(endBlock->link(), "goto", endBlock);
    }

    bool isEscapeScope(const Token* endBlock, bool& unknown) {
        const Token* ftok = nullptr;
        bool r = isReturnScope(endBlock, &settings->library, &ftok);
        if (!r && ftok)
            unknown = true;
        return r;
    }

    enum class Status {
        None,
        Escaped,
        Modified,
        Inconclusive,
    };

    Analyzer::Action analyzeScope(const Token* endBlock) {
        return analyzeRange(endBlock->link(), endBlock);
    }

    Analyzer::Action checkScope(Token* endBlock) {
        Analyzer::Action a = analyzeScope(endBlock);
        forkScope(endBlock, a.isModified());
        return a;
    }

    Analyzer::Action checkScope(const Token* endBlock) {
        Analyzer::Action a = analyzeScope(endBlock);
        return a;
    }

    void continueUpdateRangeAfterLoop(std::vector<ForwardTraversal>& ftv, Token* start, const Token* endToken)
    {
        for (ForwardTraversal& ft : ftv) {
            // If analysis has terminated normally, then continue analysis
            if (ft.terminate == Terminate::None)
                ft.updateRange(start, endToken);
        }
    }

    Progress updateLoop(const Token* endToken,
                        Token* endBlock,
                        Token* condTok,
                        Token* initTok = nullptr,
                        Token* stepTok = nullptr)
    {
        const bool isDoWhile = precedes(endBlock, condTok);
        Analyzer::Action bodyAnalysis = analyzeScope(endBlock);
        Analyzer::Action allAnalysis = bodyAnalysis;
        bool checkThen = true;
        bool checkElse = false;
        if (condTok)
            allAnalysis |= analyzeRecursive(condTok);
        if (initTok)
            allAnalysis |= analyzeRecursive(initTok);
        if (stepTok)
            allAnalysis |= analyzeRecursive(stepTok);
        actions |= allAnalysis;
        if (allAnalysis.isInconclusive()) {
            if (!analyzer->lowerToInconclusive())
                return Break(Terminate::Bail);
        } else if (allAnalysis.isModified()) {
            if (!analyzer->lowerToPossible())
                return Break(Terminate::Bail);
        }
        // Traverse condition after lowering
        if (condTok && (!isDoWhile || (!bodyAnalysis.isModified() && !bodyAnalysis.isIdempotent()))) {
            if (updateRecursive(condTok) == Progress::Break)
                return Break();

            std::tie(checkThen, checkElse) = evalCond(condTok);
            // condition is false, we don't enter the loop
            if (checkElse)
                return Progress::Continue;
        }

        std::vector<ForwardTraversal> ftv = forkScope(endBlock, allAnalysis.isModified());
        if (bodyAnalysis.isModified()) {
            Token* writeTok = findRange(endBlock->link(), endBlock, std::mem_fn(&Analyzer::Action::isModified));
            const Token* nextStatement = Token::findmatch(writeTok, ";|}", endBlock);
            if (!Token::Match(nextStatement, ";|} break ;")) {
                continueUpdateRangeAfterLoop(ftv, endBlock, endToken);
                return Break(Terminate::Bail);
            }
        } else {
            if (stepTok && updateRecursive(stepTok) == Progress::Break) {
                continueUpdateRangeAfterLoop(ftv, endBlock, endToken);
                return Break(Terminate::Bail);
            }
        }
        // TODO: Should we traverse the body?
        // updateRange(endBlock->link(), endBlock);
        return Progress::Continue;
    }

    Progress updateRange(Token* start, const Token* end) {
        for (Token* tok = start; tok && tok != end; tok = tok->next()) {
            Token* next = nullptr;

            if (tok->link()) {
                // Skip casts..
                if (tok->str() == "(" && !tok->astOperand2() && tok->isCast()) {
                    tok = tok->link();
                    continue;
                }
                // Skip template arguments..
                if (tok->str() == "<") {
                    tok = tok->link();
                    continue;
                }
            }

            // Evaluate RHS of assignment before LHS
            if (Token* assignTok = assignExpr(tok)) {
                if (updateRecursive(assignTok) == Progress::Break)
                    return Break();
                tok = nextAfterAstRightmostLeaf(assignTok);
                if (!tok)
                    return Break();
            } else if (tok->str() ==  "break") {
                const Token *scopeEndToken = findNextTokenFromBreak(tok);
                if (!scopeEndToken)
                    return Break();
                tok = skipTo(tok, scopeEndToken, end);
                if (!analyzer->lowerToPossible())
                    return Break(Terminate::Bail);
                // TODO: Don't break, instead move to the outer scope
                if (!tok)
                    return Break();
            } else if (Token::Match(tok, "%name% :") || tok->str() == "case") {
                if (!analyzer->lowerToPossible())
                    return Break(Terminate::Bail);
            } else if (tok->link() && tok->str() == "}") {
                const Scope* scope = tok->scope();
                if (!scope)
                    return Break();
                if (Token::Match(tok->link()->previous(), ")|else {")) {
                    const Token* tok2 = tok->link()->previous();
                    const bool inElse = Token::simpleMatch(tok2, "else {");
                    const bool inLoop = inElse ? false : Token::Match(tok2->link()->previous(), "while|for (");
                    Token* condTok = getCondTokFromEnd(tok);
                    if (!condTok)
                        return Break();
                    if (!condTok->hasKnownIntValue() || inLoop) {
                        if (!analyzer->lowerToPossible())
                            return Break(Terminate::Bail);
                    } else if (condTok->values().front().intvalue == inElse) {
                        return Break();
                    }
                    // Handle for loop
                    Token* stepTok = getStepTokFromEnd(tok);
                    bool checkThen, checkElse;
                    std::tie(checkThen, checkElse) = evalCond(condTok);
                    if (stepTok && !checkElse) {
                        if (updateRecursive(stepTok) == Progress::Break)
                            return Break();
                        if (updateRecursive(condTok) == Progress::Break)
                            return Break();
                    }
                    analyzer->assume(condTok, !inElse, tok);
                    if (Token::simpleMatch(tok, "} else {"))
                        tok = tok->linkAt(2);
                } else if (scope->type == Scope::eTry) {
                    if (!analyzer->lowerToPossible())
                        return Break(Terminate::Bail);
                } else if (scope->type == Scope::eLambda) {
                    return Break();
                } else if (scope->type == Scope::eDo && Token::simpleMatch(tok, "} while (")) {
                    if (updateLoop(end, tok, tok->tokAt(2)->astOperand2()) == Progress::Break)
                        return Break();
                    tok = tok->linkAt(2);
                } else if (Token::simpleMatch(tok->next(), "else {")) {
                    tok = tok->linkAt(2);
                }
            } else if (tok->isControlFlowKeyword() && Token::Match(tok, "if|while|for (") && Token::simpleMatch(tok->next()->link(), ") {")) {
                Token* endCond = tok->next()->link();
                Token* endBlock = endCond->next()->link();
                Token* condTok = getCondTok(tok);
                Token* initTok = getInitTok(tok);
<<<<<<< HEAD
                if (!condTok)
                    return Break();
=======
>>>>>>> 65395aea
                if (initTok && updateRecursive(initTok) == Progress::Break)
                    return Break();
                if (Token::Match(tok, "for|while (")) {
                    // For-range loop
                    if (Token::simpleMatch(condTok, ":")) {
                        Token* conTok = condTok->astOperand2();
                        if (conTok && updateRecursive(conTok) == Progress::Break)
                            return Break();
                        if (updateLoop(end, endBlock, condTok) == Progress::Break)
                            return Break();
                    } else {
                        Token* stepTok = getStepTok(tok);
                        if (updateLoop(end, endBlock, condTok, initTok, stepTok) == Progress::Break)
                            return Break();
                    }
                    tok = endBlock;
                } else {
                    // Traverse condition
                    if (updateRecursive(condTok) == Progress::Break)
                        return Break();
                    Branch thenBranch{};
                    Branch elseBranch{};
                    // Check if condition is true or false
                    std::tie(thenBranch.check, elseBranch.check) = evalCond(condTok);
                    bool hasElse = Token::simpleMatch(endBlock, "} else {");
                    bool bail = false;

                    // Traverse then block
                    thenBranch.escape = isEscapeScope(endBlock, thenBranch.escapeUnknown);
                    if (thenBranch.check) {
                        if (updateRange(endCond->next(), endBlock) == Progress::Break)
                            return Break();
                    } else if (!elseBranch.check) {
                        thenBranch.action = checkScope(endBlock);
                        if (hasGoto(endBlock))
                            bail = true;
                    }
                    // Traverse else block
                    if (hasElse) {
                        elseBranch.escape = isEscapeScope(endBlock->linkAt(2), elseBranch.escapeUnknown);
                        if (elseBranch.check) {
                            Progress result = updateRange(endBlock->tokAt(2), endBlock->linkAt(2));
                            if (result == Progress::Break)
                                return Break();
                        } else if (!thenBranch.check) {
                            elseBranch.action = checkScope(endBlock->linkAt(2));
                            if (hasGoto(endBlock))
                                bail = true;
                        }
                        tok = endBlock->linkAt(2);
                    } else {
                        tok = endBlock;
                    }
                    actions |= (thenBranch.action | elseBranch.action);
                    if (bail)
                        return Break();
                    if (thenBranch.isDead() && elseBranch.isDead()) {
                        if (thenBranch.isModified() && elseBranch.isModified())
                            return Break(Terminate::Modified);
                        if (thenBranch.isConclusiveEscape() && elseBranch.isConclusiveEscape())
                            return Break(Terminate::Escape);
                        return Break(Terminate::Bail);
                    }
                    // Conditional return
                    if (thenBranch.isEscape() && !hasElse) {
                        if (!thenBranch.isConclusiveEscape()) {
                            if (!analyzer->lowerToInconclusive())
                                return Break(Terminate::Bail);
                        } else if (thenBranch.check) {
                            return Break();
                        } else {
                            if (analyzer->isConditional() && stopUpdates())
                                return Break(Terminate::Conditional);
                            analyzer->assume(condTok, false);
                        }
                    }
                    if (thenBranch.isInconclusive() || elseBranch.isInconclusive()) {
                        if (!analyzer->lowerToInconclusive())
                            return Break(Terminate::Bail);
                    } else if (thenBranch.isModified() || elseBranch.isModified()) {
                        if (!hasElse && analyzer->isConditional() && stopUpdates())
                            return Break(Terminate::Conditional);
                        if (!analyzer->lowerToPossible())
                            return Break(Terminate::Bail);
                        analyzer->assume(condTok, elseBranch.isModified());
                    }
                }
            } else if (Token::simpleMatch(tok, "try {")) {
                Token* endBlock = tok->next()->link();
                Analyzer::Action a = analyzeScope(endBlock);
                if (updateRange(tok->next(), endBlock) == Progress::Break)
                    return Break();
                if (a.isModified())
                    analyzer->lowerToPossible();
                tok = endBlock;
            } else if (Token::simpleMatch(tok, "do {")) {
                Token* endBlock = tok->next()->link();
                Token* condTok = Token::simpleMatch(endBlock, "} while (") ? endBlock->tokAt(2)->astOperand2() : nullptr;
                if (updateLoop(end, endBlock, condTok) == Progress::Break)
                    return Break();
                if (condTok)
                    tok = endBlock->linkAt(2)->next();
                else
                    tok = endBlock;
            } else if (Token::Match(tok, "assert|ASSERT (")) {
                const Token* condTok = tok->next()->astOperand2();
                bool checkThen, checkElse;
                std::tie(checkThen, checkElse) = evalCond(condTok);
                if (checkElse)
                    return Break();
                if (!checkThen)
                    analyzer->assume(condTok, true, tok);
            } else if (Token::simpleMatch(tok, "switch (")) {
                if (updateRecursive(tok->next()->astOperand2()) == Progress::Break)
                    return Break();
                return Break();
            } else {
                if (updateTok(tok, &next) == Progress::Break)
                    return Break();
                if (next) {
                    if (precedes(next, end))
                        tok = next->previous();
                    else
                        return Break();
                }
            }
            // Prevent infinite recursion
            if (tok->next() == start)
                break;
        }
        return Progress::Continue;
    }

    static bool isUnevaluated(const Token* tok) {
        if (Token::Match(tok->previous(), "sizeof|decltype ("))
            return true;
        return false;
    }

    static Token* assignExpr(Token* tok) {
        while (tok->astParent() && astIsLHS(tok)) {
            if (tok->astParent()->isAssignmentOp())
                return tok->astParent();
            tok = tok->astParent();
        }
        return nullptr;
    }

    static Token* skipTo(Token* tok, const Token* dest, const Token* end = nullptr) {
        if (end && dest->index() > end->index())
            return nullptr;
        int i = dest->index() - tok->index();
        if (i > 0)
            return tok->tokAt(dest->index() - tok->index());
        return nullptr;
    }

    static bool isConditional(const Token* tok) {
        const Token* parent = tok->astParent();
        while (parent && !Token::Match(parent, "%oror%|&&|:")) {
            tok = parent;
            parent = parent->astParent();
        }
        return parent && (parent->str() == ":" || parent->astOperand2() == tok);
    }

    static Token* getInitTok(Token* tok) {
        if (!tok)
            return nullptr;
        if (Token::Match(tok, "%name% ("))
            return getInitTok(tok->next());
        if (tok->str() !=  "(")
            return nullptr;
        if (!Token::simpleMatch(tok->astOperand2(), ";"))
            return nullptr;
        if (Token::simpleMatch(tok->astOperand2()->astOperand1(), ";"))
            return nullptr;
        return tok->astOperand2()->astOperand1();
    }

    static Token* getStepTok(Token* tok) {
        if (!tok)
            return nullptr;
        if (Token::Match(tok, "%name% ("))
            return getStepTok(tok->next());
        if (tok->str() != "(")
            return nullptr;
        if (!Token::simpleMatch(tok->astOperand2(), ";"))
            return nullptr;
        if (!Token::simpleMatch(tok->astOperand2()->astOperand2(), ";"))
            return nullptr;
        return tok->astOperand2()->astOperand2()->astOperand2();
    }

    static Token* getStepTokFromEnd(Token* tok) {
        if (!Token::simpleMatch(tok, "}"))
            return nullptr;
        Token* end = tok->link()->previous();
        if (!Token::simpleMatch(end, ")"))
            return nullptr;
        return getStepTok(end->link());
    }

};

Analyzer::Action valueFlowGenericForward(Token* start,
        const Token* end,
        const ValuePtr<Analyzer>& a,
        const Settings* settings)
{
    ForwardTraversal ft{a, settings};
    ft.updateRange(start, end);
    return ft.actions;
}

Analyzer::Action valueFlowGenericForward(Token* start, const ValuePtr<Analyzer>& a, const Settings* settings)
{
    ForwardTraversal ft{a, settings};
    ft.updateRecursive(start);
    return ft.actions;
}<|MERGE_RESOLUTION|>--- conflicted
+++ resolved
@@ -418,11 +418,6 @@
                 Token* endBlock = endCond->next()->link();
                 Token* condTok = getCondTok(tok);
                 Token* initTok = getInitTok(tok);
-<<<<<<< HEAD
-                if (!condTok)
-                    return Break();
-=======
->>>>>>> 65395aea
                 if (initTok && updateRecursive(initTok) == Progress::Break)
                     return Break();
                 if (Token::Match(tok, "for|while (")) {
