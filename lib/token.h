/*
 * Cppcheck - A tool for static C/C++ code analysis
 * Copyright (C) 2007-2022 Cppcheck team.
 *
 * This program is free software: you can redistribute it and/or modify
 * it under the terms of the GNU General Public License as published by
 * the Free Software Foundation, either version 3 of the License, or
 * (at your option) any later version.
 *
 * This program is distributed in the hope that it will be useful,
 * but WITHOUT ANY WARRANTY; without even the implied warranty of
 * MERCHANTABILITY or FITNESS FOR A PARTICULAR PURPOSE.  See the
 * GNU General Public License for more details.
 *
 * You should have received a copy of the GNU General Public License
 * along with this program.  If not, see <http://www.gnu.org/licenses/>.
 */

//---------------------------------------------------------------------------
#ifndef tokenH
#define tokenH
//---------------------------------------------------------------------------

#include "config.h"
#include "mathlib.h"
#include "valueflow.h"
#include "templatesimplifier.h"
#include "utils.h"

#include <cstdint>
#include <cstddef>
#include <functional>
#include <list>
#include <memory>
#include <ostream>
#include <set>
#include <string>
#include <utility>
#include <vector>

class Enumerator;
class Function;
class Scope;
class Settings;
class Type;
class ValueType;
class Variable;
class TokenList;
class ConstTokenRange;
class Token;

/**
 * @brief This struct stores pointers to the front and back tokens of the list this token is in.
 */
struct TokensFrontBack {
    Token *front;
    Token *back;
    const TokenList* list;
};

struct ScopeInfo2 {
    ScopeInfo2(const std::string &name_, const Token *bodyEnd_, const std::set<std::string> &usingNamespaces_ = std::set<std::string>()) : name(name_), bodyEnd(bodyEnd_), usingNamespaces(usingNamespaces_) {}
    std::string name;
    const Token * const bodyEnd;
    std::set<std::string> usingNamespaces;
};

struct TokenImpl {
    nonneg int mVarId;
    nonneg int mFileIndex;
    nonneg int mLineNumber;
    nonneg int mColumn;
    nonneg int mExprId;

    // AST..
    Token *mAstOperand1;
    Token *mAstOperand2;
    Token *mAstParent;

    // symbol database information
    const Scope *mScope;
    union {
        const Function *mFunction;
        const Variable *mVariable;
        const ::Type* mType;
        const Enumerator *mEnumerator;
    };

    /**
     * A value from 0-100 that provides a rough idea about where in the token
     * list this token is located.
     */
    nonneg int mProgressValue;

    /**
     * Token index. Position in token list
     */
    nonneg int mIndex;

    // original name like size_t
    std::string* mOriginalName;

    // ValueType
    ValueType *mValueType;

    // ValueFlow
    std::list<ValueFlow::Value>* mValues;
    static const std::list<ValueFlow::Value> mEmptyValueList;

    // Pointer to a template in the template simplifier
    std::set<TemplateSimplifier::TokenAndName*>* mTemplateSimplifierPointers;

    // Pointer to the object representing this token's scope
    std::shared_ptr<ScopeInfo2> mScopeInfo;

    // __cppcheck_in_range__
    struct CppcheckAttributes {
        enum Type {LOW,HIGH} type;
        MathLib::bigint value;
        struct CppcheckAttributes *next;
    };
    struct CppcheckAttributes *mCppcheckAttributes;

    // For memoization, to speed up parsing of huge arrays #8897
    enum class Cpp11init {UNKNOWN, CPP11INIT, NOINIT} mCpp11init;

    /** Bitfield bit count. */
    unsigned char mBits;

    void setCppcheckAttribute(CppcheckAttributes::Type type, MathLib::bigint value);
    bool getCppcheckAttribute(CppcheckAttributes::Type type, MathLib::bigint *value) const;

    TokenImpl()
        : mVarId(0)
        , mFileIndex(0)
        , mLineNumber(0)
        , mColumn(0)
        , mExprId(0)
        , mAstOperand1(nullptr)
        , mAstOperand2(nullptr)
        , mAstParent(nullptr)
        , mScope(nullptr)
        , mFunction(nullptr) // Initialize whole union
        , mProgressValue(0)
        , mIndex(0)
        , mOriginalName(nullptr)
        , mValueType(nullptr)
        , mValues(nullptr)
        , mTemplateSimplifierPointers(nullptr)
        , mScopeInfo(nullptr)
        , mCppcheckAttributes(nullptr)
        , mCpp11init(Cpp11init::UNKNOWN)
        , mBits(0)
    {}

    ~TokenImpl();
};

/// @addtogroup Core
/// @{

/**
 * @brief The token list that the TokenList generates is a linked-list of this class.
 *
 * Tokens are stored as strings. The "if", "while", etc are stored in plain text.
 * The reason the Token class is needed (instead of using the string class) is that some extra functionality is also needed for tokens:
 *  - location of the token is stored (fileIndex, linenr, column)
 *  - functions for classifying the token (isName, isNumber, isBoolean, isStandardType)
 *
 * The Token class also has other functions for management of token list, matching tokens, etc.
 */
class CPPCHECKLIB Token {
private:
    TokensFrontBack* mTokensFrontBack;

    // Not implemented..
    Token(const Token &);
    Token operator=(const Token &);

public:
    enum Type {
        eVariable, eType, eFunction, eKeyword, eName, // Names: Variable (varId), Type (typeId, later), Function (FuncId, later), Language keyword, Name (unknown identifier)
        eNumber, eString, eChar, eBoolean, eLiteral, eEnumerator, // Literals: Number, String, Character, Boolean, User defined literal (C++11), Enumerator
        eArithmeticalOp, eComparisonOp, eAssignmentOp, eLogicalOp, eBitOp, eIncDecOp, eExtendedOp, // Operators: Arithmetical, Comparison, Assignment, Logical, Bitwise, ++/--, Extended
        eBracket, // {, }, <, >: < and > only if link() is set. Otherwise they are comparison operators.
        eLambda, // A function without a name
        eEllipsis, // "..."
        eOther,
        eNone
    };

    explicit Token(TokensFrontBack *tokensFrontBack = nullptr);
    ~Token();

    ConstTokenRange until(const Token * t) const;

    template<typename T>
    void str(T&& s) {
        mStr = s;
        mImpl->mVarId = 0;

        update_property_info();
    }

    /**
     * Concatenate two (quoted) strings. Automatically cuts of the last/first character.
     * Example: "hello ""world" -> "hello world". Used by the token simplifier.
     */
    void concatStr(std::string const& b);

    const std::string &str() const {
        return mStr;
    }

    /**
     * Unlink and delete the next 'count' tokens.
     */
    void deleteNext(nonneg int count = 1);

    /**
     * Unlink and delete the previous 'count' tokens.
     */
    void deletePrevious(nonneg int count = 1);

    /**
     * Swap the contents of this token with the next token.
     */
    void swapWithNext();

    /**
     * @return token in given index, related to this token.
     * For example index 1 would return next token, and 2
     * would return next from that one.
     */
    const Token *tokAt(int index) const;
    Token *tokAt(int index) {
        return const_cast<Token *>(const_cast<const Token *>(this)->tokAt(index));
    }

    /**
     * @return the link to the token in given index, related to this token.
     * For example index 1 would return the link to next token.
     */
    const Token *linkAt(int index) const;
    Token *linkAt(int index) {
        return const_cast<Token *>(const_cast<const Token *>(this)->linkAt(index));
    }

    /**
     * @return String of the token in given index, related to this token.
     * If that token does not exist, an empty string is being returned.
     */
    const std::string &strAt(int index) const;

    /**
     * Match given token (or list of tokens) to a pattern list.
     *
     * Possible patterns
     * "someRandomText" If token contains "someRandomText".
     * @note Use Match() if you want to use flags in patterns
     *
     * The patterns can be also combined to compare to multiple tokens at once
     * by separating tokens with a space, e.g.
     * ") void {" will return true if first token is ')' next token
     * is "void" and token after that is '{'. If even one of the tokens does
     * not match its pattern, false is returned.
     *
     * @param tok List of tokens to be compared to the pattern
     * @param pattern The pattern against which the tokens are compared,
     * e.g. "const" or ") void {".
     * @return true if given token matches with given pattern
     *         false if given token does not match with given pattern
     */
    template<size_t count>
    static bool simpleMatch(const Token *tok, const char (&pattern)[count]) {
        return simpleMatch(tok, pattern, count-1);
    }

    static bool simpleMatch(const Token *tok, const char pattern[], size_t pattern_len);

    /**
     * Match given token (or list of tokens) to a pattern list.
     *
     * Possible patterns
     * - "%any%" any token
     * - "%assign%" a assignment operand
     * - "%bool%" true or false
     * - "%char%" Any token enclosed in &apos;-character.
     * - "%comp%" Any token such that isComparisonOp() returns true.
     * - "%cop%" Any token such that isConstOp() returns true.
     * - "%name%" any token which is a name, variable or type e.g. "hello" or "int"
     * - "%num%" Any numeric token, e.g. "23"
     * - "%op%" Any token such that isOp() returns true.
     * - "%or%" A bitwise-or operator '|'
     * - "%oror%" A logical-or operator '||'
     * - "%type%" Anything that can be a variable type, e.g. "int", but not "delete".
     * - "%str%" Any token starting with &quot;-character (C-string).
     * - "%var%" Match with token with varId > 0
     * - "%varid%" Match with parameter varid
     * - "[abc]" Any of the characters 'a' or 'b' or 'c'
     * - "int|void|char" Any of the strings, int, void or char
     * - "int|void|char|" Any of the strings, int, void or char or empty string
     * - "!!else" No tokens or any token that is not "else".
     * - "someRandomText" If token contains "someRandomText".
     *
     * multi-compare patterns such as "int|void|char" can contain %%or%, %%oror% and %%op%
     * it is recommended to put such an %%cmd% as the first pattern.
     * For example: "%var%|%num%|)" means yes to a variable, a number or ')'.
     *
     * The patterns can be also combined to compare to multiple tokens at once
     * by separating tokens with a space, e.g.
     * ") const|void {" will return true if first token is ')' next token is either
     * "const" or "void" and token after that is '{'. If even one of the tokens does not
     * match its pattern, false is returned.
     *
     * @param tok List of tokens to be compared to the pattern
     * @param pattern The pattern against which the tokens are compared,
     * e.g. "const" or ") const|volatile| {".
     * @param varid if %%varid% is given in the pattern the Token::varId
     * will be matched against this argument
     * @return true if given token matches with given pattern
     *         false if given token does not match with given pattern
     */
    static bool Match(const Token *tok, const char pattern[], nonneg int varid = 0);

    /**
     * @return length of C-string.
     *
     * Should be called for %%str%% tokens only.
     *
     * @param tok token with C-string
     **/
    static nonneg int getStrLength(const Token *tok);

    /**
     * @return array length of C-string.
     *
     * Should be called for %%str%% tokens only.
     *
     * @param tok token with C-string
     **/
    static nonneg int getStrArraySize(const Token *tok);

    /**
     * @return sizeof of C-string.
     *
     * Should be called for %%str%% tokens only.
     *
     * @param tok token with C-string
     * @param settings Settings
     **/
    static nonneg int getStrSize(const Token *tok, const Settings *const settings);

    /**
     * @return char of C-string at index (possible escaped "\\n")
     *
     * Should be called for %%str%% tokens only.
     *
     * @param tok token with C-string
     * @param index position of character
     **/
    static std::string getCharAt(const Token *tok, MathLib::bigint index);

    const ValueType *valueType() const {
        return mImpl->mValueType;
    }
    void setValueType(ValueType *vt);

    const ValueType *argumentType() const {
        const Token *top = this;
        while (top && !Token::Match(top->astParent(), ",|("))
            top = top->astParent();
        return top ? top->mImpl->mValueType : nullptr;
    }

    Token::Type tokType() const {
        return mTokType;
    }
    void tokType(Token::Type t) {
        mTokType = t;

        const bool memoizedIsName = (mTokType == eName || mTokType == eType || mTokType == eVariable ||
                                     mTokType == eFunction || mTokType == eKeyword || mTokType == eBoolean ||
                                     mTokType == eEnumerator); // TODO: "true"/"false" aren't really a name...
        setFlag(fIsName, memoizedIsName);

        const bool memoizedIsLiteral = (mTokType == eNumber || mTokType == eString || mTokType == eChar ||
                                        mTokType == eBoolean || mTokType == eLiteral || mTokType == eEnumerator);
        setFlag(fIsLiteral, memoizedIsLiteral);
    }
    bool isKeyword() const {
        return mTokType == eKeyword;
    }
    bool isName() const {
        return getFlag(fIsName);
    }
    bool isNameOnly() const {
        return mFlags == fIsName && mTokType == eName;
    }
    bool isUpperCaseName() const;
    bool isLiteral() const {
        return getFlag(fIsLiteral);
    }
    bool isNumber() const {
        return mTokType == eNumber;
    }
    bool isEnumerator() const {
        return mTokType == eEnumerator;
    }
    bool isOp() const {
        return (isConstOp() ||
                isAssignmentOp() ||
                mTokType == eIncDecOp);
    }
    bool isConstOp() const {
        return (isArithmeticalOp() ||
                mTokType == eLogicalOp ||
                mTokType == eComparisonOp ||
                mTokType == eBitOp);
    }
    bool isExtendedOp() const {
        return isConstOp() ||
               mTokType == eExtendedOp;
    }
    bool isArithmeticalOp() const {
        return mTokType == eArithmeticalOp;
    }
    bool isComparisonOp() const {
        return mTokType == eComparisonOp;
    }
    bool isAssignmentOp() const {
        return mTokType == eAssignmentOp;
    }
    bool isBoolean() const {
        return mTokType == eBoolean;
    }
    bool isIncDecOp() const {
        return mTokType == eIncDecOp;
    }
    bool isBinaryOp() const {
        return astOperand1() != nullptr && astOperand2() != nullptr;
    }
    bool isUnaryOp(const std::string &s) const {
        return s == mStr && astOperand1() != nullptr && astOperand2() == nullptr;
    }
    bool isUnaryPreOp() const;

    unsigned int flags() const {
        return mFlags;
    }
    void flags(const unsigned int flags_) {
        mFlags = flags_;
    }
    bool isUnsigned() const {
        return getFlag(fIsUnsigned);
    }
    void isUnsigned(const bool sign) {
        setFlag(fIsUnsigned, sign);
    }
    bool isSigned() const {
        return getFlag(fIsSigned);
    }
    void isSigned(const bool sign) {
        setFlag(fIsSigned, sign);
    }
    bool isPointerCompare() const {
        return getFlag(fIsPointerCompare);
    }
    void isPointerCompare(const bool b) {
        setFlag(fIsPointerCompare, b);
    }
    bool isLong() const {
        return getFlag(fIsLong);
    }
    void isLong(bool size) {
        setFlag(fIsLong, size);
    }
    bool isStandardType() const {
        return getFlag(fIsStandardType);
    }
    void isStandardType(const bool b) {
        setFlag(fIsStandardType, b);
    }
    bool isExpandedMacro() const {
        return getFlag(fIsExpandedMacro);
    }
    void isExpandedMacro(const bool m) {
        setFlag(fIsExpandedMacro, m);
    }
    bool isCast() const {
        return getFlag(fIsCast);
    }
    void isCast(bool c) {
        setFlag(fIsCast, c);
    }
    bool isAttributeConstructor() const {
        return getFlag(fIsAttributeConstructor);
    }
    void isAttributeConstructor(const bool ac) {
        setFlag(fIsAttributeConstructor, ac);
    }
    bool isAttributeDestructor() const {
        return getFlag(fIsAttributeDestructor);
    }
    void isAttributeDestructor(const bool value) {
        setFlag(fIsAttributeDestructor, value);
    }
    bool isAttributeUnused() const {
        return getFlag(fIsAttributeUnused);
    }
    void isAttributeUnused(bool unused) {
        setFlag(fIsAttributeUnused, unused);
    }
    bool isAttributeUsed() const {
        return getFlag(fIsAttributeUsed);
    }
    void isAttributeUsed(const bool unused) {
        setFlag(fIsAttributeUsed, unused);
    }
    bool isAttributePure() const {
        return getFlag(fIsAttributePure);
    }
    void isAttributePure(const bool value) {
        setFlag(fIsAttributePure, value);
    }
    bool isAttributeConst() const {
        return getFlag(fIsAttributeConst);
    }
    void isAttributeConst(bool value) {
        setFlag(fIsAttributeConst, value);
    }
    bool isAttributeNoreturn() const {
        return getFlag(fIsAttributeNoreturn);
    }
    void isAttributeNoreturn(const bool value) {
        setFlag(fIsAttributeNoreturn, value);
    }
    bool isAttributeNothrow() const {
        return getFlag(fIsAttributeNothrow);
    }
    void isAttributeNothrow(const bool value) {
        setFlag(fIsAttributeNothrow, value);
    }
    bool isAttributePacked() const {
        return getFlag(fIsAttributePacked);
    }
    void isAttributePacked(const bool value) {
        setFlag(fIsAttributePacked, value);
    }
    bool isAttributeNodiscard() const {
        return getFlag(fIsAttributeNodiscard);
    }
    void isAttributeNodiscard(const bool value) {
        setFlag(fIsAttributeNodiscard, value);
    }
    bool isAttributeMaybeUnused() const {
        return getFlag(fIsAttributeMaybeUnused);
    }
    void isAttributeMaybeUnused(const bool value) {
        setFlag(fIsAttributeMaybeUnused, value);
    }
    void setCppcheckAttribute(TokenImpl::CppcheckAttributes::Type type, MathLib::bigint value) {
        mImpl->setCppcheckAttribute(type, value);
    }
    bool getCppcheckAttribute(TokenImpl::CppcheckAttributes::Type type, MathLib::bigint *value) const {
        return mImpl->getCppcheckAttribute(type, value);
    }
    bool hasCppcheckAttributes() const {
        return nullptr != mImpl->mCppcheckAttributes;
    }
    bool isControlFlowKeyword() const {
        return getFlag(fIsControlFlowKeyword);
    }
    bool isOperatorKeyword() const {
        return getFlag(fIsOperatorKeyword);
    }
    void isOperatorKeyword(const bool value) {
        setFlag(fIsOperatorKeyword, value);
    }
    bool isComplex() const {
        return getFlag(fIsComplex);
    }
    void isComplex(const bool value) {
        setFlag(fIsComplex, value);
    }
    bool isEnumType() const {
        return getFlag(fIsEnumType);
    }
    void isEnumType(const bool value) {
        setFlag(fIsEnumType, value);
    }
    bool isAtAddress() const {
        return getFlag(fAtAddress);
    }
    void isAtAddress(bool b) {
        setFlag(fAtAddress, b);
    }
    bool isIncompleteVar() const {
        return getFlag(fIncompleteVar);
    }
    void isIncompleteVar(bool b) {
        setFlag(fIncompleteVar, b);
    }

    bool isSimplifiedTypedef() const {
        return getFlag(fIsSimplifiedTypedef);
    }
    void isSimplifiedTypedef(bool b) {
        setFlag(fIsSimplifiedTypedef, b);
    }

    bool isIncompleteConstant() const {
        return getFlag(fIsIncompleteConstant);
    }
    void isIncompleteConstant(bool b) {
        setFlag(fIsIncompleteConstant, b);
    }

    bool isConstexpr() const {
        return getFlag(fConstexpr);
    }
    void isConstexpr(bool b) {
        setFlag(fConstexpr, b);
    }

    bool isExternC() const {
        return getFlag(fExternC);
    }
    void isExternC(bool b) {
        setFlag(fExternC, b);
    }

    bool isSplittedVarDeclComma() const {
        return getFlag(fIsSplitVarDeclComma);
    }
    void isSplittedVarDeclComma(bool b) {
        setFlag(fIsSplitVarDeclComma, b);
    }

    bool isSplittedVarDeclEq() const {
        return getFlag(fIsSplitVarDeclEq);
    }
    void isSplittedVarDeclEq(bool b) {
        setFlag(fIsSplitVarDeclEq, b);
    }

    bool isImplicitInt() const {
        return getFlag(fIsImplicitInt);
    }
    void isImplicitInt(bool b) {
        setFlag(fIsImplicitInt, b);
    }

    bool isInline() const {
        return getFlag(fIsInline);
    }
    void isInline(bool b) {
        setFlag(fIsInline, b);
    }

    bool isRestrict() const {
        return getFlag(fIsRestrict);
    }
    void isRestrict(bool b) {
        setFlag(fIsRestrict, b);
    }

    bool isRemovedVoidParameter() const {
        return getFlag(fIsRemovedVoidParameter);
    }
    void setRemovedVoidParameter(bool b) {
        setFlag(fIsRemovedVoidParameter, b);
    }

    bool isTemplate() const {
        return getFlag(fIsTemplate);
    }
    void isTemplate(bool b) {
        setFlag(fIsTemplate, b);
    }

    bool isSimplifiedScope() const {
        return getFlag(fIsSimplifedScope);
    }
    void isSimplifiedScope(bool b) {
        setFlag(fIsSimplifedScope, b);
    }

    bool isBitfield() const {
        return mImpl->mBits > 0;
    }
    unsigned char bits() const {
        return mImpl->mBits;
    }
    std::set<TemplateSimplifier::TokenAndName*>* templateSimplifierPointers() const {
        return mImpl->mTemplateSimplifierPointers;
    }
    void templateSimplifierPointer(TemplateSimplifier::TokenAndName* tokenAndName) {
        if (!mImpl->mTemplateSimplifierPointers)
            mImpl->mTemplateSimplifierPointers = new std::set<TemplateSimplifier::TokenAndName*>;
        mImpl->mTemplateSimplifierPointers->insert(tokenAndName);
    }
    void setBits(const unsigned char b) {
        mImpl->mBits = b;
    }

    bool isUtf8() const {
        return (((mTokType == eString) && isPrefixStringCharLiteral(mStr, '"', "u8")) ||
                ((mTokType == eChar) && isPrefixStringCharLiteral(mStr, '\'', "u8")));
    }

    bool isUtf16() const {
        return (((mTokType == eString) && isPrefixStringCharLiteral(mStr, '"', "u")) ||
                ((mTokType == eChar) && isPrefixStringCharLiteral(mStr, '\'', "u")));
    }

    bool isUtf32() const {
        return (((mTokType == eString) && isPrefixStringCharLiteral(mStr, '"', "U")) ||
                ((mTokType == eChar) && isPrefixStringCharLiteral(mStr, '\'', "U")));
    }

    bool isCChar() const {
        return (((mTokType == eString) && isPrefixStringCharLiteral(mStr, '"', "")) ||
                ((mTokType ==  eChar) && isPrefixStringCharLiteral(mStr, '\'', "") && mStr.length() == 3));
    }

    bool isCMultiChar() const {
        return (((mTokType ==  eChar) && isPrefixStringCharLiteral(mStr, '\'', "")) &&
                (mStr.length() > 3));
    }
    /**
     * @brief Is current token a template argument?
     *
     * Original code:
     *
     *     template<class C> struct S {
     *         C x;
     *     };
     *     S<int> s;
     *
     * Resulting code:
     *
     *     struct S<int> {
     *         int x ;  // <- "int" is a template argument
     *     }
     *     S<int> s;
     */
    bool isTemplateArg() const {
        return getFlag(fIsTemplateArg);
    }
    void isTemplateArg(const bool value) {
        setFlag(fIsTemplateArg, value);
    }

    template<size_t count>
    static const Token *findsimplematch(const Token * const startTok, const char (&pattern)[count]) {
        return findsimplematch(startTok, pattern, count-1);
    }
    static const Token *findsimplematch(const Token * const startTok, const char pattern[], size_t pattern_len);

    template<size_t count>
    static const Token *findsimplematch(const Token * const startTok, const char (&pattern)[count], const Token * const end) {
        return findsimplematch(startTok, pattern, count-1, end);
    }
    static const Token *findsimplematch(const Token * const startTok, const char pattern[], size_t pattern_len, const Token * const end);

    static const Token *findmatch(const Token * const startTok, const char pattern[], const nonneg int varId = 0);
    static const Token *findmatch(const Token * const startTok, const char pattern[], const Token * const end, const nonneg int varId = 0);

    template<size_t count>
    static Token *findsimplematch(Token * const startTok, const char (&pattern)[count]) {
        return findsimplematch(startTok, pattern, count-1);
    }
    static Token *findsimplematch(Token * const startTok, const char pattern[], size_t pattern_len) {
        return const_cast<Token *>(findsimplematch(const_cast<const Token *>(startTok), pattern, pattern_len));
    }
    template<size_t count>
    static Token *findsimplematch(Token * const startTok, const char (&pattern)[count], const Token * const end) {
        return findsimplematch(startTok, pattern, count-1, end);
    }
    static Token *findsimplematch(Token * const startTok, const char pattern[], size_t pattern_len, const Token * const end) {
        return const_cast<Token *>(findsimplematch(const_cast<const Token *>(startTok), pattern, pattern_len, end));
    }

    static Token *findmatch(Token * const startTok, const char pattern[], const nonneg int varId = 0) {
        return const_cast<Token *>(findmatch(const_cast<const Token *>(startTok), pattern, varId));
    }
    static Token *findmatch(Token * const startTok, const char pattern[], const Token * const end, const nonneg int varId = 0) {
        return const_cast<Token *>(findmatch(const_cast<const Token *>(startTok), pattern, end, varId));
    }

    /**
     * Needle is build from multiple alternatives. If one of
     * them is equal to haystack, return value is 1. If there
     * are no matches, but one alternative to needle is empty
     * string, return value is 0. If needle was not found, return
     * value is -1.
     *
     * @param tok Current token (needle)
     * @param haystack e.g. "one|two" or "|one|two"
     * @param varid optional varid of token
     * @return 1 if needle is found from the haystack
     *         0 if needle was empty string
     *        -1 if needle was not found
     */
    static int multiCompare(const Token *tok, const char *haystack, nonneg int varid);

    nonneg int fileIndex() const {
        return mImpl->mFileIndex;
    }
    void fileIndex(nonneg int indexOfFile) {
        mImpl->mFileIndex = indexOfFile;
    }

    nonneg int linenr() const {
        return mImpl->mLineNumber;
    }
    void linenr(nonneg int lineNumber) {
        mImpl->mLineNumber = lineNumber;
    }

    nonneg int column() const {
        return mImpl->mColumn;
    }
    void column(nonneg int c) {
        mImpl->mColumn = c;
    }

    Token *next() const {
        return mNext;
    }


    /**
     * Delete tokens between begin and end. E.g. if begin = 1
     * and end = 5, tokens 2,3 and 4 would be erased.
     *
     * @param begin Tokens after this will be erased.
     * @param end Tokens before this will be erased.
     */
    static void eraseTokens(Token *begin, const Token *end);

    /**
     * Insert new token after this token. This function will handle
     * relations between next and previous token also.
     * @param tokenStr String for the new token.
     * @param originalNameStr String used for Token::originalName().
     * @param prepend Insert the new token before this token when it's not
     * the first one on the tokens list.
     */
    Token* insertToken(const std::string& tokenStr, const std::string& originalNameStr = emptyString, bool prepend = false);

    Token* insertTokenBefore(const std::string& tokenStr, const std::string& originalNameStr = emptyString)
    {
        return insertToken(tokenStr, originalNameStr, true);
    }

    Token *previous() const {
        return mPrevious;
    }


    nonneg int varId() const {
        return mImpl->mVarId;
    }
    void varId(nonneg int id) {
        mImpl->mVarId = id;
        if (id != 0) {
            tokType(eVariable);
            isStandardType(false);
        } else {
            update_property_info();
        }
    }

    nonneg int exprId() const {
        if (mImpl->mExprId)
            return mImpl->mExprId;
        return mImpl->mVarId;
    }
    void exprId(nonneg int id) {
        mImpl->mExprId = id;
    }

    /**
     * For debugging purposes, prints token and all tokens
     * followed by it.
     * @param title Title for the printout or use default parameter or 0
     * for no title.
     */
    void printOut(const char *title = nullptr) const;

    /**
     * For debugging purposes, prints token and all tokens
     * followed by it.
     * @param title Title for the printout or use default parameter or 0
     * for no title.
     * @param fileNames Prints out file name instead of file index.
     * File index should match the index of the string in this vector.
     */
    void printOut(const char *title, const std::vector<std::string> &fileNames) const;

    /**
     * print out tokens - used for debugging
     */
    void printLines(int lines=5) const;

    /**
     * Replace token replaceThis with tokens between start and end,
     * including start and end. The replaceThis token is deleted.
     * @param replaceThis This token will be deleted.
     * @param start This will be in the place of replaceThis
     * @param end This is also in the place of replaceThis
     */
    static void replace(Token *replaceThis, Token *start, Token *end);

    struct stringifyOptions {
        bool varid = false;
        bool exprid = false;
        bool idtype = false; // distinguish varid / exprid
        bool attributes = false;
        bool macro = false;
        bool linenumbers = false;
        bool linebreaks = false;
        bool files = false;
        static stringifyOptions forDebug() {
            stringifyOptions options;
            options.attributes = true;
            options.macro = true;
            options.linenumbers = true;
            options.linebreaks = true;
            options.files = true;
            return options;
        }
        static stringifyOptions forDebugVarId() {
            stringifyOptions options = forDebug();
            options.varid = true;
            return options;
        }
        static stringifyOptions forDebugExprId() {
            stringifyOptions options = forDebug();
            options.exprid = true;
            return options;
        }
        static stringifyOptions forPrintOut() {
            stringifyOptions options = forDebug();
            options.exprid = true;
            options.varid = true;
            options.idtype = true;
            return options;
        }
    };

    std::string stringify(const stringifyOptions& options) const;

    /**
     * Stringify a token
     * @param varid Print varids. (Style: "varname\@id")
     * @param attributes Print attributes of tokens like "unsigned" in front of it.
     * @param macro Prints $ in front of the token if it was expanded from a macro.
     */
    std::string stringify(bool varid, bool attributes, bool macro) const;

    std::string stringifyList(const stringifyOptions& options, const std::vector<std::string>* fileNames = nullptr, const Token* end = nullptr) const;
    std::string stringifyList(const Token* end, bool attributes = true) const;
    std::string stringifyList(bool varid = false) const;

    /**
     * Stringify a list of token, from current instance on.
     * @param varid Print varids. (Style: "varname\@id")
     * @param attributes Print attributes of tokens like "unsigned" in front of it.
     * @param linenumbers Print line number in front of each line
     * @param linebreaks Insert "\\n" into string when line number changes
     * @param files print Files as numbers or as names (if fileNames is given)
     * @param fileNames Vector of filenames. Used (if given) to print filenames as strings instead of numbers.
     * @param end Stringification ends before this token is reached. 0 to stringify until end of list.
     * @return Stringified token list as a string
     */
    std::string stringifyList(bool varid, bool attributes, bool linenumbers, bool linebreaks, bool files, const std::vector<std::string>* fileNames = nullptr, const Token* end = nullptr) const;

    /**
     * Remove the contents for this token from the token list.
     *
     * The contents are replaced with the contents of the next token and
     * the next token is unlinked and deleted from the token list.
     *
     * So this token will still be valid after the 'deleteThis()'.
     */
    void deleteThis();

    /**
     * Create link to given token
     * @param linkToToken The token where this token should link
     * to.
     */
    void link(Token *linkToToken) {
        mLink = linkToToken;
        if (mStr == "<" || mStr == ">")
            update_property_info();
    }

    /**
     * Return token where this token links to.
     * Supported links are:
     * "{" <-> "}"
     * "(" <-> ")"
     * "[" <-> "]"
     *
     * @return The token where this token links to.
     */
    Token *link() const {
        return mLink;
    }

    /**
     * Associate this token with given scope
     * @param s Scope to be associated
     */
    void scope(const Scope *s) {
        mImpl->mScope = s;
    }

    /**
     * @return a pointer to the scope containing this token.
     */
    const Scope *scope() const {
        return mImpl->mScope;
    }

    /**
     * Associate this token with given function
     * @param f Function to be associated
     */
    void function(const Function *f);

    /**
     * @return a pointer to the Function associated with this token.
     */
    const Function *function() const {
        return mTokType == eFunction || mTokType == eLambda ? mImpl->mFunction : nullptr;
    }

    /**
     * Associate this token with given variable
     * @param v Variable to be associated
     */
    void variable(const Variable *v) {
        mImpl->mVariable = v;
        if (v || mImpl->mVarId)
            tokType(eVariable);
        else if (mTokType == eVariable)
            tokType(eName);
    }

    /**
     * @return a pointer to the variable associated with this token.
     */
    const Variable *variable() const {
        return mTokType == eVariable ? mImpl->mVariable : nullptr;
    }

    /**
     * Associate this token with given type
     * @param t Type to be associated
     */
    void type(const ::Type *t);

    /**
     * @return a pointer to the type associated with this token.
     */
    const ::Type *type() const {
        return mTokType == eType ? mImpl->mType : nullptr;
    }

    static const ::Type* typeOf(const Token* tok, const Token** typeTok = nullptr);

    static std::pair<const Token*, const Token*> typeDecl(const Token * tok);

    static std::string typeStr(const Token* tok);

    /**
     * @return a pointer to the Enumerator associated with this token.
     */
    const Enumerator *enumerator() const {
        return mTokType == eEnumerator ? mImpl->mEnumerator : nullptr;
    }

    /**
     * Associate this token with given enumerator
     * @param e Enumerator to be associated
     */
    void enumerator(const Enumerator *e) {
        mImpl->mEnumerator = e;
        if (e)
            tokType(eEnumerator);
        else if (mTokType == eEnumerator)
            tokType(eName);
    }

    /**
     * Links two elements against each other.
     **/
    static void createMutualLinks(Token *begin, Token *end);

    /**
     * This can be called only for tokens that are strings, else
     * the assert() is called. If Token is e.g. '"hello"', this will return
     * 'hello' (removing the double quotes).
     * @return String value
     */
    std::string strValue() const;

    /**
     * Move srcStart and srcEnd tokens and all tokens between them
     * into new a location. Only links between tokens are changed.
     * @param srcStart This is the first token to be moved
     * @param srcEnd The last token to be moved
     * @param newLocation srcStart will be placed after this token.
     */
    static void move(Token *srcStart, Token *srcEnd, Token *newLocation);

    /** Get progressValue (0 - 100) */
    nonneg int progressValue() const {
        return mImpl->mProgressValue;
    }

    /** Calculate progress values for all tokens */
    static void assignProgressValues(Token *tok);

    /**
     * @return the first token of the next argument. Does only work on argument
     * lists. Requires that Tokenizer::createLinks2() has been called before.
     * Returns 0, if there is no next argument.
     */
    Token* nextArgument() const;

    /**
     * @return the first token of the next argument. Does only work on argument
     * lists. Should be used only before Tokenizer::createLinks2() was called.
     * Returns 0, if there is no next argument.
     */
    Token* nextArgumentBeforeCreateLinks2() const;

    /**
     * @return the first token of the next template argument. Does only work on template argument
     * lists. Requires that Tokenizer::createLinks2() has been called before.
     * Returns 0, if there is no next argument.
     */
    Token* nextTemplateArgument() const;

    /**
     * Returns the closing bracket of opening '<'. Should only be used if link()
     * is unavailable.
     * @return closing '>', ')', ']' or '}'. if no closing bracket is found, NULL is returned
     */
    const Token* findClosingBracket() const;
    Token* findClosingBracket();

    const Token* findOpeningBracket() const;
    Token* findOpeningBracket();

    /**
     * @return the original name.
     */
    const std::string & originalName() const {
        return mImpl->mOriginalName ? *mImpl->mOriginalName : emptyString;
    }

    const std::list<ValueFlow::Value>& values() const {
        return mImpl->mValues ? *mImpl->mValues : TokenImpl::mEmptyValueList;
    }

    /**
     * Sets the original name.
     */
    template<typename T>
    void originalName(T&& name) {
        if (!mImpl->mOriginalName)
            mImpl->mOriginalName = new std::string(name);
        else
            *mImpl->mOriginalName = name;
    }

    bool hasKnownIntValue() const;
    bool hasKnownValue() const;
    bool hasKnownValue(ValueFlow::Value::ValueType t) const;
    bool hasKnownSymbolicValue(const Token* tok) const;

    const ValueFlow::Value* getKnownValue(ValueFlow::Value::ValueType t) const;
    MathLib::bigint getKnownIntValue() const {
        return mImpl->mValues->front().intvalue;
    }

    const ValueFlow::Value* getValue(const MathLib::bigint val) const;

    const ValueFlow::Value* getMaxValue(bool condition, MathLib::bigint path = 0) const;

    const ValueFlow::Value* getMovedValue() const;

    const ValueFlow::Value * getValueLE(const MathLib::bigint val, const Settings *settings) const;
    const ValueFlow::Value * getValueGE(const MathLib::bigint val, const Settings *settings) const;

    const ValueFlow::Value * getInvalidValue(const Token *ftok, nonneg int argnr, const Settings *settings) const;

    const ValueFlow::Value* getContainerSizeValue(const MathLib::bigint val) const;

    const Token *getValueTokenMaxStrLength() const;
    const Token *getValueTokenMinStrSize(const Settings *settings) const;

    /** Add token value. Return true if value is added. */
    bool addValue(const ValueFlow::Value &value);

    void removeValues(std::function<bool(const ValueFlow::Value &)> pred) {
        if (mImpl->mValues)
            mImpl->mValues->remove_if(pred);
    }

    nonneg int index() const {
        return mImpl->mIndex;
    }

    void assignIndexes();

private:

    void next(Token *nextToken) {
        mNext = nextToken;
    }
    void previous(Token *previousToken) {
        mPrevious = previousToken;
    }

    /** used by deleteThis() to take data from token to delete */
    void takeData(Token *fromToken);

    /**
     * Works almost like strcmp() except returns only true or false and
     * if str has empty space &apos; &apos; character, that character is handled
     * as if it were &apos;\\0&apos;
     */
    static bool firstWordEquals(const char *str, const char *word);

    /**
     * Works almost like strchr() except
     * if str has empty space &apos; &apos; character, that character is handled
     * as if it were &apos;\\0&apos;
     */
    static const char *chrInFirstWord(const char *str, char c);

    std::string mStr;

    Token *mNext;
    Token *mPrevious;
    Token *mLink;

    enum : uint64_t {
        fIsUnsigned             = (1 << 0),
        fIsSigned               = (1 << 1),
        fIsPointerCompare       = (1 << 2),
        fIsLong                 = (1 << 3),
        fIsStandardType         = (1 << 4),
        fIsExpandedMacro        = (1 << 5),
        fIsCast                 = (1 << 6),
        fIsAttributeConstructor = (1 << 7),  // __attribute__((constructor)) __attribute__((constructor(priority)))
        fIsAttributeDestructor  = (1 << 8),  // __attribute__((destructor))  __attribute__((destructor(priority)))
        fIsAttributeUnused      = (1 << 9),  // __attribute__((unused))
        fIsAttributePure        = (1 << 10), // __attribute__((pure))
        fIsAttributeConst       = (1 << 11), // __attribute__((const))
        fIsAttributeNoreturn    = (1 << 12), // __attribute__((noreturn)), __declspec(noreturn)
        fIsAttributeNothrow     = (1 << 13), // __attribute__((nothrow)), __declspec(nothrow)
        fIsAttributeUsed        = (1 << 14), // __attribute__((used))
        fIsAttributePacked      = (1 << 15), // __attribute__((packed))
        fIsAttributeMaybeUnused = (1 << 16), // [[maybe_unsed]]
        fIsControlFlowKeyword   = (1 << 17), // if/switch/while/...
        fIsOperatorKeyword      = (1 << 18), // operator=, etc
        fIsComplex              = (1 << 19), // complex/_Complex type
        fIsEnumType             = (1 << 20), // enumeration type
        fIsName                 = (1 << 21),
        fIsLiteral              = (1 << 22),
        fIsTemplateArg          = (1 << 23),
        fIsAttributeNodiscard   = (1 << 24), // __attribute__ ((warn_unused_result)), [[nodiscard]]
        fAtAddress              = (1 << 25), // @ 0x4000
        fIncompleteVar          = (1 << 26),
        fConstexpr              = (1 << 27),
        fExternC                = (1 << 28),
        fIsSplitVarDeclComma    = (1 << 29), // set to true when variable declarations are split up ('int a,b;' => 'int a; int b;')
        fIsSplitVarDeclEq       = (1 << 30), // set to true when variable declaration with initialization is split up ('int a=5;' => 'int a; a=5;')
        fIsImplicitInt          = (1U << 31),   // Is "int" token implicitly added?
        fIsInline               = (1ULL << 32), // Is this a inline type
        fIsTemplate             = (1ULL << 33),
        fIsSimplifedScope       = (1ULL << 34), // scope added when simplifying e.g. if (int i = ...; ...)
        fIsRemovedVoidParameter = (1ULL << 35), // A void function parameter has been removed
        fIsIncompleteConstant   = (1ULL << 36),
<<<<<<< HEAD
        fIsSimplifiedTypedef    = (1ULL << 38),
=======
        fIsRestrict             = (1ULL << 37), // Is this a restrict pointer type
>>>>>>> d299d22f
    };

    Token::Type mTokType;

    uint64_t mFlags;

    TokenImpl *mImpl;

    /**
     * Get specified flag state.
     * @param flag_ flag to get state of
     * @return true if flag set or false in flag not set
     */
    bool getFlag(uint64_t flag_) const {
        return ((mFlags & flag_) != 0);
    }

    /**
     * Set specified flag state.
     * @param flag_ flag to set state
     * @param state_ new state of flag
     */
    void setFlag(uint64_t flag_, bool state_) {
        mFlags = state_ ? mFlags | flag_ : mFlags & ~flag_;
    }

    /** Updates internal property cache like _isName or _isBoolean.
        Called after any mStr() modification. */
    void update_property_info();

    /** Update internal property cache about isStandardType() */
    void update_property_isStandardType();

    /** Update internal property cache about string and char literals */
    void update_property_char_string_literal();

    /** Internal helper function to avoid excessive string allocations */
    void astStringVerboseRecursive(std::string& ret, const nonneg int indent1 = 0, const nonneg int indent2 = 0) const;

public:
    void astOperand1(Token *tok);
    void astOperand2(Token *tok);
    void astParent(Token* tok);

    Token * astOperand1() {
        return mImpl->mAstOperand1;
    }
    const Token * astOperand1() const {
        return mImpl->mAstOperand1;
    }
    Token * astOperand2() {
        return mImpl->mAstOperand2;
    }
    const Token * astOperand2() const {
        return mImpl->mAstOperand2;
    }
    Token * astParent() {
        return mImpl->mAstParent;
    }
    const Token * astParent() const {
        return mImpl->mAstParent;
    }
    Token * astSibling() {
        if (!astParent())
            return nullptr;
        if (this == astParent()->astOperand1())
            return astParent()->astOperand2();
        else if (this == astParent()->astOperand2())
            return astParent()->astOperand1();
        return nullptr;

    }
    const Token * astSibling() const {
        if (!astParent())
            return nullptr;
        if (this == astParent()->astOperand1())
            return astParent()->astOperand2();
        else if (this == astParent()->astOperand2())
            return astParent()->astOperand1();
        return nullptr;

    }
    Token *astTop() {
        Token *ret = this;
        while (ret->mImpl->mAstParent)
            ret = ret->mImpl->mAstParent;
        return ret;
    }

    const Token *astTop() const {
        const Token *ret = this;
        while (ret->mImpl->mAstParent)
            ret = ret->mImpl->mAstParent;
        return ret;
    }

    std::pair<const Token *, const Token *> findExpressionStartEndTokens() const;

    /**
     * Is current token a calculation? Only true for operands.
     * For '*' and '&' tokens it is looked up if this is a
     * dereference or address-of. A dereference or address-of is not
     * counted as a calculation.
     * @return returns true if current token is a calculation
     */
    bool isCalculation() const;

    void clearAst() {
        mImpl->mAstOperand1 = mImpl->mAstOperand2 = mImpl->mAstParent = nullptr;
    }

    void clearValueFlow() {
        delete mImpl->mValues;
        mImpl->mValues = nullptr;
    }

    std::string astString(const char *sep = "") const {
        std::string ret;
        if (mImpl->mAstOperand1)
            ret = mImpl->mAstOperand1->astString(sep);
        if (mImpl->mAstOperand2)
            ret += mImpl->mAstOperand2->astString(sep);
        return ret + sep + mStr;
    }

    std::string astStringVerbose() const;

    std::string astStringZ3() const;

    std::string expressionString() const;

    void printAst(bool verbose, bool xml, const std::vector<std::string> &fileNames, std::ostream &out) const;

    void printValueFlow(bool xml, std::ostream &out) const;

    void scopeInfo(std::shared_ptr<ScopeInfo2> newScopeInfo);
    std::shared_ptr<ScopeInfo2> scopeInfo() const;

    void setCpp11init(bool cpp11init) const {
        mImpl->mCpp11init=cpp11init ? TokenImpl::Cpp11init::CPP11INIT : TokenImpl::Cpp11init::NOINIT;
    }
    TokenImpl::Cpp11init isCpp11init() const {
        return mImpl->mCpp11init;
    }
};

Token* findTypeEnd(Token* tok);
const Token* findTypeEnd(const Token* tok);
Token* findLambdaEndScope(Token* tok);
const Token* findLambdaEndScope(const Token* tok);

/// @}
//---------------------------------------------------------------------------
#endif // tokenH<|MERGE_RESOLUTION|>--- conflicted
+++ resolved
@@ -1291,11 +1291,8 @@
         fIsSimplifedScope       = (1ULL << 34), // scope added when simplifying e.g. if (int i = ...; ...)
         fIsRemovedVoidParameter = (1ULL << 35), // A void function parameter has been removed
         fIsIncompleteConstant   = (1ULL << 36),
-<<<<<<< HEAD
+        fIsRestrict             = (1ULL << 37), // Is this a restrict pointer type
         fIsSimplifiedTypedef    = (1ULL << 38),
-=======
-        fIsRestrict             = (1ULL << 37), // Is this a restrict pointer type
->>>>>>> d299d22f
     };
 
     Token::Type mTokType;
