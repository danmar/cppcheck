/*
 * Cppcheck - A tool for static C/C++ code analysis
 * Copyright (C) 2007-2019 Cppcheck team.
 *
 * This program is free software: you can redistribute it and/or modify
 * it under the terms of the GNU General Public License as published by
 * the Free Software Foundation, either version 3 of the License, or
 * (at your option) any later version.
 *
 * This program is distributed in the hope that it will be useful,
 * but WITHOUT ANY WARRANTY; without even the implied warranty of
 * MERCHANTABILITY or FITNESS FOR A PARTICULAR PURPOSE.  See the
 * GNU General Public License for more details.
 *
 * You should have received a copy of the GNU General Public License
 * along with this program.  If not, see <http://www.gnu.org/licenses/>.
 */

//---------------------------------------------------------------------------
#ifndef valueflowH
#define valueflowH
//---------------------------------------------------------------------------

#include "config.h"

#include <list>
#include <string>
#include <utility>

class ErrorLogger;
class Settings;
class SymbolDatabase;
class Token;
class TokenList;
class Variable;

namespace ValueFlow {
    class CPPCHECKLIB Value {
    public:
        typedef std::pair<const Token *, std::string> ErrorPathItem;
        typedef std::list<ErrorPathItem> ErrorPath;

        explicit Value(long long val = 0)
            : valueType(INT),
              intvalue(val),
              tokvalue(nullptr),
              floatValue(0.0),
              moveKind(NonMovedVariable),
              varvalue(val),
              condition(nullptr),
              varId(0U),
              conditional(false),
              defaultArg(false),
              lifetimeKind(Object),
              lifetimeScope(Local),
              valueKind(ValueKind::Possible)
        {}
        Value(const Token *c, long long val);

        bool operator==(const Value &rhs) const {
            if (valueType != rhs.valueType)
                return false;
            switch (valueType) {
            case INT:
                if (intvalue != rhs.intvalue)
                    return false;
                break;
            case TOK:
                if (tokvalue != rhs.tokvalue)
                    return false;
                break;
            case FLOAT:
                // TODO: Write some better comparison
                if (floatValue > rhs.floatValue || floatValue < rhs.floatValue)
                    return false;
                break;
            case MOVED:
                if (moveKind != rhs.moveKind)
                    return false;
                break;
            case UNINIT:
                break;
            case BUFFER_SIZE:
                if (intvalue != rhs.intvalue)
                    return false;
                break;
            case CONTAINER_SIZE:
                if (intvalue != rhs.intvalue)
                    return false;
                break;
            case LIFETIME:
                if (tokvalue != rhs.tokvalue)
                    return false;
            }

            return varvalue == rhs.varvalue &&
                   condition == rhs.condition &&
                   varId == rhs.varId &&
                   conditional == rhs.conditional &&
                   defaultArg == rhs.defaultArg &&
                   valueKind == rhs.valueKind;
        }

        std::string infoString() const;

        enum ValueType { INT, TOK, FLOAT, MOVED, UNINIT, CONTAINER_SIZE, LIFETIME, BUFFER_SIZE } valueType;
        bool isIntValue() const {
            return valueType == INT;
        }
        bool isTokValue() const {
            return valueType == TOK;
        }
        bool isFloatValue() const {
            return valueType == FLOAT;
        }
        bool isMovedValue() const {
            return valueType == MOVED;
        }
        bool isUninitValue() const {
            return valueType == UNINIT;
        }
        bool isContainerSizeValue() const {
            return valueType == CONTAINER_SIZE;
        }
        bool isLifetimeValue() const {
            return valueType == LIFETIME;
        }
        bool isBufferSizeValue() const {
            return valueType == BUFFER_SIZE;
        }

        bool isLocalLifetimeValue() const {
            return valueType == LIFETIME && lifetimeScope == Local;
        }

        bool isArgumentLifetimeValue() const {
            return valueType == LIFETIME && lifetimeScope == Argument;
        }

        /** int value */
        long long intvalue;

        /** token value - the token that has the value. this is used for pointer aliases, strings, etc. */
        const Token *tokvalue;

        /** float value */
        double floatValue;

        /** kind of moved  */
        enum MoveKind {NonMovedVariable, MovedVariable, ForwardedVariable} moveKind;

        /** For calculated values - variable value that calculated value depends on */
        long long varvalue;

        /** Condition that this value depends on */
        const Token *condition;

        ErrorPath errorPath;

        /** For calculated values - varId that calculated value depends on */
        unsigned int varId;

        /** Conditional value */
        bool conditional;

        /** Is this value passed as default parameter to the function? */
        bool defaultArg;

        enum LifetimeKind {Object, Lambda, Iterator, Address} lifetimeKind;

        enum LifetimeScope { Local, Argument } lifetimeScope;

        static const char * toString(MoveKind moveKind) {
            switch (moveKind) {
            case NonMovedVariable:
                return "NonMovedVariable";
            case MovedVariable:
                return "MovedVariable";
            case ForwardedVariable:
                return "ForwardedVariable";
            }
            return "";
        }

        /** How known is this value */
        enum class ValueKind {
            /** This value is possible, other unlisted values may also be possible */
            Possible,
            /** Only listed values are possible */
            Known,
            /** Inconclusive */
            Inconclusive
        } valueKind;

        void setKnown() {
            valueKind = ValueKind::Known;
        }

        bool isKnown() const {
            return valueKind == ValueKind::Known;
        }

        void setPossible() {
            valueKind = ValueKind::Possible;
        }

        bool isPossible() const {
            return valueKind == ValueKind::Possible;
        }

        void setInconclusive(bool inconclusive = true) {
            if (inconclusive)
                valueKind = ValueKind::Inconclusive;
        }

        bool isInconclusive() const {
            return valueKind == ValueKind::Inconclusive;
        }

        void changeKnownToPossible() {
            if (isKnown())
                valueKind = ValueKind::Possible;
        }

        bool errorSeverity() const {
            return !condition && !defaultArg;
        }
    };

    /// Constant folding of expression. This can be used before the full ValueFlow has been executed (ValueFlow::setValues).
    const ValueFlow::Value * valueFlowConstantFoldAST(Token *expr, const Settings *settings);

    /// Perform valueflow analysis.
    void setValues(TokenList *tokenlist, SymbolDatabase* symboldatabase, ErrorLogger *errorLogger, const Settings *settings);

    std::string eitherTheConditionIsRedundant(const Token *condition);
}

const Variable *getLifetimeVariable(const Token *tok, ValueFlow::Value::ErrorPath &errorPath);

bool isLifetimeBorrowed(const Token *tok, const Settings *settings);

std::string lifetimeType(const Token *tok, const ValueFlow::Value *val);

<<<<<<< HEAD
std::string lifetimeMessage(const Token *tok, const ValueFlow::Value *val, ValueFlow::Value::ErrorPath &errorPath);
=======
ValueFlow::Value getLifetimeObjValue(const Token *tok);
>>>>>>> d74f8c67

#endif // valueflowH<|MERGE_RESOLUTION|>--- conflicted
+++ resolved
@@ -242,10 +242,8 @@
 
 std::string lifetimeType(const Token *tok, const ValueFlow::Value *val);
 
-<<<<<<< HEAD
 std::string lifetimeMessage(const Token *tok, const ValueFlow::Value *val, ValueFlow::Value::ErrorPath &errorPath);
-=======
+
 ValueFlow::Value getLifetimeObjValue(const Token *tok);
->>>>>>> d74f8c67
 
 #endif // valueflowH