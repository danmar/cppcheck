/*
 * Cppcheck - A tool for static C/C++ code analysis
 * Copyright (C) 2007-2019 Cppcheck team.
 *
 * This program is free software: you can redistribute it and/or modify
 * it under the terms of the GNU General Public License as published by
 * the Free Software Foundation, either version 3 of the License, or
 * (at your option) any later version.
 *
 * This program is distributed in the hope that it will be useful,
 * but WITHOUT ANY WARRANTY; without even the implied warranty of
 * MERCHANTABILITY or FITNESS FOR A PARTICULAR PURPOSE.  See the
 * GNU General Public License for more details.
 *
 * You should have received a copy of the GNU General Public License
 * along with this program.  If not, see <http://www.gnu.org/licenses/>.
 */

//---------------------------------------------------------------------------
#ifndef valueflowH
#define valueflowH
//---------------------------------------------------------------------------

#include "config.h"
#include "utils.h"

#include <list>
#include <string>
#include <utility>
#include <vector>

class ErrorLogger;
class Settings;
class SymbolDatabase;
class Token;
class TokenList;
class ValueType;
class Variable;

namespace ValueFlow {
    struct increment {
        template <class T>
        void operator()(T& x) const {
            x++;
        }
    };
    struct decrement {
        template <class T>
        void operator()(T& x) const {
            x--;
        }
    };
    class CPPCHECKLIB Value {
    public:
        typedef std::pair<const Token *, std::string> ErrorPathItem;
        typedef std::list<ErrorPathItem> ErrorPath;

        explicit Value(long long val = 0)
            : valueType(ValueType::INT),
              bound(Bound::Point),
              intvalue(val),
              tokvalue(nullptr),
              floatValue(0.0),
              moveKind(MoveKind::NonMovedVariable),
              varvalue(val),
              condition(nullptr),
              varId(0U),
              safe(false),
              conditional(false),
              defaultArg(false),
              indirect(0),
              lifetimeKind(LifetimeKind::Object),
              lifetimeScope(LifetimeScope::Local),
              valueKind(ValueKind::Possible)
        {}
        Value(const Token *c, long long val);

        bool equalValue(const ValueFlow::Value& rhs) const {
            if (valueType != rhs.valueType)
                return false;
            switch (valueType) {
            case ValueType::INT:
                if (intvalue != rhs.intvalue)
                    return false;
                break;
            case ValueType::TOK:
                if (tokvalue != rhs.tokvalue)
                    return false;
                break;
            case ValueType::FLOAT:
                // TODO: Write some better comparison
                if (floatValue > rhs.floatValue || floatValue < rhs.floatValue)
                    return false;
                break;
            case ValueType::MOVED:
                if (moveKind != rhs.moveKind)
                    return false;
                break;
            case ValueType::UNINIT:
                break;
            case ValueType::BUFFER_SIZE:
                if (intvalue != rhs.intvalue)
                    return false;
                break;
            case ValueType::CONTAINER_SIZE:
                if (intvalue != rhs.intvalue)
                    return false;
                break;
            case ValueType::LIFETIME:
                if (tokvalue != rhs.tokvalue)
                    return false;
            }
            return true;
        }

        template <class F>
        void visitValue(F f) {
            switch (valueType) {
            case ValueType::INT:
            case ValueType::BUFFER_SIZE:
            case ValueType::CONTAINER_SIZE: {
                f(intvalue);
                break;
            }
            case ValueType::FLOAT: {
                f(floatValue);
                break;
            }
            case ValueType::UNINIT:
            case ValueType::TOK:
            case ValueType::LIFETIME:
            case ValueType::MOVED:
                break;
            }
        }

        bool operator==(const Value &rhs) const {
            if (!equalValue(rhs))
                return false;

            return varvalue == rhs.varvalue &&
                   condition == rhs.condition &&
                   varId == rhs.varId &&
                   conditional == rhs.conditional &&
                   defaultArg == rhs.defaultArg &&
                   indirect == rhs.indirect &&
                   valueKind == rhs.valueKind;
        }

        bool operator!=(const Value &rhs) const {
            return !(*this == rhs);
        }

        void decreaseRange() {
            if (bound == Bound::Lower)
                visitValue(increment{});
            else if (bound == Bound::Upper)
                visitValue(decrement{});
        }

        void invertRange() {
            if (bound == Bound::Lower)
                bound = Bound::Upper;
            else if (bound == Bound::Upper)
                bound = Bound::Lower;
            decreaseRange();
        }

        std::string infoString() const;

        enum ValueType { INT, TOK, FLOAT, MOVED, UNINIT, CONTAINER_SIZE, LIFETIME, BUFFER_SIZE } valueType;
        bool isIntValue() const {
            return valueType == ValueType::INT;
        }
        bool isTokValue() const {
            return valueType == ValueType::TOK;
        }
        bool isFloatValue() const {
            return valueType == ValueType::FLOAT;
        }
        bool isMovedValue() const {
            return valueType == ValueType::MOVED;
        }
        bool isUninitValue() const {
            return valueType == ValueType::UNINIT;
        }
        bool isContainerSizeValue() const {
            return valueType == ValueType::CONTAINER_SIZE;
        }
        bool isLifetimeValue() const {
            return valueType == ValueType::LIFETIME;
        }
        bool isBufferSizeValue() const {
            return valueType == ValueType::BUFFER_SIZE;
        }

        bool isLocalLifetimeValue() const {
            return valueType == ValueType::LIFETIME && lifetimeScope == LifetimeScope::Local;
        }

        bool isArgumentLifetimeValue() const {
            return valueType == ValueType::LIFETIME && lifetimeScope == LifetimeScope::Argument;
        }

        bool isNonValue() const {
            return isMovedValue() || isUninitValue() || isLifetimeValue();
        }

        /** The value bound  */
        enum class Bound { Upper, Lower, Point } bound;

        /** int value */
        long long intvalue;

        /** token value - the token that has the value. this is used for pointer aliases, strings, etc. */
        const Token *tokvalue;

        /** float value */
        double floatValue;

        /** kind of moved  */
        enum class MoveKind {NonMovedVariable, MovedVariable, ForwardedVariable} moveKind;

        /** For calculated values - variable value that calculated value depends on */
        long long varvalue;

        /** Condition that this value depends on */
        const Token *condition;

        ErrorPath errorPath;

        /** For calculated values - varId that calculated value depends on */
        nonneg int varId;

        /** value relies on safe checking */
        bool safe;

        /** Conditional value */
        bool conditional;

        /** Is this value passed as default parameter to the function? */
        bool defaultArg;

        int indirect;

        enum class LifetimeKind {Object, Lambda, Iterator, Address} lifetimeKind;

        enum class LifetimeScope { Local, Argument } lifetimeScope;

        static const char * toString(MoveKind moveKind) {
            switch (moveKind) {
            case MoveKind::NonMovedVariable:
                return "NonMovedVariable";
            case MoveKind::MovedVariable:
                return "MovedVariable";
            case MoveKind::ForwardedVariable:
                return "ForwardedVariable";
            }
            return "";
        }

        /** How known is this value */
        enum class ValueKind {
            /** This value is possible, other unlisted values may also be possible */
            Possible,
            /** Only listed values are possible */
            Known,
            /** Inconclusive */
            Inconclusive,
            /** Listed values are impossible */
            Impossible
        } valueKind;

        void setKnown() {
            valueKind = ValueKind::Known;
        }

        bool isKnown() const {
            return valueKind == ValueKind::Known;
        }

        void setPossible() {
            valueKind = ValueKind::Possible;
        }

        bool isPossible() const {
            return valueKind == ValueKind::Possible;
        }

        bool isImpossible() const {
            return valueKind == ValueKind::Impossible;
        }

        void setImpossible() {
            valueKind = ValueKind::Impossible;
        }

        void setInconclusive(bool inconclusive = true) {
            if (inconclusive)
                valueKind = ValueKind::Inconclusive;
        }

        bool isInconclusive() const {
            return valueKind == ValueKind::Inconclusive;
        }

        void changeKnownToPossible() {
            if (isKnown())
                valueKind = ValueKind::Possible;
        }

        bool errorSeverity() const {
            return !condition && !defaultArg;
        }
    };

    /// Constant folding of expression. This can be used before the full ValueFlow has been executed (ValueFlow::setValues).
    const ValueFlow::Value * valueFlowConstantFoldAST(Token *expr, const Settings *settings);

    /// Perform valueflow analysis.
    void setValues(TokenList *tokenlist, SymbolDatabase* symboldatabase, ErrorLogger *errorLogger, const Settings *settings);

    std::string eitherTheConditionIsRedundant(const Token *condition);

    size_t getSizeOf(const ValueType &vt, const Settings *settings);
}

struct LifetimeToken {
    const Token* token;
    bool addressOf;
    ValueFlow::Value::ErrorPath errorPath;
    bool inconclusive;

    LifetimeToken() : token(nullptr), addressOf(false), errorPath(), inconclusive(false) {}

    LifetimeToken(const Token* token, ValueFlow::Value::ErrorPath errorPath)
        : token(token), addressOf(false), errorPath(std::move(errorPath)), inconclusive(false)
    {}

    LifetimeToken(const Token* token, bool addressOf, ValueFlow::Value::ErrorPath errorPath)
        : token(token), addressOf(addressOf), errorPath(std::move(errorPath)), inconclusive(false)
    {}

    static std::vector<LifetimeToken> setAddressOf(std::vector<LifetimeToken> v, bool b) {
        for (LifetimeToken& x : v)
            x.addressOf = b;
        return v;
    }

    static std::vector<LifetimeToken> setInconclusive(std::vector<LifetimeToken> v, bool b) {
        for (LifetimeToken& x : v)
            x.inconclusive = b;
        return v;
    }
};

<<<<<<< HEAD
=======
const Token *parseCompareInt(const Token *tok, ValueFlow::Value &true_value, ValueFlow::Value &false_value);

>>>>>>> 09eaa412
std::vector<LifetimeToken> getLifetimeTokens(const Token* tok, ValueFlow::Value::ErrorPath errorPath = ValueFlow::Value::ErrorPath{}, int depth = 20);

const Variable* getLifetimeVariable(const Token* tok, ValueFlow::Value::ErrorPath& errorPath, bool* addressOf = nullptr);

bool isLifetimeBorrowed(const Token *tok, const Settings *settings);

std::string lifetimeType(const Token *tok, const ValueFlow::Value *val);

std::string lifetimeMessage(const Token *tok, const ValueFlow::Value *val, ValueFlow::Value::ErrorPath &errorPath);

ValueFlow::Value getLifetimeObjValue(const Token *tok);

#endif // valueflowH<|MERGE_RESOLUTION|>--- conflicted
+++ resolved
@@ -354,11 +354,8 @@
     }
 };
 
-<<<<<<< HEAD
-=======
 const Token *parseCompareInt(const Token *tok, ValueFlow::Value &true_value, ValueFlow::Value &false_value);
 
->>>>>>> 09eaa412
 std::vector<LifetimeToken> getLifetimeTokens(const Token* tok, ValueFlow::Value::ErrorPath errorPath = ValueFlow::Value::ErrorPath{}, int depth = 20);
 
 const Variable* getLifetimeVariable(const Token* tok, ValueFlow::Value::ErrorPath& errorPath, bool* addressOf = nullptr);
