/*
 * Cppcheck - A tool for static C/C++ code analysis
 * Copyright (C) 2007-2025 Cppcheck team.
 *
 * This program is free software: you can redistribute it and/or modify
 * it under the terms of the GNU General Public License as published by
 * the Free Software Foundation, either version 3 of the License, or
 * (at your option) any later version.
 *
 * This program is distributed in the hope that it will be useful,
 * but WITHOUT ANY WARRANTY; without even the implied warranty of
 * MERCHANTABILITY or FITNESS FOR A PARTICULAR PURPOSE.  See the
 * GNU General Public License for more details.
 *
 * You should have received a copy of the GNU General Public License
 * along with this program.  If not, see <http://www.gnu.org/licenses/>.
 */

//---------------------------------------------------------------------------
#include "tokenize.h"

#include "astutils.h"
#include "errorlogger.h"
#include "errortypes.h"
#include "library.h"
#include "mathlib.h"
#include "path.h"
#include "platform.h"
#include "preprocessor.h"
#include "settings.h"
#include "standards.h"
#include "summaries.h"
#include "symboldatabase.h"
#include "templatesimplifier.h"
#include "timer.h"
#include "token.h"
#include "utils.h"
#include "valueflow.h"
#include "vfvalue.h"

#include <algorithm>
#include <array>
#include <cassert>
#include <cctype>
#include <cstdlib>
#include <cstring>
#include <ctime>
#include <iostream>
#include <iterator>
#include <exception>
#include <memory>
#include <set>
#include <sstream>
#include <stack>
#include <stdexcept>
#include <unordered_map>
#include <unordered_set>
#include <utility>
#include <vector>

#include <simplecpp.h>

//---------------------------------------------------------------------------

namespace {
    // local struct used in setVarId
    // in order to store information about the scope
    struct VarIdScopeInfo {
        VarIdScopeInfo() = default;
        VarIdScopeInfo(bool isExecutable, bool isStructInit, bool isEnum, nonneg int startVarid)
            : isExecutable(isExecutable), isStructInit(isStructInit), isEnum(isEnum), startVarid(startVarid) {}

        const bool isExecutable{};
        const bool isStructInit{};
        const bool isEnum{};
        const nonneg int startVarid{};
    };
}

/** Return whether tok is the "{" that starts an enumerator list */
static bool isEnumStart(const Token* tok)
{
    if (!Token::simpleMatch(tok, "{"))
        return false;
    tok = tok->previous();
    while (tok && (!tok->isKeyword() || Token::isStandardType(tok->str())) && Token::Match(tok, "%name%|::|:"))
        tok = tok->previous();
    if (Token::simpleMatch(tok, "class"))
        tok = tok->previous();
    return Token::simpleMatch(tok, "enum");
}

template<typename T>
static void skipEnumBody(T *&tok)
{
    T *defStart = tok;
    while (Token::Match(defStart, "%name%|::|:"))
        defStart = defStart->next();
    if (defStart && defStart->str() == "{")
        tok = defStart->link()->next();
}

/**
 * is tok the start brace { of a class, struct, union, or enum
 */
static bool isClassStructUnionEnumStart(const Token * tok)
{
    if (!Token::Match(tok->previous(), "class|struct|union|enum|%name%|>|>> {"))
        return false;
    const Token * tok2 = tok->previous();
    while (tok2 && !Token::Match(tok2, "class|struct|union|enum|{|}|;"))
        tok2 = tok2->previous();
    return Token::Match(tok2, "class|struct|union|enum");
}

//---------------------------------------------------------------------------

Tokenizer::Tokenizer(const Settings &settings, ErrorLogger &errorLogger) :
    list(&settings),
    mSettings(settings),
    mErrorLogger(errorLogger),
    mTemplateSimplifier(new TemplateSimplifier(*this))
{}

Tokenizer::~Tokenizer()
{
    delete mSymbolDatabase;
    delete mTemplateSimplifier;
}


//---------------------------------------------------------------------------
// SizeOfType - gives the size of a type
//---------------------------------------------------------------------------

nonneg int Tokenizer::sizeOfType(const std::string& type) const
{
    const auto it = utils::as_const(mTypeSize).find(type);
    if (it == mTypeSize.end()) {
        const Library::PodType* podtype = mSettings.library.podtype(type);
        if (!podtype)
            return 0;

        return podtype->size;
    }
    return it->second;
}

nonneg int Tokenizer::sizeOfType(const Token *type) const
{
    if (!type || type->str().empty())
        return 0;

    if (type->tokType() == Token::eString)
        return Token::getStrLength(type) + 1U;

    const auto it = utils::as_const(mTypeSize).find(type->str());
    if (it == mTypeSize.end()) {
        const Library::PodType* podtype = mSettings.library.podtype(type->str());
        if (!podtype)
            return 0;

        return podtype->size;
    }
    if (type->isLong()) {
        if (type->str() == "double")
            return mSettings.platform.sizeof_long_double;
        if (type->str() == "long")
            return mSettings.platform.sizeof_long_long;
    }

    return it->second;
}
//---------------------------------------------------------------------------

// check if this statement is a duplicate definition
bool Tokenizer::duplicateTypedef(Token *&tokPtr, const Token *name, const Token *typeDef) const
{
    // check for an end of definition
    Token * tok = tokPtr;
    if (tok && Token::Match(tok->next(), ";|,|[|=|)|>|(|{")) {
        Token * end = tok->next();

        if (end->str() == "[") {
            if (!end->link())
                syntaxError(end); // invalid code
            end = end->link()->next();
        } else if (end->str() == ",") {
            // check for derived class
            if (Token::Match(tok->previous(), "public|private|protected"))
                return false;

            // find end of definition
            while (end && end->next() && !Token::Match(end->next(), ";|)|>")) {
                if (end->strAt(1) == "(")
                    end = end->linkAt(1);

                end = (end)?end->next():nullptr;
            }
            if (end)
                end = end->next();
        } else if (end->str() == "(") {
            if (startsWith(tok->strAt(-1), "operator"))
                // conversion operator
                return false;
            if (tok->strAt(-1) == "typedef")
                // typedef of function returning this type
                return false;
            if (Token::Match(tok->previous(), "public:|private:|protected:"))
                return false;
            if (tok->strAt(-1) == ">") {
                if (!Token::Match(tok->tokAt(-2), "%type%"))
                    return false;

                if (!Token::Match(tok->tokAt(-3), ",|<"))
                    return false;

                tokPtr = end->link();
                return true;
            }
        }

        if (end) {
            if (Token::simpleMatch(end, ") {")) { // function parameter ?
                // look backwards
                if (Token::Match(tok->previous(), "%type%") &&
                    !Token::Match(tok->previous(), "return|new|const|struct")) {
                    // duplicate definition so skip entire function
                    tokPtr = end->linkAt(1);
                    return true;
                }
            } else if (end->str() == ">") { // template parameter ?
                // look backwards
                if (Token::Match(tok->previous(), "%type%") &&
                    !Token::Match(tok->previous(), "return|new|const|volatile")) {
                    // duplicate definition so skip entire template
                    while (end && end->str() != "{")
                        end = end->next();
                    if (end) {
                        tokPtr = end->link();
                        return true;
                    }
                }
            } else {
                // look backwards
                if (Token::Match(tok->previous(), "typedef|}|>") ||
                    (end->str() == ";" && tok->strAt(-1) == ",") ||
                    (tok->strAt(-1) == "*" && tok->strAt(1) != "(") ||
                    (Token::Match(tok->previous(), "%type%") &&
                     (!Token::Match(tok->previous(), "return|new|const|friend|public|private|protected|throw|extern") &&
                      !Token::simpleMatch(tok->tokAt(-2), "friend class")))) {
                    // scan backwards for the end of the previous statement
                    while (tok && tok->previous() && !Token::Match(tok->previous(), ";|{")) {
                        if (tok->strAt(-1) == "}") {
                            tok = tok->linkAt(-1);
                        } else if (tok->strAt(-1) == "typedef") {
                            return true;
                        } else if (tok->strAt(-1) == "enum") {
                            return true;
                        } else if (tok->strAt(-1) == "struct") {
                            if (tok->strAt(-2) == "typedef" &&
                                tok->strAt(1) == "{" &&
                                typeDef->strAt(3) != "{") {
                                // declaration after forward declaration
                                return true;
                            }
                            if (tok->strAt(1) == "{")
                                return true;
                            if (Token::Match(tok->next(), ")|*"))
                                return true;
                            if (tok->strAt(1) == name->str())
                                return true;
                            if (tok->strAt(1) != ";")
                                return true;
                            return false;
                        } else if (tok->strAt(-1) == "union") {
                            return tok->strAt(1) != ";";
                        } else if (tok->isCpp() && tok->strAt(-1) == "class") {
                            return tok->strAt(1) != ";";
                        }
                        if (tok)
                            tok = tok->previous();
                    }

                    if (tokPtr->strAt(1) != "(" || !Token::Match(tokPtr->linkAt(1), ") .|(|["))
                        return true;
                }
            }
        }
    }

    return false;
}

void Tokenizer::unsupportedTypedef(const Token *tok) const
{
    if (!mSettings.debugwarnings)
        return;

    std::ostringstream str;
    const Token *tok1 = tok;
    int level = 0;
    while (tok) {
        if (level == 0 && tok->str() == ";")
            break;
        if (tok->str() == "{")
            ++level;
        else if (tok->str() == "}") {
            if (level == 0)
                break;
            --level;
        }

        if (tok != tok1)
            str << " ";
        str << tok->str();
        tok = tok->next();
    }
    if (tok)
        str << " ;";

    reportError(tok1, Severity::debug, "simplifyTypedef",
                "Failed to parse \'" + str.str() + "\'. The checking continues anyway.");
}

Token * Tokenizer::deleteInvalidTypedef(Token *typeDef)
{
    Token *tok = nullptr;

    // remove typedef but leave ;
    while (typeDef->next()) {
        if (typeDef->strAt(1) == ";") {
            typeDef->deleteNext();
            break;
        }
        if (typeDef->strAt(1) == "{")
            Token::eraseTokens(typeDef, typeDef->linkAt(1));
        else if (typeDef->strAt(1) == "}")
            break;
        typeDef->deleteNext();
    }

    if (typeDef != list.front()) {
        tok = typeDef->previous();
        tok->deleteNext();
    } else {
        list.front()->deleteThis();
        tok = list.front();
    }

    return tok;
}

namespace {
    struct Space {
        std::string className;
        const Token* bodyEnd{};  // for body contains typedef define
        const Token* bodyEnd2{}; // for body contains typedef using
        bool isNamespace{};
        std::set<std::string> recordTypes;
    };
}

static Token *splitDefinitionFromTypedef(Token *tok, nonneg int *unnamedCount)
{
    std::string name;
    std::set<std::string> qualifiers;

    while (Token::Match(tok->next(), "const|volatile")) {
        qualifiers.insert(tok->strAt(1));
        tok->deleteNext();
    }

    // skip "class|struct|union|enum"
    Token *tok1 = tok->tokAt(2);

    const bool hasName = Token::Match(tok1, "%name%");

    // skip name
    if (hasName) {
        name = tok1->str();
        tok1 = tok1->next();
    }

    // skip base classes if present
    if (tok1->str() == ":") {
        tok1 = tok1->next();
        while (tok1 && tok1->str() != "{")
            tok1 = tok1->next();
        if (!tok1)
            return nullptr;
    }

    // skip to end
    tok1 = tok1->link();

    if (!hasName) { // unnamed
        if (tok1->next()) {
            // use typedef name if available
            if (Token::Match(tok1->next(), "%type%"))
                name = tok1->strAt(1);
            else // create a unique name
                name = "Unnamed" + std::to_string((*unnamedCount)++);
            tok->next()->insertToken(name);
        } else
            return nullptr;
    }

    tok1->insertToken(";");
    tok1 = tok1->next();

    if (tok1->next() && tok1->strAt(1) == ";" && tok1->strAt(-1) == "}") {
        tok->deleteThis();
        tok1->deleteThis();
        return nullptr;
    }
    tok1->insertToken("typedef");
    tok1 = tok1->next();
    Token * tok3 = tok1;
    for (const std::string &qualifier : qualifiers) {
        tok1->insertToken(qualifier);
        tok1 = tok1->next();
    }
    tok1->insertToken(tok->strAt(1)); // struct, union or enum
    tok1 = tok1->next();
    tok1->insertToken(name);
    tok->deleteThis();
    tok = tok3;

    return tok;
}

/* This function is called when processing function related typedefs.
 * If simplifyTypedef generates an "Internal Error" message and the
 * code that generated it deals in some way with functions, then this
 * function will probably need to be extended to handle a new function
 * related pattern */
const Token *Tokenizer::processFunc(const Token *tok2, bool inOperator) const
{
    if (tok2->next() && tok2->strAt(1) != ")" &&
        tok2->strAt(1) != ",") {
        // skip over tokens for some types of canonicalization
        if (Token::Match(tok2->next(), "( * %type% ) ("))
            tok2 = tok2->linkAt(5);
        else if (Token::Match(tok2->next(), "* ( * %type% ) ("))
            tok2 = tok2->linkAt(6);
        else if (Token::Match(tok2->next(), "* ( * %type% ) ;"))
            tok2 = tok2->tokAt(5);
        else if (Token::Match(tok2->next(), "* ( %type% [") &&
                 Token::Match(tok2->linkAt(4), "] ) ;|="))
            tok2 = tok2->linkAt(4)->next();
        else if (Token::Match(tok2->next(), "* ( * %type% ("))
            tok2 = tok2->linkAt(5)->next();
        else if (Token::simpleMatch(tok2->next(), "* [") &&
                 Token::simpleMatch(tok2->linkAt(2), "] ;"))
            tok2 = tok2->next();
        else {
            if (tok2->strAt(1) == "(")
                tok2 = tok2->linkAt(1);
            else if (!inOperator && !Token::Match(tok2->next(), "[|>|;")) {
                tok2 = tok2->next();

                while (Token::Match(tok2, "*|&") &&
                       !Token::Match(tok2->next(), "[)>,]"))
                    tok2 = tok2->next();

                // skip over namespace
                while (Token::Match(tok2, "%name% ::"))
                    tok2 = tok2->tokAt(2);

                if (!tok2)
                    return nullptr;

                if (tok2->str() == "(" &&
                    tok2->link()->next() &&
                    tok2->link()->strAt(1) == "(") {
                    tok2 = tok2->link();

                    if (tok2->strAt(1) == "(")
                        tok2 = tok2->linkAt(1);
                }

                // skip over typedef parameter
                if (tok2->next() && tok2->strAt(1) == "(") {
                    tok2 = tok2->linkAt(1);
                    if (!tok2->next())
                        syntaxError(tok2);

                    if (tok2->strAt(1) == "(")
                        tok2 = tok2->linkAt(1);
                }
            }
        }
    }
    return tok2;
}

Token *Tokenizer::processFunc(Token *tok2, bool inOperator)
{
    return const_cast<Token*>(processFunc(const_cast<const Token*>(tok2), inOperator));
}

void Tokenizer::simplifyUsingToTypedef()
{
    if (!isCPP() || mSettings.standards.cpp < Standards::CPP11)
        return;

    for (Token *tok = list.front(); tok; tok = tok->next()) {
        // using a::b;  =>   typedef  a::b  b;
        if ((Token::Match(tok, "[;{}] using %name% :: %name% ::|;") && !tok->tokAt(2)->isKeyword()) ||
            (Token::Match(tok, "[;{}] using :: %name% :: %name% ::|;") && !tok->tokAt(3)->isKeyword())) {
            Token *endtok = tok->tokAt(5);
            if (Token::Match(endtok, "%name%"))
                endtok = endtok->next();
            while (Token::Match(endtok, ":: %name%"))
                endtok = endtok->tokAt(2);
            if (endtok && endtok->str() == ";") {
                if (endtok->strAt(-1) == endtok->strAt(-3))
                    continue;
                tok->next()->str("typedef");
                endtok = endtok->previous();
                endtok->insertToken(endtok->str());
            }
        }
    }
}

void Tokenizer::simplifyTypedefLHS()
{
    if (!list.front())
        return;

    for (Token* tok = list.front()->next(); tok; tok = tok->next()) {
        if (tok->str() == "typedef") {
            bool doSimplify = !Token::Match(tok->previous(), ";|{|}|:|public:|private:|protected:");
            if (doSimplify && Token::simpleMatch(tok->previous(), ")") && Token::Match(tok->linkAt(-1)->previous(), "if|for|while"))
                doSimplify = false;
            bool haveStart = false;
            Token* start{};
            if (!doSimplify && Token::simpleMatch(tok->previous(), "}")) {
                start = tok->linkAt(-1)->previous();
                while (Token::Match(start, "%name%")) {
                    if (Token::Match(start, "class|struct|union|enum")) {
                        start = start->previous();
                        doSimplify = true;
                        haveStart = true;
                        break;
                    }
                    start = start->previous();
                }
            }
            if (doSimplify) {
                if (!haveStart) {
                    start = tok;
                    while (start && !Token::Match(start, "[;{}]"))
                        start = start->previous();
                }
                if (start)
                    start = start->next();
                else
                    start = list.front();
                start->insertTokenBefore(tok->str());
                tok->deleteThis();
            }
        }
    }
}

namespace {
    class TypedefSimplifier {
    private:
        Token* mTypedefToken;  // The "typedef" token
        Token* mEndToken{nullptr};  // Semicolon
        std::pair<Token*, Token*> mRangeType;
        std::pair<Token*, Token*> mRangeTypeQualifiers;
        std::pair<Token*, Token*> mRangeAfterVar;
        Token* mNameToken{nullptr};
        bool mFail = false;
        bool mReplaceFailed = false;
        bool mUsed = false;

    public:
        explicit TypedefSimplifier(Token* typedefToken) : mTypedefToken(typedefToken) {
            Token* start = typedefToken->next();
            if (Token::simpleMatch(start, "typename"))
                start = start->next();

            // TODO handle unnamed structs etc
            if (Token::Match(start, "const| enum|struct|union|class %name%| {")) {
                const std::pair<Token*, Token*> rangeBefore(start, Token::findsimplematch(start, "{"));

                // find typedef name token
                Token* nameToken = rangeBefore.second->link()->next();
                while (Token::Match(nameToken, "%name%|* %name%|*"))
                    nameToken = nameToken->next();
                const std::pair<Token*, Token*> rangeQualifiers(rangeBefore.second->link()->next(), nameToken);

                if (Token::Match(nameToken, "%name% ;")) {
                    if (Token::Match(rangeBefore.second->previous(), "enum|struct|union|class {"))
                        rangeBefore.second->previous()->insertToken(nameToken->str());
                    mRangeType = rangeBefore;
                    mRangeTypeQualifiers = rangeQualifiers;
                    Token* typeName = rangeBefore.second->previous();
                    if (typeName->isKeyword()) {
                        // TODO typeName->insertToken("T:" + std::to_string(num++));
                        typeName->insertToken(nameToken->str());
                    }
                    mNameToken = nameToken;
                    mEndToken = nameToken->next();
                    return;
                }
            }

            for (Token* type = start; Token::Match(type, "%name%|*|&|&&"); type = type->next()) {
                if (type != start && Token::Match(type, "%name% ;") && !type->isStandardType()) {
                    mRangeType.first = start;
                    mRangeType.second = type;
                    mNameToken = type;
                    mEndToken = mNameToken->next();
                    return;
                }
                if (type != start && Token::Match(type, "%name% [")) {
                    Token* end = type->linkAt(1);
                    while (Token::simpleMatch(end, "] ["))
                        end = end->linkAt(1);
                    if (!Token::simpleMatch(end, "] ;"))
                        break;
                    mRangeType.first = start;
                    mRangeType.second = type;
                    mNameToken = type;
                    mEndToken = end->next();
                    mRangeAfterVar.first = mNameToken->next();
                    mRangeAfterVar.second = mEndToken;
                    return;
                }
                if (Token::Match(type->next(), "( * const| %name% ) (") && Token::simpleMatch(type->linkAt(1)->linkAt(1), ") ;")) {
                    mNameToken = type->linkAt(1)->previous();
                    mEndToken = type->linkAt(1)->linkAt(1)->next();
                    mRangeType.first = start;
                    mRangeType.second = mNameToken;
                    mRangeAfterVar.first = mNameToken->next();
                    mRangeAfterVar.second = mEndToken;
                    return;
                }
                if (type != start && Token::Match(type, "%name% ( !!(") && Token::simpleMatch(type->linkAt(1), ") ;") && !type->isStandardType()) {
                    mNameToken = type;
                    mEndToken = type->linkAt(1)->next();
                    mRangeType.first = start;
                    mRangeType.second = type;
                    mRangeAfterVar.first = mNameToken->next();
                    mRangeAfterVar.second = mEndToken;
                    return;
                }
            }
            // TODO: handle all typedefs
            if ((false))
                printTypedef(typedefToken, std::cout);
            mFail = true;
        }

        const Token* getTypedefToken() const {
            return mTypedefToken;
        }

        bool isUsed() const {
            return mUsed;
        }

        bool isInvalidConstFunctionType(const std::map<std::string, TypedefSimplifier>& m) const {
            if (!Token::Match(mTypedefToken, "typedef const %name% %name% ;"))
                return false;
            const auto it = m.find(mTypedefToken->strAt(2));
            if (it == m.end())
                return false;
            return Token::Match(it->second.mNameToken, "%name% (");
        }

        bool fail() const {
            return mFail;
        }

        bool replaceFailed() const {
            return mReplaceFailed;
        }

        bool isStructEtc() const {
            return mRangeType.second && mRangeType.second->str() == "{";
        }

        std::string name() const {
            return mNameToken ? mNameToken->str() : "";
        }

        void replace(Token* tok) {
            if (tok == mNameToken)
                return;

            mUsed = true;
            const bool isFunctionPointer = Token::Match(mNameToken, "%name% )");

            // Special handling for T(...) when T is a pointer
            if (Token::Match(tok, "%name% [({]") && !isFunctionPointer && !Token::simpleMatch(tok->linkAt(1), ") (")) {
                bool pointerType = false;
                for (const Token* type = mRangeType.first; type != mRangeType.second; type = type->next()) {
                    if (type->str() == "*" || type->str() == "&") {
                        pointerType = true;
                        break;
                    }
                }
                for (const Token* type = mRangeTypeQualifiers.first; type != mRangeTypeQualifiers.second; type = type->next()) {
                    if (type->str() == "*" || type->str() == "&") {
                        pointerType = true;
                        break;
                    }
                }
                if (pointerType) {
                    tok->tokAt(1)->str("(");
                    tok->linkAt(1)->str(")");
                    if (tok->linkAt(1) == tok->tokAt(2)) { // T() or T{}
                        tok->deleteThis();
                        tok->next()->insertToken("0");
                        Token* tok2 = insertTokens(tok, mRangeType);
                        insertTokens(tok2, mRangeTypeQualifiers);
                    }
                    else { // functional-style cast
                        tok->originalName(tok->str());
                        tok->isSimplifiedTypedef(true);
                        tok->str("(");
                        Token* tok2 = insertTokens(tok, mRangeType);
                        tok2 = insertTokens(tok2, mRangeTypeQualifiers);
                        Token* tok3 = tok2->insertToken(")");
                        Token::createMutualLinks(tok, tok3);
                        tok->insertTokenBefore("(");
                        tok3 = tok3->linkAt(1);
                        tok3 = tok3->insertToken(")");
                        Token::createMutualLinks(tok->tokAt(-1), tok3);
                    }
                    return;
                }
            }

            // Special handling of function pointer cast
            if (isFunctionPointer && isCast(tok->previous())) {
                tok->insertToken("*");
                Token* const tok_1 = insertTokens(tok, std::pair<Token*, Token*>(mRangeType.first, mNameToken->linkAt(1)));
                tok_1->originalName(tok->str());
                tok->deleteThis();
                return;
            }

            // Inherited type => skip "struct" / "class"
            if (Token::Match(mRangeType.first, "const| struct|class %name% {") && Token::Match(tok->previous(), "public|protected|private|<")) {
                tok->originalName(tok->str());
                tok->str(mRangeType.second->strAt(-1));
                return;
            }

            if (Token::Match(tok, "%name% ::")) {
                if (Token::Match(mRangeType.first, "const| struct|class|union|enum %name% %name%|{") ||
                    Token::Match(mRangeType.first, "%name% %name% ;")) {
                    tok->originalName(tok->str());
                    tok->str(mRangeType.second->strAt(-1));
                } else {
                    mReplaceFailed = true;
                }
                return;
            }

            // pointer => move "const"
            if (Token::simpleMatch(tok->previous(), "const")) {
                bool pointerType = false;
                for (const Token* type = mRangeType.first; type != mRangeType.second; type = type->next()) {
                    if (type->str() == "*") {
                        pointerType = true;
                        break;
                    }
                }
                if (pointerType) {
                    tok->insertToken("const");
                    tok->next()->column(tok->column());
                    tok->next()->setMacroName(tok->previous()->getMacroName());
                    tok->deletePrevious();
                }
            }

            // Do not duplicate class/struct/enum/union
            if (Token::Match(tok->previous(), "enum|union|struct|class")) {
                bool found = false;
                const std::string &kw = tok->strAt(-1);
                for (const Token* type = mRangeType.first; type != mRangeType.second; type = type->next()) {
                    if (type->str() == kw) {
                        found = true;
                        break;
                    }
                }
                if (found)
                    tok->deletePrevious();
                else {
                    mReplaceFailed = true;
                    return;
                }
            }

            // don't add class|struct|union in inheritance list
            auto rangeType = mRangeType;
            if (Token::Match(tok->previous(), "public|private|protected")) {
                while (Token::Match(rangeType.first, "const|class|struct|union"))
                    rangeType.first = rangeType.first->next();
            }

            Token* const tok2 = insertTokens(tok, rangeType);
            Token* const tok3 = insertTokens(tok2, mRangeTypeQualifiers);

            tok2->originalName(tok->str());
            tok3->originalName(tok->str());
            Token *after = tok3;
            while (Token::Match(after, "%name%|*|&|&&|::"))
                after = after->next();
            if (Token::Match(mNameToken, "%name% (") && Token::simpleMatch(tok3->next(), "*")) {
                while (Token::Match(after, "(|["))
                    after = after->link()->next();
                if (after) {
                    tok3->insertToken("(");
                    after->previous()->insertToken(")");
                    Token::createMutualLinks(tok3->next(), after->previous());
                }
            }
            if (!after) {
                mReplaceFailed = true;
                return;
            }

            bool useAfterVarRange = true;
            if (Token::simpleMatch(mRangeAfterVar.first, "[")) {
                if (Token::Match(after->previous(), "%name% ( !!*")) {
                    useAfterVarRange = false;
                    // Function return type => replace array with "*"
                    for (const Token* a = mRangeAfterVar.first; Token::simpleMatch(a, "["); a = a->link()->next())
                        tok3->insertToken("*");
                } else if (Token::Match(after->previous(), "%name% ( * %name% ) [")) {
                    after = after->linkAt(4)->next();
                } else {
                    Token* prev = after->previous();
                    if (prev->isName() && prev != tok3)
                        prev = prev->previous();
                    if (Token::Match(prev, "*|&|&&") && prev != tok3) {
                        while (Token::Match(prev, "*|&|&&") && prev != tok3)
                            prev = prev->previous();
                        prev->insertToken("(");
                        after->previous()->insertToken(")");
                    }
                }
            }

            if (isFunctionPointer) {
                if (Token::Match(after, "( * %name% ) ("))
                    after = after->link()->linkAt(1)->next();
                else if (after->str() == "(") {
                    useAfterVarRange = false;
                    if (Token::simpleMatch(tok3->previous(), "( *"))
                        tok3->deletePrevious();
                }
                else if (after->str() == "[") {
                    while (after && after->str() == "[")
                        after = after->link()->next();
                }
            }
            else {
                while (Token::simpleMatch(after, "["))
                    after = after->link()->next();
            }

            if (!after)
                throw InternalError(tok, "Failed to simplify typedef. Is the code valid?");

            Token* const tok4 = useAfterVarRange ? insertTokens(after->previous(), mRangeAfterVar)->next() : tok3->next();

            if (tok->next() == tok4)
                throw InternalError(tok, "Failed to simplify typedef. Is the code valid?");

            tok->deleteThis();

            // Unsplit variable declarations
            if (tok4 && tok4->isSplittedVarDeclEq() &&
                ((tok4->isCpp() && Token::Match(tok4->tokAt(-2), "&|&& %name% ;")) || Token::Match(tok4->previous(), "] ; %name% = {"))) {
                tok4->deleteNext();
                tok4->deleteThis();
            }

            // Set links
            std::stack<Token*> brackets;
            for (; tok != tok4; tok = tok->next()) {
                if (Token::Match(tok, "[{([]"))
                    brackets.push(tok);
                else if (Token::Match(tok, "[})]]")) {
                    Token::createMutualLinks(brackets.top(), tok);
                    brackets.pop();
                }
            }
        }

        void removeDeclaration() {
            if (Token::simpleMatch(mRangeType.second, "{")) {
                while (Token::Match(mTypedefToken, "typedef|const"))
                    mTypedefToken->deleteThis();
                Token::eraseTokens(mRangeType.second->link(), mEndToken);
            } else {
                Token::eraseTokens(mTypedefToken, mEndToken);
                mTypedefToken->deleteThis();
            }
        }

        static int canReplaceStatic(const Token* tok) {
            if (!Token::Match(tok, "%name% %name%|*|&|&&|;|(|)|,|::")) {
                if (Token::Match(tok->previous(), "( %name% =") && Token::Match(tok->linkAt(-1), ") %name%|{") && !tok->tokAt(-2)->isKeyword())
                    return true;
                if (Token::Match(tok->previous(), ", %name% ="))
                    return true;
                if (Token::Match(tok->previous(), "new %name% ["))
                    return true;
                if (Token::Match(tok->previous(), "< %name%") && tok->previous()->findClosingBracket())
                    return true;
                if (Token::Match(tok->previous(), ", %name% >|>>")) {
                    for (const Token* prev = tok->previous(); prev; prev = prev->previous()) {
                        if (Token::Match(prev, "[;{}(]"))
                            break;
                        if (prev->str() == "<" && prev->findClosingBracket() == tok->next())
                            return true;
                        if (prev->str() == ")")
                            prev = prev->link();
                    }
                    return true;
                }
                if (Token::Match(tok->previous(), "public|protected|private"))
                    return true;
                if (Token::Match(tok->previous(), ", %name% :")) {
                    bool isGeneric = false;
                    for (; tok; tok = tok->previous()) {
                        if (Token::Match(tok, ")|]"))
                            tok = tok->link();
                        else if (Token::Match(tok, "[;{}(]")) {
                            isGeneric = Token::simpleMatch(tok->previous(), "_Generic (");
                            break;
                        }
                    }
                    return isGeneric;
                }
                return false;
            }
            return -1;
        }

        bool canReplace(const Token* tok) {
            if (mNameToken == tok)
                return false;
            if (!Token::Match(tok->previous(), "%name%|;|{|}|(|,|<") && !Token::Match(tok->previous(), "!!. %name% ("))
                return false;
            {
                const int res = canReplaceStatic(tok);
                if (res == 0 || res == 1)
                    return res != 0;
            }
            if (Token::Match(tok->previous(), "%name%") && !tok->previous()->isKeyword())
                return false;
            if (Token::simpleMatch(tok->next(), "(") && Token::Match(tok->linkAt(1), ") %name%|{"))
                return false;
            if (Token::Match(tok->previous(), "struct|union|class|enum %name% %name%") &&
                Token::simpleMatch(mRangeType.second, "{") &&
                tok->str() != mRangeType.second->strAt(-1))
                return true;
            if (Token::Match(tok->previous(), "; %name% ;"))
                return false;
            if (Token::Match(tok->previous(), "<|, %name% * ,|>"))
                return true;
            for (const Token* after = tok->next(); after; after = after->next()) {
                if (Token::Match(after, "%name%|::|&|*|&&"))
                    continue;
                if (after->str() == "<" && after->link())
                    break;
                if (after->isNumber())
                    return false;
                if (after->isComparisonOp() || after->isArithmeticalOp())
                    return false;
                break;
            }
            for (const Token* before = tok->previous(); before; before = before->previous()) {
                if (Token::Match(before, "[+-*/&|~!]"))
                    return false;
                if (Token::Match(before, "struct|union|class|enum") || before->isStandardType())
                    return false;
                if (before->str() == "::")
                    return false;
                if (before->isName())
                    continue;
                break;
            }
            return true;
        }

        Token* endToken() const {
            return mEndToken;
        }

        Token* nameToken() const {
            return mNameToken;
        }

    private:
        static bool isCast(const Token* tok) {
            if (Token::Match(tok, "( %name% ) (|%name%|%num%"))
                return !tok->tokAt(3)->isKeyword();
            if (Token::Match(tok, "< %name% > (") && tok->previous() && endsWith(tok->strAt(-1), "_cast", 5))
                return true;
            return false;
        }

        static Token* insertTokens(Token* to, std::pair<Token*,Token*> range) {
            for (const Token* from = range.first; from != range.second; from = from->next()) {
                to->insertToken(from->str());
                to->next()->column(to->column());
                to = to->next();
                to->isSimplifiedTypedef(true);
                to->isExternC(from->isExternC());
            }
            return to;
        }

        static void printTypedef(const Token *tok, std::ostream& out) {
            int indent = 0;
            while (tok && (indent > 0 || tok->str() != ";")) {
                if (tok->str() == "{")
                    ++indent;
                else if (tok->str() == "}")
                    --indent;
                out << " " << tok->str();
                tok = tok->next();
            }
            out << "\n";
        }
    };
}

void Tokenizer::simplifyTypedef()
{
    // Simplify global typedefs that are not redefined with the fast 1-pass simplification.
    // Then use the slower old typedef simplification.
    std::map<std::string, int> numberOfTypedefs;
    for (Token* tok = list.front(); tok; tok = tok->next()) {
        if (tok->str() == "typedef") {
            TypedefSimplifier ts(tok);
            if (!ts.fail())
                numberOfTypedefs[ts.name()]++;
            continue;
        }
    }

    int indentlevel = 0;
    std::map<std::string, TypedefSimplifier> typedefs;
    for (Token* tok = list.front(); tok; tok = tok->next()) {
        if (!tok->isName()) {
            if (tok->str()[0] == '{')
                ++indentlevel;
            else if (tok->str()[0] == '}')
                --indentlevel;
            continue;
        }

        if (indentlevel == 0 && tok->str() == "typedef") {
            TypedefSimplifier ts(tok);
            if (!ts.fail() && numberOfTypedefs[ts.name()] == 1 &&
                (numberOfTypedefs.find(ts.getTypedefToken()->strAt(1)) == numberOfTypedefs.end() || ts.getTypedefToken()->strAt(2) == "(")) {
                if (mSettings.severity.isEnabled(Severity::portability) && ts.isInvalidConstFunctionType(typedefs))
                    invalidConstFunctionTypeError(tok->next());
                typedefs.emplace(ts.name(), ts);
                if (!ts.isStructEtc())
                    tok = ts.endToken();
            }
            continue;
        }

        auto it = typedefs.find(tok->str());
        if (it != typedefs.end() && it->second.canReplace(tok)) {
            std::set<std::string> r;
            while (it != typedefs.end() && r.insert(tok->str()).second) {
                it->second.replace(tok);
                it = typedefs.find(tok->str());
            }
        } else if (tok->str() == "enum") {
            while (Token::Match(tok, "%name%|:|::"))
                tok = tok->next();
            if (!tok)
                break;
            if (tok->str() == "{")
                tok = tok->link();
        }
    }

    if (!typedefs.empty())
    {
        // remove typedefs
        for (auto &t: typedefs) {
            if (t.second.replaceFailed()) {
                syntaxError(t.second.getTypedefToken());
            } else {
                const Token* const typedefToken = t.second.getTypedefToken();
                TypedefInfo typedefInfo;
                typedefInfo.name = t.second.name();
                typedefInfo.filename = list.file(typedefToken);
                typedefInfo.lineNumber = typedefToken->linenr();
                typedefInfo.column = typedefToken->column();
                typedefInfo.used = t.second.isUsed();
                typedefInfo.isFunctionPointer = Token::Match(t.second.nameToken(), "%name% ) (");
                mTypedefInfo.push_back(std::move(typedefInfo));

                t.second.removeDeclaration();
            }
        }

        while (Token::Match(list.front(), "; %any%"))
            list.front()->deleteThis();
    }

    simplifyTypedefCpp();
}

static Token* simplifyTypedefCopyTokens(Token* to, const Token* fromStart, const Token* toEnd, const Token* location) {
    Token* ret = TokenList::copyTokens(to, fromStart, toEnd);
    for (Token* tok = to->next(); tok != ret->next(); tok = tok->next()) {
        tok->linenr(location->linenr());
        tok->column(location->column());
        tok->isSimplifiedTypedef(true);
    }
    return ret;
}

static Token* simplifyTypedefInsertToken(Token* tok, const std::string& str, const Token* location) {
    tok = tok->insertToken(str);
    tok->linenr(location->linenr());
    tok->column(location->column());
    tok->isSimplifiedTypedef(true);
    return tok;
}

// TODO: rename - it is not C++ specific
void Tokenizer::simplifyTypedefCpp()
{
    const bool cpp = isCPP();
    bool isNamespace = false;
    std::string className, fullClassName;
    bool hasClass = false;
    bool goback = false;

    // add global namespace
    std::vector<Space> spaceInfo(1);

    // Convert "using a::b;" to corresponding typedef statements
    simplifyUsingToTypedef();

    const std::time_t maxTime = mSettings.typedefMaxTime > 0 ? std::time(nullptr) + mSettings.typedefMaxTime: 0;

    for (Token *tok = list.front(); tok; tok = tok->next()) {
        if (!list.getFiles().empty())
            mErrorLogger.reportProgress(list.getFiles()[0], "Tokenize (typedef)", tok->progressValue());

        if (Settings::terminated())
            return;

        if (maxTime > 0 && std::time(nullptr) > maxTime) {
            if (mSettings.debugwarnings) {
                ErrorMessage::FileLocation loc(list.getFiles()[0], 0, 0);
                ErrorMessage errmsg({std::move(loc)},
                                    "",
                                    Severity::debug,
                                    "Typedef simplification instantiation maximum time exceeded",
                                    "typedefMaxTime",
                                    Certainty::normal);
                mErrorLogger.reportErr(errmsg);
            }
            return;
        }

        if (goback) {
            //jump back once, see the comment at the end of the function
            goback = false;
            tok = tok->previous();
        }

        if (tok->str() != "typedef") {
            if (Token::simpleMatch(tok, "( typedef")) {
                // Skip typedefs inside parentheses (#2453 and #4002)
                tok = tok->next();
            } else if (Token::Match(tok, "class|struct|namespace %any%") &&
                       (!tok->previous() || tok->strAt(-1) != "enum")) {
                isNamespace = (tok->str() == "namespace");
                hasClass = true;
                className = tok->strAt(1);
                const Token *tok1 = tok->next();
                fullClassName = className;
                while (Token::Match(tok1, "%name% :: %name%")) {
                    tok1 = tok1->tokAt(2);
                    fullClassName += " :: " + tok1->str();
                }
            } else if (hasClass && tok->str() == ";") {
                hasClass = false;
            } else if (hasClass && tok->str() == "{") {
                if (!isNamespace)
                    spaceInfo.back().recordTypes.insert(fullClassName);

                Space info;
                info.isNamespace = isNamespace;
                info.className = className;
                info.bodyEnd = tok->link();
                info.bodyEnd2 = tok->link();
                spaceInfo.push_back(std::move(info));

                hasClass = false;
            } else if (spaceInfo.size() > 1 && tok->str() == "}" && spaceInfo.back().bodyEnd == tok) {
                spaceInfo.pop_back();
            }
            continue;
        }

        // pull struct, union, enum or class definition out of typedef
        // use typedef name for unnamed struct, union, enum or class
        const Token* tokClass = tok->next();
        while (Token::Match(tokClass, "const|volatile"))
            tokClass = tokClass->next();
        if (Token::Match(tokClass, "struct|enum|union|class %type%| {|:")) {
            Token *tok1 = splitDefinitionFromTypedef(tok, &mUnnamedCount);
            if (!tok1)
                continue;
            tok = tok1;
        }

        /** @todo add support for union */
        if (Token::Match(tok->next(), "enum %type% %type% ;") && tok->strAt(2) == tok->strAt(3)) {
            tok->deleteNext(3);
            tok->deleteThis();
            if (tok->next())
                tok->deleteThis();
            //now the next token to process is 'tok', not 'tok->next()';
            goback = true;
            continue;
        }

        Token *typeName;
        Token *typeStart = nullptr;
        Token *typeEnd = nullptr;
        Token *argStart = nullptr;
        Token *argEnd = nullptr;
        Token *arrayStart = nullptr;
        Token *arrayEnd = nullptr;
        Token *specStart = nullptr;
        Token *specEnd = nullptr;
        Token *typeDef = tok;
        Token *argFuncRetStart = nullptr;
        Token *argFuncRetEnd = nullptr;
        Token *funcStart = nullptr;
        Token *funcEnd = nullptr;
        Token *tokOffset = tok->next();
        bool function = false;
        bool functionPtr = false;
        bool functionRetFuncPtr = false;
        bool functionPtrRetFuncPtr = false;
        bool ptrToArray = false;
        bool refToArray = false;
        bool ptrMember = false;
        bool typeOf = false;
        Token *namespaceStart = nullptr;
        Token *namespaceEnd = nullptr;

        // check for invalid input
        if (!tokOffset || tokOffset->isControlFlowKeyword())
            syntaxError(tok);

        if (tokOffset->str() == "::") {
            typeStart = tokOffset;
            tokOffset = tokOffset->next();

            while (Token::Match(tokOffset, "%type% ::"))
                tokOffset = tokOffset->tokAt(2);

            typeEnd = tokOffset;

            if (Token::Match(tokOffset, "%type%"))
                tokOffset = tokOffset->next();
        } else if (Token::Match(tokOffset, "%type% ::")) {
            typeStart = tokOffset;

            do {
                tokOffset = tokOffset->tokAt(2);
            } while (Token::Match(tokOffset, "%type% ::"));

            typeEnd = tokOffset;

            if (Token::Match(tokOffset, "%type%"))
                tokOffset = tokOffset->next();
        } else if (Token::Match(tokOffset, "%type%")) {
            typeStart = tokOffset;

            while (Token::Match(tokOffset, "const|struct|enum %type%") ||
                   (tokOffset->next() && tokOffset->next()->isStandardType() && !Token::Match(tokOffset->next(), "%name% ;")))
                tokOffset = tokOffset->next();

            typeEnd = tokOffset;
            if (!Token::Match(tokOffset->next(), "%name% ;"))
                tokOffset = tokOffset->next();

            while (Token::Match(tokOffset, "%type%") &&
                   (tokOffset->isStandardType() || Token::Match(tokOffset, "unsigned|signed")) &&
                   !Token::Match(tokOffset->next(), "%name% ;")) {
                typeEnd = tokOffset;
                tokOffset = tokOffset->next();
            }

            bool atEnd = false;
            while (!atEnd) {
                if (tokOffset && tokOffset->str() == "::") {
                    typeEnd = tokOffset;
                    tokOffset = tokOffset->next();
                }

                if (Token::Match(tokOffset, "%type%") &&
                    tokOffset->next() && !Token::Match(tokOffset->next(), "[|;|,|(")) {
                    typeEnd = tokOffset;
                    tokOffset = tokOffset->next();
                } else if (Token::simpleMatch(tokOffset, "const (")) {
                    typeEnd = tokOffset;
                    tokOffset = tokOffset->next();
                    atEnd = true;
                } else
                    atEnd = true;
            }
        } else
            continue; // invalid input

        // check for invalid input
        if (!tokOffset)
            syntaxError(tok);

        // check for template
        if (!isC() && tokOffset->str() == "<") {
            typeEnd = tokOffset->findClosingBracket();

            while (typeEnd && Token::Match(typeEnd->next(), ":: %type%"))
                typeEnd = typeEnd->tokAt(2);

            if (!typeEnd) {
                // internal error
                return;
            }

            while (Token::Match(typeEnd->next(), "const|volatile"))
                typeEnd = typeEnd->next();

            tok = typeEnd;
            tokOffset = tok->next();
        }

        std::list<std::string> pointers;
        // check for pointers and references
        while (Token::Match(tokOffset, "*|&|&&|const")) {
            pointers.push_back(tokOffset->str());
            tokOffset = tokOffset->next();
        }

        // check for invalid input
        if (!tokOffset)
            syntaxError(tok);

        if (tokOffset->isName() && !tokOffset->isKeyword()) {
            // found the type name
            typeName = tokOffset;
            tokOffset = tokOffset->next();

            // check for array
            while (tokOffset && tokOffset->str() == "[") {
                if (!arrayStart)
                    arrayStart = tokOffset;
                arrayEnd = tokOffset->link();
                tokOffset = arrayEnd->next();
            }

            // check for end or another
            if (Token::Match(tokOffset, ";|,"))
                tok = tokOffset;

            // or a function typedef
            else if (tokOffset && tokOffset->str() == "(") {
                Token *tokOffset2 = nullptr;
                if (Token::Match(tokOffset, "( *|%name%")) {
                    tokOffset2 = tokOffset->next();
                    if (tokOffset2->str() == "typename")
                        tokOffset2 = tokOffset2->next();
                    while (Token::Match(tokOffset2, "%type% ::"))
                        tokOffset2 = tokOffset2->tokAt(2);
                }

                // unhandled typedef, skip it and continue
                if (typeName->str() == "void") {
                    unsupportedTypedef(typeDef);
                    tok = deleteInvalidTypedef(typeDef);
                    if (tok == list.front())
                        //now the next token to process is 'tok', not 'tok->next()';
                        goback = true;
                    continue;
                }

                // function pointer
                if (Token::Match(tokOffset2, "* %name% ) (")) {
                    // name token wasn't a name, it was part of the type
                    typeEnd = typeEnd->next();
                    functionPtr = true;
                    funcStart = funcEnd = tokOffset2; // *
                    tokOffset = tokOffset2->tokAt(3); // (
                    typeName = tokOffset->tokAt(-2);
                    argStart = tokOffset;
                    argEnd = tokOffset->link();
                    tok = argEnd->next();
                }

                // function
                else if (TokenList::isFunctionHead(tokOffset->link(), ";,")) {
                    function = true;
                    if (tokOffset->link()->strAt(1) == "const") {
                        specStart = tokOffset->link()->next();
                        specEnd = specStart;
                    }
                    argStart = tokOffset;
                    argEnd = tokOffset->link();
                    tok = argEnd->next();
                    if (specStart)
                        tok = tok->next();
                }

                // syntax error
                else
                    syntaxError(tok);
            }

            // unhandled typedef, skip it and continue
            else {
                unsupportedTypedef(typeDef);
                tok = deleteInvalidTypedef(typeDef);
                if (tok == list.front())
                    //now the next token to process is 'tok', not 'tok->next()';
                    goback = true;
                continue;
            }
        }

        // typeof: typedef typeof ( ... ) type;
        else if (Token::simpleMatch(tokOffset->previous(), "typeof (") &&
                 Token::Match(tokOffset->link(), ") %type% ;")) {
            argStart = tokOffset;
            argEnd = tokOffset->link();
            typeName = tokOffset->link()->next();
            tok = typeName->next();
            typeOf = true;
        }

        // function: typedef ... ( ... type )( ... );
        //           typedef ... (( ... type )( ... ));
        //           typedef ... ( * ( ... type )( ... ));
        else if (tokOffset->str() == "(" && (
                     (tokOffset->link() && Token::Match(tokOffset->link()->previous(), "%type% ) (") &&
                      Token::Match(tokOffset->link()->linkAt(1), ") const|volatile|;")) ||
                     (Token::simpleMatch(tokOffset, "( (") &&
                      tokOffset->next() && Token::Match(tokOffset->linkAt(1)->previous(), "%type% ) (") &&
                      Token::Match(tokOffset->linkAt(1)->linkAt(1), ") const|volatile| ) ;|,")) ||
                     (Token::simpleMatch(tokOffset, "( * (") &&
                      tokOffset->linkAt(2) && Token::Match(tokOffset->linkAt(2)->previous(), "%type% ) (") &&
                      Token::Match(tokOffset->linkAt(2)->linkAt(1), ") const|volatile| ) ;|,")))) {
            if (tokOffset->strAt(1) == "(")
                tokOffset = tokOffset->next();
            else if (Token::simpleMatch(tokOffset, "( * (")) {
                pointers.emplace_back("*");
                tokOffset = tokOffset->tokAt(2);
            }

            if (tokOffset->link()->strAt(-2) == "*")
                functionPtr = true;
            else
                function = true;
            funcStart = tokOffset->next();
            tokOffset = tokOffset->link();
            funcEnd = tokOffset->tokAt(-2);
            typeName = tokOffset->previous();
            argStart = tokOffset->next();
            argEnd = tokOffset->linkAt(1);
            if (!argEnd)
                syntaxError(argStart);
            const Token* tok2 = argEnd->next();
            while (tok2 && (tok2->isKeyword() || tok2->str() == ")"))
                tok2 = tok2->next();
            if (!Token::simpleMatch(tok2, ";"))
                syntaxError(tok2);

            tok = argEnd->next();
            Token *spec = tok;
            if (Token::Match(spec, "const|volatile")) {
                specStart = spec;
                specEnd = spec;
                while (Token::Match(spec->next(), "const|volatile")) {
                    specEnd = spec->next();
                    spec = specEnd;
                }
                tok = specEnd->next();
            }
            if (!tok)
                syntaxError(specEnd);

            if (tok->str() == ")")
                tok = tok->next();
        }

        else if (Token::Match(tokOffset, "( %type% (")) {
            function = true;
            if (tokOffset->link()->next()) {
                tok = tokOffset->link()->next();
                tokOffset = tokOffset->tokAt(2);
                typeName = tokOffset->previous();
                argStart = tokOffset;
                argEnd = tokOffset->link();
            } else {
                // internal error
                continue;
            }
        }

        // pointer to function returning pointer to function
        else if (Token::Match(tokOffset, "( * ( * %type% ) (") &&
                 Token::simpleMatch(tokOffset->linkAt(6), ") ) (") &&
                 Token::Match(tokOffset->linkAt(6)->linkAt(2), ") ;|,")) {
            functionPtrRetFuncPtr = true;

            tokOffset = tokOffset->tokAt(6);
            typeName = tokOffset->tokAt(-2);
            argStart = tokOffset;
            argEnd = tokOffset->link();
            if (!argEnd)
                syntaxError(arrayStart);

            argFuncRetStart = argEnd->tokAt(2);
            argFuncRetEnd = argFuncRetStart->link();
            if (!argFuncRetEnd)
                syntaxError(argFuncRetStart);

            tok = argFuncRetEnd->next();
        }

        // function returning pointer to function
        else if (Token::Match(tokOffset, "( * %type% (") &&
                 Token::simpleMatch(tokOffset->linkAt(3), ") ) (") &&
                 Token::Match(tokOffset->linkAt(3)->linkAt(2), ") ;|,")) {
            functionRetFuncPtr = true;

            tokOffset = tokOffset->tokAt(3);
            typeName = tokOffset->previous();
            argStart = tokOffset;
            argEnd = tokOffset->link();

            argFuncRetStart = argEnd->tokAt(2);
            if (!argFuncRetStart)
                syntaxError(tokOffset);

            argFuncRetEnd = argFuncRetStart->link();
            if (!argFuncRetEnd)
                syntaxError(tokOffset);

            tok = argFuncRetEnd->next();
        } else if (Token::Match(tokOffset, "( * ( %type% ) (")) {
            functionRetFuncPtr = true;

            tokOffset = tokOffset->tokAt(5);
            typeName = tokOffset->tokAt(-2);
            argStart = tokOffset;
            argEnd = tokOffset->link();
            if (!argEnd)
                syntaxError(arrayStart);

            argFuncRetStart = argEnd->tokAt(2);
            if (!argFuncRetStart)
                syntaxError(tokOffset);

            argFuncRetEnd = argFuncRetStart->link();
            if (!argFuncRetEnd)
                syntaxError(tokOffset);

            tok = argFuncRetEnd->next();
        }

        // pointer/reference to array
        else if (Token::Match(tokOffset, "( *|& %type% ) [")) {
            ptrToArray = (tokOffset->strAt(1) == "*");
            refToArray = !ptrToArray;
            tokOffset = tokOffset->tokAt(2);
            typeName = tokOffset;
            arrayStart = tokOffset->tokAt(2);
            arrayEnd = arrayStart->link();
            if (!arrayEnd)
                syntaxError(arrayStart);

            tok = arrayEnd->next();
        }

        // pointer to class member
        else if (Token::Match(tokOffset, "( %type% :: * %type% ) ;")) {
            tokOffset = tokOffset->tokAt(2);
            namespaceStart = tokOffset->previous();
            namespaceEnd = tokOffset;
            ptrMember = true;
            tokOffset = tokOffset->tokAt(2);
            typeName = tokOffset;
            tok = tokOffset->tokAt(2);
        }

        // unhandled typedef, skip it and continue
        else {
            unsupportedTypedef(typeDef);
            tok = deleteInvalidTypedef(typeDef);
            if (tok == list.front())
                //now the next token to process is 'tok', not 'tok->next()';
                goback = true;
            continue;
        }

        bool done = false;
        bool ok = true;

        TypedefInfo typedefInfo;
        typedefInfo.name = typeName->str();
        typedefInfo.filename = list.file(typeName);
        typedefInfo.lineNumber = typeName->linenr();
        typedefInfo.column = typeName->column();
        typedefInfo.used = false;
        typedefInfo.isFunctionPointer = Token::Match(typeName, "%name% ) (");
        mTypedefInfo.push_back(std::move(typedefInfo));

        while (!done) {
            std::string pattern = typeName->str();
            int scope = 0;
            bool simplifyType = false;
            bool inMemberFunc = false;
            int memberScope = 0;
            bool globalScope = false;
            int classLevel = spaceInfo.size();
            bool inTypeDef = false;
            bool inEnum = false;
            std::string removed;
            std::string classPath;
            for (size_t i = 1; i < spaceInfo.size(); ++i) {
                if (!classPath.empty())
                    classPath += " :: ";
                classPath += spaceInfo[i].className;
            }

            for (Token *tok2 = tok; tok2; tok2 = tok2->next()) {
                if (Settings::terminated())
                    return;

                removed.clear();

                if (Token::simpleMatch(tok2, "typedef"))
                    inTypeDef = true;

                if (inTypeDef && Token::simpleMatch(tok2, ";"))
                    inTypeDef = false;

                // Check for variable declared with the same name
                if (!inTypeDef && spaceInfo.size() == 1 && Token::Match(tok2->previous(), "%name%") &&
                    !tok2->previous()->isKeyword()) {
                    Token* varDecl = tok2;
                    while (Token::Match(varDecl, "*|&|&&|const"))
                        varDecl = varDecl->next();
                    if (Token::Match(varDecl, "%name% ;|,|)|=") && varDecl->str() == typeName->str()) {
                        // Skip to the next closing brace
                        if (Token::Match(varDecl, "%name% ) {")) { // is argument variable
                            tok2 = varDecl->linkAt(2)->next();
                        } else {
                            tok2 = varDecl;
                            while (tok2 && !Token::simpleMatch(tok2, "}")) {
                                if (Token::Match(tok2, "(|{|["))
                                    tok2 = tok2->link();
                                tok2 = tok2->next();
                            }
                        }
                        if (!tok2)
                            break;
                        continue;
                    }
                }

                if (tok2->link()) { // Pre-check for performance
                    // check for end of scope
                    if (tok2->str() == "}") {
                        // check for end of member function
                        if (inMemberFunc) {
                            --memberScope;
                            if (memberScope == 0)
                                inMemberFunc = false;
                        }
                        inEnum = false;

                        if (classLevel > 1 && tok2 == spaceInfo[classLevel - 1].bodyEnd2) {
                            --classLevel;
                            pattern.clear();

                            for (std::size_t i = classLevel; i < spaceInfo.size(); ++i)
                                pattern += (spaceInfo[i].className + " :: ");

                            pattern += typeName->str();
                        } else {
                            if (scope == 0 && !(classLevel > 1 && tok2 == spaceInfo[classLevel - 1].bodyEnd))
                                break;
                            scope = std::max(scope - 1, 0);
                        }
                    }

                    // check for member functions
                    else if (cpp && tok2->str() == "(" && TokenList::isFunctionHead(tok2, "{:")) {
                        const Token *func = tok2->previous();

                        /** @todo add support for multi-token operators */
                        if (func->strAt(-1) == "operator")
                            func = func->previous();

                        if (!func->previous())
                            syntaxError(func);

                        // check for qualifier
                        if (Token::Match(func->tokAt(-2), "%name% ::")) {
                            int offset = -2;
                            while (Token::Match(func->tokAt(offset - 2), "%name% ::"))
                                offset -= 2;
                            // check for available and matching class name
                            if (spaceInfo.size() > 1 && classLevel < spaceInfo.size() &&
                                func->strAt(offset) == spaceInfo[classLevel].className) {
                                memberScope = 0;
                                inMemberFunc = true;
                            }
                        }
                    }

                    // check for entering a new scope
                    else if (tok2->str() == "{") {
                        // check for entering a new namespace
                        if (cpp) {
                            if (tok2->strAt(-2) == "namespace") {
                                if (classLevel < spaceInfo.size() &&
                                    spaceInfo[classLevel].isNamespace &&
                                    spaceInfo[classLevel].className == tok2->strAt(-1)) {
                                    spaceInfo[classLevel].bodyEnd2 = tok2->link();
                                    ++classLevel;
                                    pattern.clear();
                                    for (std::size_t i = classLevel; i < spaceInfo.size(); ++i)
                                        pattern += spaceInfo[i].className + " :: ";

                                    pattern += typeName->str();
                                }
                                ++scope;
                            }
                            if (isEnumStart(tok2))
                                inEnum = true;
                        }

                        // keep track of scopes within member function
                        if (inMemberFunc)
                            ++memberScope;

                        ++scope;
                    }
                }

                // check for operator typedef
                /** @todo add support for multi-token operators */
                else if (cpp &&
                         tok2->str() == "operator" &&
                         tok2->next() &&
                         tok2->strAt(1) == typeName->str() &&
                         tok2->linkAt(2) &&
                         tok2->strAt(2) == "(" &&
                         Token::Match(tok2->linkAt(2), ") const| {")) {
                    // check for qualifier
                    if (tok2->strAt(-1) == "::") {
                        // check for available and matching class name
                        if (spaceInfo.size() > 1 && classLevel < spaceInfo.size() &&
                            tok2->strAt(-2) == spaceInfo[classLevel].className) {
                            tok2 = tok2->next();
                            simplifyType = true;
                        }
                    }
                }

                else if (Token::Match(tok2->previous(), "class|struct %name% [:{]")) {
                    // don't replace names in struct/class definition
                }

                // check for typedef that can be substituted
                else if ((tok2->isNameOnly() || (tok2->isName() && (tok2->isExpandedMacro() || tok2->isInline() || tok2->isExternC()))) &&
                         (Token::simpleMatch(tok2, pattern.c_str(), pattern.size()) ||
                          (inMemberFunc && tok2->str() == typeName->str()))) {
                    // member function class variables don't need qualification
                    if (!(inMemberFunc && tok2->str() == typeName->str()) && pattern.find("::") != std::string::npos) { // has a "something ::"
                        Token *start = tok2;
                        int count = 0;
                        int back = classLevel - 1;
                        bool good = true;
                        // check for extra qualification
                        while (back >= 1) {
                            Token *qualificationTok = start->tokAt(-2);
                            if (!Token::Match(qualificationTok, "%type% ::"))
                                break;
                            if (qualificationTok->str() == spaceInfo[back].className) {
                                start = qualificationTok;
                                back--;
                                count++;
                            } else {
                                good = false;
                                break;
                            }
                        }
                        // check global namespace
                        if (good && back == 1 && start->strAt(-1) == "::")
                            good = false;

                        if (good) {
                            // remove any extra qualification if present
                            while (count) {
                                if (!removed.empty())
                                    removed.insert(0, " ");
                                removed.insert(0, tok2->strAt(-2) + " " + tok2->strAt(-1));
                                tok2->tokAt(-3)->deleteNext(2);
                                --count;
                            }

                            // remove global namespace if present
                            if (tok2->strAt(-1) == "::") {
                                removed.insert(0, ":: ");
                                tok2->tokAt(-2)->deleteNext();
                                globalScope = true;
                            }

                            // remove qualification if present
                            for (std::size_t i = classLevel; i < spaceInfo.size(); ++i) {
                                if (!removed.empty())
                                    removed += " ";
                                removed += (tok2->str() + " " + tok2->strAt(1));
                                tok2->deleteThis();
                                tok2->deleteThis();
                            }
                            simplifyType = true;
                        }
                    } else {
                        if (tok2->strAt(-1) == "::") {
                            int relativeSpaceInfoSize = spaceInfo.size();
                            Token * tokBeforeType = tok2->previous();
                            while (relativeSpaceInfoSize > 1 &&
                                   tokBeforeType && tokBeforeType->str() == "::" &&
                                   tokBeforeType->strAt(-1) == spaceInfo[relativeSpaceInfoSize-1].className) {
                                tokBeforeType = tokBeforeType->tokAt(-2);
                                --relativeSpaceInfoSize;
                            }
                            if (tokBeforeType && tokBeforeType->str() != "::") {
                                Token::eraseTokens(tokBeforeType, tok2);
                                simplifyType = true;
                            }
                        } else if (Token::Match(tok2->previous(), "case|;|{|} %type% :")) {
                            tok2 = tok2->next();
                        } else if (duplicateTypedef(tok2, typeName, typeDef)) {
                            // skip to end of scope if not already there
                            if (tok2->str() != "}") {
                                while (tok2->next()) {
                                    if (tok2->strAt(1) == "{")
                                        tok2 = tok2->linkAt(1)->previous();
                                    else if (tok2->strAt(1) == "}")
                                        break;

                                    tok2 = tok2->next();
                                }
                            }
                        } else if (Token::Match(tok2->tokAt(-2), "%type% *|&")) {
                            // Ticket #5868: Don't substitute variable names
                        } else if (tok2->strAt(-1) != ".") {
                            simplifyType = (TypedefSimplifier::canReplaceStatic(tok2) != 0);
                        }
                    }
                }

                simplifyType = simplifyType && (!inEnum || !Token::simpleMatch(tok2->next(), "="));
                simplifyType = simplifyType && !(Token::simpleMatch(tok2->next(), "<") && Token::simpleMatch(typeEnd, ">"));

                if (simplifyType) {
                    mTypedefInfo.back().used = true;

                    // can't simplify 'operator functionPtr ()' and 'functionPtr operator ... ()'
                    if (functionPtr && (tok2->strAt(-1) == "operator" ||
                                        (tok2->next() && tok2->strAt(1) == "operator"))) {
                        simplifyType = false;
                        tok2 = tok2->next();
                        continue;
                    }

                    // There are 2 categories of typedef substitutions:
                    // 1. variable declarations that preserve the variable name like
                    //    global, local, and function parameters
                    // 2. not variable declarations that have no name like derived
                    //    classes, casts, operators, and template parameters

                    // try to determine which category this substitution is
                    bool inCast = false;
                    bool inTemplate = false;
                    bool inOperator = false;
                    bool inSizeof = false;

                    const bool sameStartEnd = (typeStart == typeEnd);

                    // check for derived class: class A : some_typedef {
                    const bool isDerived = Token::Match(tok2->previous(), "public|protected|private|: %type% {|,");

                    // check for cast: (some_typedef) A or static_cast<some_typedef>(A)
                    // todo: check for more complicated casts like: (const some_typedef *)A
                    if ((tok2->strAt(-1) == "(" && tok2->strAt(1) == ")" && tok2->strAt(-2) != "sizeof") ||
                        (tok2->strAt(-1) == "<" && Token::simpleMatch(tok2->next(), "> (")) ||
                        Token::Match(tok2->tokAt(-2), "( const %name% )"))
                        inCast = true;

                    // check for template parameters: t<some_typedef> t1
                    else if (Token::Match(tok2->previous(), "<|,") &&
                             Token::Match(tok2->next(), "&|*| &|*| >|,"))
                        inTemplate = true;

                    else if (Token::Match(tok2->tokAt(-2), "sizeof ( %type% )"))
                        inSizeof = true;

                    // check for operator
                    if (tok2->strAt(-1) == "operator" ||
                        Token::simpleMatch(tok2->tokAt(-2), "operator const"))
                        inOperator = true;

                    if (typeStart->str() == "typename" && tok2->strAt(-1)=="typename") {
                        // Remove one typename if it is already contained in the goal
                        typeStart = typeStart->next();
                    }

                    // skip over class or struct in derived class declaration
                    bool structRemoved = false;
                    if ((isDerived || inTemplate) && Token::Match(typeStart, "class|struct")) {
                        if (typeStart->str() == "struct")
                            structRemoved = true;
                        typeStart = typeStart->next();
                    }
                    if (Token::Match(typeStart, "struct|class|union") && Token::Match(tok2, "%name% ::"))
                        typeStart = typeStart->next();

                    if (sameStartEnd)
                        typeEnd = typeStart;

                    // Is this a "T()" expression where T is a pointer type?
                    const bool isPointerTypeCall = !inOperator && Token::Match(tok2, "%name% ( )") && !pointers.empty();

                    // start substituting at the typedef name by replacing it with the type
                    const Token* location = tok2;
                    for (Token* tok3 = typeStart; tok3 && (tok3->str() != ";"); tok3 = tok3->next())
                        tok3->isSimplifiedTypedef(true);
                    if (isPointerTypeCall) {
                        tok2->deleteThis();
                        tok2 = simplifyTypedefInsertToken(tok2, "0", location);
                        simplifyTypedefInsertToken(tok2->next(), "0", location);
                    }
                    if (Token::Match(tok2->tokAt(-1), "class|struct|union") && tok2->strAt(-1) == typeStart->str())
                        tok2->deletePrevious();
                    tok2->str(typeStart->str());

                    // restore qualification if it was removed
                    if (Token::Match(typeStart, "class|struct|union") || structRemoved) {
                        if (structRemoved)
                            tok2 = tok2->previous();

                        if (globalScope) {
                            tok2 = simplifyTypedefInsertToken(tok2, "::", location);
                        }

                        for (std::size_t i = classLevel; i < spaceInfo.size(); ++i) {
                            tok2 = simplifyTypedefInsertToken(tok2, spaceInfo[i].className, location);
                            tok2 = simplifyTypedefInsertToken(tok2, "::", location);
                        }
                    }

                    // add some qualification back if needed
                    Token *start = tok2;
                    std::string removed1 = removed;
                    std::string::size_type idx = removed1.rfind(" ::");

                    if (idx != std::string::npos)
                        removed1.resize(idx);
                    if (removed1 == classPath && !removed1.empty()) {
                        for (auto it = spaceInfo.crbegin(); it != spaceInfo.crend(); ++it) {
                            if (it->recordTypes.find(start->str()) != it->recordTypes.end()) {
                                std::string::size_type spaceIdx = 0;
                                std::string::size_type startIdx = 0;
                                while ((spaceIdx = removed1.find(' ', startIdx)) != std::string::npos) {
                                    simplifyTypedefInsertToken(tok2->previous(), removed1.substr(startIdx, spaceIdx - startIdx), location);
                                    startIdx = spaceIdx + 1;
                                }
                                simplifyTypedefInsertToken(tok2->previous(), removed1.substr(startIdx), location);
                                simplifyTypedefInsertToken(tok2->previous(), "::", location);
                                break;
                            }
                            idx = removed1.rfind(" ::");
                            if (idx == std::string::npos)
                                break;

                            removed1.resize(idx);
                        }
                    }
                    Token* constTok = Token::simpleMatch(tok2->previous(), "const") ? tok2->previous() : nullptr;
                    // add remainder of type
                    tok2 = simplifyTypedefCopyTokens(tok2, typeStart->next(), typeEnd, location);

                    if (!pointers.empty()) {
                        for (const std::string &p : pointers)
                            // cppcheck-suppress useStlAlgorithm
                            tok2 = simplifyTypedefInsertToken(tok2, p, location);
                        if (constTok && !functionPtr) {
                            tok2 = simplifyTypedefInsertToken(tok2, "const", location);
                            constTok->deleteThis();
                            location = constTok;
                        }
                    }

                    if (funcStart && funcEnd) {
                        tok2 = simplifyTypedefInsertToken(tok2, "(", location);
                        Token *paren = tok2;
                        tok2 = simplifyTypedefCopyTokens(tok2, funcStart, funcEnd, location);

                        if (!inCast)
                            tok2 = processFunc(tok2, inOperator);

                        if (!tok2)
                            break;

                        while (Token::Match(tok2, "%name%|] ["))
                            tok2 = tok2->linkAt(1);

                        tok2 = simplifyTypedefInsertToken(tok2, ")", location);
                        Token::createMutualLinks(tok2, paren);

                        tok2 = simplifyTypedefCopyTokens(tok2, argStart, argEnd, location);

                        if (specStart) {
                            Token *spec = specStart;
                            tok2 = simplifyTypedefInsertToken(tok2, spec->str(), location);
                            while (spec != specEnd) {
                                spec = spec->next();
                                tok2 = simplifyTypedefInsertToken(tok2, spec->str(), location);
                            }
                        }
                    }

                    else if (functionPtr || function) {
                        // don't add parentheses around function names because it
                        // confuses other simplifications
                        bool needParen = true;
                        if (!inTemplate && function && tok2->next() && tok2->strAt(1) != "*")
                            needParen = false;
                        if (needParen) {
                            tok2 = simplifyTypedefInsertToken(tok2, "(", location);
                        }
                        Token *tok3 = tok2;
                        if (namespaceStart) {
                            const Token *tok4 = namespaceStart;

                            while (tok4 != namespaceEnd) {
                                tok2 = simplifyTypedefInsertToken(tok2, tok4->str(), location);
                                tok4 = tok4->next();
                            }
                            tok2 = simplifyTypedefInsertToken(tok2, namespaceEnd->str(), location);
                        }
                        if (functionPtr) {
                            tok2 = simplifyTypedefInsertToken(tok2, "*", location);
                        }

                        if (!inCast)
                            tok2 = processFunc(tok2, inOperator);

                        if (needParen) {
                            if (!tok2)
                                syntaxError(nullptr);

                            tok2 = simplifyTypedefInsertToken(tok2, ")", location);
                            Token::createMutualLinks(tok2, tok3);
                        }
                        if (!tok2)
                            syntaxError(nullptr);

                        tok2 = simplifyTypedefCopyTokens(tok2, argStart, argEnd, location);
                        if (inTemplate) {
                            tok2 = tok2->next();
                        }

                        if (specStart) {
                            Token *spec = specStart;
                            tok2 = simplifyTypedefInsertToken(tok2, spec->str(), location);
                            while (spec != specEnd) {
                                spec = spec->next();
                                tok2 = simplifyTypedefInsertToken(tok2, spec->str(), location);
                            }
                        }
                    } else if (functionRetFuncPtr || functionPtrRetFuncPtr) {
                        tok2 = simplifyTypedefInsertToken(tok2, "(", location);
                        Token *tok3 = tok2;
                        tok2 = simplifyTypedefInsertToken(tok2, "*", location);

                        Token * tok4 = nullptr;
                        if (functionPtrRetFuncPtr) {
                            tok2 = simplifyTypedefInsertToken(tok2, "(", location);
                            tok4 = tok2;
                            tok2 = simplifyTypedefInsertToken(tok2, "*", location);
                        }

                        // skip over variable name if there
                        if (!inCast) {
                            if (!tok2 || !tok2->next())
                                syntaxError(nullptr);

                            if (tok2->strAt(1) != ")")
                                tok2 = tok2->next();
                        }

                        if (tok4 && functionPtrRetFuncPtr) {
                            tok2 = simplifyTypedefInsertToken(tok2,")", location);
                            Token::createMutualLinks(tok2, tok4);
                        }

                        tok2 = simplifyTypedefCopyTokens(tok2, argStart, argEnd, location);

                        tok2 = simplifyTypedefInsertToken(tok2, ")", location);
                        Token::createMutualLinks(tok2, tok3);

                        tok2 = simplifyTypedefCopyTokens(tok2, argFuncRetStart, argFuncRetEnd, location);
                    } else if (ptrToArray || refToArray) {
                        tok2 = simplifyTypedefInsertToken(tok2, "(", location);
                        Token *tok3 = tok2;

                        if (ptrToArray)
                            tok2 = simplifyTypedefInsertToken(tok2, "*", location);
                        else
                            tok2 = simplifyTypedefInsertToken(tok2, "&", location);

                        bool hasName = false;
                        // skip over name
                        if (tok2->next() && tok2->strAt(1) != ")" && tok2->strAt(1) != "," &&
                            tok2->strAt(1) != ">") {
                            hasName = true;
                            if (tok2->strAt(1) != "(")
                                tok2 = tok2->next();

                            // check for function and skip over args
                            if (tok2 && tok2->next() && tok2->strAt(1) == "(")
                                tok2 = tok2->linkAt(1);

                            // check for array
                            if (tok2 && tok2->next() && tok2->strAt(1) == "[")
                                tok2 = tok2->linkAt(1);
                        }

                        simplifyTypedefInsertToken(tok2, ")", location);
                        Token::createMutualLinks(tok2->next(), tok3);

                        if (!hasName)
                            tok2 = tok2->next();
                    } else if (ptrMember) {
                        if (Token::simpleMatch(tok2, "* (")) {
                            tok2 = simplifyTypedefInsertToken(tok2, "*", location);
                        } else {
                            // This is the case of casting operator.
                            // Name is not available, and () should not be
                            // inserted
                            const bool castOperator = inOperator && Token::Match(tok2, "%type% (");
                            Token *openParenthesis = nullptr;

                            if (!castOperator) {
                                tok2 = simplifyTypedefInsertToken(tok2, "(", location);

                                openParenthesis = tok2;
                            }

                            const Token *tok4 = namespaceStart;

                            while (tok4 != namespaceEnd) {
                                tok2 = simplifyTypedefInsertToken(tok2, tok4->str(), location);
                                tok4 = tok4->next();
                            }
                            tok2 = simplifyTypedefInsertToken(tok2, namespaceEnd->str(), location);

                            tok2 = simplifyTypedefInsertToken(tok2, "*", location);

                            if (openParenthesis) {
                                // Skip over name, if any
                                if (Token::Match(tok2->next(), "%name%"))
                                    tok2 = tok2->next();

                                tok2 = simplifyTypedefInsertToken(tok2, ")", location);

                                Token::createMutualLinks(tok2, openParenthesis);
                            }
                        }
                    } else if (typeOf) {
                        tok2 = simplifyTypedefCopyTokens(tok2, argStart, argEnd, location);
                    } else if (Token::Match(tok2, "%name% [")) {
                        while (Token::Match(tok2, "%name%|] [")) {
                            tok2 = tok2->linkAt(1);
                        }
                        tok2 = tok2->previous();
                    }

                    if (arrayStart && arrayEnd) {
                        do {
                            if (!tok2->next())
                                syntaxError(tok2); // can't recover so quit

                            if (!inCast && !inSizeof && !inTemplate)
                                tok2 = tok2->next();

                            if (tok2->str() == "const")
                                tok2 = tok2->next();

                            // reference or pointer to array?
                            if (Token::Match(tok2, "&|*|&&")) {
                                tok2 = tok2->previous();
                                Token *tok3 = simplifyTypedefInsertToken(tok2, "(", location);

                                // handle missing variable name
                                if (Token::Match(tok3, "( *|&|&& *|&|&& %name%"))
                                    tok2 = tok3->tokAt(3);
                                else if (Token::Match(tok2->tokAt(3), "[(),;]"))
                                    tok2 = tok2->tokAt(2);
                                else if (Token::simpleMatch(tok2->tokAt(3), ">"))
                                    tok2 = tok2->tokAt(2);
                                else
                                    tok2 = tok2->tokAt(3);
                                if (!tok2)
                                    syntaxError(nullptr);

                                while (tok2->strAt(1) == "::")
                                    tok2 = tok2->tokAt(2);

                                // skip over function parameters
                                if (tok2->str() == "(")
                                    tok2 = tok2->link();

                                if (tok2->strAt(1) == "(")
                                    tok2 = tok2->linkAt(1);

                                // skip over const/noexcept
                                while (Token::Match(tok2->next(), "const|noexcept")) {
                                    tok2 = tok2->next();
                                    if (Token::Match(tok2->next(), "( true|false )"))
                                        tok2 = tok2->tokAt(3);
                                }

                                tok2 = simplifyTypedefInsertToken(tok2, ")", location);
                                Token::createMutualLinks(tok2, tok3);
                            }

                            if (!tok2->next())
                                syntaxError(tok2); // can't recover so quit

                            // skip over array dimensions
                            while (tok2->strAt(1) == "[")
                                tok2 = tok2->linkAt(1);

                            tok2 = simplifyTypedefCopyTokens(tok2, arrayStart, arrayEnd, location);
                            if (!tok2->next())
                                syntaxError(tok2);

                            if (tok2->str() == "=") {
                                if (tok2->strAt(1) == "{")
                                    tok2 = tok2->linkAt(1)->next();
                                else if (tok2->strAt(1).at(0) == '\"')
                                    tok2 = tok2->tokAt(2);
                            }
                        } while (Token::Match(tok2, ", %name% ;|=|,"));
                    }

                    simplifyType = false;
                }
                if (!tok2)
                    break;
            }

            if (!tok)
                syntaxError(nullptr);

            if (tok->str() == ";")
                done = true;
            else if (tok->str() == ",") {
                arrayStart = nullptr;
                arrayEnd = nullptr;
                tokOffset = tok->next();
                pointers.clear();

                while (Token::Match(tokOffset, "*|&")) {
                    pointers.push_back(tokOffset->str());
                    tokOffset = tokOffset->next();
                }

                if (Token::Match(tokOffset, "%type%")) {
                    typeName = tokOffset;
                    tokOffset = tokOffset->next();

                    if (tokOffset && tokOffset->str() == "[") {
                        arrayStart = tokOffset;

                        for (;;) {
                            while (tokOffset->next() && !Token::Match(tokOffset->next(), ";|,"))
                                tokOffset = tokOffset->next();

                            if (!tokOffset->next())
                                return; // invalid input
                            if (tokOffset->strAt(1) == ";")
                                break;
                            if (tokOffset->str() == "]")
                                break;
                            tokOffset = tokOffset->next();
                        }

                        arrayEnd = tokOffset;
                        tokOffset = tokOffset->next();
                    }

                    if (Token::Match(tokOffset, ";|,"))
                        tok = tokOffset;
                    else {
                        // we encountered a typedef we don't support yet so just continue
                        done = true;
                        ok = false;
                    }
                } else {
                    // we encountered a typedef we don't support yet so just continue
                    done = true;
                    ok = false;
                }
            } else {
                // something is really wrong (internal error)
                done = true;
                ok = false;
            }
        }

        if (ok) {
            // remove typedef
            Token::eraseTokens(typeDef, tok);

            if (typeDef != list.front()) {
                tok = typeDef->previous();
                tok->deleteNext();
                //no need to remove last token in the list
                if (tok->tokAt(2))
                    tok->deleteNext();
            } else {
                list.front()->deleteThis();
                //no need to remove last token in the list
                if (list.front()->next())
                    list.front()->deleteThis();
                tok = list.front();
                //now the next token to process is 'tok', not 'tok->next()';
                goback = true;
            }
        }
    }
}

namespace {
    struct ScopeInfo3 {
        enum Type : std::uint8_t { Global, Namespace, Record, MemberFunction, Other };
        ScopeInfo3() : parent(nullptr), type(Global), bodyStart(nullptr), bodyEnd(nullptr) {}
        ScopeInfo3(ScopeInfo3 *parent_, Type type_, std::string name_, const Token *bodyStart_, const Token *bodyEnd_)
            : parent(parent_), type(type_), name(std::move(name_)), bodyStart(bodyStart_), bodyEnd(bodyEnd_) {
            if (name.empty())
                return;
            fullName = name;
            ScopeInfo3 *scope = parent;
            while (scope && scope->parent) {
                if (scope->name.empty())
                    break;
                fullName = scope->name + " :: " + fullName;
                scope = scope->parent;
            }
        }
        ScopeInfo3 *parent;
        std::list<ScopeInfo3> children;
        Type type;
        std::string fullName;
        std::string name;
        const Token * bodyStart;
        const Token * bodyEnd;
        std::set<std::string> usingNamespaces;
        std::set<std::string> recordTypes;
        std::set<std::string> baseTypes;

        ScopeInfo3 *addChild(Type scopeType, const std::string &scopeName, const Token *bodyStartToken, const Token *bodyEndToken) {
            children.emplace_back(this, scopeType, scopeName, bodyStartToken, bodyEndToken);
            return &children.back();
        }

        bool hasChild(const std::string &childName) const {
            return std::any_of(children.cbegin(), children.cend(), [&](const ScopeInfo3& child) {
                return child.name == childName;
            });
        }

        const ScopeInfo3 * findInChildren(const std::string & scope) const {
            for (const auto & child : children) {
                if (child.type == Record && (child.name == scope || child.fullName == scope))
                    return &child;

                const ScopeInfo3 * temp = child.findInChildren(scope);
                if (temp)
                    return temp;
            }
            return nullptr;
        }

        const ScopeInfo3 * findScope(const std::string & scope) const {
            const ScopeInfo3 * tempScope = this;
            while (tempScope) {
                // check children
                auto it = std::find_if(tempScope->children.cbegin(), tempScope->children.cend(), [&](const ScopeInfo3& child) {
                    return &child != this && child.type == Record && (child.name == scope || child.fullName == scope);
                });
                if (it != tempScope->children.end())
                    return &*it;
                // check siblings for same name
                if (tempScope->parent) {
                    for (const auto &sibling : tempScope->parent->children) {
                        if (sibling.name == tempScope->name && &sibling != this) {
                            const ScopeInfo3 * temp = sibling.findInChildren(scope);
                            if (temp)
                                return temp;
                        }
                    }
                }
                tempScope = tempScope->parent;
            }
            return nullptr;
        }

        bool findTypeInBase(const std::string &scope) const {
            if (scope.empty())
                return false;
            // check in base types first
            if (baseTypes.find(scope) != baseTypes.end())
                return true;
            // check in base types base types
            for (const std::string & base : baseTypes) {
                const ScopeInfo3 * baseScope = findScope(base);
                // bail on uninstantiated recursive template
                if (baseScope == this)
                    return false;
                if (baseScope && baseScope->fullName == scope)
                    return true;
                if (baseScope && baseScope->findTypeInBase(scope))
                    return true;
            }
            return false;
        }

        ScopeInfo3 * findScope(const ScopeInfo3 * scope) {
            if (scope->bodyStart == bodyStart)
                return this;
            for (auto & child : children) {
                ScopeInfo3 * temp = child.findScope(scope);
                if (temp)
                    return temp;
            }
            return nullptr;
        }
    };

    void setScopeInfo(Token *tok, ScopeInfo3 *&scopeInfo, bool debug=false)
    {
        if (!tok)
            return;
        if (tok->str() == "{" && scopeInfo->parent && tok == scopeInfo->bodyStart)
            return;
        if (tok->str() == "}") {
            if (scopeInfo->parent && tok == scopeInfo->bodyEnd)
                scopeInfo = scopeInfo->parent;
            else {
                // Try to find parent scope
                ScopeInfo3 *parent = scopeInfo->parent;
                while (parent && parent->bodyEnd != tok)
                    parent = parent->parent;
                if (parent) {
                    scopeInfo = parent;
                    if (debug)
                        throw std::runtime_error("Internal error: unmatched }");
                }
            }
            return;
        }
        if (!Token::Match(tok, "namespace|class|struct|union %name% {|:|::|<")) {
            // check for using namespace
            if (Token::Match(tok, "using namespace %name% ;|::")) {
                const Token * tok1 = tok->tokAt(2);
                std::string nameSpace;
                while (tok1 && tok1->str() != ";") {
                    if (!nameSpace.empty())
                        nameSpace += " ";
                    nameSpace += tok1->str();
                    tok1 = tok1->next();
                }
                scopeInfo->usingNamespaces.insert(std::move(nameSpace));
            }
            // check for member function
            else if (tok->str() == "{") {
                bool added = false;
                Token *tok1 = tok;
                while (Token::Match(tok1->previous(), "const|volatile|final|override|&|&&|noexcept"))
                    tok1 = tok1->previous();
                if (tok1->previous() && (tok1->strAt(-1) == ")" || tok->strAt(-1) == "}")) {
                    tok1 = tok1->linkAt(-1);
                    if (Token::Match(tok1->previous(), "throw|noexcept (")) {
                        tok1 = tok1->previous();
                        while (Token::Match(tok1->previous(), "const|volatile|final|override|&|&&|noexcept"))
                            tok1 = tok1->previous();
                        if (tok1->strAt(-1) != ")")
                            return;
                        tok1 = tok1->linkAt(-1);
                    } else {
                        while (Token::Match(tok1->tokAt(-2), ":|, %name%")) {
                            tok1 = tok1->tokAt(-2);
                            if (tok1->strAt(-1) != ")" && tok1->strAt(-1) != "}")
                                return;
                            tok1 = tok1->linkAt(-1);
                        }
                    }
                    if (tok1->strAt(-1) == ">")
                        tok1 = tok1->previous()->findOpeningBracket();
                    if (tok1 && (Token::Match(tok1->tokAt(-3), "%name% :: %name%") ||
                                 Token::Match(tok1->tokAt(-4), "%name% :: ~ %name%"))) {
                        tok1 = tok1->tokAt(-2);
                        if (tok1->str() == "~")
                            tok1 = tok1->previous();
                        std::string scope = tok1->strAt(-1);
                        while (Token::Match(tok1->tokAt(-2), ":: %name%")) {
                            scope = tok1->strAt(-3) + " :: " + scope;
                            tok1 = tok1->tokAt(-2);
                        }
                        scopeInfo = scopeInfo->addChild(ScopeInfo3::MemberFunction, scope, tok, tok->link());
                        added = true;
                    }
                    // inline member function
                    else if ((scopeInfo->type == ScopeInfo3::Record || scopeInfo->type == ScopeInfo3::Namespace) && tok1 && Token::Match(tok1->tokAt(-1), "%name% (")) {
                        const std::string scope = scopeInfo->name + "::" + tok1->strAt(-1);
                        scopeInfo = scopeInfo->addChild(ScopeInfo3::MemberFunction, scope, tok, tok->link());
                        added = true;
                    }
                }

                if (!added)
                    scopeInfo = scopeInfo->addChild(ScopeInfo3::Other, emptyString, tok, tok->link());
            }
            return;
        }

        const bool record = Token::Match(tok, "class|struct|union %name%");
        tok = tok->next();
        std::string classname = tok->str();
        while (Token::Match(tok, "%name% :: %name%")) {
            tok = tok->tokAt(2);
            classname += " :: " + tok->str();
        }

        // add record type to scope info
        if (record)
            scopeInfo->recordTypes.insert(classname);
        tok = tok->next();

        // skip template parameters
        if (tok && tok->str() == "<") {
            tok = tok->findClosingBracket();
            if (tok)
                tok = tok->next();
        }

        // get base class types
        std::set<std::string> baseTypes;
        if (tok && tok->str() == ":") {
            do {
                tok = tok->next();
                while (Token::Match(tok, "public|protected|private|virtual"))
                    tok = tok->next();
                std::string base;
                while (tok && !Token::Match(tok, ";|,|{")) {
                    if (!base.empty())
                        base += ' ';
                    base += tok->str();
                    tok = tok->next();
                    // add template parameters
                    if (tok && tok->str() == "<") {
                        const Token* endTok = tok->findClosingBracket();
                        if (endTok) {
                            endTok = endTok->next();
                            while (tok != endTok) {
                                base += tok->str();
                                tok = tok->next();
                            }
                        }
                    }
                }
                baseTypes.insert(std::move(base));
            } while (tok && !Token::Match(tok, ";|{"));
        }

        if (tok && tok->str() == "{") {
            scopeInfo = scopeInfo->addChild(record ? ScopeInfo3::Record : ScopeInfo3::Namespace, classname, tok, tok->link());
            scopeInfo->baseTypes = std::move(baseTypes);
        }
    }

    Token *findSemicolon(Token *tok)
    {
        int level = 0;

        for (; tok && (level > 0 || tok->str() != ";"); tok = tok->next()) {
            if (tok->str() == "{")
                ++level;
            else if (level > 0 && tok->str() == "}")
                --level;
        }

        return tok;
    }

    bool usingMatch(
        const Token *nameToken,
        const std::string &scope,
        Token *&tok,
        const std::string &scope1,
        const ScopeInfo3 *currentScope,
        const ScopeInfo3 *memberClassScope)
    {
        Token *tok1 = tok;

        if (tok1 && tok1->str() != nameToken->str())
            return false;

        // skip this using
        if (tok1 == nameToken) {
            tok = findSemicolon(tok1);
            return false;
        }

        // skip other using with this name
        if (tok1->strAt(-1) == "using") {
            // fixme: this is wrong
            // skip to end of scope
            if (currentScope->bodyEnd)
                tok = const_cast<Token*>(currentScope->bodyEnd->previous());
            return false;
        }

        if (Token::Match(tok1->tokAt(-1), "class|struct|union|enum|namespace")) {
            // fixme
            return false;
        }

        // get qualification
        std::string qualification;
        const Token* tok2 = tok1;
        std::string::size_type index = scope.size();
        std::string::size_type new_index = std::string::npos;
        bool match = true;
        while (Token::Match(tok2->tokAt(-2), "%name% ::") && !tok2->tokAt(-2)->isKeyword()) {
            std::string last;
            if (match && !scope1.empty()) {
                new_index = scope1.rfind(' ', index - 1);
                if (new_index != std::string::npos)
                    last = scope1.substr(new_index, index - new_index);
                else if (!qualification.empty())
                    last.clear();
                else
                    last = scope1;
            } else
                match = false;
            if (match && tok2->strAt(-2) == last)
                index = new_index;
            else {
                if (!qualification.empty())
                    qualification = " :: " + qualification;
                qualification = tok2->strAt(-2) + qualification;
            }
            tok2 = tok2->tokAt(-2);
        }

        std::string fullScope1 = scope1;
        if (!scope1.empty() && !qualification.empty())
            fullScope1 += " :: ";
        fullScope1 += qualification;

        if (scope == fullScope1)
            return true;

        const ScopeInfo3 *scopeInfo = memberClassScope ? memberClassScope : currentScope;

        // check in base types
        if (qualification.empty() && scopeInfo->findTypeInBase(scope))
            return true;

        // check using namespace
        const ScopeInfo3 * tempScope = scopeInfo;
        while (tempScope) {
            //if (!tempScope->parent->usingNamespaces.empty()) {
            const std::set<std::string>& usingNS = tempScope->usingNamespaces;
            if (!usingNS.empty()) {
                if (qualification.empty()) {
                    if (usingNS.find(scope) != usingNS.end())
                        return true;
                } else {
                    const std::string suffix = " :: " + qualification;
                    if (std::any_of(usingNS.cbegin(), usingNS.cend(), [&](const std::string& ns) {
                        return scope == ns + suffix;
                    }))
                        return true;
                }
            }
            tempScope = tempScope->parent;
        }

        std::string newScope1 = scope1;

        // scopes didn't match so try higher scopes
        index = newScope1.size();
        while (!newScope1.empty()) {
            const std::string::size_type separator = newScope1.rfind(" :: ", index - 1);
            if (separator != std::string::npos)
                newScope1.resize(separator);
            else
                newScope1.clear();

            std::string newFullScope1 = newScope1;
            if (!newScope1.empty() && !qualification.empty())
                newFullScope1 += " :: ";
            newFullScope1 += qualification;

            if (scope == newFullScope1)
                return true;
        }

        return false;
    }

    std::string memberFunctionScope(const Token *tok)
    {
        std::string qualification;
        const Token *qualTok = tok->strAt(-2) == "~" ? tok->tokAt(-4) : tok->tokAt(-3);
        while (Token::Match(qualTok, "%type% ::")) {
            if (!qualification.empty())
                qualification = " :: " + qualification;
            qualification = qualTok->str() + qualification;
            qualTok = qualTok->tokAt(-2);
        }
        return qualification;
    }

    const Token * memberFunctionEnd(const Token *tok)
    {
        if (tok->str() != "(")
            return nullptr;
        const Token *end = tok->link()->next();
        while (end) {
            if (end->str() == "{" && !Token::Match(end->tokAt(-2), ":|, %name%"))
                return end;
            if (end->str() == ";")
                break;
            end = end->next();
        }
        return nullptr;
    }
} // namespace

bool Tokenizer::isMemberFunction(const Token *openParen)
{
    return (Token::Match(openParen->tokAt(-2), ":: %name% (") ||
            Token::Match(openParen->tokAt(-3), ":: ~ %name% (")) &&
           TokenList::isFunctionHead(openParen, "{|:");
}

static bool scopesMatch(const std::string &scope1, const std::string &scope2, const ScopeInfo3 *globalScope)
{
    if (scope1.empty() || scope2.empty())
        return false;

    // check if scopes match
    if (scope1 == scope2)
        return true;

    // check if scopes only differ by global qualification
    if (scope1 == (":: " + scope2)) {
        std::string::size_type end = scope2.find_first_of(' ');
        if (end == std::string::npos)
            end = scope2.size();
        if (globalScope->hasChild(scope2.substr(0, end)))
            return true;
    } else if (scope2 == (":: " + scope1)) {
        std::string::size_type end = scope1.find_first_of(' ');
        if (end == std::string::npos)
            end = scope1.size();
        if (globalScope->hasChild(scope1.substr(0, end)))
            return true;
    }

    return false;
}

static unsigned int tokDistance(const Token* tok1, const Token* tok2) { // TODO: use index()
    unsigned int dist = 0;
    const Token* tok = tok1;
    while (tok != tok2) {
        ++dist;
        tok = tok->next();
    }
    return dist;
}

static const Token* skipConstVolatileBackwards(const Token* tok) {
    while (Token::Match(tok, "const|volatile"))
        tok = tok->previous();
    return tok;
}

bool Tokenizer::simplifyUsing()
{
    if (!isCPP() || mSettings.standards.cpp < Standards::CPP11)
        return false;

    // simplify using N::x; to using x = N::x;
    for (Token* tok = list.front(); tok; tok = tok->next()) {
        if (!Token::Match(tok, "using ::| %name% ::"))
            continue;
        const Token* ns = tok->tokAt(tok->strAt(1) == "::" ? 2 : 1);
        if (ns->isKeyword())
            continue;
        Token* end = tok->tokAt(3);
        while (end && !Token::Match(end, "[;,]")) {
            if (end->str() == "<") // skip template args
                end = end->findClosingBracket();
            else
                end = end->next();
        }
        if (!end)
            continue;
        if (!end->tokAt(-1)->isNameOnly() || end->tokAt(-2)->isLiteral()) // e.g. operator=, operator""sv
            continue;
        tok->insertToken(end->strAt(-1))->insertToken("=")->isSimplifiedTypedef(true);
        if (end->str() == ",") { // comma-separated list
            end->str(";");
            end->insertToken("using");
        }
        tok = end;
    }

    const unsigned int maxReplacementTokens = 1000; // limit the number of tokens we replace

    bool substitute = false;
    ScopeInfo3 scopeInfo;
    ScopeInfo3 *currentScope = &scopeInfo;
    struct Using {
        Using(Token *start, Token *end) : startTok(start), endTok(end) {}
        Token *startTok;
        Token *endTok;
    };
    std::list<Using> usingList;

    for (Token *tok = list.front(); tok; tok = tok->next()) {
        if (!list.getFiles().empty())
            mErrorLogger.reportProgress(list.getFiles()[0], "Tokenize (using)", tok->progressValue());

        if (Settings::terminated())
            return substitute;

        if (Token::Match(tok, "enum class|struct")) {
            Token *bodyStart = tok;
            while (Token::Match(bodyStart, "%name%|:|::|<")) {
                if (bodyStart->str() == "<")
                    bodyStart = bodyStart->findClosingBracket();
                bodyStart = bodyStart ? bodyStart->next() : nullptr;
            }
            if (Token::simpleMatch(bodyStart, "{"))
                tok = bodyStart->link();
            continue;
        }

        if (Token::Match(tok, "{|}|namespace|class|struct|union") ||
            Token::Match(tok, "using namespace %name% ;|::")) {
            try {
                setScopeInfo(tok, currentScope, mSettings.debugwarnings);
            } catch (const std::runtime_error &) {
                reportError(tok, Severity::debug, "simplifyUsingUnmatchedBodyEnd",
                            "simplifyUsing: unmatched body end");
            }
            continue;
        }

        // skip template declarations
        if (Token::Match(tok, "template < !!>")) {
            // add template record type to scope info
            const Token *end = tok->next()->findClosingBracket();
            if (end && Token::Match(end->next(), "class|struct|union %name%"))
                currentScope->recordTypes.insert(end->strAt(2));

            Token *declEndToken = TemplateSimplifier::findTemplateDeclarationEnd(tok);
            if (declEndToken)
                tok = declEndToken;
            continue;
        }

        // look for non-template type aliases
        if (!(tok->strAt(-1) != ">" &&
              (Token::Match(tok, "using %name% = ::| %name%") ||
               (Token::Match(tok, "using %name% [ [") &&
                Token::Match(tok->linkAt(2), "] ] = ::| %name%")))))
            continue;

        const std::string& name = tok->strAt(1);
        const Token *nameToken = tok->next();
        std::string scope = currentScope->fullName;
        Token *usingStart = tok;
        Token *start;
        if (tok->strAt(2) == "=") {
            if (currentScope->type == ScopeInfo3::Record && tok->tokAt(2)->isSimplifiedTypedef())  // don't simplify within class definition
                continue;
            start = tok->tokAt(3);
        }
        else
            start = tok->linkAt(2)->tokAt(3);
        Token *usingEnd = findSemicolon(start);
        if (!usingEnd)
            continue;

        // Move struct defined in using out of using.
        // using T = struct t { }; => struct t { }; using T = struct t;
        // fixme: this doesn't handle attributes
        if (Token::Match(start, "class|struct|union|enum %name%| {|:")) {
            Token *structEnd = start->tokAt(1);
            const bool hasName = Token::Match(structEnd, "%name%");

            // skip over name if present
            if (hasName)
                structEnd = structEnd->next();

            // skip over base class information
            if (structEnd->str() == ":") {
                structEnd = structEnd->next(); // skip over ":"
                while (structEnd && structEnd->str() != "{")
                    structEnd = structEnd->next();
                if (!structEnd)
                    continue;
            }

            // use link to go to end
            structEnd = structEnd->link();

            // add ';' after end of struct
            structEnd->insertToken(";", emptyString);

            // add name for anonymous struct
            if (!hasName) {
                std::string newName;
                if (structEnd->strAt(2) == ";")
                    newName = name;
                else
                    newName = "Unnamed" + std::to_string(mUnnamedCount++);
                TokenList::copyTokens(structEnd->next(), tok, start);
                structEnd->tokAt(5)->insertToken(newName, emptyString);
                start->insertToken(newName, emptyString);
            } else
                TokenList::copyTokens(structEnd->next(), tok, start->next());

            // add using after end of struct
            usingStart = structEnd->tokAt(2);
            nameToken = usingStart->next();
            if (usingStart->strAt(2) == "=")
                start = usingStart->tokAt(3);
            else
                start = usingStart->linkAt(2)->tokAt(3);
            usingEnd = findSemicolon(start);

            // delete original using before struct
            tok->deleteThis();
            tok->deleteThis();
            tok->deleteThis();
            tok = usingStart;
        }

        // remove 'typename' and 'template'
        else if (start->str() == "typename") {
            start->deleteThis();
            Token *temp = start;
            while (Token::Match(temp, "%name% ::"))
                temp = temp->tokAt(2);
            if (Token::Match(temp, "template %name%"))
                temp->deleteThis();
        }

        if (usingEnd)
            tok = usingEnd;

        if (Token::Match(start, "class|struct|union|enum"))
            start = start->next();

        // Unfortunately we have to start searching from the beginning
        // of the token stream because templates are instantiated at
        // the end of the token stream and it may be used before then.
        ScopeInfo3 scopeInfo1;
        ScopeInfo3 *currentScope1 = &scopeInfo1;
        Token *startToken = list.front();
        Token *endToken = nullptr;
        bool inMemberFunc = false;
        const ScopeInfo3 * memberFuncScope = nullptr;
        const Token * memberFuncEnd = nullptr;

        // We can limit the search to the current function when the type alias
        // is defined in that function.
        if (currentScope->type == ScopeInfo3::Other ||
            currentScope->type == ScopeInfo3::MemberFunction) {
            scopeInfo1 = scopeInfo;
            currentScope1 = scopeInfo1.findScope(currentScope);
            if (!currentScope1)
                return substitute; // something bad happened
            startToken = usingEnd->next();
            endToken = const_cast<Token*>(currentScope->bodyEnd->next());
            if (currentScope->type == ScopeInfo3::MemberFunction) {
                const ScopeInfo3 * temp = currentScope->findScope(currentScope->fullName);
                if (temp) {
                    inMemberFunc = true;
                    memberFuncScope = temp;
                    memberFuncEnd = endToken;
                }
            }
        }

        std::string scope1 = currentScope1->fullName;
        bool skip = false; // don't erase type aliases we can't parse
        Token *enumOpenBrace = nullptr;
        for (Token* tok1 = startToken; !skip && tok1 && tok1 != endToken; tok1 = tok1->next()) {
            // skip enum body
            if (tok1 && tok1 == enumOpenBrace) {
                tok1 = tok1->link();
                enumOpenBrace = nullptr;
                continue;
            }

            if ((Token::Match(tok1, "{|}|namespace|class|struct|union") && tok1->strAt(-1) != "using") ||
                Token::Match(tok1, "using namespace %name% ;|::")) {
                try {
                    setScopeInfo(tok1, currentScope1, mSettings.debugwarnings);
                } catch (const std::runtime_error &) {
                    reportError(tok1, Severity::debug, "simplifyUsingUnmatchedBodyEnd",
                                "simplifyUsing: unmatched body end");
                }
                scope1 = currentScope1->fullName;
                if (inMemberFunc && memberFuncEnd && tok1 == memberFuncEnd) {
                    inMemberFunc = false;
                    memberFuncScope = nullptr;
                    memberFuncEnd = nullptr;
                }
                continue;
            }

            // skip template definitions
            if (Token::Match(tok1, "template < !!>")) {
                Token *declEndToken = TemplateSimplifier::findTemplateDeclarationEnd(tok1);
                if (declEndToken)
                    tok1 = declEndToken;
                continue;
            }

            // check for enum with body
            if (tok1->str() == "enum") {
                if (Token::Match(tok1, "enum class|struct"))
                    tok1 = tok1->next();
                Token *defStart = tok1;
                while (Token::Match(defStart, "%name%|::|:"))
                    defStart = defStart->next();
                if (Token::simpleMatch(defStart, "{"))
                    enumOpenBrace = defStart;
                continue;
            }

            // check for member function and adjust scope
            if (isMemberFunction(tok1)) {
                if (!scope1.empty())
                    scope1 += " :: ";
                scope1 += memberFunctionScope(tok1);
                const ScopeInfo3 * temp = currentScope1->findScope(scope1);
                if (temp) {
                    const Token *end = memberFunctionEnd(tok1);
                    if (end) {
                        inMemberFunc = true;
                        memberFuncScope = temp;
                        memberFuncEnd = end;
                    }
                }
                continue;
            }
            if (inMemberFunc && memberFuncScope) {
                if (!usingMatch(nameToken, scope, tok1, scope1, currentScope1, memberFuncScope))
                    continue;
            } else if (!usingMatch(nameToken, scope, tok1, scope1, currentScope1, nullptr))
                continue;

            const auto nReplace = tokDistance(start, usingEnd);
            if (nReplace > maxReplacementTokens) {
                simplifyUsingError(usingStart, usingEnd);
                continue;
            }

            // remove the qualification
            std::string fullScope = scope;
            std::string removed;
            while (Token::Match(tok1->tokAt(-2), "%name% ::") && !tok1->tokAt(-2)->isKeyword()) {
                removed = (tok1->strAt(-2) + " :: ") + removed;
                if (fullScope == tok1->strAt(-2)) {
                    tok1->deletePrevious();
                    tok1->deletePrevious();
                    break;
                }
                const std::string::size_type idx = fullScope.rfind("::");

                if (idx == std::string::npos)
                    break;

                if (tok1->strAt(-2) == fullScope.substr(idx + 3)) {
                    tok1->deletePrevious();
                    tok1->deletePrevious();
                    fullScope.resize(idx - 1);
                } else
                    break;
            }

            // remove global namespace if present
            if (tok1->strAt(-1) == "::") {
                removed.insert(0, ":: ");
                tok1->deletePrevious();
            }

            Token * arrayStart = nullptr;

            // parse the type
            Token *type = start;
            if (type->str() == "::") {
                type = type->next();
                while (Token::Match(type, "%type% ::"))
                    type = type->tokAt(2);
                if (Token::Match(type, "%type%"))
                    type = type->next();
            } else if (Token::Match(type, "%type% ::")) {
                do {
                    type = type->tokAt(2);
                } while (Token::Match(type, "%type% ::"));
                if (Token::Match(type, "%type%"))
                    type = type->next();
            } else if (Token::Match(type, "%type%")) {
                while (Token::Match(type, "const|class|struct|union|enum %type%") ||
                       (type->next() && type->next()->isStandardType()))
                    type = type->next();

                type = type->next();

                while (Token::Match(type, "%type%") &&
                       (type->isStandardType() || Token::Match(type, "unsigned|signed"))) {
                    type = type->next();
                }

                bool atEnd = false;
                while (!atEnd) {
                    if (type && type->str() == "::") {
                        type = type->next();
                    }

                    if (Token::Match(type, "%type%") &&
                        type->next() && !Token::Match(type->next(), "[|,|(")) {
                        type = type->next();
                    } else if (Token::simpleMatch(type, "const (")) {
                        type = type->next();
                        atEnd = true;
                    } else
                        atEnd = true;
                }
            } else
                syntaxError(type);

            // check for invalid input
            if (!type)
                syntaxError(tok1);

            // check for template
            if (type->str() == "<") {
                type = type->findClosingBracket();

                while (type && Token::Match(type->next(), ":: %type%"))
                    type = type->tokAt(2);

                if (!type) {
                    syntaxError(tok1);
                }

                while (Token::Match(type->next(), "const|volatile"))
                    type = type->next();

                type = type->next();
            }

            // check for pointers and references
            std::list<std::string> pointers;
            while (Token::Match(type, "*|&|&&|const")) {
                pointers.push_back(type->str());
                type = type->next();
            }

            // check for array
            if (type && type->str() == "[") {
                do {
                    if (!arrayStart)
                        arrayStart = type;

                    bool atEnd = false;
                    while (!atEnd) {
                        while (type->next() && !Token::Match(type->next(), ";|,")) {
                            type = type->next();
                        }

                        if (!type->next())
                            syntaxError(type); // invalid input
                        else if (type->strAt(1) == ";")
                            atEnd = true;
                        else if (type->str() == "]")
                            atEnd = true;
                        else
                            type = type->next();
                    }

                    type = type->next();
                } while (type && type->str() == "[");
            }

            // make sure we are in a good state
            if (!tok1 || !tok1->next())
                break; // bail

            Token* after = tok1->next();
            // check if type was parsed
            if (type && type == usingEnd) {
                // check for array syntax and add type around variable
                if (arrayStart) {
                    if (Token::Match(tok1->next(), "%name%")) {
                        TokenList::copyTokens(tok1->next(), arrayStart, usingEnd->previous());
                        TokenList::copyTokens(tok1, start, arrayStart->previous());
                        tok1->deleteThis();
                        substitute = true;
                    }
                } else {
                    // add some qualification back if needed
                    std::string removed1 = std::move(removed);
                    std::string::size_type idx = removed1.rfind(" ::");
                    if (idx != std::string::npos)
                        removed1.resize(idx);
                    if (scopesMatch(removed1, scope, &scopeInfo1)) {
                        ScopeInfo3 * tempScope = currentScope;
                        while (tempScope->parent) {
                            if (tempScope->recordTypes.find(start->str()) != tempScope->recordTypes.end()) {
                                std::string::size_type spaceIdx = 0;
                                std::string::size_type startIdx = 0;
                                while ((spaceIdx = removed1.find(' ', startIdx)) != std::string::npos) {
                                    tok1->previous()->insertToken(removed1.substr(startIdx, spaceIdx - startIdx));
                                    startIdx = spaceIdx + 1;
                                }
                                tok1->previous()->insertToken(removed1.substr(startIdx));
                                tok1->previous()->insertToken("::");
                                break;
                            }
                            idx = removed1.rfind(" ::");
                            if (idx == std::string::npos)
                                break;

                            removed1.resize(idx);
                            tempScope = tempScope->parent;
                        }
                    }

                    // Is this a "T(...)" expression where T is a pointer type?
                    if (Token::Match(tok1, "%name% [({]") && !pointers.empty() && !Token::simpleMatch(skipConstVolatileBackwards(tok1->tokAt(-1)), ".")) {
                        tok1->tokAt(1)->str("(");
                        tok1->linkAt(1)->str(")");
                        if (tok1->linkAt(1) == tok1->tokAt(2)) { // T() or T{}
                            Token* tok2 = tok1->linkAt(1);
                            tok1->deleteThis();
                            TokenList::copyTokens(tok1, start, usingEnd->previous());
                            tok2->insertToken("0");
                            after = tok2->next();
                        }
                        else { // functional-style cast
                            Token* tok2 = tok1->linkAt(1);
                            tok1->originalName(tok1->str());
                            tok1->isSimplifiedTypedef(true);
                            tok1->str("(");
                            Token* tok3 = TokenList::copyTokens(tok1, start, usingEnd->previous());
                            tok3->insertToken(")");
                            Token::createMutualLinks(tok1, tok3->next());
                            after = tok2->next();
                        }
                    }
                    else { // just replace simple type aliases
                        TokenList::copyTokens(tok1, start, usingEnd->previous());
                        tok1->deleteThis();
                    }
                    substitute = true;
                }
            } else {
                skip = true;
                simplifyUsingError(usingStart, usingEnd);
            }
            tok1 = after->previous();
        }

        if (!skip)
            usingList.emplace_back(usingStart, usingEnd);
    }

    // delete all used type alias definitions
    for (auto it = usingList.rbegin(); it != usingList.rend(); ++it) {
        Token *usingStart = it->startTok;
        Token *usingEnd = it->endTok;
        if (usingStart->previous()) {
            Token::eraseTokens(usingStart->previous(), usingEnd->next());
        } else {
            if (usingEnd->next()) {
                Token::eraseTokens(usingStart, usingEnd->next());
                usingStart->deleteThis();
            } else {
                // this is the only code being checked so leave ';'
                Token::eraseTokens(usingStart, usingEnd);
                usingStart->deleteThis();
            }
        }
    }

    return substitute;
}

void Tokenizer::simplifyUsingError(const Token* usingStart, const Token* usingEnd)
{
    if (mSettings.debugwarnings) {
        std::string str;
        for (const Token *tok = usingStart; tok && tok != usingEnd; tok = tok->next()) {
            if (!str.empty())
                str += ' ';
            str += tok->str();
        }
        str += " ;";
        std::list<const Token *> callstack(1, usingStart);
        mErrorLogger.reportErr(ErrorMessage(callstack, &list, Severity::debug, "simplifyUsing",
                                            "Failed to parse \'" + str + "\'. The checking continues anyway.", Certainty::normal));
    }
}

bool Tokenizer::simplifyTokens1(const std::string &configuration)
{
    // Fill the map mTypeSize..
    fillTypeSizes();

    mConfiguration = configuration;

    if (mTimerResults) {
        Timer t("Tokenizer::simplifyTokens1::simplifyTokenList1", mSettings.showtime, mTimerResults);
        if (!simplifyTokenList1(list.getFiles().front().c_str()))
            return false;
    } else {
        if (!simplifyTokenList1(list.getFiles().front().c_str()))
            return false;
    }

    const SHOWTIME_MODES showTime = mTimerResults ? mSettings.showtime : SHOWTIME_MODES::SHOWTIME_NONE;

    Timer::run("Tokenizer::simplifyTokens1::createAst", showTime, mTimerResults, [&]() {
        list.createAst();
        list.validateAst(mSettings.debugnormal);
    });

    Timer::run("Tokenizer::simplifyTokens1::createSymbolDatabase", showTime, mTimerResults, [&]() {
        createSymbolDatabase();
    });

    Timer::run("Tokenizer::simplifyTokens1::setValueType", showTime, mTimerResults, [&]() {
        mSymbolDatabase->setValueTypeInTokenList(false);
        mSymbolDatabase->setValueTypeInTokenList(true);
    });

    if (!mSettings.buildDir.empty())
        Summaries::create(*this, configuration);

    // TODO: apply this through Settings::ValueFlowOptions
    // TODO: do not run valueflow if no checks are being performed at all - e.g. unusedFunctions only
    // TODO: log message when this is active?
    const char* disableValueflowEnv = std::getenv("DISABLE_VALUEFLOW");
    const bool doValueFlow = !disableValueflowEnv || (std::strcmp(disableValueflowEnv, "1") != 0);

    if (doValueFlow) {
        Timer::run("Tokenizer::simplifyTokens1::ValueFlow", showTime, mTimerResults, [&]() {
            ValueFlow::setValues(list, *mSymbolDatabase, mErrorLogger, mSettings, mTimerResults);
        });

        arraySizeAfterValueFlow();
    }

    // Warn about unhandled character literals
    if (mSettings.severity.isEnabled(Severity::portability)) {
        for (const Token *tok = tokens(); tok; tok = tok->next()) {
            if (tok->tokType() == Token::eChar && tok->values().empty()) {
                try {
                    simplecpp::characterLiteralToLL(tok->str());
                } catch (const std::exception &e) {
                    unhandledCharLiteral(tok, e.what());
                }
            }
        }
    }

    if (doValueFlow) {
        mSymbolDatabase->setArrayDimensionsUsingValueFlow();
    }

    printDebugOutput(1, std::cout);

    return true;
}

//---------------------------------------------------------------------------

void Tokenizer::findComplicatedSyntaxErrorsInTemplates()
{
    validate();
    mTemplateSimplifier->checkComplicatedSyntaxErrorsInTemplates();
}

void Tokenizer::checkForEnumsWithTypedef()
{
    for (const Token *tok = list.front(); tok; tok = tok->next()) {
        if (Token::Match(tok, "enum %name% {")) {
            tok = tok->tokAt(2);
            const Token *tok2 = Token::findsimplematch(tok, "typedef", tok->link());
            if (tok2)
                syntaxError(tok2);
            tok = tok->link();
        }
    }
}

void Tokenizer::fillTypeSizes()
{
    mTypeSize.clear();
    mTypeSize["char"] = 1;
    mTypeSize["_Bool"] = mSettings.platform.sizeof_bool;
    mTypeSize["bool"] = mSettings.platform.sizeof_bool;
    mTypeSize["short"] = mSettings.platform.sizeof_short;
    mTypeSize["int"] = mSettings.platform.sizeof_int;
    mTypeSize["long"] = mSettings.platform.sizeof_long;
    mTypeSize["long long"] = mSettings.platform.sizeof_long_long;
    mTypeSize["float"] = mSettings.platform.sizeof_float;
    mTypeSize["double"] = mSettings.platform.sizeof_double;
    mTypeSize["long double"] = mSettings.platform.sizeof_long_double;
    mTypeSize["wchar_t"] = mSettings.platform.sizeof_wchar_t;
    mTypeSize["size_t"] = mSettings.platform.sizeof_size_t;
    mTypeSize["*"] = mSettings.platform.sizeof_pointer;
}

void Tokenizer::combineOperators()
{
    const bool cpp = isCPP();

    // Combine tokens..
    for (Token *tok = list.front(); tok && tok->next(); tok = tok->next()) {
        const char c1 = tok->str()[0];

        if (tok->str().length() == 1 && tok->strAt(1).length() == 1) {
            const char c2 = tok->strAt(1)[0];

            // combine +-*/ and =
            if (c2 == '=' && (std::strchr("+-*/%|^=!<>", c1)) && !Token::Match(tok->previous(), "%type% *")) {
                // skip templates
                if (cpp && (tok->str() == ">" || Token::simpleMatch(tok->previous(), "> *"))) {
                    const Token* opening =
                        tok->str() == ">" ? tok->findOpeningBracket() : tok->previous()->findOpeningBracket();
                    if (opening && Token::Match(opening->previous(), "%name%"))
                        continue;
                }
                tok->str(tok->str() + c2);
                tok->deleteNext();
                continue;
            }
        } else if (tok->strAt(1) == "=") {
            if (tok->str() == ">>") {
                tok->str(">>=");
                tok->deleteNext();
            } else if (tok->str() == "<<") {
                tok->str("<<=");
                tok->deleteNext();
            }
        } else if (cpp && (c1 == 'p' || c1 == '_') &&
                   Token::Match(tok, "private|protected|public|__published : !!:")) {
            bool simplify = false;
            int par = 0;
            for (const Token *prev = tok->previous(); prev; prev = prev->previous()) {
                if (prev->str() == ")") {
                    ++par;
                } else if (prev->str() == "(") {
                    if (par == 0U)
                        break;
                    --par;
                }
                if (par != 0U || prev->str() == "(")
                    continue;
                if (Token::Match(prev, "[;{}]")) {
                    simplify = true;
                    break;
                }
                if (prev->isName() && prev->isUpperCaseName())
                    continue;
                if (prev->isName() && endsWith(prev->str(), ':'))
                    simplify = true;
                break;
            }
            if (simplify) {
                tok->str(tok->str() + ":");
                tok->deleteNext();
            }
        } else if (tok->str() == "->") {
            tok->str(".");
            tok->originalName("->");
        }
    }
}

void Tokenizer::combineStringAndCharLiterals()
{
    // Combine strings
    for (Token *tok = list.front(); tok; tok = tok->next()) {
        if (!isStringLiteral(tok->str()))
            continue;

        tok->str(simplifyString(tok->str()));

        while (Token::Match(tok->next(), "%str%") || Token::Match(tok->next(), "_T|_TEXT|TEXT ( %str% )")) {
            if (tok->next()->isName()) {
                if (!mSettings.platform.isWindows())
                    break;
                tok->deleteNext(2);
                tok->next()->deleteNext();
            }
            // Two strings after each other, combine them
            tok->concatStr(simplifyString(tok->strAt(1)));
            tok->deleteNext();
        }
    }
}

void Tokenizer::concatenateNegativeNumberAndAnyPositive()
{
    for (Token *tok = list.front(); tok; tok = tok->next()) {
        if (!Token::Match(tok, "?|:|,|(|[|{|return|case|sizeof|%op% +|-") || tok->tokType() == Token::eIncDecOp)
            continue;

        while (tok->str() != ">" && tok->next() && tok->strAt(1) == "+" && (!Token::Match(tok->tokAt(2), "%name% (|;") || Token::Match(tok, "%op%")))
            tok->deleteNext();

        if (Token::Match(tok->next(), "+|- %num%")) {
            // cppcheck-suppress redundantCopyLocalConst - cannot make it a reference because it is deleted afterwards
            std::string prefix = tok->strAt(1);
            tok->deleteNext();
            tok->next()->str(prefix + tok->strAt(1));
        }
    }
}

void Tokenizer::simplifyExternC()
{
    if (isC())
        return;

    // Add attributes to all tokens within `extern "C"` inlines and blocks, and remove the `extern "C"` tokens.
    for (Token *tok = list.front(); tok; tok = tok->next()) {
        if (Token::Match(tok, "extern \"C\"|\"C++\"")) {
            Token *tok2 = tok->next();
            const bool isExtC = tok->strAt(1).size() == 3;
            if (tok->strAt(2) == "{") {
                tok2 = tok2->next(); // skip {
                while ((tok2 = tok2->next()) && tok2 != tok->linkAt(2))
                    tok2->isExternC(isExtC);
                tok->linkAt(2)->deleteThis(); // }
                tok->deleteNext(2); // "C" {
            } else {
                while ((tok2 = tok2->next()) && !Token::Match(tok2, "[;{]"))
                    tok2->isExternC(isExtC);
                tok->deleteNext(); // "C"
            }
            tok->deleteThis(); // extern
        }
    }
}

void Tokenizer::simplifyCompoundStatements()
{
    for (Token *tok = list.front(); tok; tok = tok->next()) {
        while (Token::Match(tok, "[;{}:] ( {") &&
               Token::simpleMatch(tok->linkAt(2), "} ) ;")) {
            if (tok->str() == ":" && !Token::Match(tok->tokAt(-2),"[;{}] %type% :"))
                break;
            Token *end = tok->linkAt(2)->tokAt(-3);
            if (Token::Match(end, "[;{}] %num%|%str% ;"))
                end->deleteNext(2);
            tok->linkAt(2)->previous()->deleteNext(3);
            tok->deleteNext(2);
        }
        if (Token::Match(tok, "( { %bool%|%char%|%num%|%str%|%name% ; } )")) {
            tok->deleteNext();
            tok->deleteThis();
            tok->deleteNext(3);
        }
        else if (tok->str() == "(")
            tok = tok->link();
    }
}

void Tokenizer::simplifySQL()
{
    for (Token *tok = list.front(); tok; tok = tok->next()) {
        if (!Token::simpleMatch(tok, "__CPPCHECK_EMBEDDED_SQL_EXEC__ SQL"))
            continue;

        const Token *end = findSQLBlockEnd(tok);
        if (end == nullptr)
            syntaxError(nullptr);

        const std::string instruction = tok->stringifyList(end);
        // delete all tokens until the embedded SQL block end
        Token::eraseTokens(tok, end);

        // insert "asm ( "instruction" ) ;"
        tok->str("asm");
        // it can happen that 'end' is NULL when wrong code is inserted
        if (!tok->next())
            tok->insertToken(";");
        tok->insertToken(")");
        tok->insertToken("\"" + instruction + "\"");
        tok->insertToken("(");
        // jump to ';' and continue
        tok = tok->tokAt(3);
    }
}

void Tokenizer::simplifyParenthesizedLibraryFunctions()
{
    for (Token *tok = list.front(); tok; tok = tok->next()) {
        if (!Token::simpleMatch(tok, ") ("))
            continue;
        Token *rpar = tok, *lpar = tok->link();
        if (!lpar || Token::Match(lpar->previous(), "%name%"))
            continue;
        const Token *ftok = rpar->previous();
        if (mSettings.library.isNotLibraryFunction(ftok))
            continue;
        lpar->deleteThis();
        rpar->deleteThis();
    }
}

void Tokenizer::simplifyArrayAccessSyntax()
{
    // 0[a] -> a[0]
    for (Token *tok = list.front(); tok; tok = tok->next()) {
        if (tok->isNumber() && Token::Match(tok, "%num% [ %name% ]")) {
            const std::string number(tok->str());
            Token* indexTok = tok->tokAt(2);
            tok->str(indexTok->str());
            tok->varId(indexTok->varId());
            indexTok->str(number);
        }
    }
}

void Tokenizer::simplifyParameterVoid()
{
    for (Token* tok = list.front(); tok; tok = tok->next()) {
        if (Token::Match(tok, "%name% ( void )") && !Token::Match(tok, "sizeof|decltype|typeof|return")) {
            tok->next()->deleteNext();
            tok->next()->setRemovedVoidParameter(true);
        }
    }
}

void Tokenizer::simplifyRedundantConsecutiveBraces()
{
    // Remove redundant consecutive braces, i.e. '.. { { .. } } ..' -> '.. { .. } ..'.
    for (Token *tok = list.front(); tok;) {
        if (Token::simpleMatch(tok, "= {")) {
            tok = tok->linkAt(1);
        } else if (Token::simpleMatch(tok, "{ {") && Token::simpleMatch(tok->linkAt(1), "} }")) {
            //remove internal parentheses
            tok->linkAt(1)->deleteThis();
            tok->deleteNext();
        } else
            tok = tok->next();
    }
}

void Tokenizer::simplifyDoublePlusAndDoubleMinus()
{
    // Convert - - into + and + - into -
    for (Token *tok = list.front(); tok; tok = tok->next()) {
        while (tok->next()) {
            if (tok->str() == "+") {
                if (tok->strAt(1)[0] == '-') {
                    tok = tok->next();
                    if (tok->str().size() == 1) {
                        tok = tok->previous();
                        tok->str("-");
                        tok->deleteNext();
                    } else if (tok->isNumber()) {
                        tok->str(tok->str().substr(1));
                        tok = tok->previous();
                        tok->str("-");
                    }
                    continue;
                }
            } else if (tok->str() == "-") {
                if (tok->strAt(1)[0] == '-') {
                    tok = tok->next();
                    if (tok->str().size() == 1) {
                        tok = tok->previous();
                        tok->str("+");
                        tok->deleteNext();
                    } else if (tok->isNumber()) {
                        tok->str(tok->str().substr(1));
                        tok = tok->previous();
                        tok->str("+");
                    }
                    continue;
                }
            }

            break;
        }
    }
}

/** Specify array size if it hasn't been given */

void Tokenizer::arraySize()
{
    auto getStrTok = [](Token* tok, bool addLength, Token*& endStmt) -> Token* {
        if (addLength) {
            endStmt = tok->tokAt(5);
            return tok->tokAt(4);
        }
        if (Token::Match(tok, "%var% [ ] =")) {
            tok = tok->tokAt(4);
            int parCount = 0;
            while (Token::simpleMatch(tok, "(")) {
                ++parCount;
                tok = tok->next();
            }
            if (Token::Match(tok, "%str%")) {
                endStmt = tok->tokAt(parCount + 1);
                return tok;
            }
        }
        return nullptr;
    };

    for (Token *tok = list.front(); tok; tok = tok->next()) {
        if (!tok->isName() || !Token::Match(tok, "%var% [ ] ="))
            continue;
        bool addlength = false;
        if (Token::Match(tok->previous(), "!!* %var% [ ] = { %str% } ;")) {
            Token *t = tok->tokAt(3);
            t->deleteNext();
            t->next()->deleteNext();
            addlength = true;
        }

        Token* endStmt{};
        if (const Token* strTok = getStrTok(tok, addlength, endStmt)) {
            const int sz = Token::getStrArraySize(strTok);
            tok->next()->insertToken(std::to_string(sz));
            tok = endStmt;
        }

        else if (Token::Match(tok, "%var% [ ] = {")) {
            MathLib::biguint sz = 1;
            tok = tok->next();
            Token *end = tok->linkAt(3);
            for (Token *tok2 = tok->tokAt(4); tok2 && tok2 != end; tok2 = tok2->next()) {
                if (tok2->link() && Token::Match(tok2, "{|(|[|<")) {
                    if (tok2->str() == "[" && tok2->link()->strAt(1) == "=") { // designated initializer
                        if (Token::Match(tok2, "[ %num% ]"))
                            sz = std::max(sz, MathLib::toBigUNumber(tok2->tokAt(1)) + 1U);
                        else {
                            sz = 0;
                            break;
                        }
                    }
                    tok2 = tok2->link();
                } else if (tok2->str() == ",") {
                    if (!Token::Match(tok2->next(), "[},]"))
                        ++sz;
                    else {
                        tok2 = tok2->previous();
                        tok2->deleteNext();
                    }
                }
            }

            if (sz != 0)
                tok->insertToken(MathLib::toString(sz));

            tok = end->next() ? end->next() : end;
        }
    }
}

void Tokenizer::arraySizeAfterValueFlow()
{
    // After ValueFlow, adjust array sizes.
    for (const Variable* var: mSymbolDatabase->variableList()) {
        if (!var || !var->isArray())
            continue;
        if (!Token::Match(var->nameToken(), "%name% [ ] = { ["))
            continue;
        MathLib::bigint maxIndex = -1;
        const Token* const startToken = var->nameToken()->tokAt(4);
        const Token* const endToken = startToken->link();
        for (const Token* tok = startToken; tok != endToken; tok = tok->next()) {
            if (!Token::Match(tok, "[{,] [") || !Token::simpleMatch(tok->linkAt(1), "] ="))
                continue;
            const Token* expr = tok->next()->astOperand1();
            if (expr && expr->hasKnownIntValue())
                maxIndex = std::max(maxIndex, expr->getKnownIntValue());
        }
        if (maxIndex >= 0) {
            // insert array size
            auto* tok = const_cast<Token*>(var->nameToken()->next());
            tok->insertToken(MathLib::toString(maxIndex + 1));
            // ast
            tok->astOperand2(tok->next());
            // Token::scope
            tok->next()->scope(tok->scope());
            // Value flow
            ValueFlow::Value value(maxIndex + 1);
            value.setKnown();
            tok->next()->addValue(value);
            // Set array dimensions
            Dimension d;
            d.num = maxIndex + 1;
            std::vector<Dimension> dimensions{d};
            const_cast<Variable*>(var)->setDimensions(dimensions);
        }
    }
}

static Token *skipTernaryOp(Token *tok)
{
    int colonLevel = 1;
    while (nullptr != (tok = tok->next())) {
        if (tok->str() == "?") {
            ++colonLevel;
        } else if (tok->str() == ":") {
            --colonLevel;
            if (colonLevel == 0) {
                tok = tok->next();
                break;
            }
        }
        if (tok->link() && Token::Match(tok, "[(<]"))
            tok = tok->link();
        else if (Token::Match(tok->next(), "[{};)]"))
            break;
    }
    if (colonLevel > 0) // Ticket #5214: Make sure the ':' matches the proper '?'
        return nullptr;
    return tok;
}

// Skips until the colon at the end of the case label, the argument must point to the "case" token.
// In case of success returns the colon token.
// In case of failure returns the token that caused the error.
static Token *skipCaseLabel(Token *tok)
{
    assert(tok->str() == "case");
    while (nullptr != (tok = tok->next())) {
        if (Token::Match(tok, "(|["))
            tok = tok->link();
        else if (tok->str() == "?") {
            Token * tok1 = skipTernaryOp(tok);
            if (!tok1)
                return tok;
            tok = tok1;
        }
        if (Token::Match(tok, "[:{};]"))
            return tok;
    }
    return nullptr;
}

const Token * Tokenizer::startOfExecutableScope(const Token * tok)
{
    if (tok->str() != ")")
        return nullptr;

    tok = TokenList::isFunctionHead(tok, ":{");

    if (Token::Match(tok, ": %name% [({]")) {
        while (Token::Match(tok, "[:,] %name% [({]"))
            tok = tok->linkAt(2)->next();
    }

    return (tok && tok->str() == "{") ? tok : nullptr;
}


/** simplify labels and case|default in the code: add a ";" if not already in.*/

void Tokenizer::simplifyLabelsCaseDefault()
{
    const bool cpp = isCPP();
    bool executablescope = false;
    int indentLevel = 0;
    for (Token *tok = list.front(); tok; tok = tok->next()) {
        // Simplify labels in the executable scope..
        auto *start = const_cast<Token *>(startOfExecutableScope(tok));
        if (start) {
            tok = start;
            executablescope = true;
        }

        if (!executablescope)
            continue;

        if (tok->str() == "{") {
            if (tok->strAt(-1) == "=")
                tok = tok->link();
            else
                ++indentLevel;
        } else if (tok->str() == "}") {
            --indentLevel;
            if (indentLevel == 0) {
                executablescope = false;
                continue;
            }
        } else if (Token::Match(tok, "(|["))
            tok = tok->link();

        if (Token::Match(tok, "[;{}:] case")) {
            tok = skipCaseLabel(tok->next());
            if (!tok)
                break;
            if (tok->str() != ":" || tok->strAt(-1) == "case" || !tok->next())
                syntaxError(tok);
            if (tok->strAt(1) != ";" && tok->strAt(1) != "case")
                tok->insertToken(";");
            else
                tok = tok->previous();
        } else if (Token::Match(tok, "[;{}] %name% : !!;")) {
            if (!cpp || !Token::Match(tok->next(), "class|struct|enum")) {
                tok = tok->tokAt(2);
                tok->insertToken(";");
            }
        }
    }
}


void Tokenizer::simplifyCaseRange()
{
    for (Token* tok = list.front(); tok; tok = tok->next()) {
        if (Token::Match(tok, "case %num%|%char% ... %num%|%char% :")) {
            const MathLib::bigint start = MathLib::toBigNumber(tok->tokAt(1));
            MathLib::bigint end = MathLib::toBigNumber(tok->tokAt(3));
            end = std::min(start + 50, end); // Simplify it 50 times at maximum
            if (start < end) {
                tok = tok->tokAt(2);
                tok->str(":");
                tok->insertToken("case");
                for (MathLib::bigint i = end-1; i > start; i--) {
                    tok->insertToken(":");
                    tok->insertToken(MathLib::toString(i));
                    tok->insertToken("case");
                }
            }
        }
    }
}

void Tokenizer::calculateScopes()
{
    for (auto *tok = list.front(); tok; tok = tok->next())
        tok->scopeInfo(nullptr);

    std::string nextScopeNameAddition;
    std::shared_ptr<ScopeInfo2> primaryScope = std::make_shared<ScopeInfo2>("", nullptr);
    list.front()->scopeInfo(std::move(primaryScope));

    for (Token* tok = list.front(); tok; tok = tok->next()) {
        if (tok == list.front() || !tok->scopeInfo()) {
            if (tok != list.front())
                tok->scopeInfo(tok->previous()->scopeInfo());

            if (Token::Match(tok, "using namespace %name% ::|<|;")) {
                std::string usingNamespaceName;
                for (const Token* namespaceNameToken = tok->tokAt(2);
                     namespaceNameToken && namespaceNameToken->str() != ";";
                     namespaceNameToken = namespaceNameToken->next()) {
                    usingNamespaceName += namespaceNameToken->str();
                    usingNamespaceName += " ";
                }
                if (!usingNamespaceName.empty())
                    usingNamespaceName.pop_back();
                tok->scopeInfo()->usingNamespaces.insert(std::move(usingNamespaceName));
            } else if (Token::Match(tok, "namespace|class|struct|union %name% {|::|:|<")) {
                for (Token* nameTok = tok->next(); nameTok && !Token::Match(nameTok, "{|:"); nameTok = nameTok->next()) {
                    if (Token::Match(nameTok, ";|<")) {
                        nextScopeNameAddition = "";
                        break;
                    }
                    nextScopeNameAddition.append(nameTok->str());
                    nextScopeNameAddition.append(" ");
                }
                if (!nextScopeNameAddition.empty())
                    nextScopeNameAddition.pop_back();
            }

            if (Token::simpleMatch(tok, "{")) {
                // This might be the opening of a member function
                Token *tok1 = tok;
                while (Token::Match(tok1->previous(), "const|volatile|final|override|&|&&|noexcept"))
                    tok1 = tok1->previous();
                if (tok1->previous() && tok1->strAt(-1) == ")") {
                    bool member = true;
                    tok1 = tok1->linkAt(-1);
                    if (Token::Match(tok1->previous(), "throw|noexcept")) {
                        tok1 = tok1->previous();
                        while (Token::Match(tok1->previous(), "const|volatile|final|override|&|&&|noexcept"))
                            tok1 = tok1->previous();
                        if (tok1->strAt(-1) != ")")
                            member = false;
                    } else if (Token::Match(tok->tokAt(-2), ":|, %name%")) {
                        tok1 = tok1->tokAt(-2);
                        if (tok1->strAt(-1) != ")")
                            member = false;
                    }
                    if (member) {
                        if (tok1->strAt(-1) == ">")
                            tok1 = tok1->previous()->findOpeningBracket();
                        if (tok1 && Token::Match(tok1->tokAt(-3), "%name% :: %name%")) {
                            tok1 = tok1->tokAt(-2);
                            std::string scope = tok1->strAt(-1);
                            while (Token::Match(tok1->tokAt(-2), ":: %name%")) {
                                scope = tok1->strAt(-3) + " :: " + scope;
                                tok1 = tok1->tokAt(-2);
                            }

                            if (!nextScopeNameAddition.empty() && !scope.empty())
                                nextScopeNameAddition += " :: ";
                            nextScopeNameAddition += scope;
                        }
                    }
                }

                // New scope is opening, record it here
                std::shared_ptr<ScopeInfo2> newScopeInfo = std::make_shared<ScopeInfo2>(tok->scopeInfo()->name, tok->link(), tok->scopeInfo()->usingNamespaces);

                if (!newScopeInfo->name.empty() && !nextScopeNameAddition.empty())
                    newScopeInfo->name.append(" :: ");
                newScopeInfo->name.append(nextScopeNameAddition);
                nextScopeNameAddition = "";

                if (tok->link())
                    tok->link()->scopeInfo(tok->scopeInfo());
                tok->scopeInfo(std::move(newScopeInfo));
            }
        }
    }
}

void Tokenizer::simplifyTemplates()
{
    if (isC())
        return;

    const std::time_t maxTime = mSettings.templateMaxTime > 0 ? std::time(nullptr) + mSettings.templateMaxTime : 0;
    mTemplateSimplifier->simplifyTemplates(
        maxTime);
}
//---------------------------------------------------------------------------


namespace {
    /** Class used in Tokenizer::setVarIdPass1 */
    class VariableMap {
    private:
        std::unordered_map<std::string, nonneg int> mVariableId;
        std::unordered_map<std::string, nonneg int> mVariableId_global;
        std::stack<std::vector<std::pair<std::string, nonneg int>>> mScopeInfo;
        mutable nonneg int mVarId{};
    public:
        VariableMap() = default;
        void enterScope();
        bool leaveScope();
        void addVariable(const std::string& varname, bool globalNamespace);
        bool hasVariable(const std::string& varname) const {
            return mVariableId.find(varname) != mVariableId.end();
        }

        const std::unordered_map<std::string, nonneg int>& map(bool global) const {
            return global ? mVariableId_global : mVariableId;
        }
        nonneg int& getVarId() {
            return mVarId;
        }
    };
}


void VariableMap::enterScope()
{
    mScopeInfo.emplace(/*std::vector<std::pair<std::string, nonneg int>>()*/);
}

bool VariableMap::leaveScope()
{
    if (mScopeInfo.empty())
        return false;

    for (const std::pair<std::string, nonneg int>& outerVariable : mScopeInfo.top()) {
        if (outerVariable.second != 0)
            mVariableId[outerVariable.first] = outerVariable.second;
        else
            mVariableId.erase(outerVariable.first);
    }
    mScopeInfo.pop();
    return true;
}

void VariableMap::addVariable(const std::string& varname, bool globalNamespace)
{
    if (mScopeInfo.empty()) {
        mVariableId[varname] = ++mVarId;
        if (globalNamespace)
            mVariableId_global[varname] = mVariableId[varname];
        return;
    }
    const auto it = mVariableId.find(varname);
    if (it == mVariableId.end()) {
        mScopeInfo.top().emplace_back(varname, 0);
        mVariableId[varname] = ++mVarId;
        if (globalNamespace)
            mVariableId_global[varname] = mVariableId[varname];
        return;
    }
    mScopeInfo.top().emplace_back(varname, it->second);
    it->second = ++mVarId;
}

static bool setVarIdParseDeclaration(Token*& tok, const VariableMap& variableMap, bool executableScope)
{
    const Token* const tok1 = tok;
    Token* tok2 = tok;
    if (!tok2->isName())
        return false;

    nonneg int typeCount = 0;
    nonneg int singleNameCount = 0;
    bool hasstruct = false;   // Is there a "struct" or "class"?
    bool bracket = false;
    bool ref = false;
    while (tok2) {
        if (tok2->isName()) {
            if (Token::simpleMatch(tok2, "alignas (")) {
                tok2 = tok2->linkAt(1)->next();
                continue;
            }
            if (tok2->isCpp() && Token::Match(tok2, "namespace|public|private|protected"))
                return false;
            if (tok2->isCpp() && Token::simpleMatch(tok2, "decltype (")) {
                typeCount = 1;
                tok2 = tok2->linkAt(1)->next();
                continue;
            }
            if (Token::Match(tok2, "struct|union|enum") || (tok2->isCpp() && Token::Match(tok2, "class|typename"))) {
                hasstruct = true;
                typeCount = 0;
                singleNameCount = 0;
            } else if (Token::Match(tok2, "const|extern")) {
                // just skip "const", "extern"
            } else if (!hasstruct && variableMap.map(false).count(tok2->str()) && tok2->strAt(-1) != "::") {
                ++typeCount;
                tok2 = tok2->next();
                if (!tok2 || tok2->str() != "::")
                    break;
            } else {
                if (tok2->str() != "void" || Token::Match(tok2, "void const| *|(")) // just "void" cannot be a variable type
                    ++typeCount;
                ++singleNameCount;
            }
        } else if (tok2->isCpp() && ((TemplateSimplifier::templateParameters(tok2) > 0) ||
                                     Token::simpleMatch(tok2, "< >") /* Ticket #4764 */)) {
            const Token *start = tok;
            if (Token::Match(start->previous(), "%or%|%oror%|&&|&|^|+|-|*|/"))
                return false;
            Token* const closingBracket = tok2->findClosingBracket();
            if (closingBracket == nullptr) { /* Ticket #8151 */
                throw tok2;
            }
            tok2 = closingBracket;
            if (tok2->str() != ">")
                break;
            singleNameCount = 1;
            if (Token::Match(tok2, "> %name% %or%|%oror%|&&|&|^|+|-|*|/") && !Token::Match(tok2, "> const [*&]"))
                return false;
            if (Token::Match(tok2, "> %name% )")) {
                if (Token::Match(tok2->linkAt(2)->previous(), "if|for|while ("))
                    return false;
                if (!Token::Match(tok2->linkAt(2)->previous(), "%name%|] ("))
                    return false;
            }
        } else if (Token::Match(tok2, "&|&&")) {
            ref = !bracket;
        } else if (singleNameCount >= 1 && Token::Match(tok2, "( [*&]") && Token::Match(tok2->link(), ") (|[")) {
            for (const Token* tok3 = tok2->tokAt(2); Token::Match(tok3, "!!)"); tok3 = tok3->next()) {
                if (Token::Match(tok3, "(|["))
                    tok3 = tok3->link();
                if (tok3->str() == ",")
                    return false;
            }
            bracket = true; // Skip: Seems to be valid pointer to array or function pointer
        } else if (singleNameCount >= 1 && Token::Match(tok2, "( * %name% [") && Token::Match(tok2->linkAt(3), "] ) [;,]") && !variableMap.map(false).count(tok2->strAt(2))) {
            bracket = true;
        } else if (singleNameCount >= 1 && tok2->previous() && tok2->previous()->isStandardType() && Token::Match(tok2, "( *|&| %name% ) ;")) {
            bracket = true;
        } else if (tok2->str() == "::") {
            singleNameCount = 0;
        } else if (tok2->str() != "*" && tok2->str() != "...") {
            break;
        }
        tok2 = tok2->next();
    }

    if (tok2) {
        bool isLambdaArg = false;
        {
            const Token *tok3 = tok->previous();
            if (tok3 && tok3->str() == ",") {
                while (tok3 && !Token::Match(tok3,";|(|[|{")) {
                    if (Token::Match(tok3, ")|]"))
                        tok3 = tok3->link();
                    tok3 = tok3->previous();
                }

                if (tok3 && executableScope && Token::Match(tok3->previous(), "%name% (")) {
                    const Token *fdecl = tok3->previous();
                    int count = 0;
                    while (Token::Match(fdecl, "%name%|*")) {
                        fdecl = fdecl->previous();
                        count++;
                    }
                    if (!Token::Match(fdecl, "[;{}] %name%") || count <= 1)
                        return false;
                }
            }

            if (tok3 && tok3->isCpp() && Token::simpleMatch(tok3->previous(), "] (") &&
                (Token::simpleMatch(tok3->link(), ") {") || Token::Match(tok3->link(), ") . %name%")))
                isLambdaArg = true;
        }


        tok = tok2;

        // In executable scopes, references must be assigned
        // Catching by reference is an exception
        if (executableScope && ref && !isLambdaArg) {
            if (Token::Match(tok2, "(|=|{|:"))
                ;   // reference is assigned => ok
            else if (tok2->str() != ")" || tok2->link()->strAt(-1) != "catch")
                return false;   // not catching by reference => not declaration
        }
    }

    // Check if array declaration is valid (#2638)
    // invalid declaration: AAA a[4] = 0;
    if (typeCount >= 2 && executableScope && Token::Match(tok2, ")| [")) {
        const Token *tok3 = tok2->str() == ")" ? tok2->next() : tok2;
        while (tok3 && tok3->str() == "[") {
            tok3 = tok3->link()->next();
        }
        if (Token::Match(tok3, "= %num%"))
            return false;
        if (bracket && Token::Match(tok1->previous(), "[(,]") && Token::Match(tok3, ",|)|%cop%"))
            return false;
    }

    return (typeCount >= 2 && tok2 && Token::Match(tok2->tokAt(-2), "!!:: %type%"));
}


static void setVarIdStructMembers(Token *&tok1,
                                  std::map<nonneg int, std::map<std::string, nonneg int>>& structMembers,
                                  nonneg int &varId)
{
    Token *tok = tok1;

    if (Token::Match(tok, "%name% = { . %name% =|{")) {
        const nonneg int struct_varid = tok->varId();
        if (struct_varid == 0)
            return;

        std::map<std::string, nonneg int>& members = structMembers[struct_varid];

        tok = tok->tokAt(3);
        while (tok->str() != "}") {
            if (Token::Match(tok, "{|[|("))
                tok = tok->link();
            if (Token::Match(tok->previous(), "[,{] . %name% =|{")) {
                tok = tok->next();
                const auto it = utils::as_const(members).find(tok->str());
                if (it == members.cend()) {
                    members[tok->str()] = ++varId;
                    tok->varId(varId);
                } else {
                    tok->varId(it->second);
                }
            }
            tok = tok->next();
        }

        return;
    }

    while (Token::Match(tok->next(), ")| . %name% !!(")) {
        // Don't set varid for trailing return type
<<<<<<< HEAD
        if (tok->strAt(1) == ")" && Token::Match(tok->linkAt(1)->tokAt(-1), "%name%|]") && !tok->linkAt(1)->tokAt(-1)->isKeyword() &&
            Tokenizer::isFunctionHead(tok->linkAt(1), "{|;")) {
=======
        if (tok->strAt(1) == ")" && Token::Match(tok->linkAt(1)->tokAt(-1), "%name%|]") &&
            TokenList::isFunctionHead(tok->linkAt(1), "{|;")) {
>>>>>>> b5372204
            tok = tok->tokAt(3);
            continue;
        }
        const nonneg int struct_varid = tok->varId();
        tok = tok->tokAt(2);
        if (struct_varid == 0)
            continue;

        if (tok->str() == ".")
            tok = tok->next();

        // Don't set varid for template function
        if (TemplateSimplifier::templateParameters(tok->next()) > 0)
            break;

        std::map<std::string, nonneg int>& members = structMembers[struct_varid];
        const auto it = utils::as_const(members).find(tok->str());
        if (it == members.cend()) {
            members[tok->str()] = ++varId;
            tok->varId(varId);
        } else {
            tok->varId(it->second);
        }
    }
    // tok can't be null
    tok1 = tok;
}

static bool setVarIdClassDeclaration(Token* const startToken,
                                     VariableMap& variableMap,
                                     const nonneg int scopeStartVarId,
                                     std::map<nonneg int, std::map<std::string, nonneg int>>& structMembers)
{
    // end of scope
    const Token* const endToken = startToken->link();

    // determine class name
    std::string className;
    for (const Token *tok = startToken->previous(); tok; tok = tok->previous()) {
        if (!tok->isName() && tok->str() != ":")
            break;
        if (Token::Match(tok, "class|struct|enum %type% [:{]")) {
            className = tok->strAt(1);
            break;
        }
    }

    // replace varids..
    int indentlevel = 0;
    bool initList = false;
    bool inEnum = false;
    const Token *initListArgLastToken = nullptr;
    for (Token *tok = startToken->next(); tok != endToken; tok = tok->next()) {
        if (!tok)
            return false;
        if (initList) {
            if (tok == initListArgLastToken)
                initListArgLastToken = nullptr;
            else if (!initListArgLastToken &&
                     Token::Match(tok->previous(), "%name%|>|>> {|(") &&
                     Token::Match(tok->link(), "}|) ,|{"))
                initListArgLastToken = tok->link();
        }
        if (tok->str() == "{") {
            inEnum = isEnumStart(tok);
            if (initList && !initListArgLastToken)
                initList = false;
            ++indentlevel;
        } else if (tok->str() == "}") {
            --indentlevel;
            inEnum = false;
        } else if (initList && indentlevel == 0 && Token::Match(tok->previous(), "[,:] %name% [({]")) {
            const auto it = variableMap.map(false).find(tok->str());
            if (it != variableMap.map(false).end()) {
                tok->varId(it->second);
            }
        } else if (tok->isName() && tok->varId() <= scopeStartVarId) {
            if (indentlevel > 0 || initList) {
                if (Token::Match(tok->previous(), "::|.") && tok->strAt(-2) != "this" && !Token::simpleMatch(tok->tokAt(-5), "( * this ) ."))
                    continue;
                if (!tok->next())
                    return false;
                if (tok->strAt(1) == "::") {
                    if (tok->str() == className)
                        tok = tok->tokAt(2);
                    else
                        continue;
                }

                if (!inEnum) {
                    const auto it = variableMap.map(false).find(tok->str());
                    if (it != variableMap.map(false).end()) {
                        tok->varId(it->second);
                        setVarIdStructMembers(tok, structMembers, variableMap.getVarId());
                    }
                }
            }
        } else if (indentlevel == 0 && tok->str() == ":" && !initListArgLastToken)
            initList = true;
    }
    return true;
}



// Update the variable ids..
// Parse each function..
void Tokenizer::setVarIdClassFunction(const std::string &classname,
                                      Token * const startToken,
                                      const Token * const endToken,
                                      const std::map<std::string, nonneg int> &varlist,
                                      std::map<nonneg int, std::map<std::string, nonneg int>>& structMembers,
                                      nonneg int &varId_)
{
    const auto pos = classname.rfind(' '); // TODO handle multiple scopes
    const std::string lastScope = classname.substr(pos == std::string::npos ? 0 : pos + 1);
    for (Token *tok2 = startToken; tok2 && tok2 != endToken; tok2 = tok2->next()) {
        if (tok2->varId() != 0 || !tok2->isName())
            continue;
        if (Token::Match(tok2->tokAt(-2), ("!!" + lastScope + " ::").c_str()))
            continue;
        if (Token::Match(tok2->tokAt(-4), "%name% :: %name% ::")) // Currently unsupported
            continue;
        if (Token::Match(tok2->tokAt(-2), "!!this .") && !Token::simpleMatch(tok2->tokAt(-5), "( * this ) ."))
            continue;
        if (Token::Match(tok2, "%name% ::"))
            continue;

        const auto it = utils::as_const(varlist).find(tok2->str());
        if (it != varlist.end()) {
            tok2->varId(it->second);
            setVarIdStructMembers(tok2, structMembers, varId_);
        }
    }
}



void Tokenizer::setVarId()
{
    // Clear all variable ids
    for (Token *tok = list.front(); tok; tok = tok->next()) {
        if (tok->isName())
            tok->varId(0);
    }

    setVarIdPass1();

    setPodTypes();

    setVarIdPass2();
}


// Variable declarations can't start with "return" etc.
#define NOTSTART_C "NOT", "case", "default", "goto", "not", "return", "sizeof", "typedef"
static const std::unordered_set<std::string> notstart_c = { NOTSTART_C };
static const std::unordered_set<std::string> notstart_cpp = { NOTSTART_C,
                                                              "delete", "friend", "new", "throw", "using", "virtual", "explicit", "const_cast", "dynamic_cast", "reinterpret_cast", "static_cast", "template"
};

void Tokenizer::setVarIdPass1()
{
    const bool cpp = isCPP();
    // Variable declarations can't start with "return" etc.
    const std::unordered_set<std::string>& notstart = (isC()) ? notstart_c : notstart_cpp;

    VariableMap variableMap;
    std::map<nonneg int, std::map<std::string, nonneg int>> structMembers;

    std::stack<VarIdScopeInfo> scopeStack;

    scopeStack.emplace(/*VarIdScopeInfo()*/);
    std::stack<const Token *> functionDeclEndStack;
    const Token *functionDeclEndToken = nullptr;
    bool initlist = false;
    bool inlineFunction = false;
    for (Token *tok = list.front(); tok; tok = tok->next()) {
        if (tok->isOp())
            continue;
        if (cpp && Token::simpleMatch(tok, "template <")) {
            Token* closingBracket = tok->next()->findClosingBracket();
            if (closingBracket)
                tok = closingBracket;
            continue;
        }

        if (tok == functionDeclEndToken) {
            functionDeclEndStack.pop();
            functionDeclEndToken = functionDeclEndStack.empty() ? nullptr : functionDeclEndStack.top();
            if (tok->str() == ":")
                initlist = true;
            else if (tok->str() == ";") {
                if (!variableMap.leaveScope())
                    cppcheckError(tok);
            } else if (tok->str() == "{") {
                scopeStack.emplace(true, scopeStack.top().isStructInit || tok->strAt(-1) == "=", /*isEnum=*/ false, variableMap.getVarId());

                // check if this '{' is a start of an "if" body
                const Token * ifToken = tok->previous();
                if (ifToken && ifToken->str() == ")")
                    ifToken = ifToken->link();
                else
                    ifToken = nullptr;
                if (ifToken)
                    ifToken = ifToken->previous();
                if (ifToken && ifToken->str() == "if") {
                    // open another scope to differentiate between variables declared in the "if" condition and in the "if" body
                    variableMap.enterScope();
                }
            }
        } else if (!initlist && tok->str()=="(") {
            const Token * newFunctionDeclEnd = nullptr;
            if (!scopeStack.top().isExecutable)
                newFunctionDeclEnd = TokenList::isFunctionHead(tok, "{:;");
            else {
                const Token* tokenLinkNext = tok->link()->next();
                if (Token::simpleMatch(tokenLinkNext, ".")) { // skip trailing return type
                    tokenLinkNext = tokenLinkNext->next();
                    while (Token::Match(tokenLinkNext, "%name%|::")) {
                        tokenLinkNext = tokenLinkNext->next();
                        if (Token::simpleMatch(tokenLinkNext, "<") && tokenLinkNext->link())
                            tokenLinkNext = tokenLinkNext->link()->next();
                    }
                }
                if (tokenLinkNext && tokenLinkNext->str() == "{") // might be for- or while-loop or if-statement
                    newFunctionDeclEnd = tokenLinkNext;
            }
            if (newFunctionDeclEnd && newFunctionDeclEnd != functionDeclEndToken) {
                functionDeclEndStack.push(newFunctionDeclEnd);
                functionDeclEndToken = newFunctionDeclEnd;
                variableMap.enterScope();
            }
        } else if (Token::Match(tok, "{|}")) {
            inlineFunction = false;

            const Token * const startToken = (tok->str() == "{") ? tok : tok->link();

            // parse anonymous namespaces as part of the current scope
            if (!Token::Match(startToken->previous(), "union|struct|enum|namespace {") &&
                !(initlist && Token::Match(startToken->previous(), "%name%|>|>>|(") && Token::Match(startToken->link(), "} ,|{|)|..."))) {

                if (tok->str() == "{") {
                    bool isExecutable;
                    const Token *prev = tok->previous();
                    while (Token::Match(prev, "%name%|."))
                        prev = prev->previous();
                    const bool isLambda = prev && prev->str() == ")" && Token::simpleMatch(prev->link()->previous(), "] (");
                    if ((!isLambda && (tok->strAt(-1) == ")" || Token::Match(tok->tokAt(-2), ") %type%"))) ||
                        (initlist && tok->strAt(-1) == "}")) {
                        isExecutable = true;
                    } else {
                        isExecutable = ((scopeStack.top().isExecutable || initlist || tok->strAt(-1) == "else") &&
                                        !isClassStructUnionEnumStart(tok));
                        if (!(scopeStack.top().isStructInit || tok->strAt(-1) == "="))
                            variableMap.enterScope();
                    }
                    const bool isStructInit = scopeStack.top().isStructInit || tok->strAt(-1) == "=" || (initlist && !Token::Match(tok->tokAt(-1), ")|}|..."));
                    scopeStack.emplace(isExecutable, isStructInit, isEnumStart(tok), variableMap.getVarId());
                    initlist = false;
                } else { /* if (tok->str() == "}") */
                    bool isNamespace = false;
                    for (const Token *tok1 = tok->link()->previous(); tok1 && tok1->isName(); tok1 = tok1->previous()) {
                        if (tok1->str() == "namespace") {
                            isNamespace = true;
                            break;
                        }
                    }
                    // Set variable ids in class declaration..
                    if (!initlist && !isC() && !scopeStack.top().isExecutable && tok->link() && !isNamespace) {
                        if (!setVarIdClassDeclaration(tok->link(),
                                                      variableMap,
                                                      scopeStack.top().startVarid,
                                                      structMembers)) {
                            syntaxError(nullptr);
                        }
                    }

                    if (!scopeStack.top().isStructInit) {
                        variableMap.leaveScope();

                        // check if this '}' is an end of an "else" body or an "if" body without an "else" part
                        const Token * ifToken = startToken->previous();
                        if (ifToken && ifToken->str() == ")")
                            ifToken = ifToken->link()->previous();
                        else
                            ifToken = nullptr;
                        if (startToken->strAt(-1) == "else" || (ifToken && ifToken->str() == "if" && tok->strAt(1) != "else")) {
                            // leave the extra scope used to differentiate between variables declared in the "if" condition and in the "if" body
                            variableMap.leaveScope();
                        }
                    }

                    scopeStack.pop();
                    if (scopeStack.empty()) {  // should be impossible
                        scopeStack.emplace(/*VarIdScopeInfo()*/);
                    }
                }
            }
        }

        if ((!scopeStack.top().isStructInit &&
             (tok == list.front() ||
              Token::Match(tok, "[;{}]") ||
              (tok->str() == "(" && !scopeStack.top().isExecutable && TokenList::isFunctionHead(tok,";:")) ||
              (tok->str() == "," && (!scopeStack.top().isExecutable || inlineFunction || !tok->previous()->varId())) ||
              (tok->isName() && endsWith(tok->str(), ':')))) ||
            (tok->str() == "(" && TokenList::isFunctionHead(tok, "{"))) {

            // No variable declarations in sizeof
            if (Token::simpleMatch(tok->previous(), "sizeof (")) {
                continue;
            }

            if (Settings::terminated())
                return;

            // locate the variable name..
            Token* tok2 = (tok->isName()) ? tok : tok->next();

            // private: protected: public: etc
            while (tok2 && endsWith(tok2->str(), ':')) {
                tok2 = tok2->next();
            }
            if (!tok2)
                break;

            // Variable declaration can't start with "return", etc
            if (notstart.find(tok2->str()) != notstart.end())
                continue;

            if (!isC() && Token::simpleMatch(tok2, "const new"))
                continue;

            bool decl;
            if (cpp && mSettings.standards.cpp >= Standards::CPP17 && Token::Match(tok, "[(;{}] const| auto &|&&| [")) {
                // Structured bindings
                tok2 = Token::findsimplematch(tok, "[");
                if ((Token::simpleMatch(tok->previous(), "for (") && Token::simpleMatch(tok2->link(), "] :")) ||
                    Token::simpleMatch(tok2->link(), "] =")) {
                    while (tok2 && tok2->str() != "]") {
                        if (Token::Match(tok2, "%name% [,]]"))
                            variableMap.addVariable(tok2->str(), false);
                        tok2 = tok2->next();
                    }
                    continue;
                }
            }

            try { /* Ticket #8151 */
                decl = setVarIdParseDeclaration(tok2, variableMap, scopeStack.top().isExecutable);
            } catch (const Token * errTok) {
                syntaxError(errTok);
            }

            if (tok->str() == "(" && TokenList::isFunctionHead(tok, "{") && scopeStack.top().isExecutable)
                inlineFunction = true;

            if (decl) {
                if (cpp) {
                    if (Token *declTypeTok = Token::findsimplematch(tok, "decltype (", tok2)) {
                        for (Token *declTok = declTypeTok->linkAt(1); declTok != declTypeTok; declTok = declTok->previous()) {
                            if (declTok->isName() && !Token::Match(declTok->previous(), "::|.") && variableMap.hasVariable(declTok->str()))
                                declTok->varId(variableMap.map(false).find(declTok->str())->second);
                        }
                    }
                }

                const Token* prev2 = tok2->previous();
                if (Token::Match(prev2, "%type% [;[=,)]") && tok2->strAt(-1) != "const")
                    ;
                else if (Token::Match(prev2, "%type% :") && tok->strAt(-1) == "for")
                    ;
                else if (Token::Match(prev2, "%type% ( !!)") && Token::simpleMatch(tok2->link(), ") ;")) {
                    // In C++ , a variable can't be called operator+ or something like that.
                    if (cpp &&
                        prev2->isOperatorKeyword())
                        continue;

                    const Token *tok3 = tok2->next();
                    if (!tok3->isStandardType() && tok3->str() != "void" && !Token::Match(tok3, "struct|union|class %type%") && tok3->str() != "." && !Token::Match(tok2->link()->previous(), "[&*]")) {
                        if (!scopeStack.top().isExecutable) {
                            // Detecting initializations with () in non-executable scope is hard and often impossible to be done safely. Thus, only treat code as a variable that definitely is one.
                            decl = false;
                            bool rhs = false;
                            for (; tok3; tok3 = tok3->nextArgumentBeforeCreateLinks2()) {
                                if (tok3->str() == "=") {
                                    rhs = true;
                                    continue;
                                }

                                if (tok3->str() == ",") {
                                    rhs = false;
                                    continue;
                                }

                                if (rhs)
                                    continue;

                                if (tok3->isLiteral() ||
                                    (tok3->isName() && (variableMap.hasVariable(tok3->str()) ||
                                                        (tok3->strAt(-1) == "(" && Token::simpleMatch(tok3->next(), "(") && !Token::simpleMatch(tok3->linkAt(1)->next(), "(")))) ||
                                    tok3->isOp() ||
                                    tok3->str() == "(" ||
                                    notstart.find(tok3->str()) != notstart.end()) {
                                    decl = true;
                                    break;
                                }
                            }
                        }
                    } else
                        decl = false;
                } else if (cpp && Token::Match(prev2, "%type% {") && Token::simpleMatch(tok2->link(), "} ;")) { // C++11 initialization style
                    if (tok2->link() != tok2->next() && // add value-initialized variable T x{};
                        (Token::Match(prev2, "do|try|else") || Token::Match(prev2->tokAt(-2), "struct|class|:")))
                        continue;
                } else
                    decl = false;

                if (decl) {
                    if (isC() && Token::Match(prev2->previous(), "&|&&"))
                        syntaxErrorC(prev2, prev2->strAt(-2) + prev2->strAt(-1) + " " + prev2->str());
                    variableMap.addVariable(prev2->str(), scopeStack.size() <= 1);

                    if (Token::simpleMatch(tok->previous(), "for (") && Token::Match(prev2, "%name% [=,]")) {
                        for (const Token *tok3 = prev2->next(); tok3 && tok3->str() != ";"; tok3 = tok3->next()) {
                            if (Token::Match(tok3, "[([]"))
                                tok3 = tok3->link();
                            if (Token::Match(tok3, ", %name% [,=;]"))
                                variableMap.addVariable(tok3->strAt(1), false);
                        }
                    }

                    // set varid for template parameters..
                    tok = tok->next();
                    while (Token::Match(tok, "%name%|::"))
                        tok = tok->next();
                    if (tok && tok->str() == "<") {
                        const Token *end = tok->findClosingBracket();
                        while (tok != end) {
                            if (tok->isName() && !(Token::simpleMatch(tok->next(), "<") &&
                                                   Token::Match(tok->tokAt(-1), ":: %name%"))) {
                                const auto it = variableMap.map(false).find(tok->str());
                                if (it != variableMap.map(false).end())
                                    tok->varId(it->second);
                            }
                            tok = tok->next();
                        }
                    }

                    tok = tok2->previous();
                }
            }
        }

        if (tok->isName() && !tok->isKeyword() && !tok->isStandardType()) {
            // don't set variable id after a struct|enum|union
            if (Token::Match(tok->previous(), "struct|enum|union") || (cpp && tok->strAt(-1) == "class"))
                continue;

            bool globalNamespace = false;
            if (!isC()) {
                if (tok->previous() && tok->strAt(-1) == "::") {
                    if (Token::Match(tok->tokAt(-2), ")|]|%name%"))
                        continue;
                    globalNamespace = true;
                }
                if (tok->next() && tok->strAt(1) == "::")
                    continue;
                if (Token::simpleMatch(tok->tokAt(-2), ":: template"))
                    continue;
            }

            // function declaration inside executable scope? Function declaration is of form: type name "(" args ")"
            if (scopeStack.top().isExecutable && !scopeStack.top().isStructInit && Token::Match(tok, "%name% [,)[]")) {
                bool par = false;
                const Token* start;
                Token* end;

                // search begin of function declaration
                for (start = tok; Token::Match(start, "%name%|*|&|,|("); start = start->previous()) {
                    if (start->str() == "(") {
                        if (par)
                            break;
                        par = true;
                    }
                    if (Token::Match(start, "[(,]")) {
                        if (!Token::Match(start, "[(,] %type% %name%|*|&"))
                            break;
                    }
                    if (start->varId() > 0)
                        break;
                }

                // search end of function declaration
                for (end = tok->next(); Token::Match(end, "%name%|*|&|,|[|]|%num%"); end = end->next()) {}

                // there are tokens which can't appear at the begin of a function declaration such as "return"
                const bool isNotstartKeyword = start->next() && notstart.find(start->strAt(1)) != notstart.end();

                // now check if it is a function declaration
                if (Token::Match(start, "[;{}] %type% %name%|*") && par && Token::simpleMatch(end, ") ;") && !isNotstartKeyword) {
                    // function declaration => don't set varid
                    tok = end;
                    continue;
                }
            }

            if (tok->varId() == 0 && (!scopeStack.top().isEnum || !(Token::Match(tok->previous(), "{|,") && Token::Match(tok->next(), ",|=|}"))) &&
                !Token::simpleMatch(tok->next(), ": ;") && !(tok->tokAt(-1) && Token::Match(tok->tokAt(-2), "{|, ."))) {
                const auto it = variableMap.map(globalNamespace).find(tok->str());
                if (it != variableMap.map(globalNamespace).end()) {
                    tok->varId(it->second);
                    setVarIdStructMembers(tok, structMembers, variableMap.getVarId());
                }
            }
        } else if (Token::Match(tok, "::|. %name%") && Token::Match(tok->previous(), ")|]|>|%name%")) {
            // Don't set varid after a :: or . token
            tok = tok->next();
        } else if (tok->str() == ":" && Token::Match(tok->tokAt(-2), "class %type%")) {
            do {
                tok = tok->next();
            } while (tok && (tok->isName() || tok->str() == ","));
            if (!tok)
                break;
            tok = tok->previous();
        }
    }

    mVarId = variableMap.getVarId();
}

namespace {
    struct Member {
        Member(std::list<std::string> s, std::list<const Token *> ns, Token *t) : usingnamespaces(std::move(ns)), scope(std::move(s)), tok(t) {}
        std::list<const Token *> usingnamespaces;
        std::list<std::string> scope;
        Token *tok;
    };
}

static std::string getScopeName(const std::list<ScopeInfo2> &scopeInfo)
{
    std::string ret;
    for (const ScopeInfo2 &si : scopeInfo)
        ret += (ret.empty() ? "" : " :: ") + (si.name);
    return ret;
}

static Token * matchMemberName(const std::list<std::string> &scope, const Token *nsToken, Token *memberToken, const std::list<ScopeInfo2> &scopeInfo)
{
    auto scopeIt = scopeInfo.cbegin();

    // Current scope..
    for (auto it = scope.cbegin(); it != scope.cend(); ++it) {
        if (scopeIt == scopeInfo.cend() || scopeIt->name != *it)
            return nullptr;
        ++scopeIt;
    }

    // using namespace..
    if (nsToken) {
        while (Token::Match(nsToken, "%name% ::")) {
            if (scopeIt != scopeInfo.end() && nsToken->str() == scopeIt->name) {
                nsToken = nsToken->tokAt(2);
                ++scopeIt;
            } else {
                return nullptr;
            }
        }
        if (!Token::Match(nsToken, "%name% ;"))
            return nullptr;
        if (scopeIt == scopeInfo.end() || nsToken->str() != scopeIt->name)
            return nullptr;
        ++scopeIt;
    }

    // Parse member tokens..
    while (scopeIt != scopeInfo.end()) {
        if (!Token::Match(memberToken, "%name% ::|<"))
            return nullptr;
        if (memberToken->str() != scopeIt->name)
            return nullptr;
        if (memberToken->strAt(1) == "<") {
            memberToken = memberToken->next()->findClosingBracket();
            if (!Token::simpleMatch(memberToken, "> ::"))
                return nullptr;
        }
        memberToken = memberToken->tokAt(2);
        ++scopeIt;
    }

    return Token::Match(memberToken, "~| %name%") ? memberToken : nullptr;
}

static Token * matchMemberName(const Member &member, const std::list<ScopeInfo2> &scopeInfo)
{
    if (scopeInfo.empty())
        return nullptr;

    // Does this member match without "using namespace"..
    Token *ret = matchMemberName(member.scope, nullptr, member.tok, scopeInfo);
    if (ret)
        return ret;

    // Try to match member using the "using namespace ..." namespaces..
    for (const Token *ns : member.usingnamespaces) {
        ret = matchMemberName(member.scope, ns, member.tok, scopeInfo);
        if (ret)
            return ret;
    }

    return nullptr;
}

static Token * matchMemberVarName(const Member &var, const std::list<ScopeInfo2> &scopeInfo)
{
    Token *tok = matchMemberName(var, scopeInfo);
    if (Token::Match(tok, "%name%")) {
        if (!tok->next() || tok->strAt(1) != "(" || (tok->tokAt(2) && tok->tokAt(2)->isLiteral()))
            return tok;
    }
    return nullptr;
}

static Token * matchMemberFunctionName(const Member &func, const std::list<ScopeInfo2> &scopeInfo)
{
    Token *tok = matchMemberName(func, scopeInfo);
    return Token::Match(tok, "~| %name% (") ? tok : nullptr;
}

template<typename T>
static T* skipInitializerList(T* tok)
{
    T* const start = tok;
    while (Token::Match(tok, "[:,] ::| %name%")) {
        tok = tok->tokAt(tok->strAt(1) == "::" ? 1 : 2);
        while (Token::Match(tok, ":: %name%"))
            tok = tok->tokAt(2);
        if (!Token::Match(tok, "[({<]") || !tok->link())
            return start;
        const bool isTemplate = tok->str() == "<";
        tok = tok->link()->next();
        if (isTemplate && tok && tok->link())
            tok = tok->link()->next();
    }
    return tok;
}

void Tokenizer::setVarIdPass2()
{
    std::map<nonneg int, std::map<std::string, nonneg int>> structMembers;

    // Member functions and variables in this source
    std::list<Member> allMemberFunctions;
    std::list<Member> allMemberVars;
    if (!isC()) {
        std::map<const Token *, std::string> endOfScope;
        std::list<std::string> scope;
        std::list<const Token *> usingnamespaces;
        for (Token *tok = list.front(); tok; tok = tok->next()) {
            if (!tok->previous() || Token::Match(tok->previous(), "[;{}]")) {
                if (Token::Match(tok, "using namespace %name% ::|;")) {
                    Token *endtok = tok->tokAt(2);
                    while (Token::Match(endtok, "%name% ::"))
                        endtok = endtok->tokAt(2);
                    if (Token::Match(endtok, "%name% ;"))
                        usingnamespaces.push_back(tok->tokAt(2));
                    tok = endtok;
                    continue;
                }
                if (Token::Match(tok, "namespace %name% {")) {
                    scope.push_back(tok->strAt(1));
                    endOfScope[tok->linkAt(2)] = tok->strAt(1);
                }
            }

            if (tok->str() == "}") {
                const auto it = utils::as_const(endOfScope).find(tok);
                if (it != endOfScope.cend())
                    scope.remove(it->second);
            }

            Token* const tok1 = tok;
            if (Token::Match(tok, "%name% :: ~| %name%"))
                tok = tok->next();
            else if (Token::Match(tok, "%name% <") && Token::Match(tok->next()->findClosingBracket(),"> :: ~| %name%"))
                tok = tok->next()->findClosingBracket()->next();
            else if (usingnamespaces.empty() || tok->varId() || !tok->isName() || tok->isStandardType() || tok->tokType() == Token::eKeyword || tok->tokType() == Token::eBoolean ||
                     Token::Match(tok->previous(), ".|namespace|class|struct|&|&&|*|> %name%") || Token::Match(tok->previous(), "%type%| %name% ( %type%|)") || Token::Match(tok, "public:|private:|protected:") ||
                     (!tok->next() && Token::Match(tok->previous(), "}|; %name%")))
                continue;

            if (tok->strAt(-1) == "::" && tok->tokAt(-2) && tok->tokAt(-2)->isName())
                continue;

            while (Token::Match(tok, ":: ~| %name%")) {
                tok = tok->next();
                if (tok->str() == "~")
                    tok = tok->next();
                else if (Token::Match(tok, "%name% <") && Token::Match(tok->next()->findClosingBracket(),"> :: ~| %name%"))
                    tok = tok->next()->findClosingBracket()->next();
                else if (Token::Match(tok, "%name% ::"))
                    tok = tok->next();
                else
                    break;
            }
            if (!tok->next())
                syntaxError(tok);
            if (Token::Match(tok, "%name% (") && !(tok->tokAt(2) && tok->tokAt(2)->isLiteral()))
                allMemberFunctions.emplace_back(scope, usingnamespaces, tok1);
            else
                allMemberVars.emplace_back(scope, usingnamespaces, tok1);
        }
    }

    std::list<ScopeInfo2> scopeInfo;

    // class members..
    std::map<std::string, std::map<std::string, nonneg int>> varsByClass;
    for (Token *tok = list.front(); tok; tok = tok->next()) {
        while (tok->str() == "}" && !scopeInfo.empty() && tok == scopeInfo.back().bodyEnd)
            scopeInfo.pop_back();

        if (!Token::Match(tok, "namespace|class|struct %name% {|:|::|<"))
            continue;

        const std::string &scopeName(getScopeName(scopeInfo));
        const std::string scopeName2(scopeName.empty() ? std::string() : (scopeName + " :: "));

        std::list<const Token*> classnameTokens{ tok->next() };
        Token* tokStart = tok->tokAt(2);
        while (Token::Match(tokStart, ":: %name%") || tokStart->str() == "<") {
            if (tokStart->str() == "<") {
                // skip the template part
                Token* closeTok = tokStart->findClosingBracket();
                if (!closeTok)
                    syntaxError(tok);
                tokStart = closeTok->next();
            } else {
                classnameTokens.push_back(tokStart->next());
                tokStart = tokStart->tokAt(2);
            }
            if (!tokStart)
                syntaxError(tok);
        }

        std::string classname;
        for (const Token *it : classnameTokens)
            classname += (classname.empty() ? "" : " :: ") + it->str();

        std::map<std::string, nonneg int> &thisClassVars = varsByClass[scopeName2 + classname];
        while (Token::Match(tokStart, ":|::|,|%name%")) {
            if (Token::Match(tokStart, "%name% <")) { // TODO: why skip templates?
                tokStart = tokStart->next()->findClosingBracket();
                if (tokStart)
                    tokStart = tokStart->next();
                continue;
            }
            if (Token::Match(tokStart, "%name% ,|{")) {
                std::string baseClassName = tokStart->str();
                const Token* baseStart = tokStart;
                while (Token::Match(baseStart->tokAt(-2), "%name% ::")) { // build base class name
                    baseClassName.insert(0, baseStart->strAt(-2) + " :: ");
                    baseStart = baseStart->tokAt(-2);
                }
                std::string scopeName3(scopeName2);
                while (!scopeName3.empty()) {
                    const std::string name = scopeName3 + baseClassName;
                    if (varsByClass.find(name) != varsByClass.end()) {
                        baseClassName = name;
                        break;
                    }
                    // Remove last scope name
                    if (scopeName3.size() <= 8)
                        break;
                    scopeName3.erase(scopeName3.size() - 4);
                    const std::string::size_type pos = scopeName3.rfind(" :: ");
                    if (pos == std::string::npos)
                        break;
                    scopeName3.erase(pos + 4);
                }
                const std::map<std::string, nonneg int>& baseClassVars = varsByClass[baseClassName];
                thisClassVars.insert(baseClassVars.cbegin(), baseClassVars.cend());
            }
            tokStart = tokStart->next();
        }
        if (!Token::simpleMatch(tokStart, "{"))
            continue;

        // What member variables are there in this class?
        std::transform(classnameTokens.cbegin(), classnameTokens.cend(), std::back_inserter(scopeInfo), [&](const Token* tok) {
            return ScopeInfo2(tok->str(), tokStart->link());
        });

        for (Token *tok2 = tokStart->next(); tok2 && tok2 != tokStart->link(); tok2 = tok2->next()) {
            // skip parentheses..
            if (tok2->link()) {
                if (tok2->str() == "(") {
                    Token *funcstart = const_cast<Token*>(TokenList::isFunctionHead(tok2, "{"));
                    if (funcstart) {
                        setVarIdClassFunction(scopeName2 + classname, funcstart, funcstart->link(), thisClassVars, structMembers, mVarId);
                        tok2 = funcstart->link();
                        continue;
                    }
                }
                if (tok2->str() == "{" && !Token::simpleMatch(tok2->previous(), "union")) {
                    if (tok2->strAt(-1) == ")")
                        setVarIdClassFunction(scopeName2 + classname, tok2, tok2->link(), thisClassVars, structMembers, mVarId);
                    tok2 = tok2->link();
                } else if (Token::Match(tok2, "( %name%|)")) {
                    tok2 = tok2->link();

                    // Skip initialization list
                    if (Token::simpleMatch(tok2, ") :")) {
                        tok2 = skipInitializerList(tok2->next());
                        if (Token::simpleMatch(tok2, "{"))
                            tok2 = tok2->link();
                    }
                }
            }

            // Found a member variable..
            else if (tok2->varId() > 0)
                thisClassVars[tok2->str()] = tok2->varId();
        }

        // Are there any member variables in this class?
        if (thisClassVars.empty())
            continue;

        // Member variables
        for (const Member &var : allMemberVars) {
            Token *tok2 = matchMemberVarName(var, scopeInfo);
            if (!tok2)
                continue;
            if (tok2->varId() == 0)
                tok2->varId(thisClassVars[tok2->str()]);
        }

        if (isC() || tok->str() == "namespace")
            continue;

        // Set variable ids in member functions for this class..
        for (const Member &func : allMemberFunctions) {
            Token *tok2 = matchMemberFunctionName(func, scopeInfo);
            if (!tok2)
                continue;

            if (tok2->str() == "~")
                tok2 = tok2->linkAt(2);
            else
                tok2 = tok2->linkAt(1);

            // If this is a function implementation.. add it to funclist
            Token * start = const_cast<Token *>(TokenList::isFunctionHead(tok2, "{"));
            if (start) {
                setVarIdClassFunction(classname, start, start->link(), thisClassVars, structMembers, mVarId);
            }

            if (Token::Match(tok2, ") %name% ("))
                tok2 = tok2->linkAt(2);

            // constructor with initializer list
            if (!Token::Match(tok2, ") : ::| %name%"))
                continue;

            Token *tok3 = tok2;
            while (Token::Match(tok3, "[)}] [,:]")) {
                tok3 = tok3->tokAt(2);
                if (Token::Match(tok3, ":: %name%"))
                    tok3 = tok3->next();
                while (Token::Match(tok3, "%name% :: %name%"))
                    tok3 = tok3->tokAt(2);
                if (!Token::Match(tok3, "%name% (|{|<"))
                    break;

                // set varid
                const auto varpos = utils::as_const(thisClassVars).find(tok3->str());
                if (varpos != thisClassVars.end())
                    tok3->varId(varpos->second);

                // goto end of var
                if (tok3->strAt(1) == "<") {
                    tok3 = tok3->next()->findClosingBracket();
                    if (tok3 && tok3->next() && tok3->linkAt(1))
                        tok3 = tok3->linkAt(1);
                } else
                    tok3 = tok3->linkAt(1);
            }
            if (Token::Match(tok3, ")|} {")) {
                setVarIdClassFunction(classname, tok2, tok3->linkAt(1), thisClassVars, structMembers, mVarId);
            }
        }
    }
}

static void linkBrackets(const Tokenizer & tokenizer, std::stack<const Token*>& type, std::stack<Token*>& links, Token * const token, const char open, const char close)
{
    if (token->str()[0] == open) {
        links.push(token);
        type.push(token);
    } else if (token->str()[0] == close) {
        if (links.empty()) {
            // Error, { and } don't match.
            tokenizer.unmatchedToken(token);
        }
        if (type.top()->str()[0] != open) {
            tokenizer.unmatchedToken(type.top());
        }
        type.pop();

        Token::createMutualLinks(links.top(), token);
        links.pop();
    }
}

void Tokenizer::createLinks()
{
    std::stack<const Token*> type;
    std::stack<Token*> links1;
    std::stack<Token*> links2;
    std::stack<Token*> links3;
    for (Token *token = list.front(); token; token = token->next()) {
        if (token->link()) {
            token->link(nullptr);
        }

        linkBrackets(*this, type, links1, token, '{', '}');

        linkBrackets(*this, type, links2, token, '(', ')');

        linkBrackets(*this, type, links3, token, '[', ']');
    }

    if (!links1.empty()) {
        // Error, { and } don't match.
        unmatchedToken(links1.top());
    }

    if (!links2.empty()) {
        // Error, ( and ) don't match.
        unmatchedToken(links2.top());
    }

    if (!links3.empty()) {
        // Error, [ and ] don't match.
        unmatchedToken(links3.top());
    }
}

void Tokenizer::createLinks2()
{
    if (isC())
        return;

    bool isStruct = false;

    std::stack<Token*> type;
    std::stack<Token*> templateTokens;
    for (Token *token = list.front(); token; token = token->next()) {
        if (Token::Match(token, "%name%|> %name% [:<]"))
            isStruct = true;
        else if (Token::Match(token, "[;{}]"))
            isStruct = false;

        if (token->link()) {
            if (Token::Match(token, "{|[|("))
                type.push(token);
            else if (!type.empty() && Token::Match(token, "}|]|)")) {
                while (type.top()->str() == "<") {
                    if (!templateTokens.empty() && templateTokens.top()->next() == type.top())
                        templateTokens.pop();
                    type.pop();
                }
                type.pop();
            }
        } else if (templateTokens.empty() && !isStruct && Token::Match(token, "%oror%|&&|;")) {
            if (Token::Match(token, "&& [,>]"))
                continue;
            // If there is some such code:  A<B||C>..
            // Then this is probably a template instantiation if either "B" or "C" has comparisons
            if (token->tokType() == Token::eLogicalOp && !type.empty() && type.top()->str() == "<") {
                const Token *prev = token->previous();
                bool foundComparison = false;
                while (Token::Match(prev, "%name%|%num%|%str%|%cop%|)|]") && prev != type.top()) {
                    if (prev->str() == ")" || prev->str() == "]")
                        prev = prev->link();
                    else if (prev->tokType() == Token::eLogicalOp)
                        break;
                    else if (prev->isComparisonOp())
                        foundComparison = true;
                    prev = prev->previous();
                }
                if (prev == type.top() && foundComparison)
                    continue;
                const Token *next = token->next();
                foundComparison = false;
                while (Token::Match(next, "%name%|%num%|%str%|%cop%|(|[") && next->str() != ">") {
                    if (next->str() == "(" || next->str() == "[")
                        next = next->link();
                    else if (next->tokType() == Token::eLogicalOp)
                        break;
                    else if (next->isComparisonOp())
                        foundComparison = true;
                    next = next->next();
                }
                if (next && next->str() == ">" && foundComparison)
                    continue;
            }

            while (!type.empty() && type.top()->str() == "<") {
                const Token* end = type.top()->findClosingBracket();
                if (Token::Match(end, "> %comp%|;|.|=|{|(|::"))
                    break;
                // Variable declaration
                if (Token::Match(end, "> %var% ;") && (type.top()->tokAt(-2) == nullptr || Token::Match(type.top()->tokAt(-2), ";|}|{")))
                    break;
                type.pop();
            }
        } else if (token->str() == "<" &&
                   ((token->previous() && (token->previous()->isTemplate() ||
                                           (token->previous()->isName() && !token->previous()->varId()) ||
                                           (token->strAt(-1) == "]" && (!Token::Match(token->linkAt(-1)->previous(), "%name%|)") || token->linkAt(-1)->previous()->isKeyword())) ||
                                           (token->strAt(-1) == ")" && token->linkAt(-1)->strAt(-1) == "operator"))) ||
                    Token::Match(token->next(), ">|>>"))) {
            type.push(token);
            if (token->strAt(-1) == "template")
                templateTokens.push(token);
        } else if (token->str() == ">" || token->str() == ">>") {
            if (type.empty() || type.top()->str() != "<") // < and > don't match.
                continue;
            Token * const top1 = type.top();
            type.pop();
            Token * const top2 = type.empty() ? nullptr : type.top();
            type.push(top1);
            if (!top2 || top2->str() != "<") {
                if (token->str() == ">>")
                    continue;
                if (!Token::Match(token->next(), "%name%|%cop%|%assign%|::|,|(|)|{|}|;|[|]|:|.|=|?|...") &&
                    !Token::Match(token->next(), "&& %name% ="))
                    continue;
            }

            if (token->str() == ">>" && top1 && top2) {
                type.pop();
                type.pop();
                // Split the angle brackets
                token->str(">");
                Token::createMutualLinks(top1, token->insertTokenBefore(">"));
                Token::createMutualLinks(top2, token);
                if (templateTokens.size() == 2 && (top1 == templateTokens.top() || top2 == templateTokens.top())) {
                    templateTokens.pop();
                    templateTokens.pop();
                }
            } else {
                type.pop();
                if (Token::Match(token, "> %name%") && !token->next()->isKeyword() &&
                    Token::Match(top1->tokAt(-2), "%op% %name% <") && top1->strAt(-2) != "<" &&
                    (templateTokens.empty() || top1 != templateTokens.top()))
                    continue;
                Token::createMutualLinks(top1, token);
                if (!templateTokens.empty() && top1 == templateTokens.top())
                    templateTokens.pop();
            }
        }
    }
}

void Tokenizer::markCppCasts()
{
    if (isC())
        return;
    for (Token* tok = list.front(); tok; tok = tok->next()) {
        if (Token::Match(tok, "const_cast|dynamic_cast|reinterpret_cast|static_cast")) {
            if (!Token::simpleMatch(tok->next(), "<") || !Token::simpleMatch(tok->linkAt(1), "> ("))
                syntaxError(tok);
            tok = tok->linkAt(1)->next();
            tok->isCast(true);
        }
    }

}

void Tokenizer::sizeofAddParentheses()
{
    for (Token *tok = list.front(); tok; tok = tok->next()) {
        if (!Token::Match(tok, "sizeof !!("))
            continue;
        if (tok->next()->isLiteral() || Token::Match(tok->next(), "%name%|*|~|!|&")) {
            Token *endToken = tok->next();
            while (Token::simpleMatch(endToken, "* *"))
                endToken = endToken->next();
            while (Token::Match(endToken->next(), "%name%|%num%|%str%|[|(|.|::|++|--|!|~") || (Token::Match(endToken, "%type% * %op%|?|:|const|;|,"))) {
                if (Token::Match(endToken->next(), "(|["))
                    endToken = endToken->linkAt(1);
                else
                    endToken = endToken->next();
            }

            // Add ( after sizeof and ) behind endToken
            tok->insertToken("(");
            endToken->insertToken(")");
            Token::createMutualLinks(tok->next(), endToken->next());
        }
    }
}

bool Tokenizer::simplifyTokenList1(const char FileName[])
{
    if (Settings::terminated())
        return false;

    // if MACRO
    for (Token *tok = list.front(); tok; tok = tok->next()) {
        if (Token::Match(tok, "if|for|while %name% (")) {
            if (Token::simpleMatch(tok, "for each")) {
                // 'for each (x in y )' -> 'for (x : y)'
                if (Token* in = Token::findsimplematch(tok->tokAt(2), "in", tok->linkAt(2)))
                    in->str(":");
                tok->deleteNext();
            } else if (tok->strAt(1) == "constexpr") {
                tok->deleteNext();
                tok->isConstexpr(true);
            } else {
                syntaxError(tok);
            }
        }
    }

    // Is there C++ code in C file?
    validateC();

    // Combine strings and character literals, e.g. L"string", L'c', "string1" "string2"
    combineStringAndCharLiterals();

    // replace inline SQL with "asm()" (Oracle PRO*C). Ticket: #1959
    simplifySQL();

    createLinks();

    // replace library function calls such as (std::min)(a, b) with std::min(a, b)
    simplifyParenthesizedLibraryFunctions();

    // Simplify debug intrinsics
    simplifyDebug();

    removePragma();

    // Simplify the C alternative tokens (and, or, etc.)
    simplifyCAlternativeTokens();

    simplifyFunctionTryCatch();

    simplifyHeadersAndUnusedTemplates();

    // Remove __asm..
    simplifyAsm();

    // foo < bar < >> => foo < bar < > >
    if (isCPP() || mSettings.daca)
        splitTemplateRightAngleBrackets(!isCPP());

    // Remove extra "template" tokens that are not used by cppcheck
    removeExtraTemplateKeywords();

    simplifySpaceshipOperator();

    // @..
    simplifyAt();

    // Remove __declspec()
    simplifyDeclspec();

    // Remove "inline", "register", and "restrict"
    simplifyKeyword();

    // Remove [[attribute]]
    simplifyCPPAttribute();

    // remove __attribute__((?))
    simplifyAttribute();

    validate();

    const SHOWTIME_MODES showTime = mTimerResults ? mSettings.showtime : SHOWTIME_MODES::SHOWTIME_NONE;

    // Bail out if code is garbage
    Timer::run("Tokenizer::simplifyTokens1::simplifyTokenList1::findGarbageCode", showTime, mTimerResults, [&]() {
        findGarbageCode();
    });

    checkConfiguration();

    // if (x) MACRO() ..
    for (const Token *tok = list.front(); tok; tok = tok->next()) {
        if (Token::simpleMatch(tok, "if (")) {
            tok = tok->linkAt(1);
            if (Token::Match(tok, ") %name% (") &&
                tok->next()->isUpperCaseName() &&
                Token::Match(tok->linkAt(2), ") {|else")) {
                syntaxError(tok->next());
            }
        }
    }

    if (Settings::terminated())
        return false;

    // convert C++17 style nested namespaces to old style namespaces
    simplifyNestedNamespace();

    // convert c++20 coroutines
    simplifyCoroutines();

    // simplify namespace aliases
    simplifyNamespaceAliases();

    // simplify cppcheck attributes __cppcheck_?__(?)
    simplifyCppcheckAttribute();

    // Combine tokens..
    combineOperators();

    // combine "- %num%"
    concatenateNegativeNumberAndAnyPositive();

    // remove extern "C" and extern "C" {}
    if (isCPP())
        simplifyExternC();

    // simplify compound statements: "[;{}] ( { code; } ) ;"->"[;{}] code;"
    simplifyCompoundStatements();

    // check for simple syntax errors..
    for (const Token *tok = list.front(); tok; tok = tok->next()) {
        if (Token::simpleMatch(tok, "> struct {") &&
            Token::simpleMatch(tok->linkAt(2), "} ;")) {
            syntaxError(tok);
        }
    }

    if (!simplifyAddBraces())
        return false;

    sizeofAddParentheses();

    // Simplify: 0[foo] -> *(foo)
    for (Token* tok = list.front(); tok; tok = tok->next()) {
        if (Token::simpleMatch(tok, "0 [") && tok->linkAt(1)) {
            tok->str("*");
            tok->next()->str("(");
            tok->linkAt(1)->str(")");
        }
    }

    if (Settings::terminated())
        return false;

    validate();

    // simplify simple calculations inside <..>
    if (isCPP()) {
        Token *lt = nullptr;
        for (Token *tok = list.front(); tok; tok = tok->next()) {
            if (Token::Match(tok, "[;{}]"))
                lt = nullptr;
            else if (Token::Match(tok, "%type% <"))
                lt = tok->next();
            else if (lt && Token::Match(tok, ">|>> %name%|::|(")) {
                const Token * const end = tok;
                for (tok = lt; tok != end; tok = tok->next()) {
                    if (tok->isNumber())
                        TemplateSimplifier::simplifyNumericCalculations(tok);
                }
                lt = tok->next();
            }
        }
    }

    // Convert K&R function declarations to modern C
    simplifyVarDecl(true);
    simplifyFunctionParameters();

    // simplify case ranges (gcc extension)
    simplifyCaseRange();

    // simplify labels and 'case|default'-like syntaxes
    simplifyLabelsCaseDefault();

    if (!isC() && !mSettings.library.markupFile(FileName)) {
        findComplicatedSyntaxErrorsInTemplates();
    }

    if (Settings::terminated())
        return false;

    // remove calling conventions __cdecl, __stdcall..
    simplifyCallingConvention();

    addSemicolonAfterUnknownMacro();

    // remove some unhandled macros in global scope
    removeMacrosInGlobalScope();

    // remove undefined macro in class definition:
    // class DLLEXPORT Fred { };
    // class Fred FINAL : Base { };
    removeMacroInClassDef();

    // That call here fixes #7190
    validate();

    // remove unnecessary member qualification..
    removeUnnecessaryQualification();

    // convert Microsoft memory functions
    simplifyMicrosoftMemoryFunctions();

    // convert Microsoft string functions
    simplifyMicrosoftStringFunctions();

    if (Settings::terminated())
        return false;

    // remove Borland stuff..
    simplifyBorland();

    // syntax error: enum with typedef in it
    checkForEnumsWithTypedef();

    // Add parentheses to ternary operator where necessary
    prepareTernaryOpForAST();

    // Change initialisation of variable to assignment
    simplifyInitVar();

    // Split up variable declarations.
    simplifyVarDecl(false);

    reportUnknownMacros();

    simplifyTypedefLHS();

    // typedef..
    Timer::run("Tokenizer::simplifyTokens1::simplifyTokenList1::simplifyTypedef", showTime, mTimerResults, [&]() {
        simplifyTypedef();
    });

    // using A = B;
    while (simplifyUsing())
        ;

    // Add parentheses to ternary operator where necessary
    // TODO: this is only necessary if one typedef simplification had a comma and was used within ?:
    // If typedef handling is refactored and moved to symboldatabase someday we can remove this
    prepareTernaryOpForAST();

    // class x y {
    if (isCPP() && mSettings.severity.isEnabled(Severity::information)) {
        for (const Token *tok = list.front(); tok; tok = tok->next()) {
            if (Token::Match(tok, "class %type% %type% [:{]")) {
                unhandled_macro_class_x_y(tok, tok->str(), tok->strAt(1), tok->strAt(2), tok->strAt(3));
            }
        }
    }

    // catch bad typedef canonicalization
    //
    // to reproduce bad typedef, download upx-ucl from:
    // http://packages.debian.org/sid/upx-ucl
    // analyse the file src/stub/src/i386-linux.elf.interp-main.c
    validate();

    // The simplify enum have inner loops
    if (Settings::terminated())
        return false;

    // Put ^{} statements in asm()
    simplifyAsm2();

    // When the assembly code has been cleaned up, no @ is allowed
    for (const Token *tok = list.front(); tok; tok = tok->next()) {
        if (tok->str() == "(") {
            const Token *tok1 = tok;
            tok = tok->link();
            if (!tok)
                syntaxError(tok1);
        } else if (tok->str() == "@") {
            syntaxError(tok);
        }
    }

    // Order keywords "static" and "const"
    simplifyStaticConst();

    // convert platform dependent types to standard types
    // 32 bits: size_t -> unsigned long
    // 64 bits: size_t -> unsigned long long
    list.simplifyPlatformTypes();

    // collapse compound standard types into a single token
    // unsigned long long int => long (with _isUnsigned=true,_isLong=true)
    list.simplifyStdType();

    if (Settings::terminated())
        return false;

    // simplify bit fields..
    simplifyBitfields();

    if (Settings::terminated())
        return false;

    // struct simplification "struct S {} s; => struct S { } ; S s ;
    simplifyStructDecl();

    if (Settings::terminated())
        return false;

    // x = ({ 123; });  =>   { x = 123; }
    simplifyAssignmentBlock();

    if (Settings::terminated())
        return false;

    simplifyVariableMultipleAssign();

    // Collapse operator name tokens into single token
    // operator = => operator=
    simplifyOperatorName();

    // Remove redundant parentheses
    simplifyRedundantParentheses();

    if (isCPP()) {
        simplifyTypeIntrinsics();

        // Handle templates..
        Timer::run("Tokenizer::simplifyTokens1::simplifyTokenList1::simplifyTemplates", showTime, mTimerResults, [&]() {
            simplifyTemplates();
        });

        // The simplifyTemplates have inner loops
        if (Settings::terminated())
            return false;

        validate(); // #6847 - invalid code
    }

    // Simplify pointer to standard types (C only)
    simplifyPointerToStandardType();

    // simplify function pointers
    simplifyFunctionPointers();

    // Change initialisation of variable to assignment
    simplifyInitVar();

    // Split up variable declarations.
    simplifyVarDecl(false);

    elseif();

    validate(); // #6772 "segmentation fault (invalid code) in Tokenizer::setVarId"

    Timer::run("Tokenizer::simplifyTokens1::simplifyTokenList1::setVarId", showTime, mTimerResults, [&](){
        setVarId();
    });

    // Link < with >
    createLinks2();

    // Mark C++ casts
    markCppCasts();

    // specify array size
    arraySize();

    // The simplify enum might have inner loops
    if (Settings::terminated())
        return false;

    // Add std:: in front of std classes, when using namespace std; was given
    simplifyNamespaceStd();

    // Change initialisation of variable to assignment
    simplifyInitVar();

    simplifyDoublePlusAndDoubleMinus();

    simplifyArrayAccessSyntax();

    Token::assignProgressValues(list.front());

    removeRedundantSemicolons();

    simplifyParameterVoid();

    simplifyRedundantConsecutiveBraces();

    simplifyEmptyNamespaces();

    simplifyIfSwitchForInit();

    simplifyOverloadedOperators();

    validate();

    list.front()->assignIndexes();

    return true;
}
//---------------------------------------------------------------------------

void Tokenizer::printDebugOutput(int simplification, std::ostream &out) const
{
    const bool debug = (simplification != 1U && mSettings.debugSimplified) ||
                       (simplification != 2U && mSettings.debugnormal);

    if (debug && list.front()) {
        const bool xml = (mSettings.outputFormat == Settings::OutputFormat::xml);

        if (!xml)
            list.front()->printOut(out, xml, nullptr, list.getFiles());

        if (xml)
        {
            out << "<debug>" << std::endl;
            list.front()->printOut(out, xml, nullptr, list.getFiles());
        }

        if (mSymbolDatabase) {
            if (xml)
                mSymbolDatabase->printXml(out);
            else if (mSettings.verbose) {
                mSymbolDatabase->printOut("Symbol database");
            }
        }

        if (mSettings.verbose)
            list.front()->printAst(mSettings.verbose, xml, list.getFiles(), out);

        list.front()->printValueFlow(xml, out);

        if (xml)
            out << "</debug>" << std::endl;
    }

    if (mSymbolDatabase && simplification == 2U && mSettings.debugwarnings) {
        printUnknownTypes();

        // the typeStartToken() should come before typeEndToken()
        for (const Variable *var : mSymbolDatabase->variableList()) {
            if (!var)
                continue;

            const Token * typetok = var->typeStartToken();
            while (typetok && typetok != var->typeEndToken())
                typetok = typetok->next();

            if (typetok != var->typeEndToken()) {
                reportError(var->typeStartToken(),
                            Severity::debug,
                            "debug",
                            "Variable::typeStartToken() of variable '" + var->name() + "' is not located before Variable::typeEndToken(). The location of the typeStartToken() is '" + var->typeStartToken()->str() + "' at line " + std::to_string(var->typeStartToken()->linenr()));
            }
        }
    }
}

void Tokenizer::dump(std::ostream &out) const
{
    // Create a xml data dump.
    // The idea is not that this will be readable for humans. It's a
    // data dump that 3rd party tools could load and get useful info from.

    std::string outs;

    std::set<const Library::Container*> containers;

    outs += "  <directivelist>";
    outs += '\n';
    for (const Directive &dir : mDirectives) {
        outs += "    <directive ";
        outs += "file=\"";
        outs += ErrorLogger::toxml(Path::getRelativePath(dir.file, mSettings.basePaths));
        outs += "\" ";
        outs += "linenr=\"";
        outs += std::to_string(dir.linenr);
        outs += "\" ";
        // str might contain characters such as '"', '<' or '>' which
        // could result in invalid XML, so run it through toxml().
        outs += "str=\"";
        outs += ErrorLogger::toxml(dir.str);
        outs +="\">";
        outs += '\n';
        for (const auto & strToken : dir.strTokens) {
            outs += "      <token ";
            outs += "column=\"";
            outs += std::to_string(strToken.column);
            outs += "\" ";
            outs += "str=\"";
            outs += ErrorLogger::toxml(strToken.tokStr);
            outs +="\"/>";
            outs += '\n';
        }
        outs += "    </directive>";
        outs += '\n';
    }
    outs += "  </directivelist>";
    outs += '\n';

    // tokens..
    outs += "  <tokenlist>";
    outs += '\n';
    for (const Token *tok = list.front(); tok; tok = tok->next()) {
        outs += "    <token id=\"";
        outs += id_string(tok);
        outs += "\" file=\"";
        outs += ErrorLogger::toxml(list.file(tok));
        outs += "\" linenr=\"";
        outs += std::to_string(tok->linenr());
        outs += "\" column=\"";
        outs += std::to_string(tok->column());
        outs += "\"";

        outs += " str=\"";
        outs += ErrorLogger::toxml(tok->str());
        outs += '\"';

        outs += " scope=\"";
        outs += id_string(tok->scope());
        outs += '\"';
        if (tok->isName()) {
            outs += " type=\"name\"";
            if (tok->isUnsigned())
                outs += " isUnsigned=\"true\"";
            else if (tok->isSigned())
                outs += " isSigned=\"true\"";
        } else if (tok->isNumber()) {
            outs += " type=\"number\"";
            if (MathLib::isInt(tok->str()))
                outs += " isInt=\"true\"";
            if (MathLib::isFloat(tok->str()))
                outs += " isFloat=\"true\"";
        } else if (tok->tokType() == Token::eString) {
            outs += " type=\"string\" strlen=\"";
            outs += std::to_string(Token::getStrLength(tok));
            outs += '\"';
        }
        else if (tok->tokType() == Token::eChar)
            outs += " type=\"char\"";
        else if (tok->isBoolean())
            outs += " type=\"boolean\"";
        else if (tok->isOp()) {
            outs += " type=\"op\"";
            if (tok->isArithmeticalOp())
                outs += " isArithmeticalOp=\"true\"";
            else if (tok->isAssignmentOp())
                outs += " isAssignmentOp=\"true\"";
            else if (tok->isComparisonOp())
                outs += " isComparisonOp=\"true\"";
            else if (tok->tokType() == Token::eLogicalOp)
                outs += " isLogicalOp=\"true\"";
        }
        if (tok->isCast())
            outs += " isCast=\"true\"";
        if (tok->isExternC())
            outs += " externLang=\"C\"";
        if (tok->isExpandedMacro())
            outs += " macroName=\"" + tok->getMacroName() + "\"";
        if (tok->isTemplateArg())
            outs += " isTemplateArg=\"true\"";
        if (tok->isRemovedVoidParameter())
            outs += " isRemovedVoidParameter=\"true\"";
        if (tok->isSplittedVarDeclComma())
            outs += " isSplittedVarDeclComma=\"true\"";
        if (tok->isSplittedVarDeclEq())
            outs += " isSplittedVarDeclEq=\"true\"";
        if (tok->isImplicitInt())
            outs += " isImplicitInt=\"true\"";
        if (tok->isComplex())
            outs += " isComplex=\"true\"";
        if (tok->isRestrict())
            outs += " isRestrict=\"true\"";
        if (tok->isAtomic())
            outs += " isAtomic=\"true\"";
        if (tok->isAttributeExport())
            outs += " isAttributeExport=\"true\"";
        if (tok->isAttributeMaybeUnused())
            outs += " isAttributeMaybeUnused=\"true\"";
        if (tok->isAttributeUnused())
            outs += " isAttributeUnused=\"true\"";
        if (tok->isInitBracket())
            outs += " isInitBracket=\"true\"";
        if (tok->hasAttributeAlignas()) {
            const std::vector<std::string>& a = tok->getAttributeAlignas();
            outs += " alignas=\"" + ErrorLogger::toxml(a[0]) + "\"";
            if (a.size() > 1)
                // we could write all alignas expressions but currently we only need 2
                outs += " alignas2=\"" + ErrorLogger::toxml(a[1]) + "\"";
        }
        if (tok->link()) {
            outs += " link=\"";
            outs += id_string(tok->link());
            outs += '\"';
        }
        if (tok->varId() > 0) {
            outs += " varId=\"";
            outs += std::to_string(tok->varId());
            outs += '\"';
        }
        if (tok->exprId() > 0) {
            outs += " exprId=\"";
            outs += std::to_string(tok->exprId());
            outs += '\"';
        }
        if (tok->variable()) {
            outs += " variable=\"";
            outs += id_string(tok->variable());
            outs += '\"';
        }
        if (tok->function()) {
            outs += " function=\"";
            outs += id_string(tok->function());
            outs += '\"';
        }
        if (!tok->values().empty()) {
            outs += " values=\"";
            outs += id_string(&tok->values());
            outs += '\"';
        }
        if (tok->type()) {
            outs += " type-scope=\"";
            outs += id_string(tok->type()->classScope);
            outs += '\"';
        }
        if (tok->astParent()) {
            outs += " astParent=\"";
            outs += id_string(tok->astParent());
            outs += '\"';
        }
        if (tok->astOperand1()) {
            outs += " astOperand1=\"";
            outs += id_string(tok->astOperand1());
            outs += '\"';
        }
        if (tok->astOperand2()) {
            outs += " astOperand2=\"";
            outs += id_string(tok->astOperand2());
            outs += '\"';
        }
        if (!tok->originalName().empty()) {
            outs += " originalName=\"";
            outs += tok->originalName();
            outs += '\"';
        }
        if (tok->valueType()) {
            const std::string vt = tok->valueType()->dump();
            if (!vt.empty()) {
                outs += ' ';
                outs += vt;
            }
            containers.insert(tok->valueType()->container);
        }
        if (!tok->varId() && tok->scope()->isExecutable() && Token::Match(tok, "%name% (")) {
            if (mSettings.library.isnoreturn(tok))
                outs += " noreturn=\"true\"";
        }

        outs += "/>";
        outs += '\n';
    }
    outs += "  </tokenlist>";
    outs += '\n';

    out << outs;
    outs.clear();

    if (mSymbolDatabase)
        mSymbolDatabase->printXml(out);

    containers.erase(nullptr);
    if (!containers.empty()) {
        outs += "  <containers>";
        outs += '\n';
        for (const Library::Container* c: containers) {
            outs += "    <container id=\"";
            outs += id_string(c);
            outs += "\" array-like-index-op=\"";
            outs += bool_to_string(c->arrayLike_indexOp);
            outs += "\" ";
            outs += "std-string-like=\"";
            outs += bool_to_string(c->stdStringLike);
            outs += "\"/>";
            outs += '\n';
        }
        outs += "  </containers>";
        outs += '\n';
    }

    if (list.front())
        list.front()->printValueFlow(true, out);

    outs += dumpTypedefInfo();

    outs += mTemplateSimplifier->dump();

    out << outs;
}

std::string Tokenizer::dumpTypedefInfo() const
{
    if (mTypedefInfo.empty())
        return "";
    std::string outs = "  <typedef-info>";
    outs += '\n';
    for (const TypedefInfo &typedefInfo: mTypedefInfo) {
        outs += "    <info";

        outs += " name=\"";
        outs += typedefInfo.name;
        outs += "\"";

        outs += " file=\"";
        outs += ErrorLogger::toxml(typedefInfo.filename);
        outs += "\"";

        outs += " line=\"";
        outs += std::to_string(typedefInfo.lineNumber);
        outs += "\"";

        outs += " column=\"";
        outs += std::to_string(typedefInfo.column);
        outs += "\"";

        outs += " used=\"";
        outs += std::to_string(typedefInfo.used?1:0);
        outs += "\"";

        outs += " isFunctionPointer=\"";
        outs += std::to_string(typedefInfo.isFunctionPointer);
        outs += "\"";

        outs += "/>";
        outs += '\n';
    }
    outs += "  </typedef-info>";
    outs += '\n';

    return outs;
}

void Tokenizer::simplifyHeadersAndUnusedTemplates()
{
    if (mSettings.checkHeaders && mSettings.checkUnusedTemplates)
        // Full analysis. All information in the headers are kept.
        return;

    const bool checkHeaders = mSettings.checkHeaders;
    const bool removeUnusedIncludedFunctions = !mSettings.checkHeaders;
    const bool removeUnusedIncludedClasses   = !mSettings.checkHeaders;
    const bool removeUnusedIncludedTemplates = !mSettings.checkUnusedTemplates || !mSettings.checkHeaders;
    const bool removeUnusedTemplates = !mSettings.checkUnusedTemplates;

    // checkHeaders:
    //
    // If it is true then keep all code in the headers. It's possible
    // to remove unused types/variables if false positives / false
    // negatives can be avoided.
    //
    // If it is false, then we want to remove selected stuff from the
    // headers but not *everything*. The intention here is to not damage
    // the analysis of the source file. You should get all warnings in
    // the source file. You should not get false positives.

    // functions and types to keep
    std::set<std::string> keep;
    for (const Token *tok = list.front(); tok; tok = tok->next()) {
        if (tok->isCpp() && Token::simpleMatch(tok, "template <")) {
            const Token *closingBracket = tok->next()->findClosingBracket();
            if (Token::Match(closingBracket, "> class|struct %name% {"))
                tok = closingBracket->linkAt(3);
        }

        if (!tok->isName() || tok->isKeyword())
            continue;

        if (!checkHeaders && tok->fileIndex() != 0)
            continue;

        if (Token::Match(tok, "%name% (") && !Token::simpleMatch(tok->linkAt(1), ") {")) {
            keep.insert(tok->str());
            continue;
        }

        if (Token::Match(tok, "%name% %name%|::|*|&|<")) {
            keep.insert(tok->str());
        }
    }

    const std::set<std::string> functionStart{"static", "const", "unsigned", "signed", "void", "bool", "char", "short", "int", "long", "float", "*"};

    for (Token *tok = list.front(); tok; tok = tok->next()) {
        const bool isIncluded = (tok->fileIndex() != 0);

        // Remove executable code
        if (isIncluded && !mSettings.checkHeaders && tok->str() == "{") {
            // TODO: We probably need to keep the executable code if this function is called from the source file.
            const Token *prev = tok->previous();
            while (prev && prev->isName())
                prev = prev->previous();
            if (Token::simpleMatch(prev, ")")) {
                // Replace all tokens from { to } with a ";".
                Token::eraseTokens(tok,tok->link()->next());
                tok->str(";");
                tok->link(nullptr);
            }
        }

        if (!tok->previous() || Token::Match(tok->previous(), "[;{}]")) {
            // Remove unused function declarations
            if (isIncluded && removeUnusedIncludedFunctions) {
                while (true) {
                    Token *start = tok;
                    while (start && functionStart.find(start->str()) != functionStart.end())
                        start = start->next();
                    if (Token::Match(start, "%name% (") && Token::Match(start->linkAt(1), ") const| ;") && keep.find(start->str()) == keep.end()) {
                        Token::eraseTokens(tok, start->linkAt(1)->tokAt(2));
                        tok->deleteThis();
                    } else
                        break;
                }
            }

            if (isIncluded && removeUnusedIncludedClasses) {
                if (Token::Match(tok, "class|struct %name% [:{]") && keep.find(tok->strAt(1)) == keep.end()) {
                    // Remove this class/struct
                    const Token *endToken = tok->tokAt(2);
                    if (endToken->str() == ":") {
                        endToken = endToken->next();
                        while (Token::Match(endToken, "%name%|,"))
                            endToken = endToken->next();
                    }
                    if (endToken && endToken->str() == "{" && Token::simpleMatch(endToken->link(), "} ;")) {
                        Token::eraseTokens(tok, endToken->link()->next());
                        tok->deleteThis();
                    }
                }
            }

            if (removeUnusedTemplates || (isIncluded && removeUnusedIncludedTemplates)) {
                if (Token::Match(tok, "template < %name%")) {
                    const Token *closingBracket = tok->next()->findClosingBracket();
                    if (Token::Match(closingBracket, "> class|struct %name% [;:{]") && keep.find(closingBracket->strAt(2)) == keep.end()) {
                        const Token *endToken = closingBracket->tokAt(3);
                        if (endToken->str() == ":") {
                            endToken = endToken->next();
                            while (Token::Match(endToken, "%name%|,"))
                                endToken = endToken->next();
                        }
                        if (endToken && endToken->str() == "{")
                            endToken = endToken->link()->next();
                        if (endToken && endToken->str() == ";") {
                            Token::eraseTokens(tok, endToken);
                            tok->deleteThis();
                        }
                    } else if (Token::Match(closingBracket, "> %type% %name% (") && Token::simpleMatch(closingBracket->linkAt(3), ") {") && keep.find(closingBracket->strAt(2)) == keep.end()) {
                        const Token *endToken = closingBracket->linkAt(3)->linkAt(1)->next();
                        Token::eraseTokens(tok, endToken);
                        tok->deleteThis();
                    }
                }
            }
        }
    }
}

void Tokenizer::removeExtraTemplateKeywords()
{
    if (isCPP()) {
        for (Token *tok = list.front(); tok; tok = tok->next()) {
            if (Token::Match(tok, "%name%|>|) .|:: template %name%")) {
                tok->next()->deleteNext();
                Token* templateName = tok->tokAt(2);
                while (Token::Match(templateName, "%name%|::")) {
                    templateName->isTemplate(true);
                    templateName = templateName->next();
                }
                if (!templateName)
                    syntaxError(tok);
                if (Token::Match(templateName->previous(), "operator %op%|(")) {
                    templateName->isTemplate(true);
                    if (templateName->str() == "(" && templateName->link())
                        templateName->link()->isTemplate(true);
                }
            }
        }
    }
}

static std::string getExpression(const Token *tok)
{
    std::string line;
    for (const Token *prev = tok->previous(); prev && !Token::Match(prev, "[;{}]"); prev = prev->previous())
        line = prev->str() + " " + line;
    line += "!!!" + tok->str() + "!!!";
    for (const Token *next = tok->next(); next && !Token::Match(next, "[;{}]"); next = next->next())
        line += " " + next->str();
    return line;
}

void Tokenizer::splitTemplateRightAngleBrackets(bool check)
{
    std::vector<std::pair<std::string, int>> vars;

    int scopeLevel = 0;
    for (Token *tok = list.front(); tok; tok = tok->next()) {
        if (tok->str() == "{")
            ++scopeLevel;
        else if (tok->str() == "}") {
            vars.erase(std::remove_if(vars.begin(), vars.end(), [scopeLevel](const std::pair<std::string, int>& v) {
                return v.second == scopeLevel;
            }), vars.end());
            --scopeLevel;
        }
        if (Token::Match(tok, "[;{}] %type% %type% [;,=]") && tok->next()->isStandardType())
            vars.emplace_back(tok->strAt(2), scopeLevel);

        // Ticket #6181: normalize C++11 template parameter list closing syntax
        if (tok->previous() && tok->str() == "<" && TemplateSimplifier::templateParameters(tok) && std::none_of(vars.begin(), vars.end(), [&](const std::pair<std::string, int>& v) {
            return v.first == tok->strAt(-1);
        })) {
            Token *endTok = tok->findClosingBracket();
            if (check) {
                if (Token::Match(endTok, ">>|>>="))
                    reportError(tok, Severity::debug, "dacaWrongSplitTemplateRightAngleBrackets", "bad closing bracket for !!!<!!!: " + getExpression(tok), false);
                continue;
            }
            if (endTok && endTok->str() == ">>") {
                endTok->str(">");
                endTok->insertToken(">");
            } else if (endTok && endTok->str() == ">>=") {
                endTok->str(">");
                endTok->insertToken("=");
                endTok->insertToken(">");
            }
        } else if (Token::Match(tok, "class|struct|union|=|:|public|protected|private %name% <") && std::none_of(vars.begin(), vars.end(), [&](const std::pair<std::string, int>& v) {
            return v.first == tok->strAt(1);
        })) {
            Token *endTok = tok->tokAt(2)->findClosingBracket();
            if (check) {
                if (Token::simpleMatch(endTok, ">>"))
                    reportError(tok, Severity::debug, "dacaWrongSplitTemplateRightAngleBrackets", "bad closing bracket for !!!<!!!: " + getExpression(tok), false);
                continue;
            }
            if (Token::Match(endTok, ">> ;|{|%type%")) {
                endTok->str(">");
                endTok->insertToken(">");
            }
        }
    }
}

void Tokenizer::removeMacrosInGlobalScope()
{
    for (Token *tok = list.front(); tok; tok = tok->next()) {
        if (tok->str() == "(") {
            tok = tok->link();
            if (Token::Match(tok, ") %type% {") &&
                !tok->next()->isStandardType() &&
                !tok->next()->isKeyword() &&
                !Token::Match(tok->next(), "override|final") &&
                tok->next()->isUpperCaseName())
                tok->deleteNext();
        }

        if (Token::Match(tok, "%type%") && tok->isUpperCaseName() &&
            (!tok->previous() || Token::Match(tok->previous(), "[;{}]") || (tok->previous()->isName() && endsWith(tok->strAt(-1), ':')))) {
            const Token *tok2 = tok->next();
            if (tok2 && tok2->str() == "(")
                tok2 = tok2->link()->next();

            // Several unknown macros...
            while (Token::Match(tok2, "%type% (") && tok2->isUpperCaseName())
                tok2 = tok2->linkAt(1)->next();

            if (Token::Match(tok, "%name% (") && Token::Match(tok2, "%name% *|&|::|<| %name%") &&
                !Token::Match(tok2, "requires|namespace|class|struct|union|private:|protected:|public:"))
                unknownMacroError(tok);

            if (Token::Match(tok, "%type% (") && Token::Match(tok2, "%type% (") && !Token::Match(tok2, "noexcept|throw") && TokenList::isFunctionHead(tok2->next(), ":;{"))
                unknownMacroError(tok);

            // remove unknown macros before namespace|class|struct|union
            if (Token::Match(tok2, "namespace|class|struct|union")) {
                // is there a "{" for?
                const Token *tok3 = tok2;
                while (tok3 && !Token::Match(tok3,"[;{}()]"))
                    tok3 = tok3->next();
                if (tok3 && tok3->str() == "{") {
                    Token::eraseTokens(tok, tok2);
                    tok->deleteThis();
                }
                continue;
            }

            // replace unknown macros before foo(
            /*
                        if (Token::Match(tok2, "%type% (") && TokenList::isFunctionHead(tok2->next(), "{")) {
                            std::string typeName;
                            for (const Token* tok3 = tok; tok3 != tok2; tok3 = tok3->next())
                                typeName += tok3->str();
                            Token::eraseTokens(tok, tok2);
                            tok->str(typeName);
                        }
             */
            // remove unknown macros before foo::foo(
            if (Token::Match(tok2, "%type% :: %type%")) {
                const Token *tok3 = tok2;
                while (Token::Match(tok3, "%type% :: %type% ::"))
                    tok3 = tok3->tokAt(2);
                if (Token::Match(tok3, "%type% :: %type% (") && tok3->str() == tok3->strAt(2)) {
                    Token::eraseTokens(tok, tok2);
                    tok->deleteThis();
                }
                continue;
            }
        }

        // Skip executable scopes
        if (tok->str() == "{") {
            const Token *prev = tok->previous();
            while (prev && prev->isName())
                prev = prev->previous();
            if (prev && prev->str() == ")")
                tok = tok->link();
        }
    }
}

//---------------------------------------------------------------------------

void Tokenizer::removePragma()
{
    if (isC() && mSettings.standards.c == Standards::C89)
        return;
    if (isCPP() && mSettings.standards.cpp == Standards::CPP03)
        return;
    for (Token *tok = list.front(); tok; tok = tok->next()) {
        while (Token::simpleMatch(tok, "_Pragma (")) {
            Token::eraseTokens(tok, tok->linkAt(1)->next());
            tok->deleteThis();
        }
    }
}

//---------------------------------------------------------------------------

void Tokenizer::removeMacroInClassDef()
{
    for (Token *tok = list.front(); tok; tok = tok->next()) {
        if (!Token::Match(tok, "class|struct %name% %name% final| {|:"))
            continue;

        const bool nextIsUppercase = tok->next()->isUpperCaseName();
        const bool afterNextIsUppercase = tok->tokAt(2)->isUpperCaseName();
        if (nextIsUppercase && !afterNextIsUppercase)
            tok->deleteNext();
        else if (!nextIsUppercase && afterNextIsUppercase)
            tok->next()->deleteNext();
    }
}

//---------------------------------------------------------------------------

void Tokenizer::addSemicolonAfterUnknownMacro()
{
    if (!isCPP())
        return;
    for (Token *tok = list.front(); tok; tok = tok->next()) {
        if (tok->str() != ")")
            continue;
        const Token *macro = tok->link() ? tok->link()->previous() : nullptr;
        if (!macro || !macro->isName())
            continue;
        if (Token::simpleMatch(tok, ") try") && !Token::Match(macro, "if|for|while"))
            tok->insertToken(";");
        else if (Token::simpleMatch(tok, ") using"))
            tok->insertToken(";");
    }
}
//---------------------------------------------------------------------------

void Tokenizer::simplifyEmptyNamespaces()
{
    if (isC())
        return;

    bool goback = false;
    for (Token *tok = list.front(); tok; tok = tok ? tok->next() : nullptr) {
        if (goback) {
            tok = tok->previous();
            goback = false;
        }
        if (Token::Match(tok, "(|[|{")) {
            tok = tok->link();
            continue;
        }
        if (!Token::Match(tok, "namespace %name%| {"))
            continue;
        const bool isAnonymousNS = tok->strAt(1) == "{";
        if (tok->strAt(3 - isAnonymousNS) == "}") {
            tok->deleteNext(3 - isAnonymousNS); // remove '%name%| { }'
            if (!tok->previous()) {
                // remove 'namespace' or replace it with ';' if isolated
                tok->deleteThis();
                goback = true;
            } else {                    // '%any% namespace %any%'
                tok = tok->previous();  // goto previous token
                tok->deleteNext();      // remove next token: 'namespace'
                if (tok->str() == "{") {
                    // Go back in case we were within a namespace that's empty now
                    tok = tok->tokAt(-2) ? tok->tokAt(-2) : tok->previous();
                    goback = true;
                }
            }
        } else {
            tok = tok->tokAt(2 - isAnonymousNS);
        }
    }
}

void Tokenizer::removeRedundantSemicolons()
{
    for (Token *tok = list.front(); tok; tok = tok->next()) {
        if (tok->link() && tok->str() == "(") {
            tok = tok->link();
            continue;
        }
        for (;;) {
            if (Token::simpleMatch(tok, "; ;")) {
                tok->deleteNext();
            } else if (Token::simpleMatch(tok, "; { ; }")) {
                tok->deleteNext(3);
            } else {
                break;
            }
        }
    }
}


bool Tokenizer::simplifyAddBraces()
{
    for (Token *tok = list.front(); tok; tok = tok->next()) {
        Token const * tokRet=simplifyAddBracesToCommand(tok);
        if (!tokRet)
            return false;
    }
    return true;
}

Token *Tokenizer::simplifyAddBracesToCommand(Token *tok)
{
    Token * tokEnd=tok;
    if (Token::Match(tok,"for|switch|BOOST_FOREACH")) {
        tokEnd=simplifyAddBracesPair(tok,true);
    } else if (tok->str()=="while") {
        Token *tokPossibleDo=tok->previous();
        if (Token::simpleMatch(tok->previous(), "{"))
            tokPossibleDo = nullptr;
        else if (Token::simpleMatch(tokPossibleDo,"}"))
            tokPossibleDo = tokPossibleDo->link();
        if (!tokPossibleDo || tokPossibleDo->strAt(-1) != "do")
            tokEnd=simplifyAddBracesPair(tok,true);
    } else if (tok->str()=="do") {
        tokEnd=simplifyAddBracesPair(tok,false);
        if (tokEnd!=tok) {
            // walk on to next token, i.e. "while"
            // such that simplifyAddBracesPair does not close other braces
            // before the "while"
            if (tokEnd) {
                tokEnd=tokEnd->next();
                if (!tokEnd || tokEnd->str()!="while") // no while
                    syntaxError(tok);
            }
        }
    } else if (tok->str()=="if" && !Token::simpleMatch(tok->tokAt(-2), "operator \"\"")) {
        tokEnd=simplifyAddBracesPair(tok,true);
        if (!tokEnd)
            return nullptr;
        if (tokEnd->strAt(1) == "else") {
            Token * tokEndNextNext= tokEnd->tokAt(2);
            if (!tokEndNextNext || tokEndNextNext->str() == "}")
                syntaxError(tokEndNextNext);
            if (tokEndNextNext->str() == "if")
                // do not change "else if ..." to "else { if ... }"
                tokEnd=simplifyAddBracesToCommand(tokEndNextNext);
            else
                tokEnd=simplifyAddBracesPair(tokEnd->next(),false);
        }
    }

    return tokEnd;
}

Token *Tokenizer::simplifyAddBracesPair(Token *tok, bool commandWithCondition)
{
    Token * tokCondition=tok->next();
    if (!tokCondition) // Missing condition
        return tok;

    Token *tokAfterCondition=tokCondition;
    if (commandWithCondition) {
        if (tokCondition->str()=="(")
            tokAfterCondition=tokCondition->link();
        else
            syntaxError(tok); // Bad condition

        if (!tokAfterCondition || tokAfterCondition->strAt(1) == "]")
            syntaxError(tok); // Bad condition

        tokAfterCondition=tokAfterCondition->next();
        if (!tokAfterCondition || Token::Match(tokAfterCondition, ")|}|,")) {
            // No tokens left where to add braces around
            return tok;
        }
    }
    // Skip labels
    Token * tokStatement = tokAfterCondition;
    while (true) {
        if (Token::Match(tokStatement, "%name% :"))
            tokStatement = tokStatement->tokAt(2);
        else if (tokStatement->str() == "case") {
            tokStatement = skipCaseLabel(tokStatement);
            if (!tokStatement)
                return tok;
            if (tokStatement->str() != ":")
                syntaxError(tokStatement);
            tokStatement = tokStatement->next();
        } else
            break;
        if (!tokStatement)
            return tok;
    }
    Token * tokBracesEnd=nullptr;
    if (tokStatement->str() == "{") {
        // already surrounded by braces
        if (tokStatement != tokAfterCondition) {
            // Move the opening brace before labels
            Token::move(tokStatement, tokStatement, tokAfterCondition->previous());
        }
        tokBracesEnd = tokStatement->link();
    } else if (Token::simpleMatch(tokStatement, "try {") &&
               Token::simpleMatch(tokStatement->linkAt(1), "} catch (")) {
        tokAfterCondition->previous()->insertToken("{");
        Token * tokOpenBrace = tokAfterCondition->previous();
        Token * tokEnd = tokStatement->linkAt(1)->linkAt(2)->linkAt(1);
        if (!tokEnd) {
            syntaxError(tokStatement);
        }
        tokEnd->insertToken("}");
        Token * tokCloseBrace = tokEnd->next();

        Token::createMutualLinks(tokOpenBrace, tokCloseBrace);
        tokBracesEnd = tokCloseBrace;
    } else {
        Token * tokEnd = simplifyAddBracesToCommand(tokStatement);
        if (!tokEnd) // Ticket #4887
            return tok;
        if (tokEnd->str()!="}") {
            // Token does not end with brace
            // Look for ; to add own closing brace after it
            while (tokEnd && !Token::Match(tokEnd, ";|)|}")) {
                if (tokEnd->tokType()==Token::eBracket || tokEnd->str() == "(") {
                    tokEnd = tokEnd->link();
                    if (!tokEnd) {
                        // Inner bracket does not close
                        return tok;
                    }
                }
                tokEnd=tokEnd->next();
            }
            if (!tokEnd || tokEnd->str() != ";") {
                // No trailing ;
                if (tokStatement->isUpperCaseName())
                    unknownMacroError(tokStatement);
                else
                    syntaxError(tokStatement);
            }
        }

        tokAfterCondition->previous()->insertToken("{");
        Token * tokOpenBrace=tokAfterCondition->previous();

        tokEnd->insertToken("}");
        Token * tokCloseBrace=tokEnd->next();

        Token::createMutualLinks(tokOpenBrace,tokCloseBrace);
        tokBracesEnd=tokCloseBrace;
    }

    return tokBracesEnd;
}

void Tokenizer::simplifyFunctionParameters()
{
    for (Token *tok = list.front(); tok; tok = tok->next()) {
        if (tok->link() && Token::Match(tok, "{|[|(")) {
            tok = tok->link();
        }

        // Find the function e.g. foo( x ) or foo( x, y )
        else if (Token::Match(tok, "%name% ( %name% [,)]") &&
                 !(tok->strAt(-1) == ":" || tok->strAt(-1) == "," || tok->strAt(-1) == "::")) {
            // We have found old style function, now we need to change it

            // First step: Get list of argument names in parentheses
            std::map<std::string, Token *> argumentNames;
            bool bailOut = false;
            const Token * tokparam = nullptr;

            //take count of the function name..
            const std::string& funcName(tok->str());

            //floating token used to check for parameters
            Token *tok1 = tok;

            while (nullptr != (tok1 = tok1->tokAt(2))) {
                if (!Token::Match(tok1, "%name% [,)]")) {
                    bailOut = true;
                    break;
                }

                //same parameters: take note of the parameter
                if (argumentNames.find(tok1->str()) != argumentNames.end())
                    tokparam = tok1;
                else if (tok1->str() != funcName)
                    argumentNames[tok1->str()] = tok1;
                else {
                    if (tok1->strAt(1) == ")") {
                        if (tok1->strAt(-1) == ",") {
                            tok1 = tok1->tokAt(-2);
                            tok1->deleteNext(2);
                        } else {
                            tok1 = tok1->previous();
                            tok1->deleteNext();
                            bailOut = true;
                            break;
                        }
                    } else {
                        tok1 = tok1->tokAt(-2);
                        tok1->next()->deleteNext(2);
                    }
                }

                if (tok1->strAt(1) == ")") {
                    tok1 = tok1->tokAt(2);
                    //expect at least a type name after round brace..
                    if (!tok1 || !tok1->isName())
                        bailOut = true;
                    break;
                }
            }

            //goto '('
            tok = tok->next();

            if (bailOut) {
                tok = tok->link();
                continue;
            }

            tok1 = tok->link()->next();

            // there should be the sequence '; {' after the round parentheses
            for (const Token* tok2 = tok1; tok2; tok2 = tok2->next()) {
                if (Token::simpleMatch(tok2, "; {"))
                    break;
                if (tok2->str() == "{") {
                    bailOut = true;
                    break;
                }
            }

            if (bailOut) {
                tok = tok->link();
                continue;
            }

            // Last step: check out if the declarations between ')' and '{' match the parameters list
            std::map<std::string, Token *> argumentNames2;

            while (tok1 && tok1->str() != "{") {
                if (Token::Match(tok1, "(|)")) {
                    bailOut = true;
                    break;
                }
                if (tok1->str() == ";") {
                    if (tokparam) {
                        syntaxError(tokparam);
                    }
                    Token *tok2 = tok1->previous();
                    while (tok2->str() == "]")
                        tok2 = tok2->link()->previous();

                    //it should be a name..
                    if (!tok2->isName()) {
                        bailOut = true;
                        break;
                    }

                    if (argumentNames2.find(tok2->str()) != argumentNames2.end()) {
                        //same parameter names...
                        syntaxError(tok1);
                    } else
                        argumentNames2[tok2->str()] = tok2;

                    if (argumentNames.find(tok2->str()) == argumentNames.end()) {
                        //non-matching parameter... bailout
                        bailOut = true;
                        break;
                    }
                }
                tok1 = tok1->next();
            }

            if (bailOut || !tok1) {
                tok = tok->link();
                continue;
            }

            //the two containers may not hold the same size...
            //in that case, the missing parameters are defined as 'int'
            if (argumentNames.size() != argumentNames2.size()) {
                //move back 'tok1' to the last ';'
                tok1 = tok1->previous();
                for (const std::pair<const std::string, Token *>& argumentName : argumentNames) {
                    if (argumentNames2.find(argumentName.first) == argumentNames2.end()) {
                        //add the missing parameter argument declaration
                        tok1->insertToken(";");
                        tok1->insertToken(argumentName.first);
                        //register the change inside argumentNames2
                        argumentNames2[argumentName.first] = tok1->next();
                        tok1->insertToken("int");
                    }
                }
            }

            while (tok->str() != ")") {
                //initialize start and end tokens to be moved
                Token *declStart = argumentNames2[tok->strAt(1)];
                Token *declEnd = declStart;
                while (declStart->strAt(-1) != ";" && declStart->strAt(-1) != ")")
                    declStart = declStart->previous();
                while (declEnd->strAt(1) != ";" && declEnd->strAt(1) != "{")
                    declEnd = declEnd->next();

                //remove ';' after declaration
                declEnd->deleteNext();

                //replace the parameter name in the parentheses with all the declaration
                Token::replace(tok->next(), declStart, declEnd);

                //since there are changes to tokens, put tok where tok1 is
                tok = declEnd->next();

                //fix up line number
                if (tok->str() == ",")
                    tok->linenr(tok->previous()->linenr());
            }
            //goto forward and continue
            tok = tok->linkAt(1);
        }
    }
}

void Tokenizer::simplifyPointerToStandardType()
{
    if (!isC())
        return;

    for (Token *tok = list.front(); tok; tok = tok->next()) {
        if (!Token::Match(tok, "& %name% [ 0 ] !!["))
            continue;

        if (!Token::Match(tok->previous(), "[,(=]"))
            continue;

        // Remove '[ 0 ]' suffix
        Token::eraseTokens(tok->next(), tok->tokAt(5));
        // Remove '&' prefix
        tok = tok->previous();
        if (!tok)
            break;
        tok->deleteNext();
    }
}

void Tokenizer::simplifyFunctionPointers()
{
    for (Token *tok = list.front(); tok; tok = tok->next()) {
        // #2873 - do not simplify function pointer usage here:
        // (void)(xy(*p)(0));
        if (Token::simpleMatch(tok, ") (")) {
            tok = tok->linkAt(1);
            continue;
        }

        // check for function pointer cast
        if (Token::Match(tok, "( %type% %type%| *| *| ( * ) (") ||
            Token::Match(tok, "static_cast < %type% %type%| *| *| ( * ) (")) {
            Token *tok1 = tok;

            if (tok1->isCpp() && tok1->str() == "static_cast")
                tok1 = tok1->next();

            tok1 = tok1->next();

            if (Token::Match(tok1->next(), "%type%"))
                tok1 = tok1->next();

            while (tok1->strAt(1) == "*")
                tok1 = tok1->next();

            // check that the cast ends
            if (!Token::Match(tok1->linkAt(4), ") )|>"))
                continue;

            // ok simplify this function pointer cast to an ordinary pointer cast
            tok1->deleteNext();
            tok1->next()->deleteNext();
            Token::eraseTokens(tok1->next(), tok1->linkAt(2)->next());
            continue;
        }

        // check for start of statement
        if (tok->previous() && !Token::Match(tok->previous(), "{|}|;|,|(|public:|protected:|private:"))
            continue;

        if (Token::Match(tok, "delete|else|return|throw|typedef"))
            continue;

        while (Token::Match(tok, "%type%|:: %type%|::"))
            tok = tok->next();

        Token *tok2 = (tok && tok->isName()) ? tok->next() : nullptr;
        while (Token::Match(tok2, "*|&"))
            tok2 = tok2->next();
        if (!tok2 || tok2->str() != "(")
            continue;
        while (Token::Match(tok2, "(|:: %type%"))
            tok2 = tok2->tokAt(2);
        if (!Token::Match(tok2, "(|:: * *| %name%"))
            continue;
        tok2 = tok2->tokAt(2);
        if (tok2->str() == "*")
            tok2 = tok2->next();
        while (Token::Match(tok2, "%type%|:: %type%|::"))
            tok2 = tok2->next();

        if (!Token::Match(tok2, "%name% ) (") &&
            !Token::Match(tok2, "%name% [ ] ) (") &&
            !(Token::Match(tok2, "%name% (") && Token::simpleMatch(tok2->linkAt(1), ") ) (")))
            continue;

        while (tok && tok->str() != "(")
            tok = tok->next();

        // check that the declaration ends
        if (!tok || !tok->link() || !tok->link()->next()) {
            syntaxError(nullptr);
        }
        Token *endTok = tok->link()->linkAt(1);
        if (Token::simpleMatch(endTok, ") throw ("))
            endTok = endTok->linkAt(2);
        if (!Token::Match(endTok, ") const|volatile| const|volatile| ;|,|)|=|[|{"))
            continue;

        while (Token::Match(endTok->next(), "const|volatile"))
            endTok->deleteNext();

        // ok simplify this function pointer to an ordinary pointer
        if (Token::simpleMatch(tok->link()->previous(), ") )")) {
            // Function returning function pointer
            // void (*dostuff(void))(void) {}
            Token::eraseTokens(tok->link(), endTok->next());
            tok->link()->deleteThis();
            tok->deleteThis();
        } else {
            Token::eraseTokens(tok->link()->linkAt(1), endTok->next());

            // remove variable names
            int indent = 0;
            for (Token* tok3 = tok->link()->tokAt(2); Token::Match(tok3, "%name%|*|&|[|(|)|::|,|<"); tok3 = tok3->next()) {
                if (tok3->str() == ")" && --indent < 0)
                    break;
                if (tok3->str() == "<" && tok3->link())
                    tok3 = tok3->link();
                else if (Token::Match(tok3, "["))
                    tok3 = tok3->link();
                else if (tok3->str() == "(") {
                    tok3 = tok3->link();
                    if (Token::simpleMatch(tok3, ") (")) {
                        tok3 = tok3->next();
                        ++indent;
                    } else
                        break;
                }
                if (Token::Match(tok3, "%type%|*|&|> %name% [,)[]"))
                    tok3->deleteNext();
            }

            // TODO Keep this info
            while (Token::Match(tok, "( %type% ::"))
                tok->deleteNext(2);
        }
    }
}

void Tokenizer::simplifyVarDecl(const bool only_k_r_fpar)
{
    simplifyVarDecl(list.front(), nullptr, only_k_r_fpar);
}

void Tokenizer::simplifyVarDecl(Token * tokBegin, const Token * const tokEnd, const bool only_k_r_fpar)
{
    const bool cpp = isCPP();
    const bool isCPP11 = cpp && (mSettings.standards.cpp >= Standards::CPP11);

    // Split up variable declarations..
    // "int a=4;" => "int a; a=4;"
    bool finishedwithkr = true;
    bool scopeDecl = false;
    for (Token *tok = tokBegin; tok != tokEnd; tok = tok->next()) {
        if (Token::Match(tok, "{|;"))
            scopeDecl = false;
        if (cpp) {
            if (Token::Match(tok, "class|struct|namespace|union"))
                scopeDecl = true;
            if (Token::Match(tok, "decltype|noexcept (")) {
                tok = tok->linkAt(1);
                // skip decltype(...){...}
                if (tok && Token::simpleMatch(tok->previous(), ") {"))
                    tok = tok->link();
            } else if (Token::simpleMatch(tok, "= {") ||
                       (!scopeDecl && Token::Match(tok, "%name%|> {") &&
                        !Token::Match(tok, "else|try|do|const|constexpr|override|volatile|noexcept"))) {
                if (!tok->linkAt(1))
                    syntaxError(tokBegin);
                // Check for lambdas before skipping
                if (Token::Match(tok->tokAt(-2), ") . %name%")) { // trailing return type
                    // TODO: support lambda without parameter clause?
                    Token* lambdaStart = tok->linkAt(-2)->previous();
                    if (Token::simpleMatch(lambdaStart, "]"))
                        lambdaStart = lambdaStart->link();
                    Token* lambdaEnd = findLambdaEndScope(lambdaStart);
                    if (lambdaEnd)
                        simplifyVarDecl(lambdaEnd->link()->next(), lambdaEnd, only_k_r_fpar);
                } else {
                    for (Token* tok2 = tok->next(); tok2 != tok->linkAt(1); tok2 = tok2->next()) {
                        Token* lambdaEnd = findLambdaEndScope(tok2);
                        if (!lambdaEnd)
                            continue;
                        simplifyVarDecl(lambdaEnd->link()->next(), lambdaEnd, only_k_r_fpar);
                    }
                }
                tok = tok->linkAt(1);
            }

        } else if (Token::simpleMatch(tok, "= {")) {
            tok = tok->linkAt(1);
        }
        if (!tok) {
            syntaxError(tokBegin);
        }
        if (only_k_r_fpar && finishedwithkr) {
            if (Token::Match(tok, "(|[|{")) {
                tok = tok->link();
                if (tok->next() && Token::Match(tok, ") !!{"))
                    tok = tok->next();
                else
                    continue;
            } else
                continue;
        } else if (tok->str() == "(") {
            if (cpp) {
                for (Token * tok2 = tok; tok2 && tok2 != tok->link(); tok2 = tok2->next()) {
                    if (Token::Match(tok2, "[(,] [")) {
                        // lambda function at tok2->next()
                        // find start of lambda body
                        Token * lambdaBody = tok2;
                        while (lambdaBody && lambdaBody != tok2->link() && lambdaBody->str() != "{")
                            lambdaBody = lambdaBody->next();
                        if (lambdaBody && lambdaBody != tok2->link() && lambdaBody->link())
                            simplifyVarDecl(lambdaBody, lambdaBody->link()->next(), only_k_r_fpar);
                    }
                }
            }
            tok = tok->link();
        }

        if (!tok)
            syntaxError(nullptr); // #7043 invalid code
        if (tok->previous() && !Token::Match(tok->previous(), "{|}|;|)|public:|protected:|private:"))
            continue;
        if (Token::simpleMatch(tok, "template <"))
            continue;

        Token *type0 = tok;
        if (!Token::Match(type0, "::|extern| %type%"))
            continue;
        if (Token::Match(type0, "else|return|public:|protected:|private:"))
            continue;
        if (isCPP11 && type0->str() == "using")
            continue;
        if (cpp && Token::Match(type0, "namespace|delete"))
            continue;

        bool isconst = false;
        bool isstatic = false;
        Token *tok2 = type0;
        int typelen = 1;

        if (Token::Match(tok2, "::|extern")) {
            tok2 = tok2->next();
            typelen++;
        }

        //check if variable is declared 'const' or 'static' or both
        while (tok2) {
            if (!Token::Match(tok2, "const|static|constexpr") && Token::Match(tok2, "%type% const|static")) {
                tok2 = tok2->next();
                ++typelen;
            }

            if (Token::Match(tok2, "const|constexpr"))
                isconst = true;

            else if (Token::Match(tok2, "static|constexpr"))
                isstatic = true;

            else if (Token::Match(tok2, "%type% :: %type%")) {
                tok2 = tok2->next();
                ++typelen;
            }

            else
                break;

            if (tok2->strAt(1) == "*")
                break;

            if (Token::Match(tok2->next(), "& %name% ,"))
                break;

            tok2 = tok2->next();
            ++typelen;
        }

        // strange looking variable declaration => don't split up.
        if (Token::Match(tok2, "%type% *|&| %name% , %type% *|&| %name%"))
            continue;

        if (Token::Match(tok2, "struct|union|class %type%")) {
            tok2 = tok2->next();
            ++typelen;
        }

        // check for qualification..
        if (Token::Match(tok2,  ":: %type%")) {
            ++typelen;
            tok2 = tok2->next();
        }

        //skip combinations of templates and namespaces
        while (!isC() && (Token::Match(tok2, "%type% <") || Token::Match(tok2, "%type% ::"))) {
            if (tok2->strAt(1) == "<" && !TemplateSimplifier::templateParameters(tok2->next())) {
                tok2 = nullptr;
                break;
            }
            typelen += 2;
            tok2 = tok2->tokAt(2);
            if (tok2 && tok2->strAt(-1) == "::")
                continue;
            int indentlevel = 0;
            int parens = 0;

            for (Token *tok3 = tok2; tok3; tok3 = tok3->next()) {
                ++typelen;

                if (!parens && tok3->str() == "<") {
                    ++indentlevel;
                } else if (!parens && tok3->str() == ">") {
                    if (indentlevel == 0) {
                        tok2 = tok3->next();
                        break;
                    }
                    --indentlevel;
                } else if (!parens && tok3->str() == ">>") {
                    if (indentlevel <= 1) {
                        tok2 = tok3->next();
                        break;
                    }
                    indentlevel -= 2;
                } else if (tok3->str() == "(") {
                    ++parens;
                } else if (tok3->str() == ")") {
                    if (!parens) {
                        tok2 = nullptr;
                        break;
                    }
                    --parens;
                } else if (tok3->str() == ";") {
                    break;
                }
            }

            if (Token::Match(tok2,  ":: %type%")) {
                ++typelen;
                tok2 = tok2->next();
            }

            // east const
            if (Token::simpleMatch(tok2, "const"))
                isconst = true;
        }

        //pattern: "%type% *| ... *| const| %name% ,|="
        if (Token::Match(tok2, "%type%") ||
            (tok2 && tok2->previous() && tok2->strAt(-1) == ">")) {
            Token *varName = tok2;
            if (!tok2->previous() || tok2->strAt(-1) != ">")
                varName = varName->next();
            else
                --typelen;
            if (cpp && Token::Match(varName, "public:|private:|protected:|using"))
                continue;
            //skip all the pointer part
            bool isPointerOrRef = false;
            while (Token::simpleMatch(varName, "*") || Token::Match(varName, "& %name% ,")) {
                isPointerOrRef = true;
                varName = varName->next();
            }

            while (Token::Match(varName, "%type% %type%")) {
                if (varName->str() != "const" && varName->str() != "volatile") {
                    ++typelen;
                }
                varName = varName->next();
            }
            // Function pointer
            if (Token::simpleMatch(varName, "( *") &&
                Token::Match(varName->link()->previous(), "%name% ) (") &&
                Token::simpleMatch(varName->link()->linkAt(1), ") =")) {
                Token *endDecl = varName->link()->linkAt(1);
                varName = varName->link()->previous();
                endDecl->insertToken(";");
                endDecl = endDecl->next();
                endDecl->next()->isSplittedVarDeclEq(true);
                endDecl->insertToken(varName->str());
                endDecl->next()->setMacroName(varName->getMacroName());
                continue;
            }
            //non-VLA case
            if (Token::Match(varName, "%name% ,|=")) {
                if (varName->str() != "operator") {
                    tok2 = varName->next(); // The ',' or '=' token

                    if (tok2->str() == "=" && (isstatic || (isconst && !isPointerOrRef))) {
                        //do not split const non-pointer variables..
                        while (tok2 && tok2->str() != "," && tok2->str() != ";") {
                            if (Token::Match(tok2, "{|(|["))
                                tok2 = tok2->link();
                            const Token *tok3 = tok2;
                            if (!isC() && tok2->str() == "<" && TemplateSimplifier::templateParameters(tok2) > 0) {
                                tok2 = tok2->findClosingBracket();
                            }
                            if (!tok2)
                                syntaxError(tok3); // #6881 invalid code
                            tok2 = tok2->next();
                        }
                        if (tok2 && tok2->str() == ";")
                            tok2 = nullptr;
                    }
                } else
                    tok2 = nullptr;
            }

            //VLA case
            else if (Token::Match(varName, "%name% [")) {
                tok2 = varName->next();

                while (Token::Match(tok2->link(), "] ,|=|["))
                    tok2 = tok2->link()->next();
                if (!Token::Match(tok2, "=|,"))
                    tok2 = nullptr;
                if (tok2 && tok2->str() == "=") {
                    while (tok2 && tok2->str() != "," && tok2->str() != ";") {
                        if (Token::Match(tok2, "{|(|["))
                            tok2 = tok2->link();
                        tok2 = tok2->next();
                    }
                    if (tok2 && tok2->str() == ";")
                        tok2 = nullptr;
                }
            }

            // brace initialization
            else if (Token::Match(varName, "%name% {")) {
                tok2 = varName->next();
                tok2 = tok2->link();
                if (tok2)
                    tok2 = tok2->next();
                if (tok2 && tok2->str() != ",")
                    tok2 = nullptr;
            }

            // function declaration
            else if (Token::Match(varName, "%name% (")) {
                Token* commaTok = varName->linkAt(1)->next();
                while (Token::Match(commaTok, "const|noexcept|override|final")) {
                    commaTok = commaTok->next();
                    if (Token::Match(commaTok, "( true|false )"))
                        commaTok = commaTok->link()->next();
                }
                tok2 = Token::simpleMatch(commaTok, ",") ? commaTok : nullptr;
            }

            else
                tok2 = nullptr;
        } else {
            tok2 = nullptr;
        }

        if (!tok2) {
            if (only_k_r_fpar)
                finishedwithkr = false;
            continue;
        }

        if (tok2->str() == ",") {
            tok2->str(";");
            tok2->isSplittedVarDeclComma(true);
            //TODO: should we have to add also template '<>' links?
            TokenList::insertTokens(tok2, type0, typelen);
        }

        else {
            Token *eq = tok2;

            while (tok2) {
                if (Token::Match(tok2, "{|(|["))
                    tok2 = tok2->link();

                else if (!isC() && tok2->str() == "<" && ((tok2->previous()->isName() && !tok2->previous()->varId()) || tok2->strAt(-1) == "]"))
                    tok2 = tok2->findClosingBracket();

                else if (std::strchr(";,", tok2->str()[0])) {
                    // "type var ="   =>   "type var; var ="
                    const Token *varTok = type0->tokAt(typelen);
                    while (Token::Match(varTok, "%name%|*|& %name%|*|&"))
                        varTok = varTok->next();
                    if (!varTok)
                        syntaxError(tok2); // invalid code
                    TokenList::insertTokens(eq, varTok, 2);
                    eq->str(";");
                    eq->isSplittedVarDeclEq(true);

                    // "= x, "   =>   "= x; type "
                    if (tok2->str() == ",") {
                        tok2->str(";");
                        tok2->isSplittedVarDeclComma(true);
                        TokenList::insertTokens(tok2, type0, typelen);
                    }
                    break;
                }
                if (tok2)
                    tok2 = tok2->next();
            }
        }
        finishedwithkr = (only_k_r_fpar && tok2 && tok2->strAt(1) == "{");
    }
}

void Tokenizer::simplifyStaticConst()
{
    // This function will simplify the token list so that the qualifiers "extern", "static"
    // and "const" appear in the same order as in the array below.
    static const std::array<std::string, 3> qualifiers = {"extern", "static", "const"};

    // Move 'const' before all other qualifiers and types and then
    // move 'static' before all other qualifiers and types, ...
    for (Token *tok = list.front(); tok; tok = tok->next()) {
        bool continue2 = false;
        for (std::size_t i = 0; i < qualifiers.size(); i++) {

            // Keep searching for a qualifier
            if (!tok->next() || tok->strAt(1) != qualifiers[i])
                continue;

            // Look backwards to find the beginning of the declaration
            Token* leftTok = tok;
            bool behindOther = false;
            for (; leftTok; leftTok = leftTok->previous()) {
                for (std::size_t j = 0; j <= i; j++) {
                    if (leftTok->str() == qualifiers[j]) {
                        behindOther = true;
                        break;
                    }
                }
                if (behindOther)
                    break;
                if (isCPP() && Token::simpleMatch(leftTok, ">")) {
                    Token* opening = leftTok->findOpeningBracket();
                    if (opening) {
                        leftTok = opening;
                        continue;
                    }
                }
                if (!Token::Match(leftTok, "%type%|struct|::") ||
                    (isCPP() && Token::Match(leftTok, "private:|protected:|public:|operator|template"))) {
                    break;
                }
            }

            // The token preceding the declaration should indicate the start of a declaration
            if (leftTok == tok)
                continue;

            if (leftTok && !behindOther && !Token::Match(leftTok, ";|{|}|(|,|private:|protected:|public:")) {
                continue2 = true;
                break;
            }

            // Move the qualifier to the left-most position in the declaration
            tok->deleteNext();
            if (!leftTok) {
                list.front()->insertToken(qualifiers[i]);
                list.front()->swapWithNext();
                tok = list.front();
            } else if (leftTok->next()) {
                leftTok->next()->insertTokenBefore(qualifiers[i]);
                tok = leftTok->next();
            } else {
                leftTok->insertToken(qualifiers[i]);
                tok = leftTok;
            }
        }
        if (continue2)
            continue;
    }
}

void Tokenizer::simplifyVariableMultipleAssign()
{
    for (Token *tok = list.front(); tok; tok = tok->next()) {
        if (Token::Match(tok, "%name% = %name% = %num%|%name% ;")) {
            // skip intermediate assignments
            Token *tok2 = tok->previous();
            while (tok2 &&
                   tok2->str() == "=" &&
                   Token::Match(tok2->previous(), "%name%")) {
                tok2 = tok2->tokAt(-2);
            }

            if (!tok2 || tok2->str() != ";") {
                continue;
            }

            Token *stopAt = tok->tokAt(2);
            const Token *valueTok = stopAt->tokAt(2);
            const std::string& value(valueTok->str());
            tok2 = tok2->next();

            while (tok2 != stopAt) {
                tok2->next()->insertToken(";");
                tok2->next()->insertToken(value);
                tok2 = tok2->tokAt(4);
            }
        }
    }
}

// Binary operators simplification map
static const std::unordered_map<std::string, std::string> cAlternativeTokens = {
    std::make_pair("and", "&&")
    , std::make_pair("and_eq", "&=")
    , std::make_pair("bitand", "&")
    , std::make_pair("bitor", "|")
    , std::make_pair("not_eq", "!=")
    , std::make_pair("or", "||")
    , std::make_pair("or_eq", "|=")
    , std::make_pair("xor", "^")
    , std::make_pair("xor_eq", "^=")
};

// Simplify the C alternative tokens:
//  and      =>     &&
//  and_eq   =>     &=
//  bitand   =>     &
//  bitor    =>     |
//  compl    =>     ~
//  not      =>     !
//  not_eq   =>     !=
//  or       =>     ||
//  or_eq    =>     |=
//  xor      =>     ^
//  xor_eq   =>     ^=
bool Tokenizer::simplifyCAlternativeTokens()
{
    /* executable scope level */
    int executableScopeLevel = 0;

    std::vector<Token *> alt;
    bool replaceAll = false;  // replace all or none

    for (Token *tok = list.front(); tok; tok = tok->next()) {
        if (tok->str() == ")") {
            if (const Token *end = TokenList::isFunctionHead(tok, "{")) {
                ++executableScopeLevel;
                tok = const_cast<Token *>(end);
                continue;
            }
        }

        if (tok->str() == "{") {
            if (executableScopeLevel > 0)
                ++executableScopeLevel;
            continue;
        }

        if (tok->str() == "}") {
            if (executableScopeLevel > 0)
                --executableScopeLevel;
            continue;
        }

        if (!tok->isName())
            continue;

        const auto cOpIt = utils::as_const(cAlternativeTokens).find(tok->str());
        if (cOpIt != cAlternativeTokens.end()) {
            alt.push_back(tok);

            // Is this a variable declaration..
            if (isC() && Token::Match(tok->previous(), "%type%|* %name% [;,=]"))
                return false;

            if (!Token::Match(tok->previous(), "%name%|%num%|%char%|)|]|> %name% %name%|%num%|%char%|%op%|("))
                continue;
            if (Token::Match(tok->next(), "%assign%|%or%|%oror%|&&|*|/|%|^") && !Token::Match(tok->previous(), "%num%|%char%|) %name% *"))
                continue;
            if (executableScopeLevel == 0 && Token::Match(tok, "%name% (")) {
                const Token *start = tok;
                while (Token::Match(start, "%name%|*"))
                    start = start->previous();
                if (!start || Token::Match(start, "[;}]"))
                    continue;
            }
            replaceAll = true;
        } else if (Token::Match(tok, "not|compl")) {
            alt.push_back(tok);

            if ((Token::Match(tok->previous(), "%assign%") || Token::Match(tok->next(), "%num%")) && !Token::Match(tok->next(), ".|->")) {
                replaceAll = true;
                continue;
            }

            // Don't simplify 'not p;' (in case 'not' is a type)
            if (!Token::Match(tok->next(), "%name%|(") ||
                Token::Match(tok->previous(), "[;{}]") ||
                (executableScopeLevel == 0U && tok->strAt(-1) == "("))
                continue;

            replaceAll = true;
        }
    }

    if (!replaceAll)
        return false;

    for (Token *tok: alt) {
        const auto cOpIt = utils::as_const(cAlternativeTokens).find(tok->str());
        if (cOpIt != cAlternativeTokens.end())
            tok->str(cOpIt->second);
        else if (tok->str() == "not")
            tok->str("!");
        else
            tok->str("~");
    }

    return !alt.empty();
}

// int i(0); => int i; i = 0;
// int i(0), j; => int i; i = 0; int j;
void Tokenizer::simplifyInitVar()
{
    if (isC())
        return;

    for (Token *tok = list.front(); tok; tok = tok->next()) {
        if (!tok->isName() || (tok->previous() && !Token::Match(tok->previous(), "[;{}]")))
            continue;

        if (tok->str() == "return")
            continue;

        if (Token::Match(tok, "%type% *|&| %name% (|{")) {
            while (tok && !Token::Match(tok, "(|{"))
                tok = tok->next();
            if (tok)
                tok->isInitBracket(true);
            /* tok = initVar(tok);
               } else if (Token::Match(tok, "%type% *| %name% ( %type% (")) {
               const Token* tok2 = tok->tokAt(2);
               if (!tok2->link())
                tok2 = tok2->next();
               if (!tok2->link() || (tok2->link()->strAt(1) == ";" && !Token::simpleMatch(tok2->linkAt(2), ") (")))
                tok = initVar(tok);
               } else if (Token::Match(tok, "class|struct|union| %type% *| %name% ( &| %any% ) ,") && tok->str() != "new") {
               Token *tok1 = tok->tokAt(5);
               while (tok1->str() != ",")
                tok1 = tok1->next();
               tok1->str(";");

               const int numTokens = (Token::Match(tok, "class|struct|union")) ? 2 : 1;
               TokenList::insertTokens(tok1, tok, numTokens);
               tok = initVar(tok); */
        }
    }
}

Token * Tokenizer::initVar(Token * tok)
{
    // call constructor of class => no simplification
    if (Token::Match(tok, "class|struct|union")) {
        if (tok->strAt(2) != "*")
            return tok;

        tok = tok->next();
    } else if (!tok->isStandardType() && tok->str() != "auto" && tok->strAt(1) != "*")
        return tok;

    // goto variable name..
    tok = tok->next();
    if (tok->str() == "*")
        tok = tok->next();

    // sizeof is not a variable name..
    if (tok->str() == "sizeof")
        return tok;

    // check initializer..
    if (tok->tokAt(2)->isStandardType() || tok->strAt(2) == "void")
        return tok;
    if (!tok->tokAt(2)->isNumber() && !Token::Match(tok->tokAt(2), "%type% (|{") && tok->strAt(2) != "&" && tok->tokAt(2)->varId() == 0)
        return tok;

    // insert '; var ='
    tok->insertToken(";");
    tok->next()->insertToken(tok->str());
    tok->next()->isSplittedVarDeclEq(true);
    tok->tokAt(2)->varId(tok->varId());
    tok = tok->tokAt(2);
    tok->insertToken("=");

    // goto '('..
    tok = tok->tokAt(2);

    // delete ')'
    tok->link()->deleteThis();

    // delete this
    tok->deleteThis();

    return tok;
}

void Tokenizer::elseif()
{
    for (Token *tok = list.front(); tok; tok = tok->next()) {
        if (tok->str() != "else")
            continue;

        if (!Token::Match(tok->previous(), ";|}"))
            syntaxError(tok->previous());

        if (!Token::Match(tok->next(), "%name%"))
            continue;

        if (tok->strAt(1) != "if")
            unknownMacroError(tok->next());

        for (Token *tok2 = tok; tok2; tok2 = tok2->next()) {
            if (Token::Match(tok2, "(|{|["))
                tok2 = tok2->link();

            if (Token::Match(tok2, "}|;")) {
                if (tok2->next() && tok2->strAt(1) != "else") {
                    tok->insertToken("{");
                    tok2->insertToken("}");
                    Token::createMutualLinks(tok->next(), tok2->next());
                    break;
                }
            }
        }
    }
}


void Tokenizer::simplifyIfSwitchForInit()
{
    if (!isCPP() || mSettings.standards.cpp < Standards::CPP17)
        return;

    const bool forInit = (mSettings.standards.cpp >= Standards::CPP20);

    for (Token *tok = list.front(); tok; tok = tok->next()) {
        if (!Token::Match(tok, "if|switch|for ("))
            continue;

        Token *semicolon = tok->tokAt(2);
        while (!Token::Match(semicolon, "[;)]")) {
            if (Token::Match(semicolon, "(|{|[") && semicolon->link())
                semicolon = semicolon->link();
            semicolon = semicolon->next();
        }
        if (semicolon->str() != ";")
            continue;

        if (tok->str() ==  "for") {
            if (!forInit)
                continue;

            // Is it a for range..
            const Token *tok2 = semicolon->next();
            bool rangeFor = false;
            while (!Token::Match(tok2, "[;)]")) {
                if (tok2->str() == "(")
                    tok2 = tok2->link();
                else if (!rangeFor && tok2->str() == "?")
                    break;
                else if (tok2->str() == ":")
                    rangeFor = true;
                tok2 = tok2->next();
            }
            if (!rangeFor || tok2->str() != ")")
                continue;
        }

        Token *endpar = tok->linkAt(1);
        if (!Token::simpleMatch(endpar, ") {"))
            continue;

        Token *endscope = endpar->linkAt(1);
        if (Token::simpleMatch(endscope, "} else {"))
            endscope = endscope->linkAt(2);

        // Simplify, the initialization expression is broken out..
        semicolon->insertToken(tok->str());
        semicolon->next()->insertToken("(");
        Token::createMutualLinks(semicolon->tokAt(2), endpar);
        tok->deleteNext();
        tok->str("{");
        endscope->insertToken("}");
        Token::createMutualLinks(tok, endscope->next());
        tok->isSimplifiedScope(true);
    }
}


bool Tokenizer::simplifyRedundantParentheses()
{
    bool ret = false;
    for (Token *tok = list.front(); tok; tok = tok->next()) {
        if (tok->str() != "(")
            continue;

        if (tok->isCpp() && Token::simpleMatch(tok->previous(), "} (")) {
            const Token* plp = tok->linkAt(-1)->previous();
            if (Token::Match(plp, "%name%|>|] {") || (Token::simpleMatch(plp, ")") && Token::simpleMatch(plp->link()->previous(), "]")))
                continue;
        }

        if (Token::simpleMatch(tok, "( {"))
            continue;

        if (Token::Match(tok->link(), ") %num%")) {
            tok = tok->link();
            continue;
        }

        // Do not simplify if there is comma inside parentheses..
        if (Token::Match(tok->previous(), "%op% (") || Token::Match(tok->link(), ") %op%")) {
            bool innerComma = false;
            for (const Token *inner = tok->link()->previous(); inner != tok; inner = inner->previous()) {
                if (inner->str() == ")")
                    inner = inner->link();
                if (inner->str() == ",") {
                    innerComma = true;
                    break;
                }
            }
            if (innerComma)
                continue;
        }

        // !!operator = ( x ) ;
        if (tok->strAt(-2) != "operator" &&
            tok->previous() && tok->strAt(-1) == "=" &&
            tok->next() && tok->strAt(1) != "{" &&
            Token::simpleMatch(tok->link(), ") ;")) {
            tok->link()->deleteThis();
            tok->deleteThis();
            continue;
        }

        if (isCPP() && Token::Match(tok->tokAt(-2), "[;{}=(] new (") && Token::Match(tok->link(), ") [;,{}[]")) {
            // Remove the parentheses in "new (type)" constructs
            tok->link()->deleteThis();
            tok->deleteThis();
            ret = true;
        }

        if (Token::Match(tok->previous(), "! ( %name% )")) {
            // Remove the parentheses
            tok->deleteThis();
            tok->deleteNext();
            ret = true;
        }

        if (Token::Match(tok->previous(), "[(,;{}] ( %name% ) .")) {
            // Remove the parentheses
            tok->deleteThis();
            tok->deleteNext();
            ret = true;
        }

        if (Token::Match(tok->previous(), "[(,;{}] ( %name% (") && !tok->next()->isKeyword() &&
            tok->link()->previous() == tok->linkAt(2)) {
            // We have "( func ( *something* ))", remove the outer
            // parentheses
            tok->link()->deleteThis();
            tok->deleteThis();
            ret = true;
        }

        if (Token::Match(tok->previous(), "[,;{}] ( delete [| ]| %name% ) ;")) {
            // We have "( delete [| ]| var )", remove the outer
            // parentheses
            tok->link()->deleteThis();
            tok->deleteThis();
            ret = true;
        }

        if (!Token::simpleMatch(tok->tokAt(-2), "operator delete") &&
            Token::Match(tok->previous(), "delete|; (") &&
            (tok->strAt(-1) != "delete" || tok->next()->varId() > 0) &&
            Token::Match(tok->link(), ") ;|,")) {
            tok->link()->deleteThis();
            tok->deleteThis();
            ret = true;
        }

        if (Token::Match(tok->previous(), "[(!*;{}] ( %name% )") &&
            (tok->next()->varId() != 0 || Token::Match(tok->tokAt(3), "[+-/=]")) && !tok->next()->isStandardType()) {
            // We have "( var )", remove the parentheses
            tok->deleteThis();
            tok->deleteNext();
            ret = true;
        }

        while (Token::Match(tok->previous(), "[;{}[(,!*] ( %name% .")) {
            Token *tok2 = tok->tokAt(2);
            while (Token::Match(tok2, ". %name%")) {
                tok2 = tok2->tokAt(2);
            }
            if (tok2 != tok->link())
                break;
            // We have "( var . var . ... . var )", remove the parentheses
            tok = tok->previous();
            tok->deleteNext();
            tok2->deleteThis();
            ret = true;
        }

        while (Token::Match(tok->previous(), "[{([,] ( !!{") &&
               Token::Match(tok->link(), ") [;,])] !!{") &&
               !Token::simpleMatch(tok->tokAt(-2), "operator ,") && // Ticket #5709
               !Token::findsimplematch(tok, ",", tok->link())) {
            // We have "( ... )", remove the parentheses
            tok->link()->deleteThis();
            tok->deleteThis();
            ret = true;
        }

        if (Token::simpleMatch(tok->previous(), ", (") &&
            Token::simpleMatch(tok->link(), ") =")) {
            tok->link()->deleteThis();
            tok->deleteThis();
            ret = true;
        }

        // Simplify "!!operator !!%name%|)|]|>|>> ( %num%|%bool% ) %op%|;|,|)"
        if (Token::Match(tok, "( %bool%|%num% ) %cop%|;|,|)") &&
            tok->strAt(-2) != "operator" &&
            tok->previous() &&
            !Token::Match(tok->previous(), "%name%|)|]") &&
            (!(isCPP() && Token::Match(tok->previous(),">|>>")))) {
            tok->link()->deleteThis();
            tok->deleteThis();
            ret = true;
        }

        if (Token::Match(tok->previous(), "*|& ( %name% )")) {
            // We may have a variable declaration looking like "type_name *(var_name)"
            Token *tok2 = tok->tokAt(-2);
            while (Token::Match(tok2, "%type%|static|const|extern") && tok2->str() != "operator") {
                tok2 = tok2->previous();
            }
            if (tok2 && !Token::Match(tok2, "[;,{]")) {
                // Not a variable declaration
            } else {
                tok->deleteThis();
                tok->deleteNext();
            }
        }
    }
    return ret;
}

void Tokenizer::simplifyTypeIntrinsics()
{
    static const std::unordered_map<std::string, std::string> intrinsics = {
        { "__has_nothrow_assign", "has_nothrow_assign" },
        { "__has_nothrow_constructor", "has_nothrow_constructor" },
        { "__has_nothrow_copy", "has_nothrow_copy" },
        { "__has_trivial_assign", "has_trivial_assign" },
        { "__has_trivial_constructor", "has_trivial_constructor" },
        { "__has_trivial_copy", "has_trivial_copy" },
        { "__has_trivial_destructor", "has_trivial_destructor" },
        { "__has_virtual_destructor", "has_virtual_destructor" },
        { "__is_abstract", "is_abstract" },
        { "__is_aggregate", "is_aggregate" },
        { "__is_assignable", "is_assignable" },
        { "__is_base_of", "is_base_of" },
        { "__is_class", "is_class" },
        { "__is_constructible", "is_constructible" },
        { "__is_convertible_to", "is_convertible_to" },
        { "__is_destructible", "is_destructible" },
        { "__is_empty", "is_empty" },
        { "__is_enum", "is_enum" },
        { "__is_final", "is_final" },
        { "__is_nothrow_assignable", "is_nothrow_assignable" },
        { "__is_nothrow_constructible", "is_nothrow_constructible" },
        { "__is_nothrow_destructible", "is_nothrow_destructible" },
        { "__is_pod", "is_pod" },
        { "__is_polymorphic", "is_polymorphic" },
        { "__is_trivially_assignable", "is_trivially_assignable" },
        { "__is_trivially_constructible", "is_trivially_constructible" },
        { "__is_union", "is_union" },
    };
    for (Token *tok = list.front(); tok; tok = tok->next()) {
        if (!Token::Match(tok, "%name% ("))
            continue;
        auto p = intrinsics.find(tok->str());
        if (p == intrinsics.end())
            continue;
        Token * end = tok->linkAt(1);
        Token * prev = tok->previous();
        tok->str(p->second);
        prev->insertToken("::");
        prev->insertToken("std");
        tok->next()->str("<");
        end->str(">");
        end->insertToken("}");
        end->insertToken("{");
        Token::createMutualLinks(end->tokAt(1), end->tokAt(2));
    }
}

//---------------------------------------------------------------------------
// Helper functions for handling the tokens list
//---------------------------------------------------------------------------

//---------------------------------------------------------------------------

bool Tokenizer::isScopeNoReturn(const Token *endScopeToken, bool *unknown) const
{
    std::string unknownFunc;
    const bool ret = mSettings.library.isScopeNoReturn(endScopeToken,&unknownFunc);
    if (!unknownFunc.empty() && mSettings.summaryReturn.find(unknownFunc) != mSettings.summaryReturn.end()) {
        return false;
    }
    if (unknown)
        *unknown = !unknownFunc.empty();
    if (!unknownFunc.empty() && mSettings.checkLibrary) {
        bool warn = true;
        if (Token::simpleMatch(endScopeToken->tokAt(-2), ") ; }")) {
            const Token * const ftok = endScopeToken->linkAt(-2)->previous();
            if (ftok && (ftok->type() || ftok->function() || ftok->variable())) // constructor call
                warn = false;
        }

        if (warn) {
            reportError(endScopeToken->previous(),
                        Severity::information,
                        "checkLibraryNoReturn",
                        "--check-library: Function " + unknownFunc + "() should have <noreturn> configuration");
        }
    }
    return ret;
}

//---------------------------------------------------------------------------

void Tokenizer::syntaxError(const Token *tok, const std::string &code) const
{
    printDebugOutput(0, std::cout);
    throw InternalError(tok, code.empty() ? "syntax error" : "syntax error: " + code, InternalError::SYNTAX);
}

void Tokenizer::unmatchedToken(const Token *tok) const
{
    printDebugOutput(0, std::cout);
    throw InternalError(tok,
                        "Unmatched '" + tok->str() + "'. Configuration: '" + mConfiguration + "'.",
                        InternalError::SYNTAX);
}

void Tokenizer::syntaxErrorC(const Token *tok, const std::string &what) const
{
    printDebugOutput(0, std::cout);
    throw InternalError(tok, "Code '"+what+"' is invalid C code.", "Use --std, -x or --language to enforce C++. Or --cpp-header-probe to identify C++ headers via the Emacs marker.", InternalError::SYNTAX);
}

void Tokenizer::unknownMacroError(const Token *tok1) const
{
    printDebugOutput(0, std::cout);
    throw InternalError(tok1, "There is an unknown macro here somewhere. Configuration is required. If " + tok1->str() + " is a macro then please configure it.", InternalError::UNKNOWN_MACRO);
}

void Tokenizer::unhandled_macro_class_x_y(const Token *tok, const std::string& type, const std::string& x, const std::string& y, const std::string& bracket) const
{
    reportError(tok,
                Severity::information,
                "class_X_Y",
                "The code '" +
                type + " " +
                x + " " +
                y + " " +
                bracket + "' is not handled. You can use -I or --include to add handling of this code.");
}

void Tokenizer::macroWithSemicolonError(const Token *tok, const std::string &macroName) const
{
    reportError(tok,
                Severity::information,
                "macroWithSemicolon",
                "Ensure that '" + macroName + "' is defined either using -I, --include or -D.");
}

void Tokenizer::invalidConstFunctionTypeError(const Token *tok) const
{
    reportError(tok,
                Severity::portability,
                "invalidConstFunctionType",
                "It is unspecified behavior to const qualify a function type.");
}

void Tokenizer::cppcheckError(const Token *tok) const
{
    printDebugOutput(0, std::cout);
    throw InternalError(tok, "Analysis failed. If the code is valid then please report this failure.", InternalError::INTERNAL);
}

void Tokenizer::unhandledCharLiteral(const Token *tok, const std::string& msg) const
{
    std::string s = tok ? (" " + tok->str()) : "";
    for (std::size_t i = 0; i < s.size(); ++i) {
        if ((unsigned char)s[i] >= 0x80)
            s.clear();
    }

    reportError(tok,
                Severity::portability,
                "nonStandardCharLiteral",
                "Non-standard character literal" + s + ". " + msg);
}

/**
 * Helper function to check whether number is equal to integer constant X
 * or floating point pattern X.0
 * @param s the string to check
 * @param intConstant the integer constant to check against
 * @param floatConstant the string with stringified float constant to check against
 * @return true in case s is equal to X or X.0 and false otherwise.
 */
static bool isNumberOneOf(const std::string &s, MathLib::bigint intConstant, const char* floatConstant)
{
    if (MathLib::isInt(s)) {
        if (MathLib::toBigNumber(s) == intConstant)
            return true;
    } else if (MathLib::isFloat(s)) {
        if (MathLib::toString(MathLib::toDoubleNumber(s)) == floatConstant)
            return true;
    }
    return false;
}

// ------------------------------------------------------------------------
// Helper function to check whether number is one (1 or 0.1E+1 or 1E+0) or not?
// @param s the string to check
// @return true in case s is one and false otherwise.
// ------------------------------------------------------------------------
bool Tokenizer::isOneNumber(const std::string &s)
{
    if (!MathLib::isPositive(s))
        return false;
    return isNumberOneOf(s, 1L, "1.0");
}
// ------------------------------------------------------------------------
void Tokenizer::checkConfiguration() const
{
    if (!mSettings.checkConfiguration)
        return;
    for (const Token *tok = tokens(); tok; tok = tok->next()) {
        if (!Token::Match(tok, "%name% ("))
            continue;
        if (tok->isControlFlowKeyword())
            continue;
        for (const Token *tok2 = tok->tokAt(2); tok2 && tok2->str() != ")"; tok2 = tok2->next()) {
            if (tok2->str() == ";") {
                macroWithSemicolonError(tok, tok->str());
                break;
            }
            if (Token::Match(tok2, "(|{"))
                tok2 = tok2->link();
        }
    }
}

void Tokenizer::validateC() const
{
    if (isCPP())
        return;
    for (const Token *tok = tokens(); tok; tok = tok->next()) {
        // That might trigger false positives, but it's much faster to have this truncated pattern
        if (Token::Match(tok, "const_cast|dynamic_cast|reinterpret_cast|static_cast <"))
            syntaxErrorC(tok, "C++ cast <...");
        // Template function..
        if (Token::Match(tok, "%name% < %name% > (")) {
            const Token *tok2 = tok->tokAt(5);
            while (tok2 && !Token::Match(tok2, "[()]"))
                tok2 = tok2->next();
            if (Token::simpleMatch(tok2, ") {"))
                syntaxErrorC(tok, tok->str() + '<' + tok->strAt(2) + ">() {}");
        }
        if (tok->previous() && !Token::Match(tok->previous(), "[;{}]"))
            continue;
        if (Token::Match(tok, "using namespace %name% ;"))
            syntaxErrorC(tok, "using namespace " + tok->strAt(2));
        if (Token::Match(tok, "template < class|typename %name% [,>]"))
            syntaxErrorC(tok, "template<...");
        if (Token::Match(tok, "%name% :: %name%"))
            syntaxErrorC(tok, tok->str() + tok->strAt(1) + tok->strAt(2));
        if (Token::Match(tok, "class|namespace %name% :|::|{"))
            syntaxErrorC(tok, tok->str() + tok->strAt(1) + tok->strAt(2));
    }
}

void Tokenizer::validate() const
{
    std::stack<const Token *> linkTokens;
    const Token *lastTok = nullptr;
    for (const Token *tok = tokens(); tok; tok = tok->next()) {
        lastTok = tok;
        if (Token::Match(tok, "[{([]") || (tok->str() == "<" && tok->link())) {
            if (tok->link() == nullptr)
                cppcheckError(tok);

            linkTokens.push(tok);
        }

        else if (Token::Match(tok, "[})]]") || (Token::Match(tok, ">|>>") && tok->link())) {
            if (tok->link() == nullptr)
                cppcheckError(tok);

            if (linkTokens.empty())
                cppcheckError(tok);

            if (tok->link() != linkTokens.top())
                cppcheckError(tok);

            if (tok != tok->link()->link())
                cppcheckError(tok);

            linkTokens.pop();
        }

        else if (tok->link() != nullptr)
            cppcheckError(tok);
    }

    if (!linkTokens.empty())
        cppcheckError(linkTokens.top());

    // Validate that the Tokenizer::list.back() is updated correctly during simplifications
    if (lastTok != list.back())
        cppcheckError(lastTok);
}

static const Token *findUnmatchedTernaryOp(const Token * const begin, const Token * const end, int depth = 0)
{
    std::stack<const Token *> ternaryOp;
    for (const Token *tok = begin; tok != end && tok->str() != ";"; tok = tok->next()) {
        if (tok->str() == "?")
            ternaryOp.push(tok);
        else if (!ternaryOp.empty() && tok->str() == ":")
            ternaryOp.pop();
        else if (depth < 100 && Token::Match(tok,"(|[")) {
            const Token *inner = findUnmatchedTernaryOp(tok->next(), tok->link(), depth+1);
            if (inner)
                return inner;
            tok = tok->link();
        }
    }
    return ternaryOp.empty() ? nullptr : ternaryOp.top();
}

static bool isCPPAttribute(const Token * tok)
{
    return Token::simpleMatch(tok, "[ [") && tok->link() && tok->link()->previous() == tok->linkAt(1);
}

static bool isAlignAttribute(const Token * tok)
{
    return Token::simpleMatch(tok, "alignas (") && tok->linkAt(1);
}

template<typename T>
static T* skipCPPOrAlignAttribute(T * tok)
{
    if (isCPPAttribute(tok))
        return tok->link();
    if (isAlignAttribute(tok)) {
        return tok->linkAt(1);
    }
    return tok;
}

static bool isNonMacro(const Token* tok)
{
    if (tok->isKeyword() || tok->isStandardType())
        return true;
    if (cAlternativeTokens.count(tok->str()) > 0)
        return true;
    if (startsWith(tok->str(), "__")) // attribute/annotation
        return true;
    if (Token::simpleMatch(tok, "alignas ("))
        return true;
    return false;
}

void Tokenizer::reportUnknownMacros() const
{
    // Report unknown macros used in expressions "%name% %num%"
    for (const Token *tok = tokens(); tok; tok = tok->next()) {
        if (Token::Match(tok, "%name% %num%")) {
            // A keyword is not an unknown macro
            if (tok->isKeyword())
                continue;

            if (Token::Match(tok->previous(), "%op%|("))
                unknownMacroError(tok);
        }
    }

    // Report unknown macros before } "{ .. if (x) MACRO }"
    for (const Token *tok = tokens(); tok; tok = tok->next()) {
        if (Token::Match(tok, ")|; %name% } !!)")) {
            if (tok->link() && !Token::simpleMatch(tok->link()->tokAt(-1), "if"))
                continue;
            const Token* prev = tok->linkAt(2);
            while (Token::simpleMatch(prev, "{"))
                prev = prev->previous();
            if (Token::Match(prev, ";|)"))
                unknownMacroError(tok->next());
        }
    }

    // Report unknown macros that contain several statements "MACRO(a;b;c)"
    for (const Token *tok = tokens(); tok; tok = tok->next()) {
        if (!Token::Match(tok, "%name% ("))
            continue;
        if (!tok->isUpperCaseName())
            continue;
        const Token *endTok = tok->linkAt(1);
        for (const Token *inner = tok->tokAt(2); inner != endTok; inner = inner->next()) {
            if (Token::Match(inner, "[[({]"))
                inner = inner->link();
            else if (inner->str() == ";")
                unknownMacroError(tok);
        }
    }

    // Report unknown macros that contain struct initialization "MACRO(a, .b=3)"
    for (const Token *tok = tokens(); tok; tok = tok->next()) {
        if (!Token::Match(tok, "%name% ("))
            continue;
        const Token *endTok = tok->linkAt(1);
        for (const Token *inner = tok->tokAt(2); inner != endTok; inner = inner->next()) {
            if (Token::Match(inner, "[[({]"))
                inner = inner->link();
            else if (Token::Match(inner->previous(), "[,(] . %name% =|{"))
                unknownMacroError(tok);
        }
    }

    const bool cpp = isCPP();

    // Report unknown macros in non-executable scopes..
    std::set<std::string> possible;
    for (const Token *tok = tokens(); tok; tok = tok->next()) {
        // Skip executable scopes..
        if (tok->str() == "{") {
            const Token *prev = tok->previous();
            while (prev && prev->isName())
                prev = prev->previous();
            if (prev && prev->str() == ")")
                tok = tok->link();
            else
                possible.clear();
        } else if (tok->str() == "}")
            possible.clear();

        if (Token::Match(tok, "%name% (") && tok->isUpperCaseName() && Token::simpleMatch(tok->linkAt(1), ") (") && Token::simpleMatch(tok->linkAt(1)->linkAt(1), ") {")) {
            // A keyword is not an unknown macro
            if (tok->isKeyword())
                continue;

            const Token *bodyStart = tok->linkAt(1)->linkAt(1)->tokAt(2);
            const Token *bodyEnd = tok->link();
            for (const Token *tok2 = bodyStart; tok2 && tok2 != bodyEnd; tok2 = tok2->next()) {
                if (Token::Match(tok2, "if|switch|for|while|return"))
                    unknownMacroError(tok);
            }
        } else if (Token::Match(tok, "%name% (") && tok->isUpperCaseName() && Token::Match(tok->linkAt(1), ") %name% (") && Token::Match(tok->linkAt(1)->linkAt(2), ") [;{]")) {
            if (!(tok->linkAt(1)->next() && tok->linkAt(1)->next()->isKeyword())) { // e.g. noexcept(true)
                if (possible.count(tok->str()) == 0)
                    possible.insert(tok->str());
                else
                    unknownMacroError(tok);
            }
        } else if (cpp && Token::Match(tok, "public|private|protected %name% :")) {
            unknownMacroError(tok->next());
        }
    }

    // String concatenation with unknown macros
    for (const Token *tok = tokens(); tok; tok = tok->next()) {
        if ((Token::Match(tok, "%str% %name% (") && Token::Match(tok->linkAt(2), ") %str%")) ||
            (Token::Match(tok, "%str% %name% %str%") && !(startsWith(tok->strAt(1), "PRI") || startsWith(tok->strAt(1), "SCN")))) { // TODO: implement macros in std.cfg
            if (tok->next()->isKeyword())
                continue;
            unknownMacroError(tok->next());
        }
        if (Token::Match(tok, "[(,] %name% (") && Token::Match(tok->linkAt(2), ") %name% %name%|,|)")) {
            if (tok->next()->isKeyword() || tok->linkAt(2)->next()->isKeyword())
                continue;
            if (cAlternativeTokens.count(tok->linkAt(2)->strAt(1)) > 0)
                continue;
            if (startsWith(tok->strAt(1), "__")) // attribute/annotation
                continue;
            if (tok->next()->isStandardType() && !tok->linkAt(2)->next()->isStandardType())
                unknownMacroError(tok->linkAt(2)->next());
            else
                unknownMacroError(tok->next());
        }
    }

    // Report unknown macros without commas or operators inbetween statements: MACRO1() MACRO2()
    for (const Token* tok = tokens(); tok; tok = tok->next()) {
        if (!Token::Match(tok, "%name% ("))
            continue;
        if (isNonMacro(tok) && !tok->isStandardType())
            continue;

        const Token* endTok = tok->linkAt(1);
        if (!Token::Match(endTok, ") %name% (|."))
            continue;

        const Token* tok2 = endTok->next();
        if (isNonMacro(tok2))
            continue;

        if (tok2->strAt(1) == "(") {
            if (Token::Match(tok->previous(), "%name%|::|>"))
                continue;
        }

        unknownMacroError(tok->isStandardType() ? tok2 : tok);
    }
}

void Tokenizer::findGarbageCode() const
{
    const bool cpp = isCPP();
    const bool isCPP11 = cpp && mSettings.standards.cpp >= Standards::CPP11;

    static const std::unordered_set<std::string> nonConsecutiveKeywords{ "break",
                                                                         "continue",
                                                                         "for",
                                                                         "goto",
                                                                         "if",
                                                                         "return",
                                                                         "switch",
                                                                         "throw",
                                                                         "typedef",
                                                                         "while" };

    for (const Token *tok = tokens(); tok; tok = tok->next()) {
        // initialization: = {
        if (Token::simpleMatch(tok, "= {") && Token::simpleMatch(tok->linkAt(1), "} ("))
            syntaxError(tok->linkAt(1));

        // Inside [] there can't be ; or various keywords
        else if (tok->str() == "[") {
            for (const Token* inner = tok->next(); inner != tok->link(); inner = inner->next()) {
                if (Token::Match(inner, "(|[|{"))
                    inner = inner->link();
                else if (Token::Match(inner, ";|goto|return|typedef"))
                    syntaxError(inner);
            }
        }

        // array assignment
        else if (Token::Match(tok, "%assign% [") && Token::simpleMatch(tok->linkAt(1), "] ;"))
            syntaxError(tok, tok->str() + "[...];");

        else if (Token::Match(tok, "[({<] %assign%"))
            syntaxError(tok);

        else if (Token::Match(tok, "%assign% >"))
            syntaxError(tok);

        else if (Token::Match(tok, "[`\\@]"))
            syntaxError(tok);

        // UNKNOWN_MACRO(return)
        if (tok->isKeyword() && Token::Match(tok, "throw|return )") && Token::Match(tok->linkAt(1)->previous(), "%name% ("))
            unknownMacroError(tok->linkAt(1)->previous());

        // UNKNOWN_MACRO(return)
        else if (Token::Match(tok, "%name% throw|return") && std::isupper(tok->str()[0]))
            unknownMacroError(tok);

        // Assign/increment/decrement literal
        else if (Token::Match(tok, "!!) %num%|%str%|%char% %assign%|++|--")) {
            if (!cpp || mSettings.standards.cpp < Standards::CPP20 || !Token::Match(tok->previous(), "%name% : %num% ="))
                syntaxError(tok, tok->strAt(1) + " " + tok->strAt(2));
        }
        else if (Token::simpleMatch(tok, ") return") && !Token::Match(tok->link()->previous(), "if|while|for (")) {
            if (tok->link()->previous() && tok->link()->previous()->isUpperCaseName())
                unknownMacroError(tok->link()->previous());
            else
                syntaxError(tok);
        }

        if (tok->isControlFlowKeyword()) {
            if (Token::Match(tok, "if|while|for|switch")) { // if|while|for|switch (EXPR) { ... }
                if (tok->previous() && !Token::Match(tok->previous(), "%name%|:|;|{|}|)")) {
                    if (Token::Match(tok->previous(), "[,(]")) {
                        const Token *prev = tok->previous();
                        while (prev && prev->str() != "(") {
                            if (prev->str() == ")")
                                prev = prev->link();
                            prev = prev->previous();
                        }
                        if (prev && Token::Match(prev->previous(), "%name% ("))
                            unknownMacroError(prev->previous());
                    }
                    if (!Token::simpleMatch(tok->tokAt(-2), "operator \"\" if"))
                        syntaxError(tok);
                }
                if (!Token::Match(tok->next(), "( !!)"))
                    syntaxError(tok);
                if (tok->str() != "for") {
                    if (isGarbageExpr(tok->next(), tok->linkAt(1), cpp && (mSettings.standards.cpp>=Standards::cppstd_t::CPP17)))
                        syntaxError(tok);
                }
            }
            if (Token::simpleMatch(tok, "do {")) {
                if (!Token::simpleMatch(tok->linkAt(1), "} while ("))
                    syntaxError(tok->linkAt(1));
                if (!Token::simpleMatch(tok->linkAt(1)->linkAt(2), ") ;"))
                    syntaxError(tok->linkAt(1)->linkAt(2));
            }
        }

        // keyword keyword
        if (tok->isKeyword() && nonConsecutiveKeywords.count(tok->str()) != 0) {
            if (Token::Match(tok, "%name% %name%") && nonConsecutiveKeywords.count(tok->strAt(1)) == 1)
                syntaxError(tok);
            const Token* prev = tok;
            while (prev && prev->isName())
                prev = prev->previous();
            if (Token::Match(prev, "%op%|%num%|%str%|%char%")) {
                if (!Token::simpleMatch(tok->tokAt(-2), "operator \"\" if") &&
                    !Token::simpleMatch(tok->tokAt(-2), "extern \"C\"") &&
                    !Token::simpleMatch(prev, "> typedef"))
                    syntaxError(tok, prev == tok->previous() ? (prev->str() + " " + tok->str()) : (prev->str() + " .. " + tok->str()));
            }
        }
    }

    // invalid struct declaration
    for (const Token *tok = tokens(); tok; tok = tok->next()) {
        if (Token::Match(tok, "struct|class|enum %name%| {") && (!tok->previous() || Token::Match(tok->previous(), "[;{}]"))) {
            const Token *tok2 = tok->linkAt(tok->next()->isName() ? 2 : 1);
            if (Token::Match(tok2, "} %op%")) {
                tok2 = tok2->next();
                if (!Token::Match(tok2, "*|&|&&"))
                    syntaxError(tok2, "Unexpected token '" + tok2->str() + "'");
                while (Token::Match(tok2, "*|&|&&"))
                    tok2 = tok2->next();
                if (!Token::Match(tok2, "%name%"))
                    syntaxError(tok2, "Unexpected token '" + (tok2 ? tok2->str() : "") + "'");
            }
        }
        if (tok->str() == "enum") {
            if (Token::Match(tok->next(), ": %num%| {"))
                syntaxError(tok->tokAt(2), "Unexpected token '" + tok->strAt(2) + "'");
            if (const Token* start = SymbolDatabase::isEnumDefinition(tok)) {
                int nEquals = 0;
                for (const Token* tok2 = start->next(); tok2 && tok2 != start->link(); tok2 = tok2->next()) {
                    if (Token::simpleMatch(tok2, "sizeof (")) {
                        tok2 = tok2->linkAt(1);
                        continue;
                    }
                    if (const Token* lam = findLambdaEndTokenWithoutAST(tok2)) {
                        tok2 = lam;
                        continue;
                    }
                    if (tok2->str() == ";")
                        syntaxError(tok2);
                    if (tok2->str() == "=")
                        ++nEquals;
                    else if (tok2->str() == ",")
                        nEquals = 0;
                    if (nEquals > 1)
                        syntaxError(tok2);
                }
            }
        }
    }

    // Keywords in global scope
    static const std::unordered_set<std::string> nonGlobalKeywords{"break",
                                                                   "continue",
                                                                   "for",
                                                                   "goto",
                                                                   "if",
                                                                   "return",
                                                                   "switch",
                                                                   "while",
                                                                   "try",
                                                                   "catch"};
    for (const Token *tok = tokens(); tok; tok = tok->next()) {
        if (tok->str() == "{")
            tok = tok->link();
        else if (tok->isKeyword() && nonGlobalKeywords.count(tok->str()) && !Token::Match(tok->tokAt(-2), "operator %str%"))
            syntaxError(tok, "keyword '" + tok->str() + "' is not allowed in global scope");
    }

    // case keyword must be inside switch
    for (const Token *tok = tokens(); tok; tok = tok->next()) {
        if (Token::simpleMatch(tok, "switch (")) {
            if (Token::simpleMatch(tok->linkAt(1), ") {")) {
                tok = tok->linkAt(1)->linkAt(1);
                continue;
            }
            const Token *switchToken = tok;
            tok = tok->linkAt(1);
            if (!tok)
                syntaxError(switchToken);
            // Look for the end of the switch statement, i.e. the first semi-colon or '}'
            for (; tok; tok = tok->next()) {
                if (tok->str() == "{") {
                    tok = tok->link();
                }
                if (Token::Match(tok, ";|}")) {
                    // We're at the end of the switch block
                    if (tok->str() == "}" && tok->strAt(-1) == ":") // Invalid case
                        syntaxError(switchToken);
                    break;
                }
            }
            if (!tok)
                break;
        } else if (tok->str() == "(") {
            tok = tok->link();
        } else if (tok->str() == "case") {
            syntaxError(tok);
        }
    }

    for (const Token *tok = tokens(); tok; tok = tok->next()) {
        if (!Token::simpleMatch(tok, "for (")) // find for loops
            continue;
        // count number of semicolons
        int semicolons = 0, colons = 0;
        const Token* const startTok = tok;
        tok = tok->linkAt(1)->previous(); // find ")" of the for-loop
        // walk backwards until we find the beginning (startTok) of the for() again
        for (; tok != startTok; tok = tok->previous()) {
            if (tok->str() == ";") { // do the counting
                semicolons++;
            } else if (tok->str() == ":") {
                colons++;
            } else if (tok->str() == ")") { // skip pairs of ( )
                tok = tok->link();
            }
        }
        // if we have an invalid number of semicolons inside for( ), assume syntax error
        if (semicolons > 2)
            syntaxError(tok);
        if (semicolons == 1 && !(cpp && mSettings.standards.cpp >= Standards::CPP20))
            syntaxError(tok);
        if (semicolons == 0 && colons == 0)
            syntaxError(tok);
    }

    // Operators without operands..
    const Token *templateEndToken = nullptr;
    for (const Token *tok = tokens(); tok; tok = tok->next()) {
        if (!templateEndToken) {
            if (tok->str() == "<" && cpp)
                templateEndToken = tok->findClosingBracket();
        } else {
            if (templateEndToken == tok)
                templateEndToken = nullptr;
            if (Token::Match(tok, "> %cop%"))
                continue;
        }
        // skip C++ attributes [[...]]
        if (isCPP11 && (isCPPAttribute(tok) || isAlignAttribute(tok))) {
            tok = skipCPPOrAlignAttribute(tok);
            continue;
        }
        {
            bool match1 = Token::Match(tok, "%or%|%oror%|==|!=|+|-|/|!|>=|<=|~|^|++|--|::|sizeof");
            bool match2 = Token::Match(tok->next(), "{|if|else|while|do|for|return|switch|break");
            if (cpp) {
                match1 = match1 || Token::Match(tok, "throw|decltype|typeof");
                match2 = match2 || Token::Match(tok->next(), "try|catch|namespace");
            }
            if (match1 && !tok->isIncDecOp()) {
                match2 = match2 || Token::Match(tok->next(), "%assign%");
            }
            if (match1 && match2)
                syntaxError(tok);
        }
        if (Token::Match(tok, "%or%|%oror%|~|^|!|%comp%|+|-|/|%")) {
            std::string code;
            if (Token::Match(tok->next(), ")|]|}"))
                code = tok->str() + tok->strAt(1);
            if (Token::simpleMatch(tok->next(), "( )"))
                code = tok->str() + "()";
            if (!code.empty()) {
                if (isC() || (tok->str() != ">" && !Token::simpleMatch(tok->previous(), "operator")))
                    syntaxError(tok, code);
            }
        }
        if (Token::Match(tok, "%num%|%bool%|%char%|%str% %num%|%bool%|%char%|%str%") && !Token::Match(tok, "%str% %str%"))
            syntaxError(tok);
        if (Token::Match(tok, "%num%|%bool%|%char%|%str% {|(")) {
            if (tok->strAt(1) == "(")
                syntaxError(tok);
            else if (!(tok->tokType() == Token::Type::eString && Token::simpleMatch(tok->tokAt(-1), "extern")) &&
                     !(tok->tokType() == Token::Type::eBoolean && cpp && Token::simpleMatch(tok->tokAt(-1), "requires")))
                syntaxError(tok);
        }
        if (Token::Match(tok, "( ) %num%|%bool%|%char%|%str%"))
            syntaxError(tok);
        if (Token::Match(tok, "%assign% typename|class %assign%"))
            syntaxError(tok);
        if (Token::Match(tok, "%assign% [;)}]") && (!cpp || !Token::simpleMatch(tok->previous(), "operator")))
            syntaxError(tok);
        if (Token::Match(tok, "; %assign%"))
            syntaxError(tok);
        if (Token::Match(tok, "%assign% %name%") && tok->next()->isControlFlowKeyword())
            syntaxError(tok);
        if (Token::Match(tok, "%cop%|=|,|[ %or%|%oror%|/|%"))
            syntaxError(tok);
        if (Token::Match(tok, "[;([{] %comp%|%oror%|%or%|%|/"))
            syntaxError(tok);
        if (Token::Match(tok, "%cop%|= ]") && !(cpp && Token::Match(tok->previous(), "%type%|[|,|%num% &|=|> ]")))
            syntaxError(tok);
        if (Token::Match(tok, "[+-] [;,)]}]") && !(cpp && Token::simpleMatch(tok->previous(), "operator")))
            syntaxError(tok);
        if (Token::simpleMatch(tok, ",") &&
            !Token::Match(tok->tokAt(-2), "[ = , &|%name%")) {
            if (Token::Match(tok->previous(), "(|[|{|<|%assign%|%or%|%oror%|==|!=|+|-|/|!|>=|<=|~|^|::|sizeof"))
                syntaxError(tok);
            if (cpp && Token::Match(tok->previous(), "throw|decltype|typeof"))
                syntaxError(tok);
            if (Token::Match(tok->next(), ")|]|>|%assign%|%or%|%oror%|==|!=|/|>=|<=|&&"))
                syntaxError(tok);
        }
        if (Token::simpleMatch(tok, ".") &&
            !Token::simpleMatch(tok->previous(), ".") &&
            !Token::simpleMatch(tok->next(), ".") &&
            !Token::Match(tok->previous(), "{|, . %name% =|.|[|{") &&
            !Token::Match(tok->previous(), ", . %name%")) {
            if (!Token::Match(tok->previous(), "%name%|)|]|>|}"))
                syntaxError(tok, tok->strAt(-1) + " " + tok->str() + " " + tok->strAt(1));
            if (!Token::Match(tok->next(), "%name%|*|~"))
                syntaxError(tok, tok->strAt(-1) + " " + tok->str() + " " + tok->strAt(1));
        }
        if (Token::Match(tok, "[{,] . %name%") && !Token::Match(tok->tokAt(3), "[.=[{]"))
            syntaxError(tok->next());
        if (Token::Match(tok, "%name% %op% %name%") && !tok->isKeyword() && tok->next()->isIncDecOp())
            syntaxError(tok->next());
        if (Token::Match(tok, "[!|+-/%^~] )|]"))
            syntaxError(tok);
        if (Token::Match(tok, "==|!=|<=|>= %comp%") && tok->strAt(-1) != "operator")
            syntaxError(tok, tok->str() + " " + tok->strAt(1));
        if (Token::simpleMatch(tok, "::") && (!Token::Match(tok->next(), "%name%|*|~") ||
                                              (tok->next()->isKeyword() && !Token::Match(tok->next(), "new|delete|operator"))))
            syntaxError(tok);
        if (Token::Match(tok, "& %comp%|&&|%oror%|&|%or%") && tok->strAt(1) != ">")
            syntaxError(tok);
        if (Token::Match(tok, "^ %op%") && !Token::Match(tok->next(), "[>*+-!~]"))
            syntaxError(tok);
        if (Token::Match(tok, ": [)]=]"))
            syntaxError(tok);
        if (Token::Match(tok, "typedef [,;:]"))
            syntaxError(tok);
        if (Token::Match(tok, "!|~ %comp%") &&
            !(cpp && tok->strAt(1) == ">" && Token::simpleMatch(tok->tokAt(-1), "operator")))
            syntaxError(tok);
        if (Token::Match(tok, "] %name%") && (!cpp || !(tok->tokAt(-1) && Token::simpleMatch(tok->tokAt(-2), "delete [")))) {
            if (tok->next()->isUpperCaseName())
                unknownMacroError(tok->next());
            else
                syntaxError(tok);
        }

        if (tok->link() && Token::Match(tok, "[([]") && (!tok->tokAt(-1) || !tok->tokAt(-1)->isControlFlowKeyword())) {
            const Token* const end = tok->link();
            for (const Token* inner = tok->next(); inner != end; inner = inner->next()) {
                if (inner->str() == "{")
                    inner = inner->link();
                else if (inner->str() == ";" || (Token::simpleMatch(inner, ", ,") && (!cpp || !Token::simpleMatch(inner->previous(), "operator")))) {
                    if (tok->tokAt(-1) && tok->tokAt(-1)->isUpperCaseName())
                        unknownMacroError(tok->tokAt(-1));
                    else
                        syntaxError(inner);
                }
            }
        }

        if ((!cpp || !Token::simpleMatch(tok->previous(), "operator")) && Token::Match(tok, "[,;] ,"))
            syntaxError(tok);
        if (tok->str() == "typedef") {
            for (const Token* tok2 = tok->next(); tok2 && tok2->str() != ";"; tok2 = tok2->next()) {
                if (tok2->str() == "{") {
                    tok2 = tok2->link();
                    continue;
                }
                if (isUnevaluated(tok2)) {
                    tok2 = tok2->linkAt(1);
                    continue;
                }
                if (!tok2->next() || tok2->isControlFlowKeyword() || Token::Match(tok2, "typedef|static|."))
                    syntaxError(tok);
                if (Token::Match(tok2, "%name% %name%") && tok2->str() == tok2->strAt(1)) {
                    if (Token::simpleMatch(tok2->tokAt(2), ";"))
                        continue;
                    if (tok2->isStandardType() && tok2->str() == "long")
                        continue;
                    if (Token::Match(tok2->tokAt(-1), "enum|struct|union") || (isCPP() && Token::Match(tok2->tokAt(-1), "class|::")))
                        continue;
                    syntaxError(tok2);
                }
            }
        }
        if (cpp && tok->str() == "namespace" && tok->tokAt(-1)) {
            if (!Token::Match(tok->tokAt(-1), ";|{|}|using|inline")) {
                if (tok->tokAt(-1)->isUpperCaseName())
                    unknownMacroError(tok->tokAt(-1));
                else if (tok->linkAt(-1) && tok->linkAt(-1)->tokAt(-1) && tok->linkAt(-1)->tokAt(-1)->isUpperCaseName())
                    unknownMacroError(tok->linkAt(-1)->tokAt(-1));
                else
                    syntaxError(tok);
            }
        }
        if (cpp && tok->str() == "using" && !Token::Match(tok->next(), "::|%name%"))
            syntaxError(tok);
    }

    // ternary operator without :
    if (const Token *ternaryOp = findUnmatchedTernaryOp(tokens(), nullptr))
        syntaxError(ternaryOp);

    // Code must not start with an arithmetical operand
    if (Token::Match(list.front(), "%cop%"))
        syntaxError(list.front());

    // Code must end with } ; ) NAME
    if (!Token::Match(list.back(), "%name%|;|}|)"))
        syntaxError(list.back());
    if (list.back()->str() == ")" && !Token::Match(list.back()->link()->previous(), "%name%|> ("))
        syntaxError(list.back());
    for (const Token *end = list.back(); end && end->isName(); end = end->previous()) {
        if (Token::Match(end, "void|char|short|int|long|float|double|const|volatile|static|inline|struct|class|enum|union|template|sizeof|case|break|continue|typedef"))
            syntaxError(list.back());
    }
    if ((list.back()->str()==")" || list.back()->str()=="}") && list.back()->previous() && list.back()->previous()->isControlFlowKeyword())
        syntaxError(list.back()->previous());

    // Garbage templates..
    if (cpp) {
        for (const Token *tok = tokens(); tok; tok = tok->next()) {
            if (Token::simpleMatch(tok, "< >") && !(Token::Match(tok->tokAt(-1), "%name%") || (tok->tokAt(-1) && Token::Match(tok->tokAt(-2), "operator %op%"))))
                syntaxError(tok);
            if (Token::simpleMatch(tok, ": template") && !Token::Match(tok->tokAt(-1), "public|private|protected"))
                syntaxError(tok);
            if (!Token::simpleMatch(tok, "template <"))
                continue;
            if (!tok->tokAt(2) || tok->tokAt(2)->isLiteral())
                syntaxError(tok);
            if (tok->previous() && !Token::Match(tok->previous(), ":|,|;|{|}|)|<|>|\"C++\"")) {
                if (tok->previous()->isUpperCaseName())
                    unknownMacroError(tok->previous());
                else
                    syntaxError(tok);
            }
            const Token * const tok1 = tok->next()->findClosingBracket();
            if (!tok1)
                syntaxError(tok);
            if (!Token::Match(tok1, ">|>> ::|...| %name%") &&
                !Token::Match(tok1, ">|>> [ [ %name%") &&
                !Token::Match(tok1, "> >|*"))
                syntaxError(tok1->next() ? tok1->next() : tok);
        }
    }

    // Objective C/C++
    for (const Token *tok = tokens(); tok; tok = tok->next()) {
        if (Token::Match(tok, "[;{}] [ %name% %name% ] ;"))
            syntaxError(tok->next());
    }
}


bool Tokenizer::isGarbageExpr(const Token *start, const Token *end, bool allowSemicolon)
{
    for (const Token *tok = start; tok != end; tok = tok->next()) {
        if (tok->isControlFlowKeyword())
            return true;
        if (!allowSemicolon && tok->str() == ";")
            return true;
        if (tok->str() == "{")
            tok = tok->link();
    }
    return false;
}

std::string Tokenizer::simplifyString(const std::string &source)
{
    std::string str = source;

    for (std::string::size_type i = 0; i + 1U < str.size(); ++i) {
        if (str[i] != '\\')
            continue;

        int c = 'a';   // char
        int sz = 0;    // size of stringdata
        if (str[i+1] == 'x') {
            sz = 2;
            while (sz < 4 && std::isxdigit((unsigned char)str[i+sz]))
                sz++;
            if (sz > 2) {
                std::istringstream istr(str.substr(i+2, sz-2));
                istr >> std::hex >> c;
            }
        } else if (MathLib::isOctalDigit(str[i+1])) {
            sz = 2;
            while (sz < 4 && MathLib::isOctalDigit(str[i+sz]))
                sz++;
            std::istringstream istr(str.substr(i+1, sz-1));
            istr >> std::oct >> c;
            str = str.replace(i, sz, std::string(1U, (char)c));
            continue;
        }

        if (sz <= 2)
            i++;
        else if (i+sz < str.size())
            str.replace(i, sz, std::string(1U, (char)c));
        else
            str.replace(i, str.size() - i - 1U, "a");
    }

    return str;
}

void Tokenizer::simplifyFunctionTryCatch()
{
    if (!isCPP())
        return;

    for (Token * tok = list.front(); tok; tok = tok->next()) {
        if (!Token::Match(tok, "try {|:"))
            continue;
        if (!TokenList::isFunctionHead(tok->previous(), "try"))
            continue;

        Token* tryStartToken = skipInitializerList(tok->next());

        if (!Token::simpleMatch(tryStartToken, "{"))
            syntaxError(tryStartToken, "Invalid function-try-catch block code. Did not find '{' for try body.");

        // find the end of the last catch block
        Token * const tryEndToken = tryStartToken->link();
        Token * endToken = tryEndToken;
        while (Token::simpleMatch(endToken, "} catch (")) {
            endToken = endToken->linkAt(2)->next();
            if (!endToken)
                break;
            if (endToken->str() != "{") {
                endToken = nullptr;
                break;
            }
            endToken = endToken->link();
        }
        if (!endToken || endToken == tryEndToken)
            continue;

        tok->previous()->insertToken("{");
        endToken->insertToken("}");
        Token::createMutualLinks(tok->previous(), endToken->next());
    }
}

static bool isAnonymousEnum(const Token* tok)
{
    if (!Token::Match(tok, "enum {|:"))
        return false;
    if (tok->index() > 2 && Token::Match(tok->tokAt(-3), "using %name% ="))
        return false;
    const Token* end = tok->next();
    if (end->str() == ":") {
        end = end->next();
        while (Token::Match(end, "%name%|::"))
            end = end->next();
    }
    return end && Token::Match(end->link(), "} (| %type%| )| [,;[({=]");
}

void Tokenizer::simplifyStructDecl()
{
    const bool cpp = isCPP();

    // A counter that is used when giving unique names for anonymous structs.
    int count = 0;

    // Add names for anonymous structs
    for (Token *tok = list.front(); tok; tok = tok->next()) {
        if (!tok->isName())
            continue;
        // check for anonymous struct/union
        if (Token::Match(tok, "struct|union {")) {
            if (Token::Match(tok->linkAt(1), "} const| *|&| const| %type% ,|;|[|(|{|=")) {
                tok->insertToken("Anonymous" + std::to_string(count++));
            }
        }
        // check for derived anonymous class/struct
        else if (cpp && Token::Match(tok, "class|struct :")) {
            const Token *tok1 = Token::findsimplematch(tok, "{");
            if (tok1 && Token::Match(tok1->link(), "} const| *|&| const| %type% ,|;|[|(|{")) {
                tok->insertToken("Anonymous" + std::to_string(count++));
            }
        }
        // check for anonymous enum
        else if (isAnonymousEnum(tok)) {
            Token *start = tok->strAt(1) == ":" ? tok->linkAt(3) : tok->linkAt(1);
            if (start && Token::Match(start->next(), "( %type% )")) {
                start->linkAt(1)->deleteThis();
                start->next()->deleteThis();
            }
            tok->insertToken("Anonymous" + std::to_string(count++));
        }
    }

    // "{" token for current scope
    std::stack<const Token*> scopeStart;
    const Token* functionEnd = nullptr;

    for (Token *tok = list.front(); tok; tok = tok->next()) {

        // check for start of scope and determine if it is in a function
        if (tok->str() == "{") {
            scopeStart.push(tok);
            if (!functionEnd && Token::Match(tok->previous(), "const|)"))
                functionEnd = tok->link();
        }

        // end of scope
        else if (tok->str() == "}") {
            if (!scopeStart.empty())
                scopeStart.pop();
            if (tok == functionEnd)
                functionEnd = nullptr;
        }

        // check for named struct/union
        else if (Token::Match(tok, "class|struct|union|enum %type% :|{")) {
            Token *start = tok;
            while (Token::Match(start->previous(), "%type%"))
                start = start->previous();
            const Token * const type = tok->next();
            Token *next = tok->tokAt(2);

            while (next && !Token::Match(next, "[{;]"))
                next = next->next();
            if (!next || next->str() == ";")
                continue;
            Token* after = next->link();
            if (!after)
                break; // see #4869 segmentation fault in Tokenizer::simplifyStructDecl (invalid code)

            // check for named type
            if (Token::Match(after->next(), "const|static|volatile| *|&| const| (| %type% )| ,|;|[|=|(|{")) {
                after->insertToken(";");
                after = after->next();
                while (!Token::Match(start, "struct|class|union|enum")) {
                    after->insertToken(start->str());
                    after = after->next();
                    start->deleteThis();
                }
                tok = start;
                if (!after)
                    break; // see #4869 segmentation fault in Tokenizer::simplifyStructDecl (invalid code)
                after->insertToken(type->str());
                if (start->str() != "class") {
                    after->insertToken(start->str());
                    after = after->next();
                }

                after = after->tokAt(2);

                if (Token::Match(after, "( %type% )")) {
                    after->link()->deleteThis();
                    after->deleteThis();
                }

                // check for initialization
                if (Token::Match(after, "%any% (|{")) {
                    after->insertToken("=");
                    after = after->next();
                    const bool isEnum = start->str() == "enum";
                    if (!isEnum && cpp) {
                        after->insertToken(type->str());
                        after = after->next();
                    }

                    if (isEnum) {
                        if (Token::Match(after->next(), "{ !!}")) {
                            after->next()->str("(");
                            after->linkAt(1)->str(")");
                        }
                    }
                }
            }
        }

        // check for anonymous struct/union
        else {
            // unnamed anonymous struct/union so possibly remove it
            bool done = false;
            while (!done && Token::Match(tok, "struct|union {") && Token::simpleMatch(tok->linkAt(1), "} ;")) {
                done = true;

                // is this a class/struct/union scope?
                bool isClassStructUnionScope = false;
                if (!scopeStart.empty()) {
                    for (const Token* tok2 = scopeStart.top()->previous(); tok2 && !Token::Match(tok2, "[;{}]"); tok2 = tok2->previous()) {
                        if (Token::Match(tok2, "class|struct|union")) {
                            isClassStructUnionScope = true;
                            break;
                        }
                    }
                }

                // remove unnamed anonymous struct/union
                // * not in class/struct/union scopes
                if (Token::simpleMatch(tok->linkAt(1), "} ;") && !isClassStructUnionScope && tok->str() != "union") {
                    tok->linkAt(1)->previous()->deleteNext(2);
                    tok->deleteNext();
                    tok->deleteThis();
                    done = false;
                }
            }
        }
    }
}

void Tokenizer::simplifyCallingConvention()
{
    const bool windows = mSettings.platform.isWindows();

    for (Token *tok = list.front(); tok; tok = tok->next()) {
        while (Token::Match(tok, "__cdecl|__stdcall|__fastcall|__thiscall|__clrcall|__syscall|__pascal|__fortran|__far|__near") || (windows && Token::Match(tok, "WINAPI|APIENTRY|CALLBACK"))) {
            tok->deleteThis();
        }
    }
}

static bool isAttribute(const Token* tok, bool gcc) {
    return gcc ? Token::Match(tok, "__attribute__|__attribute (") : Token::Match(tok, "__declspec|_declspec (");
}

static Token* getTokenAfterAttributes(Token* tok, bool gccattr) {
    Token* after = tok;
    while (isAttribute(after, gccattr))
        after = after->linkAt(1)->next();
    return after;
}

static Token* getVariableTokenAfterAttributes(Token* tok) {
    Token *vartok = nullptr;
    Token *after = getTokenAfterAttributes(tok, true);

    // check if after variable name
    if (Token::Match(after, ";|=")) {
        Token *prev = tok->previous();
        while (Token::simpleMatch(prev, "]"))
            prev = prev->link()->previous();
        if (Token::Match(prev, "%type%"))
            vartok = prev;
    }

    // check if before variable name
    else if (Token::Match(after, "%type%"))
        vartok = after;

    return vartok;
}

Token* Tokenizer::getAttributeFuncTok(Token* tok, bool gccattr) const {
    if (!Token::Match(tok, "%name% ("))
        return nullptr;
    Token* const after = getTokenAfterAttributes(tok, gccattr);
    if (!after)
        syntaxError(tok);

    if (Token::Match(after, "%name%|*|&|(")) {
        Token *ftok = after;
        while (Token::Match(ftok, "%name%|::|<|*|& !!(")) {
            if (ftok->str() == "<") {
                ftok = ftok->findClosingBracket();
                if (!ftok)
                    break;
            }
            ftok = ftok->next();
        }
        if (Token::simpleMatch(ftok, "( *"))
            ftok = ftok->tokAt(2);
        if (Token::Match(ftok, "%name% (|)"))
            return ftok;
    } else if (Token::Match(after, "[;{=:]")) {
        Token *prev = tok->previous();
        while (Token::Match(prev, "%name%"))
            prev = prev->previous();
        if (Token::simpleMatch(prev, ")")) {
            if (Token::Match(prev->link()->previous(), "%name% ("))
                return prev->link()->previous();
            if (Token::Match(prev->link()->tokAt(-2), "%name% ) ("))
                return prev->link()->tokAt(-2);
        }
        if (Token::simpleMatch(prev, ")") && Token::Match(prev->link()->tokAt(-2), "operator %op% (") && isCPP())
            return prev->link()->tokAt(-2);
        if ((!prev || Token::Match(prev, "[;{}*]")) && Token::Match(tok->previous(), "%name%"))
            return tok->previous();
    }
    return nullptr;
}

void Tokenizer::simplifyDeclspec()
{
    for (Token *tok = list.front(); tok; tok = tok->next()) {
        while (isAttribute(tok, false)) {
            if (Token::Match(tok->tokAt(2), "noreturn|nothrow|dllexport")) {
                Token *functok = getAttributeFuncTok(tok, false);
                if (functok) {
                    if (tok->strAt(2) == "noreturn")
                        functok->isAttributeNoreturn(true);
                    else if (tok->strAt(2) == "nothrow")
                        functok->isAttributeNothrow(true);
                    else
                        functok->isAttributeExport(true);
                }
            } else if (tok->strAt(2) == "property")
                tok->linkAt(1)->insertToken("__property");

            Token::eraseTokens(tok, tok->linkAt(1)->next());
            tok->deleteThis();
        }
    }
}

void Tokenizer::simplifyAttribute()
{
    for (Token *tok = list.front(); tok; tok = tok->next()) {
        if (!tok->isKeyword() && Token::Match(tok, "%type% (") && !mSettings.library.isNotLibraryFunction(tok)) {
            if (mSettings.library.isFunctionConst(tok->str(), true))
                tok->isAttributePure(true);
            if (mSettings.library.isFunctionConst(tok->str(), false))
                tok->isAttributeConst(true);
        }
        while (isAttribute(tok, true)) {
            Token *functok = getAttributeFuncTok(tok, true);

            for (Token *attr = tok->tokAt(2); attr->str() != ")"; attr = attr->next()) {
                if (Token::Match(attr, "%name% ("))
                    attr = attr->linkAt(1);

                if (Token::Match(attr, "[(,] constructor|__constructor__ [,()]")) {
                    if (!functok)
                        syntaxError(tok);
                    functok->isAttributeConstructor(true);
                }

                else if (Token::Match(attr, "[(,] destructor|__destructor__ [,()]")) {
                    if (!functok)
                        syntaxError(tok);
                    functok->isAttributeDestructor(true);
                }

                else if (Token::Match(attr, "[(,] unused|__unused__|used|__used__ [,)]")) {
                    Token *vartok = getVariableTokenAfterAttributes(tok);
                    if (vartok) {
                        const std::string &attribute(attr->strAt(1));
                        if (attribute.find("unused") != std::string::npos)
                            vartok->isAttributeUnused(true);
                        else
                            vartok->isAttributeUsed(true);
                    }
                }

                else if (Token::Match(attr, "[(,] pure|__pure__|const|__const__|noreturn|__noreturn__|nothrow|__nothrow__|warn_unused_result [,)]")) {
                    if (!functok)
                        syntaxError(tok);

                    const std::string &attribute(attr->strAt(1));
                    if (attribute.find("pure") != std::string::npos)
                        functok->isAttributePure(true);
                    else if (attribute.find("const") != std::string::npos)
                        functok->isAttributeConst(true);
                    else if (attribute.find("noreturn") != std::string::npos)
                        functok->isAttributeNoreturn(true);
                    else if (attribute.find("nothrow") != std::string::npos)
                        functok->isAttributeNothrow(true);
                    else if (attribute.find("warn_unused_result") != std::string::npos)
                        functok->isAttributeNodiscard(true);
                }

                else if (Token::Match(attr, "[(,] packed [,)]") && Token::simpleMatch(tok->previous(), "}"))
                    tok->previous()->isAttributePacked(true);

                else if (functok && Token::simpleMatch(attr, "( __visibility__ ( \"default\" ) )"))
                    functok->isAttributeExport(true);

                else if (Token::Match(attr, "[(,] cleanup ( %name% )")) {
                    Token *vartok = getVariableTokenAfterAttributes(tok);
                    if (vartok) {
                        const std::string& funcname = attr->strAt(3);
                        vartok->addAttributeCleanup(funcname);
                    }
                }
            }

            Token::eraseTokens(tok, tok->linkAt(1)->next());
            tok->deleteThis();
        }
    }
}

void Tokenizer::simplifyCppcheckAttribute()
{
    for (Token *tok = list.front(); tok; tok = tok->next()) {
        if (tok->str() != "(")
            continue;
        if (!tok->previous())
            continue;
        const std::string &attr = tok->strAt(-1);
        if (!startsWith(attr, "__cppcheck_"))
            continue;
        if (attr.compare(attr.size()-2, 2, "__") != 0) // TODO: ends_with("__")
            continue;

        Token *vartok = tok->link();
        while (Token::Match(vartok->next(), "%name%|*|&|::")) {
            vartok = vartok->next();
            if (Token::Match(vartok, "%name% (") && startsWith(vartok->str(),"__cppcheck_"))
                vartok = vartok->linkAt(1);
        }

        if (vartok->isName()) {
            if (Token::Match(tok->previous(), "__cppcheck_low__ ( %num% )"))
                vartok->setCppcheckAttribute(TokenImpl::CppcheckAttributes::Type::LOW,
                                             MathLib::toBigNumber(tok->tokAt(1)));
            else if (Token::Match(tok->previous(), "__cppcheck_high__ ( %num% )"))
                vartok->setCppcheckAttribute(TokenImpl::CppcheckAttributes::Type::HIGH,
                                             MathLib::toBigNumber(tok->tokAt(1)));
        }

        // Delete cppcheck attribute..
        if (tok->tokAt(-2)) {
            tok = tok->tokAt(-2);
            Token::eraseTokens(tok, tok->linkAt(2)->next());
        } else {
            tok = tok->previous();
            Token::eraseTokens(tok, tok->linkAt(1)->next());
            tok->str(";");
        }
    }
}

void Tokenizer::simplifyCPPAttribute()
{
    // According to cppreference alignas is a c21 feature however the macro is often available when compiling c11
    const bool hasAlignas = ((isCPP() && mSettings.standards.cpp >= Standards::CPP11) || (isC() && mSettings.standards.c >= Standards::C11));
    const bool hasCppAttribute = ((isCPP() && mSettings.standards.cpp >= Standards::CPP11) || (isC() && mSettings.standards.c >= Standards::C23));
    const bool hasMaybeUnused =((isCPP() && mSettings.standards.cpp >= Standards::CPP17) || (isC() && mSettings.standards.c >= Standards::C23));
    const bool hasMaybeUnusedUnderscores = (isC() && mSettings.standards.c >= Standards::C23);

    if (!hasAlignas && !hasCppAttribute)
        return;

    for (Token *tok = list.front(); tok;) {
        if (!isCPPAttribute(tok) && !isAlignAttribute(tok)) {
            tok = tok->next();
            continue;
        }
        if (isCPPAttribute(tok)) {
            if (!hasCppAttribute) {
                tok = skipCPPOrAlignAttribute(tok)->next();
                continue;
            }
            if (Token::findsimplematch(tok->tokAt(2), "noreturn", tok->link())) {
                Token * head = skipCPPOrAlignAttribute(tok)->next();
                while (isCPPAttribute(head) || isAlignAttribute(head))
                    head = skipCPPOrAlignAttribute(head)->next();
                while (Token::Match(head, "%name%|::|*|&|<|>|,")) // skip return type
                    head = head->next();
                if (head && head->str() == "(" && TokenList::isFunctionHead(head, "{|;")) {
                    head->previous()->isAttributeNoreturn(true);
                }
            } else if (Token::findsimplematch(tok->tokAt(2), "nodiscard", tok->link())) {
                Token * head = skipCPPOrAlignAttribute(tok)->next();
                while (isCPPAttribute(head) || isAlignAttribute(head))
                    head = skipCPPOrAlignAttribute(head)->next();
                while (Token::Match(head, "%name%|::|*|&|<|>|,"))
                    head = head->next();
                if (head && head->str() == "(" && TokenList::isFunctionHead(head, "{|;")) {
                    head->previous()->isAttributeNodiscard(true);
                }
            } else if ((hasMaybeUnusedUnderscores && Token::findsimplematch(tok->tokAt(2), "__maybe_unused__", tok->link()))
                       || (hasMaybeUnused && Token::findsimplematch(tok->tokAt(2), "maybe_unused", tok->link()))) {
                Token* head = skipCPPOrAlignAttribute(tok)->next();
                while (isCPPAttribute(head) || isAlignAttribute(head))
                    head = skipCPPOrAlignAttribute(head)->next();
                head->isAttributeMaybeUnused(true);
            } else if (Token::findsimplematch(tok->tokAt(2), "unused", tok->link())) {
                Token* head = skipCPPOrAlignAttribute(tok)->next();
                while (isCPPAttribute(head) || isAlignAttribute(head))
                    head = skipCPPOrAlignAttribute(head)->next();
                head->isAttributeUnused(true);
            } else if (Token::Match(tok->previous(), ") [ [ expects|ensures|assert default|audit|axiom| : %name% <|<=|>|>= %num% ] ]")) {
                const Token *vartok = tok->tokAt(4);
                if (vartok->str() == ":")
                    vartok = vartok->next();
                Token *argtok = tok->tokAt(-2);
                while (argtok && argtok->str() != "(") {
                    if (argtok->str() == vartok->str())
                        break;
                    if (argtok->str() == ")")
                        argtok = argtok->link();
                    argtok = argtok->previous();
                }
                if (argtok && argtok->str() == vartok->str()) {
                    if (vartok->strAt(1) == ">=")
                        argtok->setCppcheckAttribute(TokenImpl::CppcheckAttributes::Type::LOW,
                                                     MathLib::toBigNumber(vartok->tokAt(2)));
                    else if (vartok->strAt(1) == ">")
                        argtok->setCppcheckAttribute(TokenImpl::CppcheckAttributes::Type::LOW,
                                                     MathLib::toBigNumber(vartok->tokAt(2)) + 1);
                    else if (vartok->strAt(1) == "<=")
                        argtok->setCppcheckAttribute(TokenImpl::CppcheckAttributes::Type::HIGH,
                                                     MathLib::toBigNumber(vartok->tokAt(2)));
                    else if (vartok->strAt(1) == "<")
                        argtok->setCppcheckAttribute(TokenImpl::CppcheckAttributes::Type::HIGH,
                                                     MathLib::toBigNumber(vartok->tokAt(2)) - 1);
                }
            }
        } else {
            // alignas(expr)

            if (!hasAlignas) {
                tok = skipCPPOrAlignAttribute(tok)->next();
                continue;
            }

            // alignment requirements could be checked here

            Token* atok = nullptr;
            if (Token::Match(tok->previous(), "%name%"))
                atok = tok->previous();
            else {
                atok = tok;
                while (isCPPAttribute(atok) || isAlignAttribute(atok))
                    atok = skipCPPOrAlignAttribute(atok)->next();
            }
            if (atok) {
                std::string a;
                for (const Token* t = tok->tokAt(2); t && t->str() != ")"; t = t->next())
                    a += " " + t->str();
                if (a.size() > 1)
                    atok->addAttributeAlignas(a.substr(1));
            }
        }
        Token::eraseTokens(tok, skipCPPOrAlignAttribute(tok)->next());
        tok->deleteThis();
    }
}

void Tokenizer::simplifySpaceshipOperator()
{
    if (isCPP() && mSettings.standards.cpp >= Standards::CPP20) {
        for (Token *tok = list.front(); tok && tok->next(); tok = tok->next()) {
            if (Token::simpleMatch(tok, "<= >")) {
                tok->str("<=>");
                tok->deleteNext();
            }
        }
    }
}

static const std::unordered_set<std::string> keywords = {
    "inline"
    , "_inline"
    , "__inline"
    , "__forceinline"
    , "register"
    , "__restrict"
    , "__restrict__"
    , "__thread"
};
// Remove "inline", "register", "restrict", "override", "static" and "constexpr"
// "restrict" keyword
//   - New to 1999 ANSI/ISO C standard
//   - Not in C++ standard yet
void Tokenizer::simplifyKeyword()
{
    // FIXME: There is a risk that "keywords" are removed by mistake. This
    // code should be fixed so it doesn't remove variables etc. Nonstandard
    // keywords should be defined with a library instead. For instance the
    // linux kernel code at least uses "_inline" as struct member name at some
    // places.

    const bool c99 = isC() && mSettings.standards.c >= Standards::C99;
    const bool cpp11 = isCPP() && mSettings.standards.cpp >= Standards::CPP11;
    const bool cpp20 = isCPP() && mSettings.standards.cpp >= Standards::CPP20;

    for (Token *tok = list.front(); tok; tok = tok->next()) {
        if (keywords.find(tok->str()) != keywords.end()) {
            // Don't remove struct members
            if (!Token::simpleMatch(tok->previous(), ".")) {
                const bool isinline = (tok->str().find("inline") != std::string::npos);
                const bool isrestrict = (tok->str().find("restrict") != std::string::npos);
                if (isinline || isrestrict) {
                    for (Token *temp = tok->next(); Token::Match(temp, "%name%"); temp = temp->next()) {
                        if (isinline)
                            temp->isInline(true);
                        if (isrestrict)
                            temp->isRestrict(true);
                    }
                }
                tok->deleteThis(); // Simplify..
            }
        }

        if (isC() || mSettings.standards.cpp == Standards::CPP03) {
            if (tok->str() == "auto")
                tok->deleteThis();
        }

        // simplify static keyword:
        // void foo( int [ static 5 ] ); ==> void foo( int [ 5 ] );
        if (Token::Match(tok, "[ static %num%"))
            tok->deleteNext();

        if (c99) {
            auto getTypeTokens = [tok]() {
                std::vector<Token*> ret;
                for (Token *temp = tok; Token::Match(temp, "%name%"); temp = temp->previous()) {
                    if (!temp->isKeyword())
                        ret.emplace_back(temp);
                }
                for (Token *temp = tok->next(); Token::Match(temp, "%name%"); temp = temp->next()) {
                    if (!temp->isKeyword())
                        ret.emplace_back(temp);
                }
                return ret;
            };

            if (tok->str() == "restrict") {
                for (Token* temp: getTypeTokens())
                    temp->isRestrict(true);
                tok->deleteThis();
            }

            if (mSettings.standards.c >= Standards::C11) {
                while (tok->str() == "_Atomic") {
                    if (Token::simpleMatch(tok->next(), "(")) {
                        tok->linkAt(1)->deleteThis();
                        tok->next()->deleteThis();
                    }
                    for (Token* temp: getTypeTokens())
                        temp->isAtomic(true);
                    tok->deleteThis();
                }
            }
        }

        else if (cpp11) {
            if (cpp20 && tok->str() == "consteval") {
                tok->originalName(tok->str());
                tok->str("constexpr");
            } else if (cpp20 && tok->str() == "constinit") {
                tok->deleteThis();
            }

            // final:
            // 1) struct name final { };   <- struct is final
            if (Token::Match(tok->previous(), "struct|class|union %type%")) {
                Token* finalTok = tok->next();
                if (tok->isUpperCaseName() && Token::Match(finalTok, "%type%") && finalTok->str() != "final") {
                    tok = finalTok;
                    finalTok = finalTok->next();
                }
                if (Token::simpleMatch(finalTok, "<")) { // specialization
                    finalTok = finalTok->findClosingBracket();
                    if (finalTok)
                        finalTok = finalTok->next();
                }
                if (Token::Match(finalTok, "final [:{]")) {
                    finalTok->deleteThis();
                    tok->previous()->isFinalType(true);
                }
            }

            // noexcept -> noexcept(true)
            // 2) void f() noexcept; -> void f() noexcept(true);
            else if (Token::Match(tok, ") const|override|final| noexcept :|{|;|,|const|override|final")) {
                // Insertion is done in inverse order
                // The brackets are linked together accordingly afterwards
                Token* tokNoExcept = tok->next();
                while (tokNoExcept->str() != "noexcept")
                    tokNoExcept = tokNoExcept->next();
                tokNoExcept->insertToken(")");
                Token * braceEnd = tokNoExcept->next();
                tokNoExcept->insertToken("true");
                tokNoExcept->insertToken("(");
                Token * braceStart = tokNoExcept->next();
                tok = tok->tokAt(3);
                Token::createMutualLinks(braceStart, braceEnd);
            }

            // 3) thread_local -> static
            //    on single thread thread_local has the effect of static
            else if (tok->str() == "thread_local") {
                tok->originalName(tok->str());
                tok->str("static");
            }
        }
    }
}

static Token* setTokenDebug(Token* start, TokenDebug td)
{
    if (!start->link())
        return nullptr;
    Token* end = start->link();
    start->deleteThis();
    for (Token* tok = start; tok != end; tok = tok->next()) {
        tok->setTokenDebug(td);
    }
    end->deleteThis();
    return end;
}

void Tokenizer::simplifyDebug()
{
    if (!mSettings.debugnormal && !mSettings.debugwarnings)
        return;
    static const std::unordered_map<std::string, TokenDebug> m = {{"debug_valueflow", TokenDebug::ValueFlow},
        {"debug_valuetype", TokenDebug::ValueType}};
    for (Token* tok = list.front(); tok; tok = tok->next()) {
        if (!Token::Match(tok, "%name% ("))
            continue;
        auto it = m.find(tok->str());
        if (it != m.end()) {
            tok->deleteThis();
            tok = setTokenDebug(tok, it->second);
        }
    }
}

void Tokenizer::simplifyAssignmentBlock()
{
    for (Token *tok = list.front(); tok; tok = tok->next()) {
        if (Token::Match(tok, "[;{}] %name% = ( {")) {
            const std::string &varname = tok->strAt(1);

            // goto the "} )"
            int indentlevel = 0;
            Token *tok2 = tok;
            while (nullptr != (tok2 = tok2->next())) {
                if (Token::Match(tok2, "(|{"))
                    ++indentlevel;
                else if (Token::Match(tok2, ")|}")) {
                    if (indentlevel <= 2)
                        break;
                    --indentlevel;
                } else if (indentlevel == 2 && tok2->str() == varname && Token::Match(tok2->previous(), "%type%|*"))
                    // declaring variable in inner scope with same name as lhs variable
                    break;
            }
            if (indentlevel == 2 && Token::simpleMatch(tok2, "} )")) {
                tok2 = tok2->tokAt(-3);
                if (Token::Match(tok2, "[;{}] %num%|%name% ;")) {
                    tok2->insertToken("=");
                    tok2->insertToken(tok->strAt(1));
                    tok2->next()->varId(tok->next()->varId());
                    tok->deleteNext(3);
                    tok2->tokAt(5)->deleteNext();
                }
            }
        }
    }
}

// Remove __asm..
void Tokenizer::simplifyAsm()
{
    std::string instruction;
    for (Token *tok = list.front(); tok; tok = tok->next()) {
        if (Token::Match(tok, "__asm|_asm|asm {") &&
            tok->linkAt(1)->next()) {
            instruction = tok->tokAt(2)->stringifyList(tok->linkAt(1));
            Token::eraseTokens(tok, tok->linkAt(1)->next());
        }

        else if (Token::Match(tok, "asm|__asm|__asm__ volatile|__volatile|__volatile__| (")) {
            // Goto "("
            Token *partok = tok->next();
            if (partok->str() != "(")
                partok = partok->next();
            instruction = partok->next()->stringifyList(partok->link());
            Token::eraseTokens(tok, partok->link()->next());
        }

        else if (Token::Match(tok, "_asm|__asm")) {
            Token *endasm = tok->next();
            const Token *firstSemiColon = nullptr;
            int comment = 0;
            while (Token::Match(endasm, "%num%|%name%|,|:|;") || (endasm && endasm->linenr() == comment)) {
                if (Token::Match(endasm, "_asm|__asm|__endasm"))
                    break;
                if (endasm->str() == ";") {
                    comment = endasm->linenr();
                    if (!firstSemiColon)
                        firstSemiColon = endasm;
                }
                endasm = endasm->next();
            }
            if (Token::simpleMatch(endasm, "__endasm")) {
                instruction = tok->next()->stringifyList(endasm);
                Token::eraseTokens(tok, endasm->next());
                if (!Token::simpleMatch(tok->next(), ";"))
                    tok->insertToken(";");
            } else if (firstSemiColon) {
                instruction = tok->next()->stringifyList(firstSemiColon);
                Token::eraseTokens(tok, firstSemiColon);
            } else if (!endasm) {
                instruction = tok->next()->stringifyList(endasm);
                Token::eraseTokens(tok, endasm);
                tok->insertToken(";");
            } else
                continue;
        }

        else
            continue;

        if (Token::Match(tok->previous(), ") %name% %name% (")) {
            tok->deleteThis();
            continue;
        }

        // insert "asm ( "instruction" )"
        tok->str("asm");
        if (tok->strAt(1) != ";" && tok->strAt(1) != "{")
            tok->insertToken(";");
        tok->insertToken(")");
        tok->insertToken("\"" + instruction + "\"");
        tok->insertToken("(");

        tok = tok->next();
        Token::createMutualLinks(tok, tok->tokAt(2));

        //move the new tokens in the same line as ";" if available
        tok = tok->tokAt(2);
        if (tok->next() && tok->strAt(1) == ";" &&
            tok->next()->linenr() != tok->linenr()) {
            const int endposition = tok->next()->linenr();
            tok = tok->tokAt(-3);
            for (int i = 0; i < 4; ++i) {
                tok = tok->next();
                tok->linenr(endposition);
            }
        }
    }
}

void Tokenizer::simplifyAsm2()
{
    // Block declarations: ^{}
    // A C extension used to create lambda like closures.

    // Put ^{} statements in asm()
    for (Token *tok = list.front(); tok; tok = tok->next()) {
        if (tok->str() != "^")
            continue;

        if (Token::simpleMatch(tok, "^ {") || (Token::simpleMatch(tok->linkAt(1), ") {") && tok->strAt(-1) != "operator")) {
            Token * start = tok;
            while (start && !Token::Match(start, "[,(;{}=]")) {
                if (start->link() && Token::Match(start, ")|]|>"))
                    start = start->link();
                start = start->previous();
            }

            const Token *last = tok->linkAt(1);
            if (Token::simpleMatch(last, ") {"))
                last = last->linkAt(1);
            last = last->next();
            while (last && !Token::Match(last, "%cop%|,|;|{|}|)")) {
                if (Token::Match(last, "(|["))
                    last = last->link();
                last = last->next();
            }

            if (start && last) {
                std::string asmcode;
                while (start->next() != last) {
                    asmcode += start->strAt(1);
                    start->deleteNext();
                }
                if (last->str() == "}")
                    start->insertToken(";");
                start->insertToken(")");
                start->insertToken("\"" + asmcode + "\"");
                start->insertToken("(");
                start->insertToken("asm");
                start->tokAt(2)->link(start->tokAt(4));
                start->tokAt(4)->link(start->tokAt(2));
                tok = start->tokAt(4);
            }
        }
    }
}

void Tokenizer::simplifyAt()
{
    std::set<std::string> var;

    for (Token *tok = list.front(); tok; tok = tok->next()) {
        if (Token::Match(tok, "%name%|]|) @ %num%|%name%|%str%|(")) {
            const Token *end = tok->tokAt(2);
            if (end->isLiteral())
                end = end->next();
            else if (end->str() == "(") {
                int par = 0;
                while ((end = end->next()) != nullptr) {
                    if (end->str() == "(")
                        par++;
                    else if (end->str() == ")") {
                        if (--par < 0)
                            break;
                    }
                }
                end = end ? end->next() : nullptr;
            } else if (var.find(end->str()) != var.end())
                end = end->next();
            else
                continue;

            if (Token::Match(end, ": %num% ;"))
                end = end->tokAt(2);

            if (Token::Match(end, "[;=]")) {
                if (tok->isName())
                    var.insert(tok->str());
                tok->isAtAddress(true);
                Token::eraseTokens(tok, end);
            }
        }

        // keywords in compiler from cosmic software for STM8
        // TODO: Should use platform configuration.
        if (Token::Match(tok, "@ builtin|eeprom|far|inline|interrupt|near|noprd|nostack|nosvf|packed|stack|svlreg|tiny|vector")) {
            tok->str(tok->strAt(1) + "@");
            tok->deleteNext();
        }
    }
}

// Simplify bitfields
void Tokenizer::simplifyBitfields()
{
    bool goback = false;
    for (Token *tok = list.front(); tok; tok = tok->next()) {
        if (goback) {
            goback = false;
            tok = tok->previous();
        }
        Token *last = nullptr;

        if (Token::simpleMatch(tok, "for ("))
            tok = tok->linkAt(1);

        if (!Token::Match(tok, ";|{|}|public:|protected:|private:"))
            continue;

        bool isEnum = false;
        if (tok->str() == "}") {
            const Token *type = tok->link()->previous();
            while (type && type->isName()) {
                if (type->str() == "enum") {
                    isEnum = true;
                    break;
                }
                type = type->previous();
            }
        }

        if (Token::Match(tok->next(), "const| %type% %name% :") &&
            !Token::Match(tok->next(), "case|public|protected|private|class|struct") &&
            !Token::simpleMatch(tok->tokAt(2), "default :")) {
            Token *tok1 = (tok->strAt(1) == "const") ? tok->tokAt(3) : tok->tokAt(2);
            if (Token::Match(tok1, "%name% : %num% [;=]"))
                tok1->setBits(static_cast<unsigned char>(MathLib::toBigNumber(tok1->tokAt(2))));
            if (tok1 && tok1->tokAt(2) &&
                (Token::Match(tok1->tokAt(2), "%bool%|%num%") ||
                 !Token::Match(tok1->tokAt(2), "public|protected|private| %type% ::|<|,|{|;"))) {
                while (tok1->next() && !Token::Match(tok1->next(), "[;,)]{}=]")) {
                    if (Token::Match(tok1->next(), "[([]"))
                        Token::eraseTokens(tok1, tok1->linkAt(1));
                    tok1->deleteNext();
                }

                last = tok1->next();
            }
        } else if (isEnum && Token::Match(tok, "} %name%| : %num% ;")) {
            if (tok->strAt(1) == ":") {
                tok->deleteNext(2);
                tok->insertToken("Anonymous");
            } else {
                tok->next()->deleteNext(2);
            }
        } else if (Token::Match(tok->next(), "const| %type% : %num%|%bool% ;") &&
                   tok->strAt(1) != "default") {
            const int offset = (tok->strAt(1) == "const") ? 1 : 0;
            if (!Token::Match(tok->tokAt(3 + offset), "[{};()]")) {
                tok->deleteNext(4 + offset);
                goback = true;
            }
        }

        if (last && last->str() == ",") {
            Token * tok1 = last;
            tok1->str(";");

            const Token *const tok2 = tok->next();
            tok1->insertToken(tok2->str());
            tok1 = tok1->next();
            tok1->isSigned(tok2->isSigned());
            tok1->isUnsigned(tok2->isUnsigned());
            tok1->isLong(tok2->isLong());
        }
    }
}

static bool isStdContainerOrIterator(const Token* tok, const Settings& settings)
{
    const Library::Container* ctr = settings.library.detectContainerOrIterator(tok, nullptr, /*withoutStd*/ true);
    return ctr && startsWith(ctr->startPattern, "std ::");
}

static bool isStdSmartPointer(const Token* tok, const Settings& settings)
{
    const Library::SmartPointer* ptr = settings.library.detectSmartPointer(tok, /*withoutStd*/ true);
    return ptr && startsWith(ptr->name, "std::");
}

// Add std:: in front of std classes, when using namespace std; was given
void Tokenizer::simplifyNamespaceStd()
{
    if (!isCPP())
        return;

    std::set<std::string> userFunctions;

    for (Token* tok = Token::findsimplematch(list.front(), "using namespace std ;"); tok; tok = tok->next()) {
        bool insert = false;
        if (Token::Match(tok, "enum class|struct| %name%| :|{")) { // Don't replace within enum definitions
            skipEnumBody(tok);
        }
        if (!tok->isName() || tok->isKeyword() || tok->isStandardType() || tok->varId())
            continue;
        if (Token::Match(tok->previous(), ".|::|namespace"))
            continue;
        if (Token::simpleMatch(tok->next(), "(")) {
            if (TokenList::isFunctionHead(tok->next(), "{"))
                userFunctions.insert(tok->str());
            else if (TokenList::isFunctionHead(tok->next(), ";")) {
                const Token *start = tok;
                while (Token::Match(start->previous(), "%type%|*|&"))
                    start = start->previous();
                if (start != tok && start->isName() && !start->isKeyword() && (!start->previous() || Token::Match(start->previous(), "[;{}]")))
                    userFunctions.insert(tok->str());
            }
            if (userFunctions.find(tok->str()) == userFunctions.end() && mSettings.library.matchArguments(tok, "std::" + tok->str()))
                insert = true;
        } else if (Token::simpleMatch(tok->next(), "<") &&
                   (isStdContainerOrIterator(tok, mSettings) || isStdSmartPointer(tok, mSettings)))
            insert = true;
        else if (mSettings.library.hasAnyTypeCheck("std::" + tok->str()) ||
                 mSettings.library.podtype("std::" + tok->str()) ||
                 isStdContainerOrIterator(tok, mSettings))
            insert = true;

        if (insert) {
            tok->previous()->insertToken("std");
            tok->previous()->linenr(tok->linenr()); // For stylistic reasons we put the std:: in the same line as the following token
            tok->previous()->fileIndex(tok->fileIndex());
            tok->previous()->insertToken("::");
        }
    }

    for (Token* tok = list.front(); tok; tok = tok->next()) {
        if (Token::simpleMatch(tok, "using namespace std ;")) {
            Token::eraseTokens(tok, tok->tokAt(4));
            tok->deleteThis();
        }
    }
}


void Tokenizer::simplifyMicrosoftMemoryFunctions()
{
    // skip if not Windows
    if (!mSettings.platform.isWindows())
        return;

    for (Token *tok = list.front(); tok; tok = tok->next()) {
        if (tok->strAt(1) != "(")
            continue;

        if (Token::Match(tok, "CopyMemory|RtlCopyMemory|RtlCopyBytes")) {
            tok->str("memcpy");
        } else if (Token::Match(tok, "MoveMemory|RtlMoveMemory")) {
            tok->str("memmove");
        } else if (Token::Match(tok, "FillMemory|RtlFillMemory|RtlFillBytes")) {
            // FillMemory(dst, len, val) -> memset(dst, val, len)
            tok->str("memset");

            Token *tok1 = tok->tokAt(2);
            if (tok1)
                tok1 = tok1->nextArgument(); // Second argument
            if (tok1) {
                Token *tok2 = tok1->nextArgument(); // Third argument

                if (tok2)
                    Token::move(tok1->previous(), tok2->tokAt(-2), tok->linkAt(1)->previous()); // Swap third with second argument
            }
        } else if (Token::Match(tok, "ZeroMemory|RtlZeroMemory|RtlZeroBytes|RtlSecureZeroMemory")) {
            // ZeroMemory(dst, len) -> memset(dst, 0, len)
            tok->str("memset");

            Token *tok1 = tok->tokAt(2);
            if (tok1)
                tok1 = tok1->nextArgument(); // Second argument

            if (tok1) {
                tok1 = tok1->previous();
                tok1->insertToken("0");
                tok1 = tok1->next();
                tok1->insertToken(",");
            }
        } else if (Token::simpleMatch(tok, "RtlCompareMemory")) {
            // RtlCompareMemory(src1, src2, len) -> memcmp(src1, src2, len)
            tok->str("memcmp");
            // For the record, when memcmp returns 0, both strings are equal.
            // When RtlCompareMemory returns len, both strings are equal.
            // It might be needed to improve this replacement by something
            // like ((len - memcmp(src1, src2, len)) % (len + 1)) to
            // respect execution path (if required)
        }
    }
}

namespace {
    struct triplet {
        triplet(const char* m, const char* u) :  mbcs(m), unicode(u) {}
        std::string mbcs, unicode;
    };

    const std::map<std::string, triplet> apis = {
        std::make_pair("_topen", triplet("open", "_wopen")),
        std::make_pair("_tsopen_s", triplet("_sopen_s", "_wsopen_s")),
        std::make_pair("_tfopen", triplet("fopen", "_wfopen")),
        std::make_pair("_tfopen_s", triplet("fopen_s", "_wfopen_s")),
        std::make_pair("_tfreopen", triplet("freopen", "_wfreopen")),
        std::make_pair("_tfreopen_s", triplet("freopen_s", "_wfreopen_s")),
        std::make_pair("_tcscat", triplet("strcat", "wcscat")),
        std::make_pair("_tcschr", triplet("strchr", "wcschr")),
        std::make_pair("_tcscmp", triplet("strcmp", "wcscmp")),
        std::make_pair("_tcsdup", triplet("strdup", "wcsdup")),
        std::make_pair("_tcscpy", triplet("strcpy", "wcscpy")),
        std::make_pair("_tcslen", triplet("strlen", "wcslen")),
        std::make_pair("_tcsncat", triplet("strncat", "wcsncat")),
        std::make_pair("_tcsncpy", triplet("strncpy", "wcsncpy")),
        std::make_pair("_tcsnlen", triplet("strnlen", "wcsnlen")),
        std::make_pair("_tcsrchr", triplet("strrchr", "wcsrchr")),
        std::make_pair("_tcsstr", triplet("strstr", "wcsstr")),
        std::make_pair("_tcstok", triplet("strtok", "wcstok")),
        std::make_pair("_ftprintf", triplet("fprintf", "fwprintf")),
        std::make_pair("_tprintf", triplet("printf", "wprintf")),
        std::make_pair("_stprintf", triplet("sprintf", "swprintf")),
        std::make_pair("_sntprintf", triplet("_snprintf", "_snwprintf")),
        std::make_pair("_ftscanf", triplet("fscanf", "fwscanf")),
        std::make_pair("_tscanf", triplet("scanf", "wscanf")),
        std::make_pair("_stscanf", triplet("sscanf", "swscanf")),
        std::make_pair("_ftprintf_s", triplet("fprintf_s", "fwprintf_s")),
        std::make_pair("_tprintf_s", triplet("printf_s", "wprintf_s")),
        std::make_pair("_stprintf_s", triplet("sprintf_s", "swprintf_s")),
        std::make_pair("_sntprintf_s", triplet("_snprintf_s", "_snwprintf_s")),
        std::make_pair("_ftscanf_s", triplet("fscanf_s", "fwscanf_s")),
        std::make_pair("_tscanf_s", triplet("scanf_s", "wscanf_s")),
        std::make_pair("_stscanf_s", triplet("sscanf_s", "swscanf_s"))
    };
}

void Tokenizer::simplifyMicrosoftStringFunctions()
{
    // skip if not Windows
    if (!mSettings.platform.isWindows())
        return;

    const bool ansi = mSettings.platform.type == Platform::Type::Win32A;
    for (Token *tok = list.front(); tok; tok = tok->next()) {
        if (tok->strAt(1) != "(")
            continue;

        const auto match = utils::as_const(apis).find(tok->str());
        if (match!=apis.end()) {
            tok->str(ansi ? match->second.mbcs : match->second.unicode);
            tok->originalName(match->first);
        } else if (Token::Match(tok, "_T|_TEXT|TEXT ( %char%|%str% )")) {
            tok->deleteNext();
            tok->deleteThis();
            tok->deleteNext();
            if (!ansi) {
                tok->isLong(true);
                if (tok->str()[0] != 'L')
                    tok->str("L" + tok->str());
            }
            while (Token::Match(tok->next(), "_T|_TEXT|TEXT ( %char%|%str% )")) {
                tok->next()->deleteNext();
                tok->next()->deleteThis();
                tok->next()->deleteNext();
                tok->concatStr(tok->strAt(1));
                tok->deleteNext();
            }
        }
    }
}

// Remove Borland code
void Tokenizer::simplifyBorland()
{
    // skip if not Windows
    if (!mSettings.platform.isWindows())
        return;
    if (isC())
        return;
    for (Token *tok = list.front(); tok; tok = tok->next()) {
        if (Token::Match(tok, "( __closure * %name% )")) {
            tok->deleteNext();
        }
    }

    // I think that these classes are always declared at the outer scope
    // I save some time by ignoring inner classes.
    for (Token *tok = list.front(); tok; tok = tok->next()) {
        if (tok->str() == "{" && !Token::Match(tok->tokAt(-2), "namespace %type%")) {
            tok = tok->link();
            if (!tok)
                break;
        } else if (Token::Match(tok, "class %name% :|{")) {
            while (tok && tok->str() != "{" && tok->str() != ";")
                tok = tok->next();
            if (!tok)
                break;
            if (tok->str() == ";")
                continue;

            const Token* end = tok->link()->next();
            for (Token *tok2 = tok->next(); tok2 != end; tok2 = tok2->next()) {
                if (tok2->str() == "__property" &&
                    Token::Match(tok2->previous(), ";|{|}|protected:|public:|__published:")) {
                    while (tok2->next() && !Token::Match(tok2->next(), "{|;"))
                        tok2->deleteNext();
                    tok2->deleteThis();
                    if (tok2->str() == "{") {
                        Token::eraseTokens(tok2, tok2->link());
                        tok2->deleteNext();
                        tok2->deleteThis();

                        // insert "; __property ;"
                        tok2->previous()->insertToken(";");
                        tok2->previous()->insertToken("__property");
                        tok2->previous()->insertToken(";");
                    }
                }
            }
        }
    }
}

void Tokenizer::createSymbolDatabase()
{
    if (!mSymbolDatabase)
        mSymbolDatabase = new SymbolDatabase(*this, mSettings, mErrorLogger);
    mSymbolDatabase->validate();
}

bool Tokenizer::operatorEnd(const Token * tok)
{
    if (tok && tok->str() == ")") {
        if (TokenList::isFunctionHead(tok, "{|;|?|:|["))
            return true;

        tok = tok->next();
        while (tok && !Token::Match(tok, "[=;{),]")) {
            if (Token::Match(tok, "const|volatile|override")) {
                tok = tok->next();
            } else if (tok->str() == "noexcept") {
                tok = tok->next();
                if (tok && tok->str() == "(") {
                    tok = tok->link()->next();
                }
            } else if (tok->str() == "throw" && tok->next() && tok->strAt(1) == "(") {
                tok = tok->linkAt(1)->next();
            }
            // unknown macros ") MACRO {" and ") MACRO(...) {"
            else if (tok->isUpperCaseName()) {
                tok = tok->next();
                if (tok && tok->str() == "(") {
                    tok = tok->link()->next();
                }
            } else if (Token::Match(tok, "%op% !!(") ||
                       (Token::Match(tok, "%op% (") && !TokenList::isFunctionHead(tok->next(), "{")))
                break;
            else
                return false;
        }

        return true;
    }

    return false;
}

void Tokenizer::simplifyOperatorName()
{
    if (isC())
        return;

    for (Token *tok = list.front(); tok; tok = tok->next()) {
        if (Token::Match(tok, "using|:: operator %op%|%name% ;")) {
            tok->next()->str("operator" + tok->strAt(2));
            tok->next()->deleteNext();
            continue;
        }

        if (tok->str() != "operator")
            continue;
        // operator op
        if (Token::Match(tok, "operator %op% (") && !operatorEnd(tok->linkAt(2))) {
            tok->str(tok->str() + tok->strAt(1));
            tok->deleteNext();
            continue;
        }
        std::string op;
        Token *par = tok->next();
        bool done = false;
        while (!done && par) {
            done = true;
            if (par->isName()) {
                op += par->str();
                par = par->next();
                // merge namespaces eg. 'operator std :: string () const {'
                if (Token::Match(par, ":: %name%|%op%|.")) {
                    op += par->str();
                    par = par->next();
                }
                done = false;
            } else if (Token::Match(par, ".|%op%|,")) {
                // check for operator in template
                if (par->str() == "," && !op.empty())
                    break;
                if (!(Token::Match(par, "<|>") && !op.empty())) {
                    op += par->str() == "." ? par->originalName() : par->str();
                    par = par->next();
                    done = false;
                }
            } else if (Token::simpleMatch(par, "[ ]")) {
                op += "[]";
                par = par->tokAt(2);
                done = false;
            } else if (Token::Match(par, "( *| )")) {
                // break out and simplify..
                if (operatorEnd(par->next()))
                    break;

                while (par->str() != ")") {
                    op += par->str();
                    par = par->next();
                }
                op += ")";
                par = par->next();
                if (Token::simpleMatch(par, "...")) {
                    op.clear();
                    par = nullptr;
                    break;
                }
                done = false;
            } else if (Token::Match(par, "\"\" %name% )| (|;|<")) {
                op += "\"\"";
                op += par->strAt(1);
                par = par->tokAt(2);
                if (par->str() == ")") {
                    par->link()->deleteThis();
                    par = par->next();
                    par->deletePrevious();
                    tok = par->tokAt(-3);
                }
                done = true;
            } else if (par->str() == "::") {
                op += par->str();
                par = par->next();
                done = false;
            } else if (par->str() == ";" || par->str() == ")") {
                done = true;
            } else if (par->str() != "(") {
                syntaxError(par, "operator");
            }
        }

        const bool returnsRef = Token::simpleMatch(par, "( & (") && tok->next()->isName();
        if (par && !op.empty()) {
            if (returnsRef) {
                par->next()->insertToken("operator" + op)->isOperatorKeyword(true);
                tok->deleteThis();
            }
            else {
                tok->str("operator" + op);
                Token::eraseTokens(tok, par);
            }
        }

        if (!op.empty() && !returnsRef)
            tok->isOperatorKeyword(true);
    }

    for (Token *tok = list.front(); tok; tok = tok->next()) {
        if (Token::Match(tok, "%op% %str% %name%")) {
            const std::string name = tok->strAt(2);
            Token * const str = tok->next();
            str->deleteNext();
            tok->insertToken("operator\"\"" + name);
            tok = tok->next();
            tok->isOperatorKeyword(true);
            tok->insertToken("(");
            str->insertToken(")");
            Token::createMutualLinks(tok->next(), str->next());
            str->insertToken(std::to_string(Token::getStrLength(str)));
            str->insertToken(",");
        }
    }

    if (mSettings.debugwarnings) {
        const Token *tok = list.front();

        while ((tok = Token::findsimplematch(tok, "operator")) != nullptr) {
            reportError(tok, Severity::debug, "debug",
                        "simplifyOperatorName: found unsimplified operator name");
            tok = tok->next();
        }
    }
}

void Tokenizer::simplifyOverloadedOperators()
{
    if (isC())
        return;
    std::set<std::string> classNames;
    std::set<nonneg int> classVars;
    for (Token *tok = list.front(); tok; tok = tok->next()) {
        if (!tok->isName())
            continue;

        if (Token::simpleMatch(tok, "this ) (") && Token::simpleMatch(tok->tokAt(-2), "( *")) {
            tok = tok->next();
            tok->insertToken("operator()");
            tok->insertToken(".");
            continue;
        }

        // Get classes that have operator() member
        if (Token::Match(tok, "class|struct %name% [:{]")) {
            int indent = 0;
            for (const Token *tok2 = tok->next(); tok2; tok2 = tok2->next()) {
                if (tok2->str() == "}")
                    break;
                if (indent == 0 && tok2->str() == ";")
                    break;
                if (tok2->str() == "{") {
                    if (indent == 0)
                        ++indent;
                    else
                        tok2 = tok2->link();
                } else if (indent == 1 && Token::simpleMatch(tok2, "operator() (") && TokenList::isFunctionHead(tok2->next(), ";{")) {
                    classNames.insert(tok->strAt(1));
                    break;
                }
            }
        }

        // Get variables that have operator() member
        if (Token::Match(tok, "%type% &| %var%") && classNames.find(tok->str()) != classNames.end()) {
            tok = tok->next();
            while (!tok->isName())
                tok = tok->next();
            classVars.insert(tok->varId());
        }

        // Simplify operator() calls
        if (Token::Match(tok, "%var% (") && classVars.find(tok->varId()) != classVars.end()) {
            // constructor init list..
            if (Token::Match(tok->previous(), "[:,]")) {
                const Token *start = tok->previous();
                while (Token::simpleMatch(start, ",")) {
                    if (Token::simpleMatch(start->previous(), ")"))
                        start = start->linkAt(-1);
                    else
                        break;
                    if (Token::Match(start->previous(), "%name%"))
                        start = start->tokAt(-2);
                    else
                        break;
                }
                const Token *after = tok->linkAt(1);
                while (Token::Match(after, ")|} , %name% (|{"))
                    after = after->linkAt(3);

                // Do not simplify initlist
                if (Token::simpleMatch(start, ":") && Token::simpleMatch(after, ") {"))
                    continue;
            }

            tok->insertToken("operator()");
            tok->insertToken(".");
        }
    }
}

// remove unnecessary member qualification..
void Tokenizer::removeUnnecessaryQualification()
{
    if (isC())
        return;

    std::vector<Space> classInfo;
    for (Token *tok = list.front(); tok; tok = tok->next()) {
        if (Token::Match(tok, "class|struct|namespace %type% :|{") &&
            (!tok->previous() || tok->strAt(-1) != "enum")) {
            Space info;
            info.isNamespace = tok->str() == "namespace";
            tok = tok->next();
            info.className = tok->str();
            tok = tok->next();
            while (tok && tok->str() != "{")
                tok = tok->next();
            if (!tok)
                return;
            info.bodyEnd = tok->link();
            classInfo.push_back(std::move(info));
        } else if (!classInfo.empty()) {
            if (tok == classInfo.back().bodyEnd)
                classInfo.pop_back();
            else if (tok->str() == classInfo.back().className &&
                     !classInfo.back().isNamespace && tok->strAt(-1) != ":" &&
                     (Token::Match(tok, "%type% :: ~| %type% (") ||
                      Token::Match(tok, "%type% :: operator"))) {
                const Token *tok1 = tok->tokAt(3);
                if (tok->strAt(2) == "operator") {
                    // check for operator ()
                    if (tok1->str() == "(")
                        tok1 = tok1->next();

                    while (tok1 && tok1->str() != "(") {
                        if (tok1->str() == ";")
                            break;
                        tok1 = tok1->next();
                    }
                    if (!tok1 || tok1->str() != "(")
                        continue;
                } else if (tok->strAt(2) == "~")
                    tok1 = tok1->next();

                if (!tok1 || !Token::Match(tok1->link(), ") const| {|;|:")) {
                    continue;
                }

                const bool isConstructorOrDestructor =
                    Token::Match(tok, "%type% :: ~| %type%") && (tok->strAt(2) == tok->str() || (tok->strAt(2) == "~" && tok->strAt(3) == tok->str()));
                if (!isConstructorOrDestructor) {
                    bool isPrependedByType = Token::Match(tok->previous(), "%type%");
                    if (!isPrependedByType) {
                        const Token* tok2 = tok->tokAt(-2);
                        isPrependedByType = Token::Match(tok2, "%type% *|&");
                    }
                    if (!isPrependedByType) {
                        const Token* tok3 = tok->tokAt(-3);
                        isPrependedByType = Token::Match(tok3, "%type% * *|&");
                    }
                    if (!isPrependedByType) {
                        // It's not a constructor declaration and it's not a function declaration so
                        // this is a function call which can have all the qualifiers just fine - skip.
                        continue;
                    }
                }
            }
        }
    }
}

void Tokenizer::printUnknownTypes() const
{
    if (!mSymbolDatabase)
        return;

    std::vector<std::pair<std::string, const Token *>> unknowns;

    for (int i = 1; i <= mVarId; ++i) {
        const Variable *var = mSymbolDatabase->getVariableFromVarId(i);
        if (!var)
            continue;
        // is unknown type?
        if (var->type() || var->typeStartToken()->isStandardType())
            continue;

        std::string name;
        const Token * nameTok;

        // single token type?
        if (var->typeStartToken() == var->typeEndToken()) {
            nameTok = var->typeStartToken();
            name = nameTok->str();
        }

        // complicated type
        else {
            const Token *tok = var->typeStartToken();
            int level = 0;

            nameTok =  tok;

            while (tok) {
                // skip pointer and reference part of type
                if (level == 0 && Token::Match(tok, "*|&"))
                    break;

                name += tok->str();

                if (Token::Match(tok, "struct|union|enum"))
                    name += " ";

                // pointers and references are OK in template
                else if (tok->str() == "<")
                    ++level;
                else if (tok->str() == ">")
                    --level;

                if (tok == var->typeEndToken())
                    break;

                tok = tok->next();
            }
        }

        unknowns.emplace_back(std::move(name), nameTok);
    }

    if (!unknowns.empty()) {
        std::string last;
        int count = 0;

        for (auto it = unknowns.cbegin(); it != unknowns.cend(); ++it) {
            // skip types is std namespace because they are not interesting
            if (it->first.find("std::") != 0) {
                if (it->first != last) {
                    last = it->first;
                    count = 1;
                    reportError(it->second, Severity::debug, "debug", "Unknown type \'" + it->first + "\'.");
                } else {
                    if (count < 3) // limit same type to 3
                        reportError(it->second, Severity::debug, "debug", "Unknown type \'" + it->first + "\'.");
                    count++;
                }
            }
        }
    }
}

void Tokenizer::prepareTernaryOpForAST()
{
    // http://en.cppreference.com/w/cpp/language/operator_precedence says about ternary operator:
    //       "The expression in the middle of the conditional operator (between ? and :) is parsed as if parenthesized: its precedence relative to ?: is ignored."
    // The AST parser relies on this function to add such parentheses where necessary.
    for (Token* tok = list.front(); tok; tok = tok->next()) {
        if (tok->str() == "?") {
            bool parenthesesNeeded = false;
            int depth = 0;
            Token* tok2 = tok->next();
            for (; tok2; tok2 = tok2->next()) {
                if (tok2->link() && Token::Match(tok2, "[|(|<"))
                    tok2 = tok2->link();
                else if (tok2->str() == ":") {
                    if (depth == 0)
                        break;
                    depth--;
                } else if (tok2->str() == ";" || (tok2->link() && tok2->str() != "{" && tok2->str() != "}"))
                    break;
                else if (tok2->str() == ",")
                    parenthesesNeeded = true;
                else if (tok2->str() == "<")
                    parenthesesNeeded = true;
                else if (tok2->str() == "?") {
                    depth++;
                    parenthesesNeeded = true;
                }
            }
            if (parenthesesNeeded && tok2 && tok2->str() == ":") {
                tok->insertToken("(");
                tok2->insertTokenBefore(")");
                Token::createMutualLinks(tok->next(), tok2->previous());
            }
        }
    }
}

void Tokenizer::reportError(const Token* tok, const Severity severity, const std::string& id, const std::string& msg, bool inconclusive) const
{
    const std::list<const Token*> callstack(1, tok);
    reportError(callstack, severity, id, msg, inconclusive);
}

void Tokenizer::reportError(const std::list<const Token*>& callstack, Severity severity, const std::string& id, const std::string& msg, bool inconclusive) const
{
    const ErrorMessage errmsg(callstack, &list, severity, id, msg, inconclusive ? Certainty::inconclusive : Certainty::normal);
    mErrorLogger.reportErr(errmsg);
}

void Tokenizer::setPodTypes()
{
    for (Token *tok = list.front(); tok; tok = tok->next()) {
        if (!tok->isName() || tok->varId())
            continue;

        // pod type
        const Library::PodType *podType = mSettings.library.podtype(tok->str());
        if (podType) {
            const Token *prev = tok->previous();
            while (prev && prev->isName())
                prev = prev->previous();
            if (prev && !Token::Match(prev, ";|{|}|,|("))
                continue;
            tok->isStandardType(true);
        }
    }
}

const Token *Tokenizer::findSQLBlockEnd(const Token *tokSQLStart)
{
    const Token *tokLastEnd = nullptr;
    for (const Token *tok = tokSQLStart->tokAt(2); tok != nullptr; tok = tok->next()) {
        if (tokLastEnd == nullptr && tok->str() == ";")
            tokLastEnd = tok;
        else if (tok->str() == "__CPPCHECK_EMBEDDED_SQL_EXEC__") {
            if (Token::simpleMatch(tok->tokAt(-2), "END - __CPPCHECK_EMBEDDED_SQL_EXEC__ ;"))
                return tok->next();
            return tokLastEnd;
        } else if (Token::Match(tok, "{|}|==|&&|!|^|<<|>>|++|+=|-=|/=|*=|>>=|<<=|~"))
            break; // We are obviously outside the SQL block
    }

    return tokLastEnd;
}

void Tokenizer::simplifyNestedNamespace()
{
    if (!isCPP())
        return;

    for (Token *tok = list.front(); tok; tok = tok->next()) {
        if (Token::Match(tok, "namespace %name% ::") && tok->strAt(-1) != "using") {
            Token * tok2 = tok->tokAt(2);

            // validate syntax
            while (Token::Match(tok2, ":: %name%"))
                tok2 = tok2->tokAt(2);

            if (!tok2 || tok2->str() != "{")
                return; // syntax error

            std::stack<Token *> links;
            tok2 = tok->tokAt(2);

            while (tok2->str() == "::") {
                links.push(tok2);
                tok2->str("{");
                tok2->insertToken("namespace");
                tok2 = tok2->tokAt(3);
            }

            tok = tok2;

            if (!links.empty() && tok2->str() == "{") {
                tok2 = tok2->link();
                while (!links.empty()) {
                    tok2->insertToken("}");
                    tok2 = tok2->next();
                    Token::createMutualLinks(links.top(), tok2);
                    links.pop();
                }
            }
        }
    }
}

void Tokenizer::simplifyCoroutines()
{
    if (!isCPP() || mSettings.standards.cpp < Standards::CPP20)
        return;
    for (Token *tok = list.front(); tok; tok = tok->next()) {
        if (!tok->isName() || !Token::Match(tok, "co_return|co_yield|co_await"))
            continue;
        Token *end = tok->next();
        while (end && end->str() != ";") {
            if (Token::Match(end, "[({[]"))
                end = end->link();
            else if (Token::Match(end, "[)]}]"))
                break;
            end = end->next();
        }
        if (Token::simpleMatch(end, ";")) {
            tok->insertToken("(");
            end->previous()->insertToken(")");
            Token::createMutualLinks(tok->next(), end->previous());
        }
    }
}

static bool sameTokens(const Token *first, const Token *last, const Token *other)
{
    while (other && first->str() == other->str()) {
        if (first == last)
            return true;
        first = first->next();
        other = other->next();
    }

    return false;
}

static bool alreadyHasNamespace(const Token *first, const Token *last, const Token *end)
{
    while (end && last->str() == end->str()) {
        if (first == last)
            return true;
        last = last->previous();
        end = end->previous();
    }

    return false;
}

static Token * deleteAlias(Token * tok)
{
    Token::eraseTokens(tok, Token::findsimplematch(tok, ";"));

    // delete first token
    tok->deleteThis();

    // delete ';' if not last token
    tok->deleteThis();

    return tok;
}

void Tokenizer::simplifyNamespaceAliases()
{
    if (!isCPP())
        return;

    int scope = 0;

    for (Token *tok = list.front(); tok; tok = tok->next()) {
        bool isPrev{};
        if (tok->str() == "{")
            scope++;
        else if (tok->str() == "}")
            scope--;
        else if (Token::Match(tok, "namespace %name% =") || (isPrev = Token::Match(tok->previous(), "namespace %name% ="))) {
            if (isPrev)
                tok = tok->previous();
            if (tok->tokAt(-1) && !Token::Match(tok->tokAt(-1), "[;{}]"))
                syntaxError(tok->tokAt(-1));
            const std::string name(tok->strAt(1));
            Token * tokNameStart = tok->tokAt(3);
            Token * tokNameEnd = tokNameStart;

            while (tokNameEnd && tokNameEnd->next() && tokNameEnd->strAt(1) != ";") {
                if (tokNameEnd->str() == "(") {
                    if (tokNameEnd->previous()->isName())
                        unknownMacroError(tokNameEnd->previous());
                    else
                        syntaxError(tokNameEnd);
                }
                tokNameEnd = tokNameEnd->next();
            }

            if (!tokNameEnd)
                return; // syntax error

            int endScope = scope;
            Token * tokLast = tokNameEnd->next();
            if (!tokLast)
                return;
            Token * tokNext = tokLast->next();
            Token * tok2 = tokNext;

            while (tok2 && endScope >= scope) {
                if (Token::simpleMatch(tok2, "{"))
                    endScope++;
                else if (Token::simpleMatch(tok2, "}"))
                    endScope--;
                else if (tok2->str() == name) {
                    if (Token::Match(tok2->previous(), "namespace %name% =")) {
                        // check for possible duplicate aliases
                        if (sameTokens(tokNameStart, tokNameEnd, tok2->tokAt(2))) {
                            // delete duplicate
                            tok2 = deleteAlias(tok2->previous());
                            continue;
                        }
                        // conflicting declaration (syntax error)
                        // cppcheck-suppress duplicateBranch - remove when TODO below is addressed
                        if (endScope == scope) {
                            // delete conflicting declaration
                            tok2 = deleteAlias(tok2->previous());
                        }

                        // new declaration
                        else {
                            // TODO: use the new alias in this scope
                            tok2 = deleteAlias(tok2->previous());
                        }
                        continue;
                    }

                    if (tok2->strAt(1) == "::" && !alreadyHasNamespace(tokNameStart, tokNameEnd, tok2)) {
                        if (Token::simpleMatch(tok2->tokAt(-1), "::") && tokNameStart->str() == "::")
                            tok2->deletePrevious();
                        tok2->str(tokNameStart->str());
                        Token * tok3 = tokNameStart;
                        while (tok3 != tokNameEnd) {
                            tok2->insertToken(tok3->strAt(1));
                            tok2 = tok2->next();
                            tok3 = tok3->next();
                        }
                    }
                }
                tok2 = tok2->next();
            }

            if (tok->previous() && tokNext) {
                Token::eraseTokens(tok->previous(), tokNext);
                tok = tokNext->previous();
            } else if (tok->previous()) {
                Token::eraseTokens(tok->previous(), tokLast);
                tok = tokLast;
            } else if (tokNext) {
                Token::eraseTokens(tok, tokNext);
                tok->deleteThis();
            } else {
                Token::eraseTokens(tok, tokLast);
                tok->deleteThis();
            }
        }
    }
}

void Tokenizer::setDirectives(std::list<Directive> directives)
{
    mDirectives = std::move(directives);
}

bool Tokenizer::hasIfdef(const Token *start, const Token *end) const
{
    const auto& directives = mDirectives;
    return std::any_of(directives.cbegin(), directives.cend(), [&](const Directive& d) {
        return startsWith(d.str, "#if") &&
        d.linenr >= start->linenr() &&
        d.linenr <= end->linenr() &&
        start->fileIndex() < list.getFiles().size() &&
        d.file == list.getFiles()[start->fileIndex()];
    });
}

bool Tokenizer::isPacked(const Token * bodyStart) const
{
    const auto& directives = mDirectives;
    // TODO: should this return true if the #pragma exists in any line before the start token?
    return std::any_of(directives.cbegin(), directives.cend(), [&](const Directive& d) {
        return d.linenr < bodyStart->linenr() && d.str == "#pragma pack(1)" && d.file == list.getFiles().front();
    });
}

void Tokenizer::getErrorMessages(ErrorLogger& errorLogger, const Settings& settings)
{
    Tokenizer tokenizer(settings, errorLogger);
    tokenizer.invalidConstFunctionTypeError(nullptr);
    // checkLibraryNoReturn
    tokenizer.unhandled_macro_class_x_y(nullptr, "", "", "", "");
    tokenizer.macroWithSemicolonError(nullptr, "");
    tokenizer.unhandledCharLiteral(nullptr, "");
}<|MERGE_RESOLUTION|>--- conflicted
+++ resolved
@@ -4351,13 +4351,8 @@
 
     while (Token::Match(tok->next(), ")| . %name% !!(")) {
         // Don't set varid for trailing return type
-<<<<<<< HEAD
         if (tok->strAt(1) == ")" && Token::Match(tok->linkAt(1)->tokAt(-1), "%name%|]") && !tok->linkAt(1)->tokAt(-1)->isKeyword() &&
-            Tokenizer::isFunctionHead(tok->linkAt(1), "{|;")) {
-=======
-        if (tok->strAt(1) == ")" && Token::Match(tok->linkAt(1)->tokAt(-1), "%name%|]") &&
             TokenList::isFunctionHead(tok->linkAt(1), "{|;")) {
->>>>>>> b5372204
             tok = tok->tokAt(3);
             continue;
         }
