--- conflicted
+++ resolved
@@ -8642,13 +8642,9 @@
             syntaxError(tok);
         if (Token::Match(tok, "==|!=|<=|>= %comp%") && tok->strAt(-1) != "operator")
             syntaxError(tok, tok->str() + " " + tok->strAt(1));
-<<<<<<< HEAD
+        if (Token::simpleMatch(tok, "::") && (!Token::Match(tok->next(), "%name%|*|~") || (tok->next()->isKeyword() && tok->strAt(1) != "operator")))
+            syntaxError(tok);
         if (Token::Match(tok, "& %op%|%cop%"))
-            syntaxError(tok);
-        if (Token::simpleMatch(tok, ":: ::"))
-=======
-        if (Token::simpleMatch(tok, "::") && (!Token::Match(tok->next(), "%name%|*|~") || (tok->next()->isKeyword() && tok->strAt(1) != "operator")))
->>>>>>> 82f05c8d
             syntaxError(tok);
     }
 
