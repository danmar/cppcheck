/*
 * Cppcheck - A tool for static C/C++ code analysis
 * Copyright (C) 2007-2023 Cppcheck team.
 *
 * This program is free software: you can redistribute it and/or modify
 * it under the terms of the GNU General Public License as published by
 * the Free Software Foundation, either version 3 of the License, or
 * (at your option) any later version.
 *
 * This program is distributed in the hope that it will be useful,
 * but WITHOUT ANY WARRANTY; without even the implied warranty of
 * MERCHANTABILITY or FITNESS FOR A PARTICULAR PURPOSE.  See the
 * GNU General Public License for more details.
 *
 * You should have received a copy of the GNU General Public License
 * along with this program.  If not, see <http://www.gnu.org/licenses/>.
 */

//---------------------------------------------------------------------------
#include "tokenize.h"

#include "check.h"
#include "errorlogger.h"
#include "library.h"
#include "mathlib.h"
#include "platform.h"
#include "preprocessor.h"
#include "settings.h"
#include "standards.h"
#include "summaries.h"
#include "symboldatabase.h"
#include "templatesimplifier.h"
#include "timer.h"
#include "token.h"
#include "utils.h"
#include "valueflow.h"

#include <algorithm>
#include <cassert>
#include <cctype>
#include <cstdlib>
#include <cstring>
#include <ctime>
#include <iostream>
#include <iterator>
#include <exception>
#include <memory>
#include <set>
#include <sstream> // IWYU pragma: keep
#include <stack>
#include <stdexcept>
#include <type_traits>
#include <unordered_map>
#include <unordered_set>
#include <utility>
#include <vector>

#include <simplecpp.h>

//---------------------------------------------------------------------------

namespace {
    // local struct used in setVarId
    // in order to store information about the scope
    struct VarIdScopeInfo {
        VarIdScopeInfo()
            : isExecutable(false), isStructInit(false), isEnum(false), startVarid(0) {}
        VarIdScopeInfo(bool isExecutable, bool isStructInit, bool isEnum, nonneg int startVarid)
            : isExecutable(isExecutable), isStructInit(isStructInit), isEnum(isEnum), startVarid(startVarid) {}

        const bool isExecutable;
        const bool isStructInit;
        const bool isEnum;
        const nonneg int startVarid;
    };
}

/** Return whether tok is the "{" that starts an enumerator list */
static bool isEnumStart(const Token* tok)
{
    if (!tok || tok->str() != "{")
        return false;
    return (tok->strAt(-1) == "enum") || (tok->strAt(-2) == "enum") || Token::Match(tok->tokAt(-3), "enum class %name%");
}

template<typename T>
static void skipEnumBody(T **tok)
{
    T *defStart = *tok;
    while (Token::Match(defStart, "%name%|::|:"))
        defStart = defStart->next();
    if (defStart && defStart->str() == "{")
        *tok = defStart->link()->next();
}

const Token * Tokenizer::isFunctionHead(const Token *tok, const std::string &endsWith) const
{
    return Tokenizer::isFunctionHead(tok, endsWith, isCPP());
}

const Token * Tokenizer::isFunctionHead(const Token *tok, const std::string &endsWith, bool cpp)
{
    if (!tok)
        return nullptr;
    if (tok->str() == "(")
        tok = tok->link();
    if (Token::Match(tok, ") ;|{|[")) {
        tok = tok->next();
        while (tok && tok->str() == "[" && tok->link()) {
            if (endsWith.find(tok->str()) != std::string::npos)
                return tok;
            tok = tok->link()->next();
        }
        return (tok && endsWith.find(tok->str()) != std::string::npos) ? tok : nullptr;
    }
    if (cpp && tok->str() == ")") {
        tok = tok->next();
        while (Token::Match(tok, "const|noexcept|override|final|volatile|mutable|&|&& !!(") ||
               (Token::Match(tok, "%name% !!(") && tok->isUpperCaseName()))
            tok = tok->next();
        if (tok && tok->str() == ")")
            tok = tok->next();
        while (tok && tok->str() == "[")
            tok = tok->link()->next();
        if (Token::Match(tok, "throw|noexcept ("))
            tok = tok->linkAt(1)->next();
        if (Token::Match(tok, "%name% (") && tok->isUpperCaseName())
            tok = tok->linkAt(1)->next();
        if (tok && tok->originalName() == "->") { // trailing return type
            for (tok = tok->next(); tok && !Token::Match(tok, ";|{|override|final"); tok = tok->next())
                if (tok->link() && Token::Match(tok, "<|[|("))
                    tok = tok->link();
        }
        while (Token::Match(tok, "override|final !!(") ||
               (Token::Match(tok, "%name% !!(") && tok->isUpperCaseName()))
            tok = tok->next();
        if (Token::Match(tok, "= 0|default|delete ;"))
            tok = tok->tokAt(2);

        return (tok && endsWith.find(tok->str()) != std::string::npos) ? tok : nullptr;
    }
    return nullptr;
}

/**
 * is tok the start brace { of a class, struct, union, or enum
 */
static bool isClassStructUnionEnumStart(const Token * tok)
{
    if (!Token::Match(tok->previous(), "class|struct|union|enum|%name%|>|>> {"))
        return false;
    const Token * tok2 = tok->previous();
    while (tok2 && !Token::Match(tok2, "class|struct|union|enum|{|}|;"))
        tok2 = tok2->previous();
    return Token::Match(tok2, "class|struct|union|enum");
}

//---------------------------------------------------------------------------

Tokenizer::Tokenizer(const Settings *settings, ErrorLogger *errorLogger, const Preprocessor *preprocessor) :
    list(settings),
    mSettings(settings),
    mErrorLogger(errorLogger),
    mSymbolDatabase(nullptr),
    mTemplateSimplifier(new TemplateSimplifier(this)),
    mVarId(0),
    mUnnamedCount(0),
    mCodeWithTemplates(false), //is there any templates?
    mTimerResults(nullptr),
    mPreprocessor(preprocessor)
{
    // make sure settings are specified
    assert(mSettings);
}

Tokenizer::~Tokenizer()
{
    delete mSymbolDatabase;
    delete mTemplateSimplifier;
}


//---------------------------------------------------------------------------
// SizeOfType - gives the size of a type
//---------------------------------------------------------------------------

nonneg int Tokenizer::sizeOfType(const std::string& type) const
{
    const std::map<std::string, int>::const_iterator it = mTypeSize.find(type);
    if (it == mTypeSize.end()) {
        const Library::PodType* podtype = mSettings->library.podtype(type);
        if (!podtype)
            return 0;

        return podtype->size;
    }
    return it->second;
}

nonneg int Tokenizer::sizeOfType(const Token *type) const
{
    if (!type || type->str().empty())
        return 0;

    if (type->tokType() == Token::eString)
        return Token::getStrLength(type) + 1U;

    const std::map<std::string, int>::const_iterator it = mTypeSize.find(type->str());
    if (it == mTypeSize.end()) {
        const Library::PodType* podtype = mSettings->library.podtype(type->str());
        if (!podtype)
            return 0;

        return podtype->size;
    } else if (type->isLong()) {
        if (type->str() == "double")
            return mSettings->platform.sizeof_long_double;
        else if (type->str() == "long")
            return mSettings->platform.sizeof_long_long;
    }

    return it->second;
}
//---------------------------------------------------------------------------

// check if this statement is a duplicate definition
bool Tokenizer::duplicateTypedef(Token **tokPtr, const Token *name, const Token *typeDef) const
{
    // check for an end of definition
    Token * tok = *tokPtr;
    if (tok && Token::Match(tok->next(), ";|,|[|=|)|>|(|{")) {
        Token * end = tok->next();

        if (end->str() == "[") {
            if (!end->link())
                syntaxError(end); // invalid code
            end = end->link()->next();
        } else if (end->str() == ",") {
            // check for derived class
            if (Token::Match(tok->previous(), "public|private|protected"))
                return false;

            // find end of definition
            while (end && end->next() && !Token::Match(end->next(), ";|)|>")) {
                if (end->next()->str() == "(")
                    end = end->linkAt(1);

                end = (end)?end->next():nullptr;
            }
            if (end)
                end = end->next();
        } else if (end->str() == "(") {
            if (tok->previous()->str().compare(0, 8, "operator")  == 0) {
                // conversion operator
                return false;
            } else if (tok->previous()->str() == "typedef") {
                // typedef of function returning this type
                return false;
            } else if (Token::Match(tok->previous(), "public:|private:|protected:")) {
                return false;
            } else if (tok->previous()->str() == ">") {
                if (!Token::Match(tok->tokAt(-2), "%type%"))
                    return false;

                if (!Token::Match(tok->tokAt(-3), ",|<"))
                    return false;

                *tokPtr = end->link();
                return true;
            }
        }

        if (end) {
            if (Token::simpleMatch(end, ") {")) { // function parameter ?
                // look backwards
                if (Token::Match(tok->previous(), "%type%") &&
                    !Token::Match(tok->previous(), "return|new|const|struct")) {
                    // duplicate definition so skip entire function
                    *tokPtr = end->next()->link();
                    return true;
                }
            } else if (end->str() == ">") { // template parameter ?
                // look backwards
                if (Token::Match(tok->previous(), "%type%") &&
                    !Token::Match(tok->previous(), "return|new|const|volatile")) {
                    // duplicate definition so skip entire template
                    while (end && end->str() != "{")
                        end = end->next();
                    if (end) {
                        *tokPtr = end->link();
                        return true;
                    }
                }
            } else {
                // look backwards
                if (Token::Match(tok->previous(), "typedef|}|>") ||
                    (end->str() == ";" && tok->previous()->str() == ",") ||
                    (tok->previous()->str() == "*" && tok->next()->str() != "(") ||
                    (Token::Match(tok->previous(), "%type%") &&
                     (!Token::Match(tok->previous(), "return|new|const|friend|public|private|protected|throw|extern") &&
                      !Token::simpleMatch(tok->tokAt(-2), "friend class")))) {
                    // scan backwards for the end of the previous statement
                    while (tok && tok->previous() && !Token::Match(tok->previous(), ";|{")) {
                        if (tok->previous()->str() == "}") {
                            tok = tok->previous()->link();
                        } else if (tok->previous()->str() == "typedef") {
                            return true;
                        } else if (tok->previous()->str() == "enum") {
                            return true;
                        } else if (tok->previous()->str() == "struct") {
                            if (tok->strAt(-2) == "typedef" &&
                                tok->next()->str() == "{" &&
                                typeDef->strAt(3) != "{") {
                                // declaration after forward declaration
                                return true;
                            } else if (tok->next()->str() == "{") {
                                return true;
                            } else if (Token::Match(tok->next(), ")|*")) {
                                return true;
                            } else if (tok->next()->str() == name->str()) {
                                return true;
                            } else if (tok->next()->str() != ";") {
                                return true;
                            } else {
                                return false;
                            }
                        } else if (tok->previous()->str() == "union") {
                            if (tok->next()->str() != ";") {
                                return true;
                            } else {
                                return false;
                            }
                        } else if (isCPP() && tok->previous()->str() == "class") {
                            if (tok->next()->str() != ";") {
                                return true;
                            } else {
                                return false;
                            }
                        }
                        if (tok)
                            tok = tok->previous();
                    }

                    if ((*tokPtr)->strAt(1) != "(" || !Token::Match((*tokPtr)->linkAt(1), ") .|(|["))
                        return true;
                }
            }
        }
    }

    return false;
}

void Tokenizer::unsupportedTypedef(const Token *tok) const
{
    if (!mSettings->debugwarnings)
        return;

    std::ostringstream str;
    const Token *tok1 = tok;
    int level = 0;
    while (tok) {
        if (level == 0 && tok->str() == ";")
            break;
        else if (tok->str() == "{")
            ++level;
        else if (tok->str() == "}") {
            if (level == 0)
                break;
            --level;
        }

        if (tok != tok1)
            str << " ";
        str << tok->str();
        tok = tok->next();
    }
    if (tok)
        str << " ;";

    reportError(tok1, Severity::debug, "simplifyTypedef",
                "Failed to parse \'" + str.str() + "\'. The checking continues anyway.");
}

Token * Tokenizer::deleteInvalidTypedef(Token *typeDef)
{
    Token *tok = nullptr;

    // remove typedef but leave ;
    while (typeDef->next()) {
        if (typeDef->next()->str() == ";") {
            typeDef->deleteNext();
            break;
        } else if (typeDef->next()->str() == "{")
            Token::eraseTokens(typeDef, typeDef->linkAt(1));
        else if (typeDef->next()->str() == "}")
            break;
        typeDef->deleteNext();
    }

    if (typeDef != list.front()) {
        tok = typeDef->previous();
        tok->deleteNext();
    } else {
        list.front()->deleteThis();
        tok = list.front();
    }

    return tok;
}

namespace {
    struct Space {
        Space() : bodyEnd(nullptr), bodyEnd2(nullptr), isNamespace(false) {}
        std::string className;
        const Token * bodyEnd;  // for body contains typedef define
        const Token * bodyEnd2; // for body contains typedef using
        bool isNamespace;
        std::set<std::string> recordTypes;
    };
}

static Token *splitDefinitionFromTypedef(Token *tok, nonneg int *unnamedCount)
{
    std::string name;
    bool isConst = false;
    Token *tok1 = tok->next();

    // skip const if present
    if (tok1->str() == "const") {
        tok1->deleteThis();
        isConst = true;
    }

    // skip "class|struct|union|enum"
    tok1 = tok1->next();

    const bool hasName = Token::Match(tok1, "%name%");

    // skip name
    if (hasName) {
        name = tok1->str();
        tok1 = tok1->next();
    }

    // skip base classes if present
    if (tok1->str() == ":") {
        tok1 = tok1->next();
        while (tok1 && tok1->str() != "{")
            tok1 = tok1->next();
        if (!tok1)
            return nullptr;
    }

    // skip to end
    tok1 = tok1->link();

    if (!hasName) { // unnamed
        if (tok1->next()) {
            // use typedef name if available
            if (Token::Match(tok1->next(), "%type%"))
                name = tok1->next()->str();
            else // create a unique name
                name = "Unnamed" + MathLib::toString((*unnamedCount)++);
            tok->next()->insertToken(name);
        } else
            return nullptr;
    }

    tok1->insertToken(";");
    tok1 = tok1->next();

    if (tok1->next() && tok1->next()->str() == ";" && tok1->previous()->str() == "}") {
        tok->deleteThis();
        tok1->deleteThis();
        return nullptr;
    } else {
        tok1->insertToken("typedef");
        tok1 = tok1->next();
        Token * tok3 = tok1;
        if (isConst) {
            tok1->insertToken("const");
            tok1 = tok1->next();
        }
        tok1->insertToken(tok->next()->str()); // struct, union or enum
        tok1 = tok1->next();
        tok1->insertToken(name);
        tok->deleteThis();
        tok = tok3;
    }

    return tok;
}

/* This function is called when processing function related typedefs.
 * If simplifyTypedef generates an "Internal Error" message and the
 * code that generated it deals in some way with functions, then this
 * function will probably need to be extended to handle a new function
 * related pattern */
const Token *Tokenizer::processFunc(const Token *tok2, bool inOperator) const
{
    if (tok2->next() && tok2->next()->str() != ")" &&
        tok2->next()->str() != ",") {
        // skip over tokens for some types of canonicalization
        if (Token::Match(tok2->next(), "( * %type% ) ("))
            tok2 = tok2->linkAt(5);
        else if (Token::Match(tok2->next(), "* ( * %type% ) ("))
            tok2 = tok2->linkAt(6);
        else if (Token::Match(tok2->next(), "* ( * %type% ) ;"))
            tok2 = tok2->tokAt(5);
        else if (Token::Match(tok2->next(), "* ( %type% [") &&
                 Token::Match(tok2->linkAt(4), "] ) ;|="))
            tok2 = tok2->linkAt(4)->next();
        else if (Token::Match(tok2->next(), "* ( * %type% ("))
            tok2 = tok2->linkAt(5)->next();
        else if (Token::simpleMatch(tok2->next(), "* [") &&
                 Token::simpleMatch(tok2->linkAt(2), "] ;"))
            tok2 = tok2->next();
        else {
            if (tok2->next()->str() == "(")
                tok2 = tok2->next()->link();
            else if (!inOperator && !Token::Match(tok2->next(), "[|>|;")) {
                tok2 = tok2->next();

                while (Token::Match(tok2, "*|&") &&
                       !Token::Match(tok2->next(), ")|>"))
                    tok2 = tok2->next();

                // skip over namespace
                while (Token::Match(tok2, "%name% ::"))
                    tok2 = tok2->tokAt(2);

                if (!tok2)
                    return nullptr;

                if (tok2->str() == "(" &&
                    tok2->link()->next() &&
                    tok2->link()->next()->str() == "(") {
                    tok2 = tok2->link();

                    if (tok2->next()->str() == "(")
                        tok2 = tok2->next()->link();
                }

                // skip over typedef parameter
                if (tok2->next() && tok2->next()->str() == "(") {
                    tok2 = tok2->next()->link();
                    if (!tok2->next())
                        syntaxError(tok2);

                    if (tok2->next()->str() == "(")
                        tok2 = tok2->next()->link();
                }
            }
        }
    }
    return tok2;
}

Token *Tokenizer::processFunc(Token *tok2, bool inOperator)
{
    return const_cast<Token*>(processFunc(const_cast<const Token*>(tok2), inOperator));
}

void Tokenizer::simplifyUsingToTypedef()
{
    if (!isCPP() || mSettings->standards.cpp < Standards::CPP11)
        return;

    for (Token *tok = list.front(); tok; tok = tok->next()) {
        // using a::b;  =>   typedef  a::b  b;
        if ((Token::Match(tok, "[;{}] using %name% :: %name% ::|;") && !tok->tokAt(2)->isKeyword()) ||
            (Token::Match(tok, "[;{}] using :: %name% :: %name% ::|;") && !tok->tokAt(3)->isKeyword())) {
            Token *endtok = tok->tokAt(5);
            if (Token::Match(endtok, "%name%"))
                endtok = endtok->next();
            while (Token::Match(endtok, ":: %name%"))
                endtok = endtok->tokAt(2);
            if (endtok && endtok->str() == ";") {
                tok->next()->str("typedef");
                endtok = endtok->previous();
                endtok->insertToken(endtok->str());
            }
        }
    }
}

void Tokenizer::simplifyTypedef()
{
    std::vector<Space> spaceInfo;
    bool isNamespace = false;
    std::string className;
    std::string fullClassName;
    bool hasClass = false;
    bool goback = false;

    // add global namespace
    spaceInfo.emplace_back(/*Space{}*/);

    // Convert "using a::b;" to corresponding typedef statements
    simplifyUsingToTypedef();

    const std::time_t maxTime = mSettings->typedefMaxTime > 0 ? std::time(nullptr) + mSettings->typedefMaxTime: 0;

    for (Token *tok = list.front(); tok; tok = tok->next()) {
        if (mErrorLogger && !list.getFiles().empty())
            mErrorLogger->reportProgress(list.getFiles()[0], "Tokenize (typedef)", tok->progressValue());

        if (Settings::terminated())
            return;

        if (maxTime > 0 && std::time(nullptr) > maxTime) {
            if (mSettings->debugwarnings) {
                ErrorMessage::FileLocation loc;
                loc.setfile(list.getFiles()[0]);
                ErrorMessage errmsg({std::move(loc)},
                                    emptyString,
                                    Severity::debug,
                                    "Typedef simplification instantiation maximum time exceeded",
                                    "typedefMaxTime",
                                    Certainty::normal);
                mErrorLogger->reportErr(errmsg);
            }
            return;
        }

        if (goback) {
            //jump back once, see the comment at the end of the function
            goback = false;
            tok = tok->previous();
        }

        if (tok->str() != "typedef") {
            if (Token::simpleMatch(tok, "( typedef")) {
                // Skip typedefs inside parentheses (#2453 and #4002)
                tok = tok->next();
            } else if (Token::Match(tok, "class|struct|namespace %any%") &&
                       (!tok->previous() || tok->previous()->str() != "enum")) {
                isNamespace = (tok->str() == "namespace");
                hasClass = true;
                className = tok->next()->str();
                const Token *tok1 = tok->next();
                fullClassName = className;
                while (Token::Match(tok1, "%name% :: %name%")) {
                    tok1 = tok1->tokAt(2);
                    fullClassName += " :: " + tok1->str();
                }
            } else if (hasClass && tok->str() == ";") {
                hasClass = false;
            } else if (hasClass && tok->str() == "{") {
                if (!isNamespace)
                    spaceInfo.back().recordTypes.insert(fullClassName);

                Space info;
                info.isNamespace = isNamespace;
                info.className = className;
                info.bodyEnd = tok->link();
                info.bodyEnd2 = tok->link();
                spaceInfo.push_back(std::move(info));

                hasClass = false;
            } else if (spaceInfo.size() > 1 && tok->str() == "}" && spaceInfo.back().bodyEnd == tok) {
                spaceInfo.pop_back();
            }
            continue;
        }

        // pull struct, union, enum or class definition out of typedef
        // use typedef name for unnamed struct, union, enum or class
        if (Token::Match(tok->next(), "const| struct|enum|union|class %type%| {|:")) {
            Token *tok1 = splitDefinitionFromTypedef(tok, &mUnnamedCount);
            if (!tok1)
                continue;
            tok = tok1;
        }

        /** @todo add support for union */
        if (Token::Match(tok->next(), "enum %type% %type% ;") && tok->strAt(2) == tok->strAt(3)) {
            tok->deleteNext(3);
            tok->deleteThis();
            if (tok->next())
                tok->deleteThis();
            //now the next token to process is 'tok', not 'tok->next()';
            goback = true;
            continue;
        }

        Token *typeName;
        Token *typeStart = nullptr;
        Token *typeEnd = nullptr;
        Token *argStart = nullptr;
        Token *argEnd = nullptr;
        Token *arrayStart = nullptr;
        Token *arrayEnd = nullptr;
        Token *specStart = nullptr;
        Token *specEnd = nullptr;
        Token *typeDef = tok;
        Token *argFuncRetStart = nullptr;
        Token *argFuncRetEnd = nullptr;
        Token *funcStart = nullptr;
        Token *funcEnd = nullptr;
        Token *tokOffset = tok->next();
        bool function = false;
        bool functionPtr = false;
        bool functionRetFuncPtr = false;
        bool functionPtrRetFuncPtr = false;
        bool ptrToArray = false;
        bool refToArray = false;
        bool ptrMember = false;
        bool typeOf = false;
        Token *namespaceStart = nullptr;
        Token *namespaceEnd = nullptr;

        // check for invalid input
        if (!tokOffset)
            syntaxError(tok);


        if (tokOffset->str() == "::") {
            typeStart = tokOffset;
            tokOffset = tokOffset->next();

            while (Token::Match(tokOffset, "%type% ::"))
                tokOffset = tokOffset->tokAt(2);

            typeEnd = tokOffset;

            if (Token::Match(tokOffset, "%type%"))
                tokOffset = tokOffset->next();
        } else if (Token::Match(tokOffset, "%type% ::")) {
            typeStart = tokOffset;

            do {
                tokOffset = tokOffset->tokAt(2);
            } while (Token::Match(tokOffset, "%type% ::"));

            typeEnd = tokOffset;

            if (Token::Match(tokOffset, "%type%"))
                tokOffset = tokOffset->next();
        } else if (Token::Match(tokOffset, "%type%")) {
            typeStart = tokOffset;

            while (Token::Match(tokOffset, "const|struct|enum %type%") ||
                   (tokOffset->next() && tokOffset->next()->isStandardType() && !Token::Match(tokOffset->next(), "%name% ;")))
                tokOffset = tokOffset->next();

            typeEnd = tokOffset;
            if (!Token::Match(tokOffset->next(), "%name% ;"))
                tokOffset = tokOffset->next();

            while (Token::Match(tokOffset, "%type%") &&
                   (tokOffset->isStandardType() || Token::Match(tokOffset, "unsigned|signed")) &&
                   !Token::Match(tokOffset->next(), "%name% ;")) {
                typeEnd = tokOffset;
                tokOffset = tokOffset->next();
            }

            bool atEnd = false;
            while (!atEnd) {
                if (tokOffset && tokOffset->str() == "::") {
                    typeEnd = tokOffset;
                    tokOffset = tokOffset->next();
                }

                if (Token::Match(tokOffset, "%type%") &&
                    tokOffset->next() && !Token::Match(tokOffset->next(), "[|;|,|(")) {
                    typeEnd = tokOffset;
                    tokOffset = tokOffset->next();
                } else if (Token::simpleMatch(tokOffset, "const (")) {
                    typeEnd = tokOffset;
                    tokOffset = tokOffset->next();
                    atEnd = true;
                } else
                    atEnd = true;
            }
        } else
            continue; // invalid input

        // check for invalid input
        if (!tokOffset)
            syntaxError(tok);

        // check for template
        if (!isC() && tokOffset->str() == "<") {
            typeEnd = tokOffset->findClosingBracket();

            while (typeEnd && Token::Match(typeEnd->next(), ":: %type%"))
                typeEnd = typeEnd->tokAt(2);

            if (!typeEnd) {
                // internal error
                return;
            }

            while (Token::Match(typeEnd->next(), "const|volatile"))
                typeEnd = typeEnd->next();

            tok = typeEnd;
            tokOffset = tok->next();
        }

        std::list<std::string> pointers;
        // check for pointers and references
        while (Token::Match(tokOffset, "*|&|&&|const")) {
            pointers.push_back(tokOffset->str());
            tokOffset = tokOffset->next();
        }

        // check for invalid input
        if (!tokOffset)
            syntaxError(tok);

        if (tokOffset->isName() && !tokOffset->isKeyword()) {
            // found the type name
            typeName = tokOffset;
            tokOffset = tokOffset->next();

            // check for array
            while (tokOffset && tokOffset->str() == "[") {
                if (!arrayStart)
                    arrayStart = tokOffset;
                arrayEnd = tokOffset->link();
                tokOffset = arrayEnd->next();
            }

            // check for end or another
            if (Token::Match(tokOffset, ";|,"))
                tok = tokOffset;

            // or a function typedef
            else if (tokOffset && tokOffset->str() == "(") {
                Token *tokOffset2 = nullptr;
                if (Token::Match(tokOffset, "( *|%name%")) {
                    tokOffset2 = tokOffset->next();
                    if (tokOffset2->str() == "typename")
                        tokOffset2 = tokOffset2->next();
                    while (Token::Match(tokOffset2, "%type% ::"))
                        tokOffset2 = tokOffset2->tokAt(2);
                }

                // unhandled typedef, skip it and continue
                if (typeName->str() == "void") {
                    unsupportedTypedef(typeDef);
                    tok = deleteInvalidTypedef(typeDef);
                    if (tok == list.front())
                        //now the next token to process is 'tok', not 'tok->next()';
                        goback = true;
                    continue;
                }

                // function pointer
                else if (Token::Match(tokOffset2, "* %name% ) (")) {
                    // name token wasn't a name, it was part of the type
                    typeEnd = typeEnd->next();
                    functionPtr = true;
                    funcStart = funcEnd = tokOffset2; // *
                    tokOffset = tokOffset2->tokAt(3); // (
                    typeName = tokOffset->tokAt(-2);
                    argStart = tokOffset;
                    argEnd = tokOffset->link();
                    tok = argEnd->next();
                }

                // function
                else if (isFunctionHead(tokOffset->link(), ";,")) {
                    function = true;
                    if (tokOffset->link()->next()->str() == "const") {
                        specStart = tokOffset->link()->next();
                        specEnd = specStart;
                    }
                    argStart = tokOffset;
                    argEnd = tokOffset->link();
                    tok = argEnd->next();
                    if (specStart)
                        tok = tok->next();
                }

                // syntax error
                else
                    syntaxError(tok);
            }

            // unhandled typedef, skip it and continue
            else {
                unsupportedTypedef(typeDef);
                tok = deleteInvalidTypedef(typeDef);
                if (tok == list.front())
                    //now the next token to process is 'tok', not 'tok->next()';
                    goback = true;
                continue;
            }
        }

        // typeof: typedef typeof ( ... ) type;
        else if (Token::simpleMatch(tokOffset->previous(), "typeof (") &&
                 Token::Match(tokOffset->link(), ") %type% ;")) {
            argStart = tokOffset;
            argEnd = tokOffset->link();
            typeName = tokOffset->link()->next();
            tok = typeName->next();
            typeOf = true;
        }

        // function: typedef ... ( ... type )( ... );
        //           typedef ... (( ... type )( ... ));
        //           typedef ... ( * ( ... type )( ... ));
        else if (tokOffset->str() == "(" && (
                     (tokOffset->link() && Token::Match(tokOffset->link()->previous(), "%type% ) (") &&
                      Token::Match(tokOffset->link()->next()->link(), ") const|volatile|;")) ||
                     (Token::simpleMatch(tokOffset, "( (") &&
                      tokOffset->next() && Token::Match(tokOffset->next()->link()->previous(), "%type% ) (") &&
                      Token::Match(tokOffset->next()->link()->next()->link(), ") const|volatile| ) ;|,")) ||
                     (Token::simpleMatch(tokOffset, "( * (") &&
                      tokOffset->linkAt(2) && Token::Match(tokOffset->linkAt(2)->previous(), "%type% ) (") &&
                      Token::Match(tokOffset->linkAt(2)->next()->link(), ") const|volatile| ) ;|,")))) {
            if (tokOffset->next()->str() == "(")
                tokOffset = tokOffset->next();
            else if (Token::simpleMatch(tokOffset, "( * (")) {
                pointers.emplace_back("*");
                tokOffset = tokOffset->tokAt(2);
            }

            if (tokOffset->link()->strAt(-2) == "*")
                functionPtr = true;
            else
                function = true;
            funcStart = tokOffset->next();
            tokOffset = tokOffset->link();
            funcEnd = tokOffset->tokAt(-2);
            typeName = tokOffset->previous();
            argStart = tokOffset->next();
            argEnd = tokOffset->next()->link();
            if (!argEnd)
                syntaxError(argStart);

            tok = argEnd->next();
            Token *spec = tok;
            if (Token::Match(spec, "const|volatile")) {
                specStart = spec;
                specEnd = spec;
                while (Token::Match(spec->next(), "const|volatile")) {
                    specEnd = spec->next();
                    spec = specEnd;
                }
                tok = specEnd->next();
            }
            if (!tok)
                syntaxError(specEnd);

            if (tok->str() == ")")
                tok = tok->next();
        }

        else if (Token::Match(tokOffset, "( %type% (")) {
            function = true;
            if (tokOffset->link()->next()) {
                tok = tokOffset->link()->next();
                tokOffset = tokOffset->tokAt(2);
                typeName = tokOffset->previous();
                argStart = tokOffset;
                argEnd = tokOffset->link();
            } else {
                // internal error
                continue;
            }
        }

        // pointer to function returning pointer to function
        else if (Token::Match(tokOffset, "( * ( * %type% ) (") &&
                 Token::simpleMatch(tokOffset->linkAt(6), ") ) (") &&
                 Token::Match(tokOffset->linkAt(6)->linkAt(2), ") ;|,")) {
            functionPtrRetFuncPtr = true;

            tokOffset = tokOffset->tokAt(6);
            typeName = tokOffset->tokAt(-2);
            argStart = tokOffset;
            argEnd = tokOffset->link();
            if (!argEnd)
                syntaxError(arrayStart);

            argFuncRetStart = argEnd->tokAt(2);
            argFuncRetEnd = argFuncRetStart->link();
            if (!argFuncRetEnd)
                syntaxError(argFuncRetStart);

            tok = argFuncRetEnd->next();
        }

        // function returning pointer to function
        else if (Token::Match(tokOffset, "( * %type% (") &&
                 Token::simpleMatch(tokOffset->linkAt(3), ") ) (") &&
                 Token::Match(tokOffset->linkAt(3)->linkAt(2), ") ;|,")) {
            functionRetFuncPtr = true;

            tokOffset = tokOffset->tokAt(3);
            typeName = tokOffset->previous();
            argStart = tokOffset;
            argEnd = tokOffset->link();

            argFuncRetStart = argEnd->tokAt(2);
            if (!argFuncRetStart)
                syntaxError(tokOffset);

            argFuncRetEnd = argFuncRetStart->link();
            if (!argFuncRetEnd)
                syntaxError(tokOffset);

            tok = argFuncRetEnd->next();
        } else if (Token::Match(tokOffset, "( * ( %type% ) (")) {
            functionRetFuncPtr = true;

            tokOffset = tokOffset->tokAt(5);
            typeName = tokOffset->tokAt(-2);
            argStart = tokOffset;
            argEnd = tokOffset->link();
            if (!argEnd)
                syntaxError(arrayStart);

            argFuncRetStart = argEnd->tokAt(2);
            if (!argFuncRetStart)
                syntaxError(tokOffset);

            argFuncRetEnd = argFuncRetStart->link();
            if (!argFuncRetEnd)
                syntaxError(tokOffset);

            tok = argFuncRetEnd->next();
        }

        // pointer/reference to array
        else if (Token::Match(tokOffset, "( *|& %type% ) [")) {
            ptrToArray = (tokOffset->next()->str() == "*");
            refToArray = !ptrToArray;
            tokOffset = tokOffset->tokAt(2);
            typeName = tokOffset;
            arrayStart = tokOffset->tokAt(2);
            arrayEnd = arrayStart->link();
            if (!arrayEnd)
                syntaxError(arrayStart);

            tok = arrayEnd->next();
        }

        // pointer to class member
        else if (Token::Match(tokOffset, "( %type% :: * %type% ) ;")) {
            tokOffset = tokOffset->tokAt(2);
            namespaceStart = tokOffset->previous();
            namespaceEnd = tokOffset;
            ptrMember = true;
            tokOffset = tokOffset->tokAt(2);
            typeName = tokOffset;
            tok = tokOffset->tokAt(2);
        }

        // unhandled typedef, skip it and continue
        else {
            unsupportedTypedef(typeDef);
            tok = deleteInvalidTypedef(typeDef);
            if (tok == list.front())
                //now the next token to process is 'tok', not 'tok->next()';
                goback = true;
            continue;
        }

        bool done = false;
        bool ok = true;

        TypedefInfo typedefInfo;
        typedefInfo.name = typeName->str();
        typedefInfo.filename = list.file(typeName);
        typedefInfo.lineNumber = typeName->linenr();
        typedefInfo.column = typeName->column();
        typedefInfo.used = false;
        mTypedefInfo.push_back(std::move(typedefInfo));

        while (!done) {
            std::string pattern = typeName->str();
            int scope = 0;
            bool simplifyType = false;
            bool inMemberFunc = false;
            int memberScope = 0;
            bool globalScope = false;
            int classLevel = spaceInfo.size();
            bool inTypeDef = false;
            bool inEnumClass = false;
            std::string removed;
            std::string classPath;
            for (size_t i = 1; i < spaceInfo.size(); ++i) {
                if (!classPath.empty())
                    classPath += " :: ";
                classPath += spaceInfo[i].className;
            }

            for (Token *tok2 = tok; tok2; tok2 = tok2->next()) {
                if (Settings::terminated())
                    return;

                removed.clear();

                if (Token::simpleMatch(tok2, "typedef"))
                    inTypeDef = true;

                if (inTypeDef && Token::simpleMatch(tok2, ";"))
                    inTypeDef = false;

                // Check for variable declared with the same name
                if (!inTypeDef && spaceInfo.size() == 1 && Token::Match(tok2->previous(), "%name%") &&
                    !tok2->previous()->isKeyword()) {
                    Token* varDecl = tok2;
                    while (Token::Match(varDecl, "*|&|&&|const"))
                        varDecl = varDecl->next();
                    if (Token::Match(varDecl, "%name% ;|,|)|=") && varDecl->str() == typeName->str()) {
                        // Skip to the next closing brace
                        if (Token::Match(varDecl, "%name% ) {")) { // is argument variable
                            tok2 = varDecl->linkAt(2)->next();
                        } else {
                            tok2 = varDecl;
                            while (tok2 && !Token::simpleMatch(tok2, "}")) {
                                if (Token::Match(tok2, "(|{|["))
                                    tok2 = tok2->link();
                                tok2 = tok2->next();
                            }
                        }
                        if (!tok2)
                            break;
                        continue;
                    }
                }

                if (tok2->link()) { // Pre-check for performance
                    // check for end of scope
                    if (tok2->str() == "}") {
                        // check for end of member function
                        if (inMemberFunc) {
                            --memberScope;
                            if (memberScope == 0)
                                inMemberFunc = false;
                        }
                        inEnumClass = false;

                        if (classLevel > 1 && tok2 == spaceInfo[classLevel - 1].bodyEnd2) {
                            --classLevel;
                            pattern.clear();

                            for (int i = classLevel; i < spaceInfo.size(); ++i)
                                pattern += (spaceInfo[i].className + " :: ");

                            pattern += typeName->str();
                        } else {
                            if (scope == 0)
                                break;
                            --scope;
                        }
                    }

                    // check for member functions
                    else if (isCPP() && tok2->str() == "(" && isFunctionHead(tok2, "{")) {
                        const Token *func = tok2->previous();

                        /** @todo add support for multi-token operators */
                        if (func->previous()->str() == "operator")
                            func = func->previous();

                        if (!func->previous())
                            syntaxError(func);

                        // check for qualifier
                        if (Token::Match(func->tokAt(-2), "%name% ::")) {
                            int offset = -2;
                            while (Token::Match(func->tokAt(offset - 2), "%name% ::"))
                                offset -= 2;
                            // check for available and matching class name
                            if (spaceInfo.size() > 1 && classLevel < spaceInfo.size() &&
                                func->strAt(offset) == spaceInfo[classLevel].className) {
                                memberScope = 0;
                                inMemberFunc = true;
                            }
                        }
                    }

                    // check for entering a new scope
                    else if (tok2->str() == "{") {
                        // check for entering a new namespace
                        if (isCPP()) {
                            if (tok2->strAt(-2) == "namespace") {
                                if (classLevel < spaceInfo.size() &&
                                    spaceInfo[classLevel].isNamespace &&
                                    spaceInfo[classLevel].className == tok2->previous()->str()) {
                                    spaceInfo[classLevel].bodyEnd2 = tok2->link();
                                    ++classLevel;
                                    pattern.clear();
                                    for (int i = classLevel; i < spaceInfo.size(); ++i)
                                        pattern += spaceInfo[i].className + " :: ";

                                    pattern += typeName->str();
                                }
                                ++scope;
                            }
                            if (Token::Match(tok2->tokAt(-3), "enum class %name%"))
                                inEnumClass = true;
                        }

                        // keep track of scopes within member function
                        if (inMemberFunc)
                            ++memberScope;

                        ++scope;
                    }
                }

                // check for operator typedef
                /** @todo add support for multi-token operators */
                else if (isCPP() &&
                         tok2->str() == "operator" &&
                         tok2->next() &&
                         tok2->next()->str() == typeName->str() &&
                         tok2->linkAt(2) &&
                         tok2->strAt(2) == "(" &&
                         Token::Match(tok2->linkAt(2), ") const| {")) {
                    // check for qualifier
                    if (tok2->previous()->str() == "::") {
                        // check for available and matching class name
                        if (spaceInfo.size() > 1 && classLevel < spaceInfo.size() &&
                            tok2->strAt(-2) == spaceInfo[classLevel].className) {
                            tok2 = tok2->next();
                            simplifyType = true;
                        }
                    }
                }

                else if (Token::Match(tok2->previous(), "class|struct %name% [:{]")) {
                    // don't replace names in struct/class definition
                }

                // check for typedef that can be substituted
                else if ((tok2->isNameOnly() || (tok2->isName() && (tok2->isExpandedMacro() || tok2->isInline()))) &&
                         (Token::simpleMatch(tok2, pattern.c_str(), pattern.size()) ||
                          (inMemberFunc && tok2->str() == typeName->str()))) {
                    // member function class variables don't need qualification
                    if (!(inMemberFunc && tok2->str() == typeName->str()) && pattern.find("::") != std::string::npos) { // has a "something ::"
                        Token *start = tok2;
                        int count = 0;
                        int back = classLevel - 1;
                        bool good = true;
                        // check for extra qualification
                        while (back >= 1) {
                            Token *qualificationTok = start->tokAt(-2);
                            if (!Token::Match(qualificationTok, "%type% ::"))
                                break;
                            if (qualificationTok->str() == spaceInfo[back].className) {
                                start = qualificationTok;
                                back--;
                                count++;
                            } else {
                                good = false;
                                break;
                            }
                        }
                        // check global namespace
                        if (good && back == 1 && start->strAt(-1) == "::")
                            good = false;

                        if (good) {
                            // remove any extra qualification if present
                            while (count) {
                                if (!removed.empty())
                                    removed.insert(0, " ");
                                removed.insert(0, tok2->strAt(-2) + " " + tok2->strAt(-1));
                                tok2->tokAt(-3)->deleteNext(2);
                                --count;
                            }

                            // remove global namespace if present
                            if (tok2->strAt(-1) == "::") {
                                removed.insert(0, ":: ");
                                tok2->tokAt(-2)->deleteNext();
                                globalScope = true;
                            }

                            // remove qualification if present
                            for (int i = classLevel; i < spaceInfo.size(); ++i) {
                                if (!removed.empty())
                                    removed += " ";
                                removed += (tok2->str() + " " + tok2->strAt(1));
                                tok2->deleteThis();
                                tok2->deleteThis();
                            }
                            simplifyType = true;
                        }
                    } else {
                        if (tok2->strAt(-1) == "::") {
                            int relativeSpaceInfoSize = spaceInfo.size();
                            Token * tokBeforeType = tok2->previous();
                            while (relativeSpaceInfoSize > 1 &&
                                   tokBeforeType && tokBeforeType->str() == "::" &&
                                   tokBeforeType->strAt(-1) == spaceInfo[relativeSpaceInfoSize-1].className) {
                                tokBeforeType = tokBeforeType->tokAt(-2);
                                --relativeSpaceInfoSize;
                            }
                            if (tokBeforeType && tokBeforeType->str() != "::") {
                                Token::eraseTokens(tokBeforeType, tok2);
                                simplifyType = true;
                            }
                        } else if (Token::Match(tok2->previous(), "case|;|{|} %type% :")) {
                            tok2 = tok2->next();
                        } else if (duplicateTypedef(&tok2, typeName, typeDef)) {
                            // skip to end of scope if not already there
                            if (tok2->str() != "}") {
                                while (tok2->next()) {
                                    if (tok2->next()->str() == "{")
                                        tok2 = tok2->linkAt(1)->previous();
                                    else if (tok2->next()->str() == "}")
                                        break;

                                    tok2 = tok2->next();
                                }
                            }
                        } else if (Token::Match(tok2->tokAt(-2), "%type% *|&")) {
                            // Ticket #5868: Don't substitute variable names
                        } else if (tok2->previous()->str() != ".") {
                            simplifyType = true;
                        }
                    }
                }

                simplifyType = simplifyType && !inEnumClass;

                if (simplifyType) {
                    mTypedefInfo.back().used = true;

                    // can't simplify 'operator functionPtr ()' and 'functionPtr operator ... ()'
                    if (functionPtr && (tok2->previous()->str() == "operator" ||
                                        (tok2->next() && tok2->next()->str() == "operator"))) {
                        simplifyType = false;
                        tok2 = tok2->next();
                        continue;
                    }

                    // There are 2 categories of typedef substitutions:
                    // 1. variable declarations that preserve the variable name like
                    //    global, local, and function parameters
                    // 2. not variable declarations that have no name like derived
                    //    classes, casts, operators, and template parameters

                    // try to determine which category this substitution is
                    bool inCast = false;
                    bool inTemplate = false;
                    bool inOperator = false;
                    bool inSizeof = false;

                    const bool sameStartEnd = (typeStart == typeEnd);

                    // check for derived class: class A : some_typedef {
                    const bool isDerived = Token::Match(tok2->previous(), "public|protected|private|: %type% {|,");

                    // check for cast: (some_typedef) A or static_cast<some_typedef>(A)
                    // todo: check for more complicated casts like: (const some_typedef *)A
                    if ((tok2->previous()->str() == "(" && tok2->next()->str() == ")" && tok2->strAt(-2) != "sizeof") ||
                        (tok2->previous()->str() == "<" && Token::simpleMatch(tok2->next(), "> (")) ||
                        Token::Match(tok2->tokAt(-2), "( const %name% )"))
                        inCast = true;

                    // check for template parameters: t<some_typedef> t1
                    else if (Token::Match(tok2->previous(), "<|,") &&
                             Token::Match(tok2->next(), "&|*| &|*| >|,"))
                        inTemplate = true;

                    else if (Token::Match(tok2->tokAt(-2), "sizeof ( %type% )"))
                        inSizeof = true;

                    // check for operator
                    if (tok2->strAt(-1) == "operator" ||
                        Token::simpleMatch(tok2->tokAt(-2), "operator const"))
                        inOperator = true;

                    if (typeStart->str() == "typename" && tok2->strAt(-1)=="typename") {
                        // Remove one typename if it is already contained in the goal
                        typeStart = typeStart->next();
                    }

                    // skip over class or struct in derived class declaration
                    bool structRemoved = false;
                    if ((isDerived || inTemplate) && Token::Match(typeStart, "class|struct")) {
                        if (typeStart->str() == "struct")
                            structRemoved = true;
                        typeStart = typeStart->next();
                    }
                    if (Token::Match(typeStart, "struct|class|union") && Token::Match(tok2, "%name% ::"))
                        typeStart = typeStart->next();

                    if (sameStartEnd)
                        typeEnd = typeStart;

                    // Is this a "T()" expression where T is a pointer type?
                    const bool isPointerTypeCall = !inOperator && Token::Match(tok2, "%name% ( )") && !pointers.empty();

                    // start substituting at the typedef name by replacing it with the type
                    Token* replStart = tok2; // track first replaced token
                    for (Token* tok3 = typeStart; tok3->str() != ";"; tok3 = tok3->next())
                        tok3->isSimplifiedTypedef(true);
                    if (isPointerTypeCall) {
                        tok2->deleteThis();
                        tok2->insertToken("0");
                        tok2 = tok2->next();
                        tok2->next()->insertToken("0");
                    }
                    tok2->str(typeStart->str());

                    // restore qualification if it was removed
                    if (typeStart->str() == "struct" || structRemoved) {
                        if (structRemoved)
                            tok2 = tok2->previous();

                        if (globalScope) {
                            replStart = tok2->insertToken("::");
                            tok2 = tok2->next();
                        }

                        for (int i = classLevel; i < spaceInfo.size(); ++i) {
                            tok2->insertToken(spaceInfo[i].className);
                            tok2 = tok2->next();
                            tok2->insertToken("::");
                            tok2 = tok2->next();
                        }
                    }

                    // add some qualification back if needed
                    Token *start = tok2;
                    std::string removed1 = removed;
                    std::string::size_type idx = removed1.rfind(" ::");

                    if (idx != std::string::npos)
                        removed1.resize(idx);
                    if (removed1 == classPath && !removed1.empty()) {
                        for (std::vector<Space>::const_reverse_iterator it = spaceInfo.crbegin(); it != spaceInfo.crend(); ++it) {
                            if (it->recordTypes.find(start->str()) != it->recordTypes.end()) {
                                std::string::size_type spaceIdx = 0;
                                std::string::size_type startIdx = 0;
                                while ((spaceIdx = removed1.find(' ', startIdx)) != std::string::npos) {
                                    tok2->previous()->insertToken(removed1.substr(startIdx, spaceIdx - startIdx));
                                    startIdx = spaceIdx + 1;
                                }
                                tok2->previous()->insertToken(removed1.substr(startIdx));
                                replStart = tok2->previous()->insertToken("::");
                                break;
                            }
                            idx = removed1.rfind(" ::");
                            if (idx == std::string::npos)
                                break;

                            removed1.resize(idx);
                        }
                    }
                    replStart->isSimplifiedTypedef(true);
                    Token* constTok = Token::simpleMatch(tok2->previous(), "const") ? tok2->previous() : nullptr;
                    // add remainder of type
                    tok2 = TokenList::copyTokens(tok2, typeStart->next(), typeEnd);

                    if (!pointers.empty()) {
                        for (const std::string &p : pointers) {
                            tok2->insertToken(p);
                            tok2->isSimplifiedTypedef(true);
                            tok2 = tok2->next();
                        }
                        if (constTok) {
                            constTok->deleteThis();
                            tok2->insertToken("const");
                            tok2->isSimplifiedTypedef(true);
                            tok2 = tok2->next();
                        }
                    }

                    if (funcStart && funcEnd) {
                        tok2->insertToken("(");
                        tok2 = tok2->next();
                        Token *paren = tok2;
                        tok2 = TokenList::copyTokens(tok2, funcStart, funcEnd);

                        if (!inCast)
                            tok2 = processFunc(tok2, inOperator);

                        if (!tok2)
                            break;

                        while (Token::Match(tok2, "%name%|] ["))
                            tok2 = tok2->linkAt(1);

                        tok2->insertToken(")");
                        tok2 = tok2->next();
                        Token::createMutualLinks(tok2, paren);

                        tok2 = TokenList::copyTokens(tok2, argStart, argEnd);

                        if (specStart) {
                            Token *spec = specStart;
                            tok2->insertToken(spec->str());
                            tok2 = tok2->next();
                            while (spec != specEnd) {
                                spec = spec->next();
                                tok2->insertToken(spec->str());
                                tok2 = tok2->next();
                            }
                        }
                    }

                    else if (functionPtr || function) {
                        // don't add parentheses around function names because it
                        // confuses other simplifications
                        bool needParen = true;
                        if (!inTemplate && function && tok2->next() && tok2->next()->str() != "*")
                            needParen = false;
                        if (needParen) {
                            tok2->insertToken("(");
                            tok2 = tok2->next();
                        }
                        Token *tok3 = tok2;
                        if (namespaceStart) {
                            const Token *tok4 = namespaceStart;

                            while (tok4 != namespaceEnd) {
                                tok2->insertToken(tok4->str());
                                tok2 = tok2->next();
                                tok4 = tok4->next();
                            }
                            tok2->insertToken(namespaceEnd->str());
                            tok2 = tok2->next();
                        }
                        if (functionPtr) {
                            tok2->insertToken("*");
                            tok2 = tok2->next();
                        }

                        if (!inCast)
                            tok2 = processFunc(tok2, inOperator);

                        if (needParen) {
                            if (!tok2)
                                syntaxError(nullptr);

                            tok2->insertToken(")");
                            tok2 = tok2->next();
                            Token::createMutualLinks(tok2, tok3);
                        }
                        if (!tok2)
                            syntaxError(nullptr);

                        tok2 = TokenList::copyTokens(tok2, argStart, argEnd);
                        if (inTemplate) {
                            if (!tok2)
                                syntaxError(nullptr);

                            tok2 = tok2->next();
                        }

                        if (specStart) {
                            Token *spec = specStart;
                            tok2->insertToken(spec->str());
                            tok2 = tok2->next();
                            while (spec != specEnd) {
                                spec = spec->next();
                                tok2->insertToken(spec->str());
                                tok2 = tok2->next();
                            }
                        }
                    } else if (functionRetFuncPtr || functionPtrRetFuncPtr) {
                        tok2->insertToken("(");
                        tok2 = tok2->next();
                        Token *tok3 = tok2;
                        tok2->insertToken("*");
                        tok2 = tok2->next();

                        Token * tok4 = nullptr;
                        if (functionPtrRetFuncPtr) {
                            tok2->insertToken("(");
                            tok2 = tok2->next();
                            tok4 = tok2;
                            tok2->insertToken("*");
                            tok2 = tok2->next();
                        }

                        // skip over variable name if there
                        if (!inCast) {
                            if (!tok2 || !tok2->next())
                                syntaxError(nullptr);

                            if (tok2->next()->str() != ")")
                                tok2 = tok2->next();
                        }

                        if (tok4 && functionPtrRetFuncPtr) {
                            tok2->insertToken(")");
                            tok2 = tok2->next();
                            Token::createMutualLinks(tok2, tok4);
                        }

                        tok2 = TokenList::copyTokens(tok2, argStart, argEnd);

                        tok2->insertToken(")");
                        tok2 = tok2->next();
                        Token::createMutualLinks(tok2, tok3);

                        tok2 = TokenList::copyTokens(tok2, argFuncRetStart, argFuncRetEnd);
                    } else if (ptrToArray || refToArray) {
                        tok2->insertToken("(");
                        tok2 = tok2->next();
                        Token *tok3 = tok2;

                        if (ptrToArray)
                            tok2->insertToken("*");
                        else
                            tok2->insertToken("&");
                        tok2 = tok2->next();

                        bool hasName = false;
                        // skip over name
                        if (tok2->next() && tok2->next()->str() != ")" && tok2->next()->str() != "," &&
                            tok2->next()->str() != ">") {
                            hasName = true;
                            if (tok2->next()->str() != "(")
                                tok2 = tok2->next();

                            // check for function and skip over args
                            if (tok2 && tok2->next() && tok2->next()->str() == "(")
                                tok2 = tok2->next()->link();

                            // check for array
                            if (tok2 && tok2->next() && tok2->next()->str() == "[")
                                tok2 = tok2->next()->link();
                        }

                        tok2->insertToken(")");
                        Token::createMutualLinks(tok2->next(), tok3);

                        if (!hasName)
                            tok2 = tok2->next();
                    } else if (ptrMember) {
                        if (Token::simpleMatch(tok2, "* (")) {
                            tok2->insertToken("*");
                            tok2 = tok2->next();
                        } else {
                            // This is the case of casting operator.
                            // Name is not available, and () should not be
                            // inserted
                            const bool castOperator = inOperator && Token::Match(tok2, "%type% (");
                            Token *openParenthesis = nullptr;

                            if (!castOperator) {
                                tok2->insertToken("(");
                                tok2 = tok2->next();

                                openParenthesis = tok2;
                            }

                            const Token *tok4 = namespaceStart;

                            while (tok4 != namespaceEnd) {
                                tok2->insertToken(tok4->str());
                                tok2 = tok2->next();
                                tok4 = tok4->next();
                            }
                            tok2->insertToken(namespaceEnd->str());
                            tok2 = tok2->next();

                            tok2->insertToken("*");
                            tok2 = tok2->next();

                            if (openParenthesis) {
                                // Skip over name, if any
                                if (Token::Match(tok2->next(), "%name%"))
                                    tok2 = tok2->next();

                                tok2->insertToken(")");
                                tok2 = tok2->next();

                                Token::createMutualLinks(tok2, openParenthesis);
                            }
                        }
                    } else if (typeOf) {
                        tok2 = TokenList::copyTokens(tok2, argStart, argEnd);
                    } else if (Token::Match(tok2, "%name% [")) {
                        while (Token::Match(tok2, "%name%|] [")) {
                            tok2 = tok2->linkAt(1);
                        }
                        tok2 = tok2->previous();
                    }

                    if (arrayStart && arrayEnd) {
                        do {
                            if (!tok2->next())
                                syntaxError(tok2); // can't recover so quit

                            if (!inCast && !inSizeof && !inTemplate)
                                tok2 = tok2->next();

                            if (tok2->str() == "const")
                                tok2 = tok2->next();

                            // reference or pointer to array?
                            if (Token::Match(tok2, "&|*|&&")) {
                                tok2 = tok2->previous();
                                tok2->insertToken("(");
                                Token *tok3 = tok2->next();

                                // handle missing variable name
                                if (Token::Match(tok3, "( *|&|&& *|&|&& %name%"))
                                    tok2 = tok3->tokAt(3);
                                else if (Token::Match(tok2->tokAt(3), "[(),;]"))
                                    tok2 = tok2->tokAt(2);
                                else
                                    tok2 = tok2->tokAt(3);
                                if (!tok2)
                                    syntaxError(nullptr);

                                while (tok2->strAt(1) == "::")
                                    tok2 = tok2->tokAt(2);

                                // skip over function parameters
                                if (tok2->str() == "(")
                                    tok2 = tok2->link();

                                if (tok2->strAt(1) == "(")
                                    tok2 = tok2->linkAt(1);

                                // skip over const/noexcept
                                while (Token::Match(tok2->next(), "const|noexcept")) {
                                    tok2 = tok2->next();
                                    if (Token::Match(tok2->next(), "( true|false )"))
                                        tok2 = tok2->tokAt(3);
                                }

                                tok2->insertToken(")");
                                tok2 = tok2->next();
                                Token::createMutualLinks(tok2, tok3);
                            }

                            if (!tok2->next())
                                syntaxError(tok2); // can't recover so quit

                            // skip over array dimensions
                            while (tok2->next()->str() == "[")
                                tok2 = tok2->linkAt(1);

                            tok2 = TokenList::copyTokens(tok2, arrayStart, arrayEnd);
                            if (!tok2->next())
                                syntaxError(tok2);

                            if (tok2->str() == "=") {
                                if (!tok2->next())
                                    syntaxError(tok2);
                                if (tok2->next()->str() == "{")
                                    tok2 = tok2->next()->link()->next();
                                else if (tok2->next()->str().at(0) == '\"')
                                    tok2 = tok2->tokAt(2);
                            }
                        } while (Token::Match(tok2, ", %name% ;|=|,"));
                    }

                    simplifyType = false;
                }
                if (!tok2)
                    break;
            }

            if (!tok)
                syntaxError(nullptr);

            if (tok->str() == ";")
                done = true;
            else if (tok->str() == ",") {
                arrayStart = nullptr;
                arrayEnd = nullptr;
                tokOffset = tok->next();
                pointers.clear();

                while (Token::Match(tokOffset, "*|&")) {
                    pointers.push_back(tokOffset->str());
                    tokOffset = tokOffset->next();
                }

                if (Token::Match(tokOffset, "%type%")) {
                    typeName = tokOffset;
                    tokOffset = tokOffset->next();

                    if (tokOffset && tokOffset->str() == "[") {
                        arrayStart = tokOffset;

                        for (;;) {
                            while (tokOffset->next() && !Token::Match(tokOffset->next(), ";|,"))
                                tokOffset = tokOffset->next();

                            if (!tokOffset->next())
                                return; // invalid input
                            else if (tokOffset->next()->str() == ";")
                                break;
                            else if (tokOffset->str() == "]")
                                break;
                            else
                                tokOffset = tokOffset->next();
                        }

                        arrayEnd = tokOffset;
                        tokOffset = tokOffset->next();
                    }

                    if (Token::Match(tokOffset, ";|,"))
                        tok = tokOffset;
                    else {
                        // we encountered a typedef we don't support yet so just continue
                        done = true;
                        ok = false;
                    }
                } else {
                    // we encountered a typedef we don't support yet so just continue
                    done = true;
                    ok = false;
                }
            } else {
                // something is really wrong (internal error)
                done = true;
                ok = false;
            }
        }

        if (ok) {
            // remove typedef
            Token::eraseTokens(typeDef, tok);

            if (typeDef != list.front()) {
                tok = typeDef->previous();
                tok->deleteNext();
                //no need to remove last token in the list
                if (tok->tokAt(2))
                    tok->deleteNext();
            } else {
                list.front()->deleteThis();
                //no need to remove last token in the list
                if (list.front()->next())
                    list.front()->deleteThis();
                tok = list.front();
                //now the next token to process is 'tok', not 'tok->next()';
                goback = true;
            }
        }
    }
}

namespace {
    struct ScopeInfo3 {
        enum Type { Global, Namespace, Record, MemberFunction, Other };
        ScopeInfo3() : parent(nullptr), type(Global), bodyStart(nullptr), bodyEnd(nullptr) {}
        ScopeInfo3(ScopeInfo3 *parent_, Type type_, std::string name_, const Token *bodyStart_, const Token *bodyEnd_)
            : parent(parent_), type(type_), name(std::move(name_)), bodyStart(bodyStart_), bodyEnd(bodyEnd_) {
            if (name.empty())
                return;
            fullName = name;
            ScopeInfo3 *scope = parent;
            while (scope && scope->parent) {
                if (scope->name.empty())
                    break;
                fullName = scope->name + " :: " + fullName;
                scope = scope->parent;
            }
        }
        ScopeInfo3 *parent;
        std::list<ScopeInfo3> children;
        Type type;
        std::string fullName;
        std::string name;
        const Token * bodyStart;
        const Token * bodyEnd;
        std::set<std::string> usingNamespaces;
        std::set<std::string> recordTypes;
        std::set<std::string> baseTypes;

        ScopeInfo3 *addChild(Type scopeType, const std::string &scopeName, const Token *bodyStartToken, const Token *bodyEndToken) {
            children.emplace_back(this, scopeType, scopeName, bodyStartToken, bodyEndToken);
            return &children.back();
        }

        bool hasChild(const std::string &childName) const {
            return std::any_of(children.cbegin(), children.cend(), [&](const ScopeInfo3& child) {
                return child.name == childName;
            });
        }

        const ScopeInfo3 * findInChildren(const std::string & scope) const {
            for (const auto & child : children) {
                if (child.type == Record && (child.name == scope || child.fullName == scope))
                    return &child;
                else {
                    const ScopeInfo3 * temp = child.findInChildren(scope);
                    if (temp)
                        return temp;
                }
            }
            return nullptr;
        }

        const ScopeInfo3 * findScope(const std::string & scope) const {
            const ScopeInfo3 * tempScope = this;
            while (tempScope) {
                // check children
                auto it = std::find_if(tempScope->children.cbegin(), tempScope->children.cend(), [&](const ScopeInfo3& child) {
                    return &child != this && child.type == Record && (child.name == scope || child.fullName == scope);
                });
                if (it != tempScope->children.end())
                    return &*it;
                // check siblings for same name
                if (tempScope->parent) {
                    for (const auto &sibling : tempScope->parent->children) {
                        if (sibling.name == tempScope->name && &sibling != this) {
                            const ScopeInfo3 * temp = sibling.findInChildren(scope);
                            if (temp)
                                return temp;
                        }
                    }
                }
                tempScope = tempScope->parent;
            }
            return nullptr;
        }

        bool findTypeInBase(const std::string &scope) const {
            if (scope.empty())
                return false;
            // check in base types first
            if (baseTypes.find(scope) != baseTypes.end())
                return true;
            // check in base types base types
            for (const std::string & base : baseTypes) {
                const ScopeInfo3 * baseScope = findScope(base);
                // bail on uninstantiated recursive template
                if (baseScope == this)
                    return false;
                if (baseScope && baseScope->fullName == scope)
                    return true;
                if (baseScope && baseScope->findTypeInBase(scope))
                    return true;
            }
            return false;
        }

        ScopeInfo3 * findScope(const ScopeInfo3 * scope) {
            if (scope->bodyStart == bodyStart)
                return this;
            for (auto & child : children) {
                ScopeInfo3 * temp = child.findScope(scope);
                if (temp)
                    return temp;
            }
            return nullptr;
        }
    };

    void setScopeInfo(Token *tok, ScopeInfo3 **scopeInfo, bool debug=false)
    {
        if (!tok)
            return;
        if (tok->str() == "{" && (*scopeInfo)->parent && tok == (*scopeInfo)->bodyStart)
            return;
        if (tok->str() == "}") {
            if ((*scopeInfo)->parent && tok == (*scopeInfo)->bodyEnd)
                *scopeInfo = (*scopeInfo)->parent;
            else {
                // Try to find parent scope
                ScopeInfo3 *parent = (*scopeInfo)->parent;
                while (parent && parent->bodyEnd != tok)
                    parent = parent->parent;
                if (parent) {
                    *scopeInfo = parent;
                    if (debug)
                        throw std::runtime_error("Internal error: unmatched }");
                }
            }
            return;
        }
        if (!Token::Match(tok, "namespace|class|struct|union %name% {|:|::|<")) {
            // check for using namespace
            if (Token::Match(tok, "using namespace %name% ;|::")) {
                const Token * tok1 = tok->tokAt(2);
                std::string nameSpace;
                while (tok1 && tok1->str() != ";") {
                    if (!nameSpace.empty())
                        nameSpace += " ";
                    nameSpace += tok1->str();
                    tok1 = tok1->next();
                }
                (*scopeInfo)->usingNamespaces.insert(std::move(nameSpace));
            }
            // check for member function
            else if (tok->str() == "{") {
                bool added = false;
                Token *tok1 = tok;
                while (Token::Match(tok1->previous(), "const|volatile|final|override|&|&&|noexcept"))
                    tok1 = tok1->previous();
                if (tok1->previous() && (tok1->strAt(-1) == ")" || tok->strAt(-1) == "}")) {
                    tok1 = tok1->linkAt(-1);
                    if (Token::Match(tok1->previous(), "throw|noexcept (")) {
                        tok1 = tok1->previous();
                        while (Token::Match(tok1->previous(), "const|volatile|final|override|&|&&|noexcept"))
                            tok1 = tok1->previous();
                        if (tok1->strAt(-1) != ")")
                            return;
                        tok1 = tok1->linkAt(-1);
                    } else {
                        while (Token::Match(tok1->tokAt(-2), ":|, %name%")) {
                            tok1 = tok1->tokAt(-2);
                            if (tok1->strAt(-1) != ")" && tok1->strAt(-1) != "}")
                                return;
                            tok1 = tok1->linkAt(-1);
                        }
                    }
                    if (tok1->strAt(-1) == ">")
                        tok1 = tok1->previous()->findOpeningBracket();
                    if (tok1 && (Token::Match(tok1->tokAt(-3), "%name% :: %name%") ||
                                 Token::Match(tok1->tokAt(-4), "%name% :: ~ %name%"))) {
                        tok1 = tok1->tokAt(-2);
                        if (tok1->str() == "~")
                            tok1 = tok1->previous();
                        std::string scope = tok1->strAt(-1);
                        while (Token::Match(tok1->tokAt(-2), ":: %name%")) {
                            scope = tok1->strAt(-3) + " :: " + scope;
                            tok1 = tok1->tokAt(-2);
                        }
                        *scopeInfo = (*scopeInfo)->addChild(ScopeInfo3::MemberFunction, scope, tok, tok->link());
                        added = true;
                    }
                }

                if (!added)
                    *scopeInfo = (*scopeInfo)->addChild(ScopeInfo3::Other, emptyString, tok, tok->link());
            }
            return;
        }

        const bool record = Token::Match(tok, "class|struct|union %name%");
        tok = tok->next();
        std::string classname = tok->str();
        while (Token::Match(tok, "%name% :: %name%")) {
            tok = tok->tokAt(2);
            classname += " :: " + tok->str();
        }

        // add record type to scope info
        if (record)
            (*scopeInfo)->recordTypes.insert(classname);
        tok = tok->next();

        // skip template parameters
        if (tok && tok->str() == "<") {
            tok = tok->findClosingBracket();
            if (tok)
                tok = tok->next();
        }

        // get base class types
        std::set<std::string> baseTypes;
        if (tok && tok->str() == ":") {
            do {
                tok = tok->next();
                while (Token::Match(tok, "public|protected|private|virtual"))
                    tok = tok->next();
                std::string base;
                while (tok && !Token::Match(tok, ";|,|{")) {
                    if (!base.empty())
                        base += ' ';
                    base += tok->str();
                    tok = tok->next();
                    // add template parameters
                    if (tok && tok->str() == "<") {
                        const Token* endTok = tok->findClosingBracket();
                        if (endTok) {
                            endTok = endTok->next();
                            while (tok != endTok) {
                                base += tok->str();
                                tok = tok->next();
                            }
                        }
                    }
                }
                baseTypes.insert(std::move(base));
            } while (tok && !Token::Match(tok, ";|{"));
        }

        if (tok && tok->str() == "{") {
            *scopeInfo = (*scopeInfo)->addChild(record ? ScopeInfo3::Record : ScopeInfo3::Namespace, classname, tok, tok->link());
            (*scopeInfo)->baseTypes = baseTypes;
        }
    }

    Token *findSemicolon(Token *tok)
    {
        int level = 0;

        for (; tok && (level > 0 || tok->str() != ";"); tok = tok->next()) {
            if (tok->str() == "{")
                ++level;
            else if (level > 0 && tok->str() == "}")
                --level;
        }

        return tok;
    }

    bool usingMatch(
        const Token *nameToken,
        const std::string &scope,
        Token **tok,
        const std::string &scope1,
        const ScopeInfo3 *currentScope,
        const ScopeInfo3 *memberClassScope)
    {
        Token *tok1 = *tok;

        if (tok1 && tok1->str() != nameToken->str())
            return false;

        // skip this using
        if (tok1 == nameToken) {
            *tok = findSemicolon(tok1);
            return false;
        }

        // skip other using with this name
        if (tok1->strAt(-1) == "using") {
            // fixme: this is wrong
            // skip to end of scope
            if (currentScope->bodyEnd)
                *tok = currentScope->bodyEnd->previous();
            return false;
        }

        if (Token::Match(tok1->tokAt(-1), "class|struct|union|enum|namespace")) {
            // fixme
            return false;
        }

        // get qualification
        std::string qualification;
        const Token* tok2 = tok1;
        std::string::size_type index = scope.size();
        std::string::size_type new_index = std::string::npos;
        bool match = true;
        while (Token::Match(tok2->tokAt(-2), "%name% ::") && !tok2->tokAt(-2)->isKeyword()) {
            std::string last;
            if (match && !scope1.empty()) {
                new_index = scope1.rfind(' ', index - 1);
                if (new_index != std::string::npos)
                    last = scope1.substr(new_index, index - new_index);
                else if (!qualification.empty())
                    last.clear();
                else
                    last = scope1;
            } else
                match = false;
            if (match && tok2->strAt(-2) == last)
                index = new_index;
            else {
                if (!qualification.empty())
                    qualification = " :: " + qualification;
                qualification = tok2->strAt(-2) + qualification;
            }
            tok2 = tok2->tokAt(-2);
        }

        std::string fullScope1 = scope1;
        if (!scope1.empty() && !qualification.empty())
            fullScope1 += " :: ";
        fullScope1 += qualification;

        if (scope == fullScope1)
            return true;

        const ScopeInfo3 *scopeInfo = memberClassScope ? memberClassScope : currentScope;

        // check in base types
        if (qualification.empty() && scopeInfo->findTypeInBase(scope))
            return true;

        // check using namespace
        const ScopeInfo3 * tempScope = scopeInfo;
        while (tempScope) {
            //if (!tempScope->parent->usingNamespaces.empty()) {
            const std::set<std::string>& usingNS = tempScope->usingNamespaces;
            if (!usingNS.empty()) {
                if (qualification.empty()) {
                    if (usingNS.find(scope) != usingNS.end())
                        return true;
                } else {
                    const std::string suffix = " :: " + qualification;
                    if (std::any_of(usingNS.cbegin(), usingNS.cend(), [&](const std::string& ns) {
                        return scope == ns + suffix;
                    }))
                        return true;
                }
            }
            tempScope = tempScope->parent;
        }

        std::string newScope1 = scope1;

        // scopes didn't match so try higher scopes
        index = newScope1.size();
        while (!newScope1.empty()) {
            const std::string::size_type separator = newScope1.rfind(" :: ", index - 1);
            if (separator != std::string::npos)
                newScope1.resize(separator);
            else
                newScope1.clear();

            std::string newFullScope1 = newScope1;
            if (!newScope1.empty() && !qualification.empty())
                newFullScope1 += " :: ";
            newFullScope1 += qualification;

            if (scope == newFullScope1)
                return true;
        }

        return false;
    }

    std::string memberFunctionScope(const Token *tok)
    {
        std::string qualification;
        const Token *qualTok = tok->strAt(-2) == "~" ? tok->tokAt(-4) : tok->tokAt(-3);
        while (Token::Match(qualTok, "%type% ::")) {
            if (!qualification.empty())
                qualification = " :: " + qualification;
            qualification = qualTok->str() + qualification;
            qualTok = qualTok->tokAt(-2);
        }
        return qualification;
    }

    const Token * memberFunctionEnd(const Token *tok)
    {
        if (tok->str() != "(")
            return nullptr;
        const Token *end = tok->link()->next();
        while (end) {
            if (end->str() == "{" && !Token::Match(end->tokAt(-2), ":|, %name%"))
                return end;
            else if (end->str() == ";")
                break;
            end = end->next();
        }
        return nullptr;
    }
} // namespace

bool Tokenizer::isMemberFunction(const Token *openParen) const
{
    return (Token::Match(openParen->tokAt(-2), ":: %name% (") ||
            Token::Match(openParen->tokAt(-3), ":: ~ %name% (")) &&
           isFunctionHead(openParen, "{|:");
}

static bool scopesMatch(const std::string &scope1, const std::string &scope2, const ScopeInfo3 *globalScope)
{
    if (scope1.empty() || scope2.empty())
        return false;

    // check if scopes match
    if (scope1 == scope2)
        return true;

    // check if scopes only differ by global qualification
    if (scope1 == (":: " + scope2)) {
        std::string::size_type end = scope2.find_first_of(' ');
        if (end == std::string::npos)
            end = scope2.size();
        if (globalScope->hasChild(scope2.substr(0, end)))
            return true;
    } else if (scope2 == (":: " + scope1)) {
        std::string::size_type end = scope1.find_first_of(' ');
        if (end == std::string::npos)
            end = scope1.size();
        if (globalScope->hasChild(scope1.substr(0, end)))
            return true;
    }

    return false;
}

bool Tokenizer::simplifyUsing()
{
    if (!isCPP() || mSettings->standards.cpp < Standards::CPP11)
        return false;

    bool substitute = false;
    ScopeInfo3 scopeInfo;
    ScopeInfo3 *currentScope = &scopeInfo;
    struct Using {
        Using(Token *start, Token *end) : startTok(start), endTok(end) {}
        Token *startTok;
        Token *endTok;
    };
    std::list<Using> usingList;

    for (Token *tok = list.front(); tok; tok = tok->next()) {
        if (mErrorLogger && !list.getFiles().empty())
            mErrorLogger->reportProgress(list.getFiles()[0], "Tokenize (using)", tok->progressValue());

        if (Settings::terminated())
            return substitute;

        if (Token::Match(tok, "enum class|struct")) {
            Token *bodyStart = tok;
            while (Token::Match(bodyStart, "%name%|:|::|<")) {
                if (bodyStart->str() == "<")
                    bodyStart = bodyStart->findClosingBracket();
                bodyStart = bodyStart ? bodyStart->next() : nullptr;
            }
            if (Token::simpleMatch(bodyStart, "{"))
                tok = bodyStart->link();
            continue;
        }

        if (Token::Match(tok, "{|}|namespace|class|struct|union") ||
            Token::Match(tok, "using namespace %name% ;|::")) {
            try {
                setScopeInfo(tok, &currentScope, mSettings->debugwarnings);
            } catch (const std::runtime_error &) {
                reportError(tok, Severity::debug, "simplifyUsingUnmatchedBodyEnd",
                            "simplifyUsing: unmatched body end");
            }
            continue;
        }

        // skip template declarations
        if (Token::Match(tok, "template < !!>")) {
            // add template record type to scope info
            const Token *end = tok->next()->findClosingBracket();
            if (end && Token::Match(end->next(), "class|struct|union %name%"))
                currentScope->recordTypes.insert(end->strAt(2));

            Token *declEndToken = TemplateSimplifier::findTemplateDeclarationEnd(tok);
            if (declEndToken)
                tok = declEndToken;
            continue;
        }

        // look for non-template type aliases
        if (!(tok->strAt(-1) != ">" &&
              (Token::Match(tok, "using %name% = ::| %name%") ||
               (Token::Match(tok, "using %name% [ [") &&
                Token::Match(tok->linkAt(2), "] ] = ::| %name%")))))
            continue;

        const std::string& name = tok->strAt(1);
        const Token *nameToken = tok->next();
        std::string scope = currentScope->fullName;
        Token *usingStart = tok;
        Token *start;
        if (tok->strAt(2) == "=")
            start = tok->tokAt(3);
        else
            start = tok->linkAt(2)->tokAt(3);
        Token *usingEnd = findSemicolon(start);
        if (!usingEnd)
            continue;

        // Move struct defined in using out of using.
        // using T = struct t { }; => struct t { }; using T = struct t;
        // fixme: this doesn't handle attributes
        if (Token::Match(start, "class|struct|union|enum %name%| {|:")) {
            Token *structEnd = start->tokAt(1);
            const bool hasName = Token::Match(structEnd, "%name%");

            // skip over name if present
            if (hasName)
                structEnd = structEnd->next();

            // skip over base class information
            if (structEnd->str() == ":") {
                structEnd = structEnd->next(); // skip over ":"
                while (structEnd && structEnd->str() != "{")
                    structEnd = structEnd->next();
                if (!structEnd)
                    continue;
            }

            // use link to go to end
            structEnd = structEnd->link();

            // add ';' after end of struct
            structEnd->insertToken(";", emptyString);

            // add name for anonymous struct
            if (!hasName) {
                std::string newName;
                if (structEnd->strAt(2) == ";")
                    newName = name;
                else
                    newName = "Unnamed" + MathLib::toString(mUnnamedCount++);
                TokenList::copyTokens(structEnd->next(), tok, start);
                structEnd->tokAt(5)->insertToken(newName, emptyString);
                start->insertToken(newName, emptyString);
            } else
                TokenList::copyTokens(structEnd->next(), tok, start->next());

            // add using after end of struct
            usingStart = structEnd->tokAt(2);
            nameToken = usingStart->next();
            if (usingStart->strAt(2) == "=")
                start = usingStart->tokAt(3);
            else
                start = usingStart->linkAt(2)->tokAt(3);
            usingEnd = findSemicolon(start);

            // delete original using before struct
            tok->deleteThis();
            tok->deleteThis();
            tok->deleteThis();
            tok = usingStart;
        }

        // remove 'typename' and 'template'
        else if (start->str() == "typename") {
            start->deleteThis();
            Token *temp = start;
            while (Token::Match(temp, "%name% ::"))
                temp = temp->tokAt(2);
            if (Token::Match(temp, "template %name%"))
                temp->deleteThis();
        }

        if (usingEnd)
            tok = usingEnd;

        // Unfortunately we have to start searching from the beginning
        // of the token stream because templates are instantiated at
        // the end of the token stream and it may be used before then.
        ScopeInfo3 scopeInfo1;
        ScopeInfo3 *currentScope1 = &scopeInfo1;
        Token *startToken = list.front();
        Token *endToken = nullptr;
        bool inMemberFunc = false;
        const ScopeInfo3 * memberFuncScope = nullptr;
        const Token * memberFuncEnd = nullptr;

        // We can limit the search to the current function when the type alias
        // is defined in that function.
        if (currentScope->type == ScopeInfo3::Other ||
            currentScope->type == ScopeInfo3::MemberFunction) {
            scopeInfo1 = scopeInfo;
            currentScope1 = scopeInfo1.findScope(currentScope);
            if (!currentScope1)
                return substitute; // something bad happened
            startToken = usingEnd->next();
            endToken = currentScope->bodyEnd->next();
            if (currentScope->type == ScopeInfo3::MemberFunction) {
                const ScopeInfo3 * temp = currentScope->findScope(currentScope->fullName);
                if (temp) {
                    inMemberFunc = true;
                    memberFuncScope = temp;
                    memberFuncEnd = endToken;
                }
            }
        }

        std::string scope1 = currentScope1->fullName;
        bool skip = false; // don't erase type aliases we can't parse
        Token *enumOpenBrace = nullptr;
        for (Token* tok1 = startToken; !skip && tok1 && tok1 != endToken; tok1 = tok1->next()) {
            // skip enum body
            if (tok1 && tok1 == enumOpenBrace) {
                tok1 = tok1->link();
                enumOpenBrace = nullptr;
                continue;
            }

            if ((Token::Match(tok1, "{|}|namespace|class|struct|union") && tok1->strAt(-1) != "using") ||
                Token::Match(tok1, "using namespace %name% ;|::")) {
                try {
                    setScopeInfo(tok1, &currentScope1, mSettings->debugwarnings);
                } catch (const std::runtime_error &) {
                    reportError(tok1, Severity::debug, "simplifyUsingUnmatchedBodyEnd",
                                "simplifyUsing: unmatched body end");
                }
                scope1 = currentScope1->fullName;
                if (inMemberFunc && memberFuncEnd && tok1 == memberFuncEnd) {
                    inMemberFunc = false;
                    memberFuncScope = nullptr;
                    memberFuncEnd = nullptr;
                }
                continue;
            }

            // skip template definitions
            if (Token::Match(tok1, "template < !!>")) {
                Token *declEndToken = TemplateSimplifier::findTemplateDeclarationEnd(tok1);
                if (declEndToken)
                    tok1 = declEndToken;
                continue;
            }

            // check for enum with body
            if (tok1->str() == "enum") {
                if (Token::Match(tok1, "enum class|struct"))
                    tok1 = tok1->next();
                Token *defStart = tok1;
                while (Token::Match(defStart, "%name%|::|:"))
                    defStart = defStart->next();
                if (Token::simpleMatch(defStart, "{"))
                    enumOpenBrace = defStart;
                continue;
            }

            // check for member function and adjust scope
            if (isMemberFunction(tok1)) {
                if (!scope1.empty())
                    scope1 += " :: ";
                scope1 += memberFunctionScope(tok1);
                const ScopeInfo3 * temp = currentScope1->findScope(scope1);
                if (temp) {
                    const Token *end = memberFunctionEnd(tok1);
                    if (end) {
                        inMemberFunc = true;
                        memberFuncScope = temp;
                        memberFuncEnd = end;
                    }
                }
                continue;
            } else if (inMemberFunc && memberFuncScope) {
                if (!usingMatch(nameToken, scope, &tok1, scope1, currentScope1, memberFuncScope))
                    continue;
            } else if (!usingMatch(nameToken, scope, &tok1, scope1, currentScope1, nullptr))
                continue;

            // remove the qualification
            std::string fullScope = scope;
            std::string removed;
            while (Token::Match(tok1->tokAt(-2), "%name% ::") && !tok1->tokAt(-2)->isKeyword()) {
                removed = (tok1->strAt(-2) + " :: ") + removed;
                if (fullScope == tok1->strAt(-2)) {
                    tok1->deletePrevious();
                    tok1->deletePrevious();
                    break;
                } else {
                    const std::string::size_type idx = fullScope.rfind(' ');

                    if (idx == std::string::npos)
                        break;

                    if (tok1->strAt(-2) == fullScope.substr(idx + 1)) {
                        tok1->deletePrevious();
                        tok1->deletePrevious();
                        fullScope.resize(idx - 3);
                    } else
                        break;
                }
            }

            // remove global namespace if present
            if (tok1->strAt(-1) == "::") {
                removed.insert(0, ":: ");
                tok1->deletePrevious();
            }

            Token * arrayStart = nullptr;

            // parse the type
            Token *type = start;
            if (type->str() == "::") {
                type = type->next();
                while (Token::Match(type, "%type% ::"))
                    type = type->tokAt(2);
                if (Token::Match(type, "%type%"))
                    type = type->next();
            } else if (Token::Match(type, "%type% ::")) {
                do {
                    type = type->tokAt(2);
                } while (Token::Match(type, "%type% ::"));
                if (Token::Match(type, "%type%"))
                    type = type->next();
            } else if (Token::Match(type, "%type%")) {
                while (Token::Match(type, "const|class|struct|union|enum %type%") ||
                       (type->next() && type->next()->isStandardType()))
                    type = type->next();

                type = type->next();

                while (Token::Match(type, "%type%") &&
                       (type->isStandardType() || Token::Match(type, "unsigned|signed"))) {
                    type = type->next();
                }

                bool atEnd = false;
                while (!atEnd) {
                    if (type && type->str() == "::") {
                        type = type->next();
                    }

                    if (Token::Match(type, "%type%") &&
                        type->next() && !Token::Match(type->next(), "[|,|(")) {
                        type = type->next();
                    } else if (Token::simpleMatch(type, "const (")) {
                        type = type->next();
                        atEnd = true;
                    } else
                        atEnd = true;
                }
            } else
                syntaxError(type);

            // check for invalid input
            if (!type)
                syntaxError(tok1);

            // check for template
            if (type->str() == "<") {
                type = type->findClosingBracket();

                while (type && Token::Match(type->next(), ":: %type%"))
                    type = type->tokAt(2);

                if (!type) {
                    syntaxError(tok1);
                }

                while (Token::Match(type->next(), "const|volatile"))
                    type = type->next();

                type = type->next();
            }

            // check for pointers and references
            std::list<std::string> pointers;
            while (Token::Match(type, "*|&|&&|const")) {
                pointers.push_back(type->str());
                type = type->next();
            }

            // check for array
            if (type && type->str() == "[") {
                do {
                    if (!arrayStart)
                        arrayStart = type;

                    bool atEnd = false;
                    while (!atEnd) {
                        while (type->next() && !Token::Match(type->next(), ";|,")) {
                            type = type->next();
                        }

                        if (!type->next())
                            syntaxError(type); // invalid input
                        else if (type->next()->str() == ";")
                            atEnd = true;
                        else if (type->str() == "]")
                            atEnd = true;
                        else
                            type = type->next();
                    }

                    type = type->next();
                } while (type && type->str() == "[");
            }

            // make sure we are in a good state
            if (!tok1 || !tok1->next())
                break; // bail

            Token* after = tok1->next();
            // check if type was parsed
            if (type && type == usingEnd) {
                // check for array syntax and add type around variable
                if (arrayStart) {
                    if (Token::Match(tok1->next(), "%name%")) {
                        TokenList::copyTokens(tok1->next(), arrayStart, usingEnd->previous());
                        TokenList::copyTokens(tok1, start, arrayStart->previous());
                        tok1->deleteThis();
                        substitute = true;
                    }
                } else {
                    // add some qualification back if needed
                    std::string removed1 = removed;
                    std::string::size_type idx = removed1.rfind(" ::");
                    if (idx != std::string::npos)
                        removed1.resize(idx);
                    if (scopesMatch(removed1, scope, &scopeInfo1)) {
                        ScopeInfo3 * tempScope = currentScope;
                        while (tempScope->parent) {
                            if (tempScope->recordTypes.find(start->str()) != tempScope->recordTypes.end()) {
                                std::string::size_type spaceIdx = 0;
                                std::string::size_type startIdx = 0;
                                while ((spaceIdx = removed1.find(' ', startIdx)) != std::string::npos) {
                                    tok1->previous()->insertToken(removed1.substr(startIdx, spaceIdx - startIdx));
                                    startIdx = spaceIdx + 1;
                                }
                                tok1->previous()->insertToken(removed1.substr(startIdx));
                                tok1->previous()->insertToken("::");
                                break;
                            }
                            idx = removed1.rfind(" ::");
                            if (idx == std::string::npos)
                                break;

                            removed1.resize(idx);
                            tempScope = tempScope->parent;
                        }
                    }

                    // just replace simple type aliases
                    TokenList::copyTokens(tok1, start, usingEnd->previous());
                    tok1->deleteThis();
                    substitute = true;
                }
            } else {
                skip = true;
                if (mSettings->debugwarnings && mErrorLogger) {
                    std::string str;
                    for (Token *tok3 = usingStart; tok3 && tok3 != usingEnd; tok3 = tok3->next()) {
                        if (!str.empty())
                            str += ' ';
                        str += tok3->str();
                    }
                    str += " ;";
                    std::list<const Token *> callstack(1, usingStart);
                    mErrorLogger->reportErr(ErrorMessage(callstack, &list, Severity::debug, "simplifyUsing",
                                                         "Failed to parse \'" + str + "\'. The checking continues anyway.", Certainty::normal));
                }
            }
            tok1 = after;
        }

        if (!skip)
            usingList.emplace_back(usingStart, usingEnd);
    }

    // delete all used type alias definitions
    for (std::list<Using>::reverse_iterator it = usingList.rbegin(); it != usingList.rend(); ++it) {
        Token *usingStart = it->startTok;
        Token *usingEnd = it->endTok;
        if (usingStart->previous()) {
            if (usingEnd->next())
                Token::eraseTokens(usingStart->previous(), usingEnd->next());
            else {
                Token::eraseTokens(usingStart->previous(), usingEnd);
                usingEnd->deleteThis();
            }
        } else {
            if (usingEnd->next()) {
                Token::eraseTokens(usingStart, usingEnd->next());
                usingStart->deleteThis();
            } else {
                // this is the only code being checked so leave ';'
                Token::eraseTokens(usingStart, usingEnd);
                usingStart->deleteThis();
            }
        }
    }

    return substitute;
}

bool Tokenizer::createTokens(std::istream &code,
                             const std::string& FileName)
{
    return list.createTokens(code, FileName);
}

void Tokenizer::createTokens(simplecpp::TokenList&& tokenList)
{
    list.createTokens(std::move(tokenList));
}

bool Tokenizer::simplifyTokens1(const std::string &configuration)
{
    // Fill the map mTypeSize..
    fillTypeSizes();

    mConfiguration = configuration;

    if (!simplifyTokenList1(list.getFiles().front().c_str()))
        return false;

    if (mTimerResults) {
        Timer t("Tokenizer::simplifyTokens1::createAst", mSettings->showtime, mTimerResults);
        list.createAst();
        list.validateAst();
    } else {
        list.createAst();
        list.validateAst();
    }

    if (mTimerResults) {
        Timer t("Tokenizer::simplifyTokens1::createSymbolDatabase", mSettings->showtime, mTimerResults);
        createSymbolDatabase();
    } else {
        createSymbolDatabase();
    }

    if (mTimerResults) {
        Timer t("Tokenizer::simplifyTokens1::setValueType", mSettings->showtime, mTimerResults);
        mSymbolDatabase->setValueTypeInTokenList(true);
    } else {
        mSymbolDatabase->setValueTypeInTokenList(true);
    }

    if (!mSettings->buildDir.empty())
        Summaries::create(this, configuration);

    // TODO: do not run valueflow if no checks are being performed at all - e.g. unusedFunctions only
    const char* disableValueflowEnv = std::getenv("DISABLE_VALUEFLOW");
    const bool doValueFlow = !disableValueflowEnv || (std::strcmp(disableValueflowEnv, "1") != 0);

    if (doValueFlow) {
        if (mTimerResults) {
            Timer t("Tokenizer::simplifyTokens1::ValueFlow", mSettings->showtime, mTimerResults);
            ValueFlow::setValues(&list, mSymbolDatabase, mErrorLogger, mSettings);
        } else {
            ValueFlow::setValues(&list, mSymbolDatabase, mErrorLogger, mSettings);
        }
    }

    // Warn about unhandled character literals
    if (mSettings->severity.isEnabled(Severity::portability)) {
        for (const Token *tok = tokens(); tok; tok = tok->next()) {
            if (tok->tokType() == Token::eChar && tok->values().empty()) {
                try {
                    simplecpp::characterLiteralToLL(tok->str());
                } catch (const std::exception &e) {
                    unhandledCharLiteral(tok, e.what());
                }
            }
        }
    }

    if (doValueFlow) {
        mSymbolDatabase->setArrayDimensionsUsingValueFlow();
    }

    printDebugOutput(1);

    return true;
}

bool Tokenizer::tokenize(std::istream &code,
                         const char FileName[],
                         const std::string &configuration)
{
    if (!createTokens(code, FileName))
        return false;

    return simplifyTokens1(configuration);
}
//---------------------------------------------------------------------------

void Tokenizer::findComplicatedSyntaxErrorsInTemplates()
{
    validate();
    mTemplateSimplifier->checkComplicatedSyntaxErrorsInTemplates();
}

void Tokenizer::checkForEnumsWithTypedef()
{
    for (const Token *tok = list.front(); tok; tok = tok->next()) {
        if (Token::Match(tok, "enum %name% {")) {
            tok = tok->tokAt(2);
            const Token *tok2 = Token::findsimplematch(tok, "typedef", tok->link());
            if (tok2)
                syntaxError(tok2);
            tok = tok->link();
        }
    }
}

void Tokenizer::fillTypeSizes()
{
    mTypeSize.clear();
    mTypeSize["char"] = 1;
    mTypeSize["_Bool"] = mSettings->platform.sizeof_bool;
    mTypeSize["bool"] = mSettings->platform.sizeof_bool;
    mTypeSize["short"] = mSettings->platform.sizeof_short;
    mTypeSize["int"] = mSettings->platform.sizeof_int;
    mTypeSize["long"] = mSettings->platform.sizeof_long;
    mTypeSize["float"] = mSettings->platform.sizeof_float;
    mTypeSize["double"] = mSettings->platform.sizeof_double;
    mTypeSize["wchar_t"] = mSettings->platform.sizeof_wchar_t;
    mTypeSize["size_t"] = mSettings->platform.sizeof_size_t;
    mTypeSize["*"] = mSettings->platform.sizeof_pointer;
}

void Tokenizer::combineOperators()
{
    const bool cpp = isCPP();

    // Combine tokens..
    for (Token *tok = list.front(); tok && tok->next(); tok = tok->next()) {
        const char c1 = tok->str()[0];

        if (tok->str().length() == 1 && tok->next()->str().length() == 1) {
            const char c2 = tok->next()->str()[0];

            // combine +-*/ and =
            if (c2 == '=' && (std::strchr("+-*/%|^=!<>", c1)) && !Token::Match(tok->previous(), "%type% *")) {
                // skip templates
                if (cpp && (tok->str() == ">" || Token::simpleMatch(tok->previous(), "> *"))) {
                    const Token* opening =
                        tok->str() == ">" ? tok->findOpeningBracket() : tok->previous()->findOpeningBracket();
                    if (opening && Token::Match(opening->previous(), "%name%"))
                        continue;
                }
                tok->str(tok->str() + c2);
                tok->deleteNext();
                continue;
            }
        } else if (tok->next()->str() == "=") {
            if (tok->str() == ">>") {
                tok->str(">>=");
                tok->deleteNext();
            } else if (tok->str() == "<<") {
                tok->str("<<=");
                tok->deleteNext();
            }
        } else if (cpp && (c1 == 'p' || c1 == '_') &&
                   Token::Match(tok, "private|protected|public|__published : !!:")) {
            bool simplify = false;
            int par = 0;
            for (const Token *prev = tok->previous(); prev; prev = prev->previous()) {
                if (prev->str() == ")") {
                    ++par;
                } else if (prev->str() == "(") {
                    if (par == 0U)
                        break;
                    --par;
                }
                if (par != 0U || prev->str() == "(")
                    continue;
                if (Token::Match(prev, "[;{}]")) {
                    simplify = true;
                    break;
                }
                if (prev->isName() && prev->isUpperCaseName())
                    continue;
                if (prev->isName() && endsWith(prev->str(), ':'))
                    simplify = true;
                break;
            }
            if (simplify) {
                tok->str(tok->str() + ":");
                tok->deleteNext();
            }
        } else if (tok->str() == "->") {
            // If the preceding sequence is "( & %name% )", replace it by "%name%"
            Token *t = tok->tokAt(-4);
            if (Token::Match(t, "( & %name% )") && !Token::simpleMatch(t->previous(), ">")) {
                t->deleteThis();
                t->deleteThis();
                t->deleteNext();
                tok->str(".");
            } else {
                tok->str(".");
                tok->originalName("->");
            }
        }
    }
}

void Tokenizer::combineStringAndCharLiterals()
{
    // Combine strings
    for (Token *tok = list.front(); tok; tok = tok->next()) {
        if (!isStringLiteral(tok->str()))
            continue;

        tok->str(simplifyString(tok->str()));

        while (Token::Match(tok->next(), "%str%") || Token::Match(tok->next(), "_T|_TEXT|TEXT ( %str% )")) {
            if (tok->next()->isName()) {
                if (!mSettings->platform.isWindows())
                    break;
                tok->deleteNext(2);
                tok->next()->deleteNext();
            }
            // Two strings after each other, combine them
            tok->concatStr(simplifyString(tok->next()->str()));
            tok->deleteNext();
        }
    }
}

void Tokenizer::concatenateNegativeNumberAndAnyPositive()
{
    for (Token *tok = list.front(); tok; tok = tok->next()) {
        if (!Token::Match(tok, "?|:|,|(|[|{|return|case|sizeof|%op% +|-") || tok->tokType() == Token::eIncDecOp)
            continue;

        while (tok->str() != ">" && tok->next() && tok->next()->str() == "+" && (!Token::Match(tok->tokAt(2), "%name% (|;") || Token::Match(tok, "%op%")))
            tok->deleteNext();

        if (Token::Match(tok->next(), "- %num%")) {
            tok->deleteNext();
            tok->next()->str("-" + tok->next()->str());
        }
    }
}

void Tokenizer::simplifyExternC()
{
    if (isC())
        return;

    // Add attributes to all tokens within `extern "C"` inlines and blocks, and remove the `extern "C"` tokens.
    for (Token *tok = list.front(); tok; tok = tok->next()) {
        if (Token::simpleMatch(tok, "extern \"C\"")) {
            Token *tok2 = tok->next();
            if (tok->strAt(2) == "{") {
                tok2 = tok2->next(); // skip {
                while ((tok2 = tok2->next()) && tok2 != tok->linkAt(2))
                    tok2->isExternC(true);
                tok->linkAt(2)->deleteThis(); // }
                tok->deleteNext(2); // "C" {
            } else {
                while ((tok2 = tok2->next()) && !Token::Match(tok2, "[;{]"))
                    tok2->isExternC(true);
                tok->deleteNext(); // "C"
            }
            tok->deleteThis(); // extern
        }
    }
}

void Tokenizer::simplifyRoundCurlyParentheses()
{
    for (Token *tok = list.front(); tok; tok = tok->next()) {
        while (Token::Match(tok, "[;{}:] ( {") &&
               Token::simpleMatch(tok->linkAt(2), "} ) ;")) {
            if (tok->str() == ":" && !Token::Match(tok->tokAt(-2),"[;{}] %type% :"))
                break;
            Token *end = tok->linkAt(2)->tokAt(-3);
            if (Token::Match(end, "[;{}] %num%|%str% ;"))
                end->deleteNext(2);
            tok->linkAt(2)->previous()->deleteNext(3);
            tok->deleteNext(2);
        }
        if (Token::Match(tok, "( { %bool%|%char%|%num%|%str%|%name% ; } )")) {
            tok->deleteNext();
            tok->deleteThis();
            tok->deleteNext(3);
        }
    }
}

void Tokenizer::simplifySQL()
{
    for (Token *tok = list.front(); tok; tok = tok->next()) {
        if (!Token::simpleMatch(tok, "__CPPCHECK_EMBEDDED_SQL_EXEC__ SQL"))
            continue;

        const Token *end = findSQLBlockEnd(tok);
        if (end == nullptr)
            syntaxError(nullptr);

        const std::string instruction = tok->stringifyList(end);
        // delete all tokens until the embedded SQL block end
        Token::eraseTokens(tok, end);

        // insert "asm ( "instruction" ) ;"
        tok->str("asm");
        // it can happen that 'end' is NULL when wrong code is inserted
        if (!tok->next())
            tok->insertToken(";");
        tok->insertToken(")");
        tok->insertToken("\"" + instruction + "\"");
        tok->insertToken("(");
        // jump to ';' and continue
        tok = tok->tokAt(3);
    }
}

void Tokenizer::simplifyArrayAccessSyntax()
{
    // 0[a] -> a[0]
    for (Token *tok = list.front(); tok; tok = tok->next()) {
        if (tok->isNumber() && Token::Match(tok, "%num% [ %name% ]")) {
            const std::string number(tok->str());
            Token* indexTok = tok->tokAt(2);
            tok->str(indexTok->str());
            tok->varId(indexTok->varId());
            indexTok->str(number);
        }
    }
}

void Tokenizer::simplifyParameterVoid()
{
    for (Token* tok = list.front(); tok; tok = tok->next()) {
        if (Token::Match(tok, "%name% ( void )") && !Token::Match(tok, "sizeof|decltype|typeof|return")) {
            tok->next()->deleteNext();
            tok->next()->setRemovedVoidParameter(true);
        }
    }
}

void Tokenizer::simplifyRedundantConsecutiveBraces()
{
    // Remove redundant consecutive braces, i.e. '.. { { .. } } ..' -> '.. { .. } ..'.
    for (Token *tok = list.front(); tok;) {
        if (Token::simpleMatch(tok, "= {")) {
            tok = tok->linkAt(1);
        } else if (Token::simpleMatch(tok, "{ {") && Token::simpleMatch(tok->next()->link(), "} }")) {
            //remove internal parentheses
            tok->next()->link()->deleteThis();
            tok->deleteNext();
        } else
            tok = tok->next();
    }
}

void Tokenizer::simplifyDoublePlusAndDoubleMinus()
{
    // Convert - - into + and + - into -
    for (Token *tok = list.front(); tok; tok = tok->next()) {
        while (tok->next()) {
            if (tok->str() == "+") {
                if (tok->next()->str()[0] == '-') {
                    tok = tok->next();
                    if (tok->str().size() == 1) {
                        tok = tok->previous();
                        tok->str("-");
                        tok->deleteNext();
                    } else if (tok->isNumber()) {
                        tok->str(tok->str().substr(1));
                        tok = tok->previous();
                        tok->str("-");
                    }
                    continue;
                }
            } else if (tok->str() == "-") {
                if (tok->next()->str()[0] == '-') {
                    tok = tok->next();
                    if (tok->str().size() == 1) {
                        tok = tok->previous();
                        tok->str("+");
                        tok->deleteNext();
                    } else if (tok->isNumber()) {
                        tok->str(tok->str().substr(1));
                        tok = tok->previous();
                        tok->str("+");
                    }
                    continue;
                }
            }

            break;
        }
    }
}

/** Specify array size if it hasn't been given */

void Tokenizer::arraySize()
{
    auto getStrTok = [](Token* tok, bool addLength, Token** endStmt) -> Token* {
        if (addLength) {
            *endStmt = tok->tokAt(5);
            return tok->tokAt(4);
        }
        if (Token::Match(tok, "%var% [ ] =")) {
            tok = tok->tokAt(4);
            int parCount = 0;
            while (Token::simpleMatch(tok, "(")) {
                ++parCount;
                tok = tok->next();
            }
            if (Token::Match(tok, "%str%")) {
                *endStmt = tok->tokAt(parCount + 1);
                return tok;
            }
        }
        return nullptr;
    };

    for (Token *tok = list.front(); tok; tok = tok->next()) {
        if (!tok->isName() || !Token::Match(tok, "%var% [ ] ="))
            continue;
        bool addlength = false;
        if (Token::Match(tok->previous(), "!!* %var% [ ] = { %str% } ;")) {
            Token *t = tok->tokAt(3);
            t->deleteNext();
            t->next()->deleteNext();
            addlength = true;
        }

        Token* endStmt{};
        if (const Token* strTok = getStrTok(tok, addlength, &endStmt)) {
            const int sz = Token::getStrArraySize(strTok);
            tok->next()->insertToken(MathLib::toString(sz));
            tok = endStmt;
        }

        else if (Token::Match(tok, "%var% [ ] = {")) {
            MathLib::biguint sz = 1;
            tok = tok->next();
            Token *end = tok->linkAt(3);
            for (Token *tok2 = tok->tokAt(4); tok2 && tok2 != end; tok2 = tok2->next()) {
                if (tok2->link() && Token::Match(tok2, "{|(|[|<")) {
                    if (tok2->str() == "[" && tok2->link()->strAt(1) == "=") { // designated initializer
                        if (Token::Match(tok2, "[ %num% ]"))
                            sz = std::max(sz, MathLib::toULongNumber(tok2->strAt(1)) + 1U);
                        else {
                            sz = 0;
                            break;
                        }
                    }
                    tok2 = tok2->link();
                } else if (tok2->str() == ",") {
                    if (!Token::Match(tok2->next(), "[},]"))
                        ++sz;
                    else {
                        tok2 = tok2->previous();
                        tok2->deleteNext();
                    }
                }
            }

            if (sz != 0)
                tok->insertToken(MathLib::toString(sz));

            tok = end->next() ? end->next() : end;
        }
    }
}

static Token *skipTernaryOp(Token *tok)
{
    int colonLevel = 1;
    while (nullptr != (tok = tok->next())) {
        if (tok->str() == "?") {
            ++colonLevel;
        } else if (tok->str() == ":") {
            --colonLevel;
            if (colonLevel == 0) {
                tok = tok->next();
                break;
            }
        }
        if (tok->link() && Token::Match(tok, "[(<]"))
            tok = tok->link();
        else if (Token::Match(tok->next(), "[{};)]"))
            break;
    }
    if (colonLevel > 0) // Ticket #5214: Make sure the ':' matches the proper '?'
        return nullptr;
    return tok;
}

// Skips until the colon at the end of the case label, the argument must point to the "case" token.
// In case of success returns the colon token.
// In case of failure returns the token that caused the error.
static Token *skipCaseLabel(Token *tok)
{
    assert(tok->str() == "case");
    while (nullptr != (tok = tok->next())) {
        if (Token::Match(tok, "(|["))
            tok = tok->link();
        else if (tok->str() == "?") {
            Token * tok1 = skipTernaryOp(tok);
            if (!tok1)
                return tok;
            tok = tok1;
        }
        if (Token::Match(tok, "[:{};]"))
            return tok;
    }
    return nullptr;
}

const Token * Tokenizer::startOfExecutableScope(const Token * tok)
{
    if (tok->str() != ")")
        return nullptr;

    tok = isFunctionHead(tok, ":{", true);

    if (Token::Match(tok, ": %name% [({]")) {
        while (Token::Match(tok, "[:,] %name% [({]"))
            tok = tok->linkAt(2)->next();
    }

    return (tok && tok->str() == "{") ? tok : nullptr;
}


/** simplify labels and case|default in the code: add a ";" if not already in.*/

void Tokenizer::simplifyLabelsCaseDefault()
{
    const bool cpp = isCPP();
    bool executablescope = false;
    int indentLevel = 0;
    for (Token *tok = list.front(); tok; tok = tok->next()) {
        // Simplify labels in the executable scope..
        Token *start = const_cast<Token *>(startOfExecutableScope(tok));
        if (start) {
            tok = start;
            executablescope = true;
        }

        if (!executablescope)
            continue;

        if (tok->str() == "{") {
            if (tok->previous()->str() == "=")
                tok = tok->link();
            else
                ++indentLevel;
        } else if (tok->str() == "}") {
            --indentLevel;
            if (indentLevel == 0) {
                executablescope = false;
                continue;
            }
        } else if (Token::Match(tok, "(|["))
            tok = tok->link();

        if (Token::Match(tok, "[;{}:] case")) {
            tok = skipCaseLabel(tok->next());
            if (!tok)
                break;
            if (tok->str() != ":" || tok->strAt(-1) == "case" || !tok->next())
                syntaxError(tok);
            if (tok->next()->str() != ";" && tok->next()->str() != "case")
                tok->insertToken(";");
            else
                tok = tok->previous();
        } else if (Token::Match(tok, "[;{}] %name% : !!;")) {
            if (!cpp || !Token::Match(tok->next(), "class|struct|enum")) {
                tok = tok->tokAt(2);
                tok->insertToken(";");
            }
        }
    }
}


void Tokenizer::simplifyCaseRange()
{
    for (Token* tok = list.front(); tok; tok = tok->next()) {
        if (Token::Match(tok, "case %num%|%char% ... %num%|%char% :")) {
            const MathLib::bigint start = MathLib::toLongNumber(tok->strAt(1));
            MathLib::bigint end = MathLib::toLongNumber(tok->strAt(3));
            end = std::min(start + 50, end); // Simplify it 50 times at maximum
            if (start < end) {
                tok = tok->tokAt(2);
                tok->str(":");
                tok->insertToken("case");
                for (MathLib::bigint i = end-1; i > start; i--) {
                    tok->insertToken(":");
                    tok->insertToken(MathLib::toString(i));
                    tok->insertToken("case");
                }
            }
        }
    }
}

void Tokenizer::calculateScopes()
{
    for (auto *tok = list.front(); tok; tok = tok->next())
        tok->scopeInfo(nullptr);

    std::string nextScopeNameAddition;
    std::shared_ptr<ScopeInfo2> primaryScope = std::make_shared<ScopeInfo2>("", nullptr);
    list.front()->scopeInfo(primaryScope);

    for (Token* tok = list.front(); tok; tok = tok->next()) {
        if (tok == list.front() || !tok->scopeInfo()) {
            if (tok != list.front())
                tok->scopeInfo(tok->previous()->scopeInfo());

            if (Token::Match(tok, "using namespace %name% ::|<|;")) {
                std::string usingNamespaceName;
                for (const Token* namespaceNameToken = tok->tokAt(2);
                     namespaceNameToken && namespaceNameToken->str() != ";";
                     namespaceNameToken = namespaceNameToken->next()) {
                    usingNamespaceName += namespaceNameToken->str();
                    usingNamespaceName += " ";
                }
                if (!usingNamespaceName.empty())
                    usingNamespaceName.pop_back();
                tok->scopeInfo()->usingNamespaces.insert(std::move(usingNamespaceName));
            } else if (Token::Match(tok, "namespace|class|struct|union %name% {|::|:|<")) {
                for (Token* nameTok = tok->next(); nameTok && !Token::Match(nameTok, "{|:"); nameTok = nameTok->next()) {
                    if (Token::Match(nameTok, ";|<")) {
                        nextScopeNameAddition = "";
                        break;
                    }
                    nextScopeNameAddition.append(nameTok->str());
                    nextScopeNameAddition.append(" ");
                }
                if (!nextScopeNameAddition.empty())
                    nextScopeNameAddition.pop_back();
            }

            if (Token::simpleMatch(tok, "{")) {
                // This might be the opening of a member function
                Token *tok1 = tok;
                while (Token::Match(tok1->previous(), "const|volatile|final|override|&|&&|noexcept"))
                    tok1 = tok1->previous();
                if (tok1->previous() && tok1->strAt(-1) == ")") {
                    bool member = true;
                    tok1 = tok1->linkAt(-1);
                    if (Token::Match(tok1->previous(), "throw|noexcept")) {
                        tok1 = tok1->previous();
                        while (Token::Match(tok1->previous(), "const|volatile|final|override|&|&&|noexcept"))
                            tok1 = tok1->previous();
                        if (tok1->strAt(-1) != ")")
                            member = false;
                    } else if (Token::Match(tok->tokAt(-2), ":|, %name%")) {
                        tok1 = tok1->tokAt(-2);
                        if (tok1->strAt(-1) != ")")
                            member = false;
                    }
                    if (member) {
                        if (tok1->strAt(-1) == ">")
                            tok1 = tok1->previous()->findOpeningBracket();
                        if (tok1 && Token::Match(tok1->tokAt(-3), "%name% :: %name%")) {
                            tok1 = tok1->tokAt(-2);
                            std::string scope = tok1->strAt(-1);
                            while (Token::Match(tok1->tokAt(-2), ":: %name%")) {
                                scope = tok1->strAt(-3) + " :: " + scope;
                                tok1 = tok1->tokAt(-2);
                            }

                            if (!nextScopeNameAddition.empty() && !scope.empty())
                                nextScopeNameAddition += " :: ";
                            nextScopeNameAddition += scope;
                        }
                    }
                }

                // New scope is opening, record it here
                std::shared_ptr<ScopeInfo2> newScopeInfo = std::make_shared<ScopeInfo2>(tok->scopeInfo()->name, tok->link(), tok->scopeInfo()->usingNamespaces);

                if (!newScopeInfo->name.empty() && !nextScopeNameAddition.empty())
                    newScopeInfo->name.append(" :: ");
                newScopeInfo->name.append(nextScopeNameAddition);
                nextScopeNameAddition = "";

                if (tok->link())
                    tok->link()->scopeInfo(tok->scopeInfo());
                tok->scopeInfo(newScopeInfo);
            }
        }
    }
}

void Tokenizer::simplifyTemplates()
{
    if (isC())
        return;

    const std::time_t maxTime = mSettings->templateMaxTime > 0 ? std::time(nullptr) + mSettings->templateMaxTime : 0;
    mTemplateSimplifier->simplifyTemplates(
        maxTime,
        mCodeWithTemplates);
}
//---------------------------------------------------------------------------


/** Class used in Tokenizer::setVarIdPass1 */
class VariableMap {
private:
    std::map<std::string, nonneg int> mVariableId;
    std::map<std::string, nonneg int> mVariableId_global;
    std::stack<std::vector<std::pair<std::string, nonneg int>>> mScopeInfo;
    mutable nonneg int mVarId;
public:
    VariableMap() : mVarId(0) {}
    void enterScope();
    bool leaveScope();
    void addVariable(const std::string& varname, bool globalNamespace);
    bool hasVariable(const std::string& varname) const {
        return mVariableId.find(varname) != mVariableId.end();
    }

    const std::map<std::string, nonneg int>& map(bool global) const {
        return global ? mVariableId_global : mVariableId;
    }
    nonneg int getVarId() const {
        return mVarId;
    }
    nonneg int& getVarId() {
        return mVarId;
    }
};


void VariableMap::enterScope()
{
    mScopeInfo.emplace(/*std::vector<std::pair<std::string, nonneg int>>()*/);
}

bool VariableMap::leaveScope()
{
    if (mScopeInfo.empty())
        return false;

    for (const std::pair<std::string, nonneg int>& outerVariable : mScopeInfo.top()) {
        if (outerVariable.second != 0)
            mVariableId[outerVariable.first] = outerVariable.second;
        else
            mVariableId.erase(outerVariable.first);
    }
    mScopeInfo.pop();
    return true;
}

void VariableMap::addVariable(const std::string& varname, bool globalNamespace)
{
    if (mScopeInfo.empty()) {
        mVariableId[varname] = ++mVarId;
        if (globalNamespace)
            mVariableId_global[varname] = mVariableId[varname];
        return;
    }
    std::map<std::string, nonneg int>::iterator it = mVariableId.find(varname);
    if (it == mVariableId.end()) {
        mScopeInfo.top().emplace_back(varname, 0);
        mVariableId[varname] = ++mVarId;
        if (globalNamespace)
            mVariableId_global[varname] = mVariableId[varname];
        return;
    }
    mScopeInfo.top().emplace_back(varname, it->second);
    it->second = ++mVarId;
}


static bool setVarIdParseDeclaration(const Token **tok, const VariableMap& variableMap, bool executableScope, bool cpp, bool c)
{
    const Token *tok2 = *tok;
    if (!tok2->isName())
        return false;

    nonneg int typeCount = 0;
    nonneg int singleNameCount = 0;
    bool hasstruct = false;   // Is there a "struct" or "class"?
    bool bracket = false;
    bool ref = false;
    while (tok2) {
        if (tok2->isName()) {
            if (cpp && Token::Match(tok2, "namespace|public|private|protected"))
                return false;
            if (cpp && Token::simpleMatch(tok2, "decltype (")) {
                typeCount = 1;
                tok2 = tok2->linkAt(1)->next();
                continue;
            }
            if (Token::Match(tok2, "struct|union|enum") || (!c && Token::Match(tok2, "class|typename"))) {
                hasstruct = true;
                typeCount = 0;
                singleNameCount = 0;
            } else if (Token::Match(tok2, "const|extern")) {
                // just skip "const", "extern"
            } else if (!hasstruct && variableMap.map(false).count(tok2->str()) && tok2->previous()->str() != "::") {
                ++typeCount;
                tok2 = tok2->next();
                if (!tok2 || tok2->str() != "::")
                    break;
            } else {
                if (tok2->str() != "void" || Token::Match(tok2, "void const| *|(")) // just "void" cannot be a variable type
                    ++typeCount;
                ++singleNameCount;
            }
        } else if (!c && ((TemplateSimplifier::templateParameters(tok2) > 0) ||
                          Token::simpleMatch(tok2, "< >") /* Ticket #4764 */)) {
            const Token *start = *tok;
            if (Token::Match(start->previous(), "%or%|%oror%|&&|&|^|+|-|*|/"))
                return false;
            const Token * const closingBracket = tok2->findClosingBracket();
            if (closingBracket == nullptr) { /* Ticket #8151 */
                throw tok2;
            }
            tok2 = closingBracket;
            if (tok2->str() != ">")
                break;
            singleNameCount = 1;
            if (Token::Match(tok2, "> %name% %or%|%oror%|&&|&|^|+|-|*|/") && !Token::Match(tok2, "> const [*&]"))
                return false;
            if (Token::Match(tok2, "> %name% )")) {
                if (Token::Match(tok2->linkAt(2)->previous(), "if|for|while ("))
                    return false;
                if (!Token::Match(tok2->linkAt(2)->previous(), "%name%|] ("))
                    return false;
            }
        } else if (Token::Match(tok2, "&|&&")) {
            ref = !bracket;
        } else if (singleNameCount >= 1 && Token::Match(tok2, "( [*&]") && Token::Match(tok2->link()->next(), "(|[")) {
            bracket = true; // Skip: Seems to be valid pointer to array or function pointer
        } else if (singleNameCount >= 1 && Token::Match(tok2, "( * %name% [") && Token::Match(tok2->linkAt(3), "] ) [;,]")) {
            bracket = true;
        } else if (singleNameCount >= 1 && tok2->previous() && tok2->previous()->isStandardType() && Token::Match(tok2, "( *|&| %name% ) ;")) {
            bracket = true;
        } else if (tok2->str() == "::") {
            singleNameCount = 0;
        } else if (tok2->str() != "*" && tok2->str() != "::" && tok2->str() != "...") {
            break;
        }
        tok2 = tok2->next();
    }

    if (tok2) {
        bool isLambdaArg = false;
        {
            const Token *tok3 = (*tok)->previous();
            if (tok3 && tok3->str() == ",") {
                while (tok3 && !Token::Match(tok3,";|(|[|{")) {
                    if (Token::Match(tok3, ")|]"))
                        tok3 = tok3->link();
                    tok3 = tok3->previous();
                }

                if (tok3 && executableScope && Token::Match(tok3->previous(), "%name% (")) {
                    const Token *fdecl = tok3->previous();
                    int count = 0;
                    while (Token::Match(fdecl, "%name%|*")) {
                        fdecl = fdecl->previous();
                        count++;
                    }
                    if (!Token::Match(fdecl, "[;{}] %name%") || count <= 1)
                        return false;
                }
            }

            if (cpp && tok3 && Token::simpleMatch(tok3->previous(), "] (") &&
                (Token::simpleMatch(tok3->link(), ") {") || Token::Match(tok3->link(), ") . %name%")))
                isLambdaArg = true;
        }


        *tok = tok2;

        // In executable scopes, references must be assigned
        // Catching by reference is an exception
        if (executableScope && ref && !isLambdaArg) {
            if (Token::Match(tok2, "(|=|{|:"))
                ;   // reference is assigned => ok
            else if (tok2->str() != ")" || tok2->link()->strAt(-1) != "catch")
                return false;   // not catching by reference => not declaration
        }
    }

    // Check if array declaration is valid (#2638)
    // invalid declaration: AAA a[4] = 0;
    if (typeCount >= 2 && executableScope && tok2 && tok2->str() == "[") {
        const Token *tok3 = tok2->link()->next();
        while (tok3 && tok3->str() == "[") {
            tok3 = tok3->link()->next();
        }
        if (Token::Match(tok3, "= %num%"))
            return false;
    }

    return (typeCount >= 2 && tok2 && Token::Match(tok2->tokAt(-2), "!!:: %type%"));
}


void Tokenizer::setVarIdStructMembers(Token **tok1,
                                      std::map<nonneg int, std::map<std::string, nonneg int>>& structMembers,
                                      nonneg int &varId) const
{
    Token *tok = *tok1;

    if (Token::Match(tok, "%name% = { . %name% =|{")) {
        const nonneg int struct_varid = tok->varId();
        if (struct_varid == 0)
            return;

        std::map<std::string, nonneg int>& members = structMembers[struct_varid];

        tok = tok->tokAt(3);
        while (tok->str() != "}") {
            if (Token::Match(tok, "{|[|("))
                tok = tok->link();
            if (Token::Match(tok->previous(), "[,{] . %name% =|{")) {
                tok = tok->next();
                const std::map<std::string, nonneg int>::iterator it = members.find(tok->str());
                if (it == members.end()) {
                    members[tok->str()] = ++varId;
                    tok->varId(varId);
                } else {
                    tok->varId(it->second);
                }
            }
            tok = tok->next();
        }

        return;
    }

    while (Token::Match(tok->next(), ")| . %name% !!(")) {
        // Don't set varid for trailing return type
        if (tok->strAt(1) == ")" && (tok->linkAt(1)->previous()->isName() || tok->linkAt(1)->strAt(-1) == "]") &&
            isFunctionHead(tok->linkAt(1), "{|;")) {
            tok = tok->tokAt(3);
            continue;
        }
        const nonneg int struct_varid = tok->varId();
        tok = tok->tokAt(2);
        if (struct_varid == 0)
            continue;

        if (tok->str() == ".")
            tok = tok->next();

        // Don't set varid for template function
        if (TemplateSimplifier::templateParameters(tok->next()) > 0)
            break;

        std::map<std::string, nonneg int>& members = structMembers[struct_varid];
        const std::map<std::string, nonneg int>::iterator it = members.find(tok->str());
        if (it == members.end()) {
            members[tok->str()] = ++varId;
            tok->varId(varId);
        } else {
            tok->varId(it->second);
        }
    }
    // tok can't be null
    *tok1 = tok;
}


void Tokenizer::setVarIdClassDeclaration(const Token * const startToken,
                                         VariableMap &variableMap,
                                         const nonneg int scopeStartVarId,
                                         std::map<nonneg int, std::map<std::string, nonneg int>>& structMembers)
{
    // end of scope
    const Token * const endToken = startToken->link();

    // determine class name
    std::string className;
    for (const Token *tok = startToken->previous(); tok; tok = tok->previous()) {
        if (!tok->isName() && tok->str() != ":")
            break;
        if (Token::Match(tok, "class|struct|enum %type% [:{]")) {
            className = tok->next()->str();
            break;
        }
    }

    // replace varids..
    int indentlevel = 0;
    bool initList = false;
    bool inEnum = false;
    const Token *initListArgLastToken = nullptr;
    for (Token *tok = startToken->next(); tok != endToken; tok = tok->next()) {
        if (!tok)
            syntaxError(nullptr);
        if (initList) {
            if (tok == initListArgLastToken)
                initListArgLastToken = nullptr;
            else if (!initListArgLastToken &&
                     Token::Match(tok->previous(), "%name%|>|>> {|(") &&
                     Token::Match(tok->link(), "}|) ,|{"))
                initListArgLastToken = tok->link();
        }
        if (tok->str() == "{") {
            inEnum = isEnumStart(tok);
            if (initList && !initListArgLastToken)
                initList = false;
            ++indentlevel;
        } else if (tok->str() == "}") {
            --indentlevel;
            inEnum = false;
        } else if (initList && indentlevel == 0 && Token::Match(tok->previous(), "[,:] %name% [({]")) {
            const std::map<std::string, nonneg int>::const_iterator it = variableMap.map(false).find(tok->str());
            if (it != variableMap.map(false).end()) {
                tok->varId(it->second);
            }
        } else if (tok->isName() && tok->varId() <= scopeStartVarId) {
            if (indentlevel > 0 || initList) {
                if (Token::Match(tok->previous(), "::|.") && tok->strAt(-2) != "this" && !Token::simpleMatch(tok->tokAt(-5), "( * this ) ."))
                    continue;
                if (!tok->next())
                    syntaxError(nullptr);
                if (tok->next()->str() == "::") {
                    if (tok->str() == className)
                        tok = tok->tokAt(2);
                    else
                        continue;
                }

                if (!inEnum) {
                    const std::map<std::string, nonneg int>::const_iterator it = variableMap.map(false).find(tok->str());
                    if (it != variableMap.map(false).end()) {
                        tok->varId(it->second);
                        setVarIdStructMembers(&tok, structMembers, variableMap.getVarId());
                    }
                }
            }
        } else if (indentlevel == 0 && tok->str() == ":" && !initListArgLastToken)
            initList = true;
    }
}



// Update the variable ids..
// Parse each function..
void Tokenizer::setVarIdClassFunction(const std::string &classname,
                                      Token * const startToken,
                                      const Token * const endToken,
                                      const std::map<std::string, nonneg int> &varlist,
                                      std::map<nonneg int, std::map<std::string, nonneg int>>& structMembers,
<<<<<<< HEAD
                                      nonneg int *varId_) const
=======
                                      nonneg int &varId_)
>>>>>>> 0719a57c
{
    for (Token *tok2 = startToken; tok2 && tok2 != endToken; tok2 = tok2->next()) {
        if (tok2->varId() != 0 || !tok2->isName())
            continue;
        if (Token::Match(tok2->tokAt(-2), ("!!" + classname + " ::").c_str()))
            continue;
        if (Token::Match(tok2->tokAt(-4), "%name% :: %name% ::")) // Currently unsupported
            continue;
        if (Token::Match(tok2->tokAt(-2), "!!this .") && !Token::simpleMatch(tok2->tokAt(-5), "( * this ) ."))
            continue;
        if (Token::Match(tok2, "%name% ::"))
            continue;

        const std::map<std::string, nonneg int>::const_iterator it = varlist.find(tok2->str());
        if (it != varlist.end()) {
            tok2->varId(it->second);
            setVarIdStructMembers(&tok2, structMembers, varId_);
        }
    }
}



void Tokenizer::setVarId()
{
    // Clear all variable ids
    for (Token *tok = list.front(); tok; tok = tok->next()) {
        if (tok->isName())
            tok->varId(0);
    }

    setPodTypes();

    setVarIdPass1();

    setVarIdPass2();
}


// Variable declarations can't start with "return" etc.
#define NOTSTART_C "NOT", "case", "default", "goto", "not", "return", "sizeof", "typedef"
static const std::unordered_set<std::string> notstart_c = { NOTSTART_C };
static const std::unordered_set<std::string> notstart_cpp = { NOTSTART_C,
                                                              "delete", "friend", "new", "throw", "using", "virtual", "explicit", "const_cast", "dynamic_cast", "reinterpret_cast", "static_cast", "template"
};

void Tokenizer::setVarIdPass1()
{
    // Variable declarations can't start with "return" etc.
    const std::unordered_set<std::string>& notstart = (isC()) ? notstart_c : notstart_cpp;

    VariableMap variableMap;
    std::map<nonneg int, std::map<std::string, nonneg int>> structMembers;

    std::stack<VarIdScopeInfo> scopeStack;

    scopeStack.emplace(/*VarIdScopeInfo()*/);
    std::stack<const Token *> functionDeclEndStack;
    const Token *functionDeclEndToken = nullptr;
    bool initlist = false;
    bool inlineFunction = false;
    for (Token *tok = list.front(); tok; tok = tok->next()) {
        if (tok->isOp())
            continue;
        if (isCPP() && Token::simpleMatch(tok, "template <")) {
            Token* closingBracket = tok->next()->findClosingBracket();
            if (closingBracket)
                tok = closingBracket;
            continue;
        }

        if (tok == functionDeclEndToken) {
            functionDeclEndStack.pop();
            functionDeclEndToken = functionDeclEndStack.empty() ? nullptr : functionDeclEndStack.top();
            if (tok->str() == ":")
                initlist = true;
            else if (tok->str() == ";") {
                if (!variableMap.leaveScope())
                    cppcheckError(tok);
            } else if (tok->str() == "{") {
                scopeStack.emplace(true, scopeStack.top().isStructInit || tok->strAt(-1) == "=", /*isEnum=*/ false, variableMap.getVarId());

                // check if this '{' is a start of an "if" body
                const Token * ifToken = tok->previous();
                if (ifToken && ifToken->str() == ")")
                    ifToken = ifToken->link();
                else
                    ifToken = nullptr;
                if (ifToken)
                    ifToken = ifToken->previous();
                if (ifToken && ifToken->str() == "if") {
                    // open another scope to differentiate between variables declared in the "if" condition and in the "if" body
                    variableMap.enterScope();
                }
            }
        } else if (!initlist && tok->str()=="(") {
            const Token * newFunctionDeclEnd = nullptr;
            if (!scopeStack.top().isExecutable)
                newFunctionDeclEnd = isFunctionHead(tok, "{:;");
            else {
                const Token* tokenLinkNext = tok->link()->next();
                if (Token::simpleMatch(tokenLinkNext, ".")) { // skip trailing return type
                    tokenLinkNext = tokenLinkNext->next();
                    while (Token::Match(tokenLinkNext, "%name%|::")) {
                        tokenLinkNext = tokenLinkNext->next();
                        if (Token::simpleMatch(tokenLinkNext, "<") && tokenLinkNext->link())
                            tokenLinkNext = tokenLinkNext->link()->next();
                    }
                }
                if (tokenLinkNext && tokenLinkNext->str() == "{") // might be for- or while-loop or if-statement
                    newFunctionDeclEnd = tokenLinkNext;
            }
            if (newFunctionDeclEnd && newFunctionDeclEnd != functionDeclEndToken) {
                functionDeclEndStack.push(newFunctionDeclEnd);
                functionDeclEndToken = newFunctionDeclEnd;
                variableMap.enterScope();
            }
        } else if (Token::Match(tok, "{|}")) {
            inlineFunction = false;

            const Token * const startToken = (tok->str() == "{") ? tok : tok->link();

            // parse anonymous namespaces as part of the current scope
            if (!Token::Match(startToken->previous(), "union|struct|enum|namespace {") &&
                !(initlist && Token::Match(startToken->previous(), "%name%|>|>>") && Token::Match(startToken->link(), "} ,|{"))) {

                if (tok->str() == "{") {
                    bool isExecutable;
                    const Token *prev = tok->previous();
                    while (Token::Match(prev, "%name%|."))
                        prev = prev->previous();
                    const bool isLambda = prev && prev->str() == ")" && Token::simpleMatch(prev->link()->previous(), "] (");
                    if ((!isLambda && (tok->strAt(-1) == ")" || Token::Match(tok->tokAt(-2), ") %type%"))) ||
                        (initlist && tok->strAt(-1) == "}")) {
                        isExecutable = true;
                    } else {
                        isExecutable = ((scopeStack.top().isExecutable || initlist || tok->strAt(-1) == "else") &&
                                        !isClassStructUnionEnumStart(tok));
                        if (!(scopeStack.top().isStructInit || tok->strAt(-1) == "="))
                            variableMap.enterScope();
                    }
                    initlist = false;
                    scopeStack.emplace(isExecutable, scopeStack.top().isStructInit || tok->strAt(-1) == "=", isEnumStart(tok), variableMap.getVarId());
                } else { /* if (tok->str() == "}") */
                    bool isNamespace = false;
                    for (const Token *tok1 = tok->link()->previous(); tok1 && tok1->isName(); tok1 = tok1->previous()) {
                        if (tok1->str() == "namespace") {
                            isNamespace = true;
                            break;
                        }
                    }
                    // Set variable ids in class declaration..
                    if (!initlist && !isC() && !scopeStack.top().isExecutable && tok->link() && !isNamespace) {
                        setVarIdClassDeclaration(tok->link(),
                                                 variableMap,
                                                 scopeStack.top().startVarid,
                                                 structMembers);
                    }

                    if (!scopeStack.top().isStructInit) {
                        variableMap.leaveScope();

                        // check if this '}' is an end of an "else" body or an "if" body without an "else" part
                        const Token * ifToken = startToken->previous();
                        if (ifToken && ifToken->str() == ")")
                            ifToken = ifToken->link()->previous();
                        else
                            ifToken = nullptr;
                        if (startToken->strAt(-1) == "else" || (ifToken && ifToken->str() == "if" && tok->strAt(1) != "else")) {
                            // leave the extra scope used to differentiate between variables declared in the "if" condition and in the "if" body
                            variableMap.leaveScope();
                        }
                    }

                    scopeStack.pop();
                    if (scopeStack.empty()) {  // should be impossible
                        scopeStack.emplace(/*VarIdScopeInfo()*/);
                    }
                }
            }
        }

        if (!scopeStack.top().isStructInit &&
            (tok == list.front() ||
             Token::Match(tok, "[;{}]") ||
             (tok->str() == "(" && isFunctionHead(tok,"{")) ||
             (tok->str() == "(" && !scopeStack.top().isExecutable && isFunctionHead(tok,";:")) ||
             (tok->str() == "," && (!scopeStack.top().isExecutable || inlineFunction || !tok->previous()->varId())) ||
             (tok->isName() && endsWith(tok->str(), ':')))) {

            // No variable declarations in sizeof
            if (Token::simpleMatch(tok->previous(), "sizeof (")) {
                continue;
            }

            if (Settings::terminated())
                return;

            // locate the variable name..
            const Token *tok2 = (tok->isName()) ? tok : tok->next();

            // private: protected: public: etc
            while (tok2 && endsWith(tok2->str(), ':')) {
                tok2 = tok2->next();
            }
            if (!tok2)
                break;

            // Variable declaration can't start with "return", etc
            if (notstart.find(tok2->str()) != notstart.end())
                continue;

            if (!isC() && Token::simpleMatch(tok2, "const new"))
                continue;

            bool decl;
            if (isCPP() && mSettings->standards.cpp >= Standards::CPP17 && Token::Match(tok, "[(;{}] const| auto &|&&| [")) {
                // Structured bindings
                tok2 = Token::findsimplematch(tok, "[");
                if ((Token::simpleMatch(tok->previous(), "for (") && Token::simpleMatch(tok2->link(), "] :")) ||
                    Token::simpleMatch(tok2->link(), "] =")) {
                    while (tok2 && tok2->str() != "]") {
                        if (Token::Match(tok2, "%name% [,]]"))
                            variableMap.addVariable(tok2->str(), false);
                        tok2 = tok2->next();
                    }
                    continue;
                }
            }

            try { /* Ticket #8151 */
                decl = setVarIdParseDeclaration(&tok2, variableMap, scopeStack.top().isExecutable, isCPP(), isC());
            } catch (const Token * errTok) {
                syntaxError(errTok);
            }
            if (decl) {
                if (isCPP()) {
                    if (Token *declTypeTok = Token::findsimplematch(tok, "decltype (", tok2)) {
                        for (Token *declTok = declTypeTok->linkAt(1); declTok != declTypeTok; declTok = declTok->previous()) {
                            if (declTok->isName() && !Token::Match(declTok->previous(), "::|.") && variableMap.hasVariable(declTok->str()))
                                declTok->varId(variableMap.map(false).find(declTok->str())->second);
                        }
                    }
                }

                if (tok->str() == "(" && isFunctionHead(tok,"{") && scopeStack.top().isExecutable)
                    inlineFunction = true;

                const Token* prev2 = tok2->previous();
                if (Token::Match(prev2, "%type% [;[=,)]") && tok2->previous()->str() != "const")
                    ;
                else if (Token::Match(prev2, "%type% :") && tok->strAt(-1) == "for")
                    ;
                else if (Token::Match(prev2, "%type% ( !!)") && Token::simpleMatch(tok2->link(), ") ;")) {
                    // In C++ , a variable can't be called operator+ or something like that.
                    if (isCPP() &&
                        prev2->isOperatorKeyword())
                        continue;

                    const Token *tok3 = tok2->next();
                    if (!tok3->isStandardType() && tok3->str() != "void" && !Token::Match(tok3, "struct|union|class %type%") && tok3->str() != "." && !Token::Match(tok2->link()->previous(), "[&*]")) {
                        if (!scopeStack.top().isExecutable) {
                            // Detecting initializations with () in non-executable scope is hard and often impossible to be done safely. Thus, only treat code as a variable that definitely is one.
                            decl = false;
                            bool rhs = false;
                            for (; tok3; tok3 = tok3->nextArgumentBeforeCreateLinks2()) {
                                if (tok3->str() == "=") {
                                    rhs = true;
                                    continue;
                                }

                                if (tok3->str() == ",") {
                                    rhs = false;
                                    continue;
                                }

                                if (rhs)
                                    continue;

                                if (tok3->isLiteral() ||
                                    (tok3->isName() && variableMap.hasVariable(tok3->str())) ||
                                    tok3->isOp() ||
                                    tok3->str() == "(" ||
                                    notstart.find(tok3->str()) != notstart.end()) {
                                    decl = true;
                                    break;
                                }
                            }
                        }
                    } else
                        decl = false;
                } else if (isCPP() && Token::Match(prev2, "%type% {") && Token::simpleMatch(tok2->link(), "} ;")) { // C++11 initialization style
                    if (tok2->link() != tok2->next() && // add value-initialized variable T x{};
                        (Token::Match(prev2, "do|try|else") || Token::Match(prev2->tokAt(-2), "struct|class|:")))
                        continue;
                } else
                    decl = false;

                if (decl) {
                    variableMap.addVariable(prev2->str(), scopeStack.size() <= 1);

                    if (Token::simpleMatch(tok->previous(), "for (") && Token::Match(prev2, "%name% [=,]")) {
                        for (const Token *tok3 = prev2->next(); tok3 && tok3->str() != ";"; tok3 = tok3->next()) {
                            if (Token::Match(tok3, "[([]"))
                                tok3 = tok3->link();
                            if (Token::Match(tok3, ", %name% [,=;]"))
                                variableMap.addVariable(tok3->next()->str(), false);
                        }
                    }

                    // set varid for template parameters..
                    tok = tok->next();
                    while (Token::Match(tok, "%name%|::"))
                        tok = tok->next();
                    if (tok && tok->str() == "<") {
                        const Token *end = tok->findClosingBracket();
                        while (tok != end) {
                            if (tok->isName() && !(Token::simpleMatch(tok->next(), "<") &&
                                                   Token::Match(tok->tokAt(-1), ":: %name%"))) {
                                const std::map<std::string, nonneg int>::const_iterator it = variableMap.map(false).find(tok->str());
                                if (it != variableMap.map(false).end())
                                    tok->varId(it->second);
                            }
                            tok = tok->next();
                        }
                    }

                    tok = tok2->previous();
                }
            }
        }

        if (tok->isName() && !tok->isKeyword()) {
            // don't set variable id after a struct|enum|union
            if (Token::Match(tok->previous(), "struct|enum|union") || (isCPP() && tok->strAt(-1) == "class"))
                continue;

            bool globalNamespace = false;
            if (!isC()) {
                if (tok->previous() && tok->previous()->str() == "::") {
                    if (Token::Match(tok->tokAt(-2), ")|]|%name%"))
                        continue;
                    else
                        globalNamespace = true;
                }
                if (tok->next() && tok->next()->str() == "::")
                    continue;
                if (Token::simpleMatch(tok->tokAt(-2), ":: template"))
                    continue;
            }

            // function declaration inside executable scope? Function declaration is of form: type name "(" args ")"
            if (scopeStack.top().isExecutable && Token::Match(tok, "%name% [,)]")) {
                bool par = false;
                const Token *start, *end;

                // search begin of function declaration
                for (start = tok; Token::Match(start, "%name%|*|&|,|("); start = start->previous()) {
                    if (start->str() == "(") {
                        if (par)
                            break;
                        par = true;
                    }
                    if (Token::Match(start, "[(,]")) {
                        if (!Token::Match(start, "[(,] %type% %name%|*|&"))
                            break;
                    }
                    if (start->varId() > 0)
                        break;
                }

                // search end of function declaration
                for (end = tok->next(); Token::Match(end, "%name%|*|&|,"); end = end->next()) {}

                // there are tokens which can't appear at the begin of a function declaration such as "return"
                const bool isNotstartKeyword = start->next() && notstart.find(start->next()->str()) != notstart.end();

                // now check if it is a function declaration
                if (Token::Match(start, "[;{}] %type% %name%|*") && par && Token::simpleMatch(end, ") ;") && !isNotstartKeyword)
                    // function declaration => don't set varid
                    continue;
            }

            if (!scopeStack.top().isEnum || !(Token::Match(tok->previous(), "{|,") && Token::Match(tok->next(), ",|=|}"))) {
                const std::map<std::string, nonneg int>::const_iterator it = variableMap.map(globalNamespace).find(tok->str());
                if (it != variableMap.map(globalNamespace).end()) {
                    tok->varId(it->second);
                    setVarIdStructMembers(&tok, structMembers, variableMap.getVarId());
                }
            }
        } else if (Token::Match(tok, "::|. %name%") && Token::Match(tok->previous(), ")|]|>|%name%")) {
            // Don't set varid after a :: or . token
            tok = tok->next();
        } else if (tok->str() == ":" && Token::Match(tok->tokAt(-2), "class %type%")) {
            do {
                tok = tok->next();
            } while (tok && (tok->isName() || tok->str() == ","));
            if (!tok)
                break;
            tok = tok->previous();
        }
    }

    mVarId = variableMap.getVarId();
}

namespace {
    struct Member {
        Member(std::list<std::string> s, std::list<const Token *> ns, Token *t) : usingnamespaces(std::move(ns)), scope(std::move(s)), tok(t) {}
        std::list<const Token *> usingnamespaces;
        std::list<std::string> scope;
        Token *tok;
    };
}

static std::string getScopeName(const std::list<ScopeInfo2> &scopeInfo)
{
    std::string ret;
    for (const ScopeInfo2 &si : scopeInfo)
        ret += (ret.empty() ? "" : " :: ") + (si.name);
    return ret;
}

static Token * matchMemberName(const std::list<std::string> &scope, const Token *nsToken, Token *memberToken, const std::list<ScopeInfo2> &scopeInfo)
{
    std::list<ScopeInfo2>::const_iterator scopeIt = scopeInfo.cbegin();

    // Current scope..
    for (std::list<std::string>::const_iterator it = scope.cbegin(); it != scope.cend(); ++it) {
        if (scopeIt == scopeInfo.cend() || scopeIt->name != *it)
            return nullptr;
        ++scopeIt;
    }

    // using namespace..
    if (nsToken) {
        while (Token::Match(nsToken, "%name% ::")) {
            if (scopeIt != scopeInfo.end() && nsToken->str() == scopeIt->name) {
                nsToken = nsToken->tokAt(2);
                ++scopeIt;
            } else {
                return nullptr;
            }
        }
        if (!Token::Match(nsToken, "%name% ;"))
            return nullptr;
        if (scopeIt == scopeInfo.end() || nsToken->str() != scopeIt->name)
            return nullptr;
        ++scopeIt;
    }

    // Parse member tokens..
    while (scopeIt != scopeInfo.end()) {
        if (!Token::Match(memberToken, "%name% ::|<"))
            return nullptr;
        if (memberToken->str() != scopeIt->name)
            return nullptr;
        if (memberToken->next()->str() == "<") {
            memberToken = memberToken->next()->findClosingBracket();
            if (!Token::simpleMatch(memberToken, "> ::"))
                return nullptr;
        }
        memberToken = memberToken->tokAt(2);
        ++scopeIt;
    }

    return Token::Match(memberToken, "~| %name%") ? memberToken : nullptr;
}

static Token * matchMemberName(const Member &member, const std::list<ScopeInfo2> &scopeInfo)
{
    if (scopeInfo.empty())
        return nullptr;

    // Does this member match without "using namespace"..
    Token *ret = matchMemberName(member.scope, nullptr, member.tok, scopeInfo);
    if (ret)
        return ret;

    // Try to match member using the "using namespace ..." namespaces..
    for (const Token *ns : member.usingnamespaces) {
        ret = matchMemberName(member.scope, ns, member.tok, scopeInfo);
        if (ret)
            return ret;
    }

    return nullptr;
}

static Token * matchMemberVarName(const Member &var, const std::list<ScopeInfo2> &scopeInfo)
{
    Token *tok = matchMemberName(var, scopeInfo);
    return Token::Match(tok, "%name% !!(") ? tok : nullptr;
}

static Token * matchMemberFunctionName(const Member &func, const std::list<ScopeInfo2> &scopeInfo)
{
    Token *tok = matchMemberName(func, scopeInfo);
    return Token::Match(tok, "~| %name% (") ? tok : nullptr;
}

void Tokenizer::setVarIdPass2()
{
    std::map<nonneg int, std::map<std::string, nonneg int>> structMembers;

    // Member functions and variables in this source
    std::list<Member> allMemberFunctions;
    std::list<Member> allMemberVars;
    if (!isC()) {
        std::map<const Token *, std::string> endOfScope;
        std::list<std::string> scope;
        std::list<const Token *> usingnamespaces;
        for (Token *tok = list.front(); tok; tok = tok->next()) {
            if (!tok->previous() || Token::Match(tok->previous(), "[;{}]")) {
                if (Token::Match(tok, "using namespace %name% ::|;")) {
                    Token *endtok = tok->tokAt(2);
                    while (Token::Match(endtok, "%name% ::"))
                        endtok = endtok->tokAt(2);
                    if (Token::Match(endtok, "%name% ;"))
                        usingnamespaces.push_back(tok->tokAt(2));
                    tok = endtok;
                    continue;
                } else if (Token::Match(tok, "namespace %name% {")) {
                    scope.push_back(tok->strAt(1));
                    endOfScope[tok->linkAt(2)] = tok->strAt(1);
                }
            }

            if (tok->str() == "}") {
                const std::map<const Token *, std::string>::iterator it = endOfScope.find(tok);
                if (it != endOfScope.end())
                    scope.remove(it->second);
            }

            Token* const tok1 = tok;
            if (Token::Match(tok, "%name% :: ~| %name%"))
                tok = tok->next();
            else if (Token::Match(tok, "%name% <") && Token::Match(tok->next()->findClosingBracket(),"> :: ~| %name%"))
                tok = tok->next()->findClosingBracket()->next();
            else if (usingnamespaces.empty() || tok->varId() || !tok->isName() || tok->isStandardType() || tok->tokType() == Token::eKeyword || tok->tokType() == Token::eBoolean ||
                     Token::Match(tok->previous(), ".|namespace|class|struct|&|&&|*|> %name%") || Token::Match(tok->previous(), "%type%| %name% ( %type%|)") || Token::Match(tok, "public:|private:|protected:") ||
                     (!tok->next() && Token::Match(tok->previous(), "}|; %name%")))
                continue;

            if (tok->strAt(-1) == "::" && tok->tokAt(-2) && tok->tokAt(-2)->isName())
                continue;

            while (Token::Match(tok, ":: ~| %name%")) {
                tok = tok->next();
                if (tok->str() == "~")
                    tok = tok->next();
                else if (Token::Match(tok, "%name% <") && Token::Match(tok->next()->findClosingBracket(),"> :: ~| %name%"))
                    tok = tok->next()->findClosingBracket()->next();
                else if (Token::Match(tok, "%name% ::"))
                    tok = tok->next();
                else
                    break;
            }
            if (!tok->next())
                syntaxError(tok);
            if (Token::Match(tok, "%name% ("))
                allMemberFunctions.emplace_back(scope, usingnamespaces, tok1);
            else
                allMemberVars.emplace_back(scope, usingnamespaces, tok1);
        }
    }

    std::list<ScopeInfo2> scopeInfo;

    // class members..
    std::map<std::string, std::map<std::string, nonneg int>> varsByClass;
    for (Token *tok = list.front(); tok; tok = tok->next()) {
        while (tok->str() == "}" && !scopeInfo.empty() && tok == scopeInfo.back().bodyEnd)
            scopeInfo.pop_back();

        if (!Token::Match(tok, "namespace|class|struct %name% {|:|::|<"))
            continue;

        const std::string &scopeName(getScopeName(scopeInfo));
        const std::string scopeName2(scopeName.empty() ? std::string() : (scopeName + " :: "));

        std::list<const Token *> classnameTokens;
        classnameTokens.push_back(tok->next());
        Token* tokStart = tok->tokAt(2);
        while (Token::Match(tokStart, ":: %name%") || tokStart->str() == "<") {
            if (tokStart->str() == "<") {
                // skip the template part
                Token* closeTok = tokStart->findClosingBracket();
                if (!closeTok)
                    syntaxError(tok);
                tokStart = closeTok->next();
            } else {
                classnameTokens.push_back(tokStart->next());
                tokStart = tokStart->tokAt(2);
            }
        }

        std::string classname;
        for (const Token *it : classnameTokens)
            classname += (classname.empty() ? "" : " :: ") + it->str();

        std::map<std::string, nonneg int> &thisClassVars = varsByClass[scopeName2 + classname];
        while (Token::Match(tokStart, ":|::|,|%name%")) {
            if (Token::Match(tokStart, "%name% <")) { // TODO: why skip templates?
                tokStart = tokStart->next()->findClosingBracket();
                if (tokStart)
                    tokStart = tokStart->next();
                continue;
            }
            if (Token::Match(tokStart, "%name% ,|{")) {
                std::string baseClassName = tokStart->str();
                const Token* baseStart = tokStart;
                while (Token::Match(baseStart->tokAt(-2), "%name% ::")) { // build base class name
                    baseClassName.insert(0, baseStart->strAt(-2) + " :: ");
                    baseStart = baseStart->tokAt(-2);
                }
                std::string scopeName3(scopeName2);
                while (!scopeName3.empty()) {
                    const std::string name = scopeName3 + baseClassName;
                    if (varsByClass.find(name) != varsByClass.end()) {
                        baseClassName = name;
                        break;
                    }
                    // Remove last scope name
                    if (scopeName3.size() <= 8)
                        break;
                    scopeName3.erase(scopeName3.size() - 4);
                    const std::string::size_type pos = scopeName3.rfind(" :: ");
                    if (pos == std::string::npos)
                        break;
                    scopeName3.erase(pos + 4);
                }
                const std::map<std::string, nonneg int>& baseClassVars = varsByClass[baseClassName];
                thisClassVars.insert(baseClassVars.cbegin(), baseClassVars.cend());
            }
            tokStart = tokStart->next();
        }
        if (!Token::simpleMatch(tokStart, "{"))
            continue;

        // What member variables are there in this class?
        std::transform(classnameTokens.cbegin(), classnameTokens.cend(), std::back_inserter(scopeInfo), [&](const Token* tok) {
            return ScopeInfo2(tok->str(), tokStart->link());
        });

        for (Token *tok2 = tokStart->next(); tok2 && tok2 != tokStart->link(); tok2 = tok2->next()) {
            // skip parentheses..
            if (tok2->link()) {
                if (tok2->str() == "(") {
                    Token *funcstart = const_cast<Token*>(isFunctionHead(tok2, "{"));
                    if (funcstart) {
                        setVarIdClassFunction(scopeName2 + classname, funcstart, funcstart->link(), thisClassVars, structMembers, mVarId);
                        tok2 = funcstart->link();
                        continue;
                    }
                }
                if (tok2->str() == "{") {
                    if (tok2->strAt(-1) == ")")
                        setVarIdClassFunction(scopeName2 + classname, tok2, tok2->link(), thisClassVars, structMembers, mVarId);
                    tok2 = tok2->link();
                } else if (Token::Match(tok2, "( %name%|)") && !Token::Match(tok2->link(), "(|[")) {
                    tok2 = tok2->link();

                    // Skip initialization list
                    while (Token::Match(tok2, ") [:,] %name% ("))
                        tok2 = tok2->linkAt(3);
                }
            }

            // Found a member variable..
            else if (tok2->varId() > 0)
                thisClassVars[tok2->str()] = tok2->varId();
        }

        // Are there any member variables in this class?
        if (thisClassVars.empty())
            continue;

        // Member variables
        for (const Member &var : allMemberVars) {
            Token *tok2 = matchMemberVarName(var, scopeInfo);
            if (!tok2)
                continue;
            if (tok2->varId() == 0)
                tok2->varId(thisClassVars[tok2->str()]);
        }

        if (isC() || tok->str() == "namespace")
            continue;

        // Set variable ids in member functions for this class..
        for (const Member &func : allMemberFunctions) {
            Token *tok2 = matchMemberFunctionName(func, scopeInfo);
            if (!tok2)
                continue;

            if (tok2->str() == "~")
                tok2 = tok2->linkAt(2);
            else
                tok2 = tok2->linkAt(1);

            // If this is a function implementation.. add it to funclist
            Token * start = const_cast<Token *>(isFunctionHead(tok2, "{"));
            if (start) {
                setVarIdClassFunction(classname, start, start->link(), thisClassVars, structMembers, mVarId);
            }

            if (Token::Match(tok2, ") %name% ("))
                tok2 = tok2->linkAt(2);

            // constructor with initializer list
            if (!Token::Match(tok2, ") : ::| %name%"))
                continue;

            Token *tok3 = tok2;
            while (Token::Match(tok3, "[)}] [,:]")) {
                tok3 = tok3->tokAt(2);
                if (Token::Match(tok3, ":: %name%"))
                    tok3 = tok3->next();
                while (Token::Match(tok3, "%name% :: %name%"))
                    tok3 = tok3->tokAt(2);
                if (!Token::Match(tok3, "%name% (|{|<"))
                    break;

                // set varid
                const std::map<std::string, nonneg int>::const_iterator varpos = thisClassVars.find(tok3->str());
                if (varpos != thisClassVars.end())
                    tok3->varId(varpos->second);

                // goto end of var
                if (tok3->strAt(1) == "<") {
                    tok3 = tok3->next()->findClosingBracket();
                    if (tok3 && tok3->next() && tok3->next()->link())
                        tok3 = tok3->next()->link();
                } else
                    tok3 = tok3->linkAt(1);
            }
            if (Token::Match(tok3, ")|} {")) {
                setVarIdClassFunction(classname, tok2, tok3->next()->link(), thisClassVars, structMembers, mVarId);
            }
        }
    }
}

static void linkBrackets(const Tokenizer * const tokenizer, std::stack<const Token*>& type, std::stack<Token*>& links, Token * const token, const char open, const char close)
{
    if (token->str()[0] == open) {
        links.push(token);
        type.push(token);
    } else if (token->str()[0] == close) {
        if (links.empty()) {
            // Error, { and } don't match.
            tokenizer->unmatchedToken(token);
        }
        if (type.top()->str()[0] != open) {
            tokenizer->unmatchedToken(type.top());
        }
        type.pop();

        Token::createMutualLinks(links.top(), token);
        links.pop();
    }
}

void Tokenizer::createLinks()
{
    std::stack<const Token*> type;
    std::stack<Token*> links1;
    std::stack<Token*> links2;
    std::stack<Token*> links3;
    for (Token *token = list.front(); token; token = token->next()) {
        if (token->link()) {
            token->link(nullptr);
        }

        linkBrackets(this, type, links1, token, '{', '}');

        linkBrackets(this, type, links2, token, '(', ')');

        linkBrackets(this, type, links3, token, '[', ']');
    }

    if (!links1.empty()) {
        // Error, { and } don't match.
        unmatchedToken(links1.top());
    }

    if (!links2.empty()) {
        // Error, ( and ) don't match.
        unmatchedToken(links2.top());
    }

    if (!links3.empty()) {
        // Error, [ and ] don't match.
        unmatchedToken(links3.top());
    }
}

void Tokenizer::createLinks2()
{
    if (isC())
        return;

    bool isStruct = false;

    std::stack<Token*> type;
    std::stack<Token*> templateTokens;
    for (Token *token = list.front(); token; token = token->next()) {
        if (Token::Match(token, "%name%|> %name% [:<]"))
            isStruct = true;
        else if (Token::Match(token, "[;{}]"))
            isStruct = false;

        if (token->link()) {
            if (Token::Match(token, "{|[|("))
                type.push(token);
            else if (!type.empty() && Token::Match(token, "}|]|)")) {
                while (type.top()->str() == "<") {
                    if (!templateTokens.empty() && templateTokens.top()->next() == type.top())
                        templateTokens.pop();
                    type.pop();
                }
                type.pop();
            }
        } else if (templateTokens.empty() && !isStruct && Token::Match(token, "%oror%|&&|;")) {
            if (Token::Match(token, "&& [,>]"))
                continue;
            // If there is some such code:  A<B||C>..
            // Then this is probably a template instantiation if either "B" or "C" has comparisons
            if (token->tokType() == Token::eLogicalOp && !type.empty() && type.top()->str() == "<") {
                const Token *prev = token->previous();
                bool foundComparison = false;
                while (Token::Match(prev, "%name%|%num%|%str%|%cop%|)|]") && prev != type.top()) {
                    if (prev->str() == ")" || prev->str() == "]")
                        prev = prev->link();
                    else if (prev->tokType() == Token::eLogicalOp)
                        break;
                    else if (prev->isComparisonOp())
                        foundComparison = true;
                    prev = prev->previous();
                }
                if (prev == type.top() && foundComparison)
                    continue;
                const Token *next = token->next();
                foundComparison = false;
                while (Token::Match(next, "%name%|%num%|%str%|%cop%|(|[") && next->str() != ">") {
                    if (next->str() == "(" || next->str() == "[")
                        next = next->link();
                    else if (next->tokType() == Token::eLogicalOp)
                        break;
                    else if (next->isComparisonOp())
                        foundComparison = true;
                    next = next->next();
                }
                if (next && next->str() == ">" && foundComparison)
                    continue;
            }

            while (!type.empty() && type.top()->str() == "<") {
                const Token* end = type.top()->findClosingBracket();
                if (Token::Match(end, "> %comp%|;|.|=|{|::"))
                    break;
                // Variable declaration
                if (Token::Match(end, "> %var% ;") && (type.top()->tokAt(-2) == nullptr || Token::Match(type.top()->tokAt(-2), ";|}|{")))
                    break;
                type.pop();
            }
        } else if (token->str() == "<" &&
                   ((token->previous() && (token->previous()->isTemplate() ||
                                           (token->previous()->isName() && !token->previous()->varId()))) ||
                    Token::Match(token->next(), ">|>>"))) {
            type.push(token);
            if (token->previous()->str() == "template")
                templateTokens.push(token);
        } else if (token->str() == ">" || token->str() == ">>") {
            if (type.empty() || type.top()->str() != "<") // < and > don't match.
                continue;
            Token * const top1 = type.top();
            type.pop();
            Token * const top2 = type.empty() ? nullptr : type.top();
            type.push(top1);
            if (!top2 || top2->str() != "<") {
                if (token->str() == ">>")
                    continue;
                if (!Token::Match(token->next(), "%name%|%cop%|%assign%|::|,|(|)|{|}|;|[|:|.|=|...") &&
                    !Token::Match(token->next(), "&& %name% ="))
                    continue;
            }
            // if > is followed by [ .. "new a<b>[" is expected
            // unless this is from varidiac expansion
            if (token->strAt(1) == "[" && !Token::simpleMatch(token->tokAt(-1), "... >") &&
                !Token::Match(token->tokAt(1), "[ ]")) {
                Token *prev = type.top()->previous();
                while (prev && Token::Match(prev->previous(), ":: %name%"))
                    prev = prev->tokAt(-2);
                if (prev && prev->str() != "new")
                    prev = prev->previous();
                if (!prev || prev->str() != "new")
                    continue;
            }

            if (token->str() == ">>" && top1 && top2) {
                type.pop();
                type.pop();
                // Split the angle brackets
                token->str(">");
                Token::createMutualLinks(top1, token->insertTokenBefore(">"));
                Token::createMutualLinks(top2, token);
                if (templateTokens.size() == 2 && (top1 == templateTokens.top() || top2 == templateTokens.top())) {
                    templateTokens.pop();
                    templateTokens.pop();
                }
            } else {
                type.pop();
                if (Token::Match(token, "> %name%") && !token->next()->isKeyword() &&
                    Token::Match(top1->tokAt(-2), "%op% %name% <") && top1->strAt(-2) != "<" &&
                    (templateTokens.empty() || top1 != templateTokens.top()))
                    continue;
                Token::createMutualLinks(top1, token);
                if (!templateTokens.empty() && top1 == templateTokens.top())
                    templateTokens.pop();
            }
        }
    }
}

void Tokenizer::sizeofAddParentheses()
{
    for (Token *tok = list.front(); tok; tok = tok->next()) {
        if (!Token::Match(tok, "sizeof !!("))
            continue;
        if (tok->next()->isLiteral() || Token::Match(tok->next(), "%name%|*|~|!|&")) {
            Token *endToken = tok->next();
            while (Token::simpleMatch(endToken, "* *"))
                endToken = endToken->next();
            while (Token::Match(endToken->next(), "%name%|%num%|%str%|[|(|.|::|++|--|!|~") || (Token::Match(endToken, "%type% * %op%|?|:|const|;|,"))) {
                if (Token::Match(endToken->next(), "(|["))
                    endToken = endToken->linkAt(1);
                else
                    endToken = endToken->next();
            }

            // Add ( after sizeof and ) behind endToken
            tok->insertToken("(");
            endToken->insertToken(")");
            Token::createMutualLinks(tok->next(), endToken->next());
        }
    }
}

bool Tokenizer::simplifyTokenList1(const char FileName[])
{
    if (Settings::terminated())
        return false;

    // if MACRO
    for (Token *tok = list.front(); tok; tok = tok->next()) {
        if (Token::Match(tok, "if|for|while|BOOST_FOREACH %name% (")) {
            if (Token::simpleMatch(tok, "for each")) {
                // 'for each ( )' -> 'asm ( )'
                tok->str("asm");
                tok->deleteNext();
            } else if (tok->strAt(1) == "constexpr") {
                tok->deleteNext();
                tok->isConstexpr(true);
            } else {
                syntaxError(tok);
            }
        }
    }

    // Is there C++ code in C file?
    validateC();

    // Combine strings and character literals, e.g. L"string", L'c', "string1" "string2"
    combineStringAndCharLiterals();

    // replace inline SQL with "asm()" (Oracle PRO*C). Ticket: #1959
    simplifySQL();

    createLinks();

    // Simplify debug intrinsics
    simplifyDebug();

    removePragma();

    // Simplify the C alternative tokens (and, or, etc.)
    simplifyCAlternativeTokens();

    simplifyFunctionTryCatch();

    simplifyHeadersAndUnusedTemplates();

    // Remove __asm..
    simplifyAsm();

    // foo < bar < >> => foo < bar < > >
    if (isCPP() || mSettings->daca)
        splitTemplateRightAngleBrackets(!isCPP());

    // Remove extra "template" tokens that are not used by cppcheck
    removeExtraTemplateKeywords();

    removeAlignas();

    simplifySpaceshipOperator();

    // Bail out if code is garbage
    if (mTimerResults) {
        Timer t("Tokenizer::tokenize::findGarbageCode", mSettings->showtime, mTimerResults);
        findGarbageCode();
    } else {
        findGarbageCode();
    }

    checkConfiguration();

    // if (x) MACRO() ..
    for (const Token *tok = list.front(); tok; tok = tok->next()) {
        if (Token::simpleMatch(tok, "if (")) {
            tok = tok->next()->link();
            if (Token::Match(tok, ") %name% (") &&
                tok->next()->isUpperCaseName() &&
                Token::Match(tok->linkAt(2), ") {|else")) {
                syntaxError(tok->next());
            }
        }
    }

    if (Settings::terminated())
        return false;

    // convert C++17 style nested namespaces to old style namespaces
    simplifyNestedNamespace();

    // convert c++20 coroutines
    simplifyCoroutines();

    // simplify namespace aliases
    simplifyNamespaceAliases();

    // Remove [[attribute]] and alignas(?)
    simplifyCPPAttribute();

    // remove __attribute__((?))
    simplifyAttribute();

    // simplify cppcheck attributes __cppcheck_?__(?)
    simplifyCppcheckAttribute();

    // Combine tokens..
    combineOperators();

    // combine "- %num%"
    concatenateNegativeNumberAndAnyPositive();

    // remove extern "C" and extern "C" {}
    if (isCPP())
        simplifyExternC();

    // simplify weird but legal code: "[;{}] ( { code; } ) ;"->"[;{}] code;"
    simplifyRoundCurlyParentheses();

    // check for simple syntax errors..
    for (const Token *tok = list.front(); tok; tok = tok->next()) {
        if (Token::simpleMatch(tok, "> struct {") &&
            Token::simpleMatch(tok->linkAt(2), "} ;")) {
            syntaxError(tok);
        }
    }

    if (!simplifyAddBraces())
        return false;

    sizeofAddParentheses();

    // Simplify: 0[foo] -> *(foo)
    for (Token* tok = list.front(); tok; tok = tok->next()) {
        if (Token::simpleMatch(tok, "0 [") && tok->linkAt(1)) {
            tok->str("*");
            tok->next()->str("(");
            tok->linkAt(1)->str(")");
        }
    }

    if (Settings::terminated())
        return false;

    // Remove __declspec()
    simplifyDeclspec();
    validate();

    // Remove "inline", "register", and "restrict"
    simplifyKeyword();

    // simplify simple calculations inside <..>
    if (isCPP()) {
        Token *lt = nullptr;
        for (Token *tok = list.front(); tok; tok = tok->next()) {
            if (Token::Match(tok, "[;{}]"))
                lt = nullptr;
            else if (Token::Match(tok, "%type% <"))
                lt = tok->next();
            else if (lt && Token::Match(tok, ">|>> %name%|::|(")) {
                const Token * const end = tok;
                for (tok = lt; tok != end; tok = tok->next()) {
                    if (tok->isNumber())
                        TemplateSimplifier::simplifyNumericCalculations(tok);
                }
                lt = tok->next();
            }
        }
    }

    // Convert K&R function declarations to modern C
    simplifyVarDecl(true);
    simplifyFunctionParameters();

    // simplify case ranges (gcc extension)
    simplifyCaseRange();

    // simplify labels and 'case|default'-like syntaxes
    simplifyLabelsCaseDefault();

    if (!isC() && !mSettings->library.markupFile(FileName)) {
        findComplicatedSyntaxErrorsInTemplates();
    }

    if (Settings::terminated())
        return false;

    // remove calling conventions __cdecl, __stdcall..
    simplifyCallingConvention();

    addSemicolonAfterUnknownMacro();

    // remove some unhandled macros in global scope
    removeMacrosInGlobalScope();

    // remove undefined macro in class definition:
    // class DLLEXPORT Fred { };
    // class Fred FINAL : Base { };
    removeMacroInClassDef();

    // That call here fixes #7190
    validate();

    // remove unnecessary member qualification..
    removeUnnecessaryQualification();

    // convert Microsoft memory functions
    simplifyMicrosoftMemoryFunctions();

    // convert Microsoft string functions
    simplifyMicrosoftStringFunctions();

    if (Settings::terminated())
        return false;

    // remove Borland stuff..
    simplifyBorland();

    // syntax error: enum with typedef in it
    checkForEnumsWithTypedef();

    // Add parentheses to ternary operator where necessary
    prepareTernaryOpForAST();

    // Change initialisation of variable to assignment
    simplifyInitVar();

    // Split up variable declarations.
    simplifyVarDecl(false);

    reportUnknownMacros();

    // typedef..
    if (mTimerResults) {
        Timer t("Tokenizer::tokenize::simplifyTypedef", mSettings->showtime, mTimerResults);
        simplifyTypedef();
    } else {
        simplifyTypedef();
    }

    // using A = B;
    while (simplifyUsing())
        ;

    // Add parentheses to ternary operator where necessary
    // TODO: this is only necessary if one typedef simplification had a comma and was used within ?:
    // If typedef handling is refactored and moved to symboldatabase someday we can remove this
    prepareTernaryOpForAST();

    for (Token* tok = list.front(); tok;) {
        if (Token::Match(tok, "union|struct|class union|struct|class"))
            tok->deleteNext();
        else
            tok = tok->next();
    }

    // class x y {
    if (isCPP() && mSettings->severity.isEnabled(Severity::information)) {
        for (const Token *tok = list.front(); tok; tok = tok->next()) {
            if (Token::Match(tok, "class %type% %type% [:{]")) {
                unhandled_macro_class_x_y(tok);
            }
        }
    }

    // catch bad typedef canonicalization
    //
    // to reproduce bad typedef, download upx-ucl from:
    // http://packages.debian.org/sid/upx-ucl
    // analyse the file src/stub/src/i386-linux.elf.interp-main.c
    validate();

    // The simplify enum have inner loops
    if (Settings::terminated())
        return false;

    // Put ^{} statements in asm()
    simplifyAsm2();

    // @..
    simplifyAt();

    // When the assembly code has been cleaned up, no @ is allowed
    for (const Token *tok = list.front(); tok; tok = tok->next()) {
        if (tok->str() == "(") {
            const Token *tok1 = tok;
            tok = tok->link();
            if (!tok)
                syntaxError(tok1);
        } else if (tok->str() == "@") {
            syntaxError(tok);
        }
    }

    // Order keywords "static" and "const"
    simplifyStaticConst();

    // convert platform dependent types to standard types
    // 32 bits: size_t -> unsigned long
    // 64 bits: size_t -> unsigned long long
    list.simplifyPlatformTypes();

    // collapse compound standard types into a single token
    // unsigned long long int => long (with _isUnsigned=true,_isLong=true)
    list.simplifyStdType();

    if (Settings::terminated())
        return false;

    // simplify bit fields..
    simplifyBitfields();

    if (Settings::terminated())
        return false;

    // struct simplification "struct S {} s; => struct S { } ; S s ;
    simplifyStructDecl();

    if (Settings::terminated())
        return false;

    // x = ({ 123; });  =>   { x = 123; }
    simplifyAssignmentBlock();

    if (Settings::terminated())
        return false;

    simplifyVariableMultipleAssign();

    // Collapse operator name tokens into single token
    // operator = => operator=
    simplifyOperatorName();

    // Remove redundant parentheses
    simplifyRedundantParentheses();

    if (isCPP())
        simplifyTypeIntrinsics();

    if (!isC()) {
        // Handle templates..
        if (mTimerResults) {
            Timer t("Tokenizer::tokenize::simplifyTemplates", mSettings->showtime, mTimerResults);
            simplifyTemplates();
        } else {
            simplifyTemplates();
        }

        // The simplifyTemplates have inner loops
        if (Settings::terminated())
            return false;

        validate(); // #6847 - invalid code
    }

    // Simplify pointer to standard types (C only)
    simplifyPointerToStandardType();

    // simplify function pointers
    simplifyFunctionPointers();

    // Change initialisation of variable to assignment
    simplifyInitVar();

    // Split up variable declarations.
    simplifyVarDecl(false);

    elseif();

    validate(); // #6772 "segmentation fault (invalid code) in Tokenizer::setVarId"

    if (mTimerResults) {
        Timer t("Tokenizer::tokenize::setVarId", mSettings->showtime, mTimerResults);
        setVarId();
    } else {
        setVarId();
    }

    // Link < with >
    createLinks2();

    // Mark C++ casts
    for (Token *tok = list.front(); tok; tok = tok->next()) {
        if (Token::Match(tok, "const_cast|dynamic_cast|reinterpret_cast|static_cast <") && Token::simpleMatch(tok->linkAt(1), "> (")) {
            tok = tok->linkAt(1)->next();
            tok->isCast(true);
        }
    }

    // specify array size
    arraySize();

    // The simplify enum might have inner loops
    if (Settings::terminated())
        return false;

    // Add std:: in front of std classes, when using namespace std; was given
    simplifyNamespaceStd();

    // Change initialisation of variable to assignment
    simplifyInitVar();

    simplifyDoublePlusAndDoubleMinus();

    simplifyArrayAccessSyntax();

    Token::assignProgressValues(list.front());

    removeRedundantSemicolons();

    simplifyParameterVoid();

    simplifyRedundantConsecutiveBraces();

    simplifyEmptyNamespaces();

    simplifyIfSwitchForInit();

    simplifyOverloadedOperators();

    validate();

    list.front()->assignIndexes();

    return true;
}
//---------------------------------------------------------------------------

void Tokenizer::printDebugOutput(int simplification) const
{
    const bool debug = (simplification != 1U && mSettings->debugSimplified) ||
                       (simplification != 2U && mSettings->debugnormal);

    if (debug && list.front()) {
        list.front()->printOut(nullptr, list.getFiles());

        if (mSettings->xml)
            std::cout << "<debug>" << std::endl;

        if (mSymbolDatabase) {
            if (mSettings->xml)
                mSymbolDatabase->printXml(std::cout);
            else if (mSettings->verbose) {
                mSymbolDatabase->printOut("Symbol database");
            }
        }

        if (mSettings->verbose)
            list.front()->printAst(mSettings->verbose, mSettings->xml, list.getFiles(), std::cout);

        list.front()->printValueFlow(mSettings->xml, std::cout);

        if (mSettings->xml)
            std::cout << "</debug>" << std::endl;
    }

    if (mSymbolDatabase && simplification == 2U && mSettings->debugwarnings) {
        printUnknownTypes();

        // the typeStartToken() should come before typeEndToken()
        for (const Variable *var : mSymbolDatabase->variableList()) {
            if (!var)
                continue;

            const Token * typetok = var->typeStartToken();
            while (typetok && typetok != var->typeEndToken())
                typetok = typetok->next();

            if (typetok != var->typeEndToken()) {
                reportError(var->typeStartToken(),
                            Severity::debug,
                            "debug",
                            "Variable::typeStartToken() of variable '" + var->name() + "' is not located before Variable::typeEndToken(). The location of the typeStartToken() is '" + var->typeStartToken()->str() + "' at line " + MathLib::toString(var->typeStartToken()->linenr()));
            }
        }
    }
}

void Tokenizer::dump(std::ostream &out) const
{
    // Create a xml data dump.
    // The idea is not that this will be readable for humans. It's a
    // data dump that 3rd party tools could load and get useful info from.

    // tokens..
    out << "  <tokenlist>" << std::endl;
    for (const Token *tok = list.front(); tok; tok = tok->next()) {
        out << "    <token id=\"" << tok << "\" file=\"" << ErrorLogger::toxml(list.file(tok)) << "\" linenr=\"" << tok->linenr() << "\" column=\"" << tok->column() << "\"";
        out << " str=\"" << ErrorLogger::toxml(tok->str()) << '\"';
        out << " scope=\"" << tok->scope() << '\"';
        if (tok->isName()) {
            out << " type=\"name\"";
            if (tok->isUnsigned())
                out << " isUnsigned=\"true\"";
            else if (tok->isSigned())
                out << " isSigned=\"true\"";
        } else if (tok->isNumber()) {
            out << " type=\"number\"";
            if (MathLib::isInt(tok->str()))
                out << " isInt=\"true\"";
            if (MathLib::isFloat(tok->str()))
                out << " isFloat=\"true\"";
        } else if (tok->tokType() == Token::eString)
            out << " type=\"string\" strlen=\"" << Token::getStrLength(tok) << '\"';
        else if (tok->tokType() == Token::eChar)
            out << " type=\"char\"";
        else if (tok->isBoolean())
            out << " type=\"boolean\"";
        else if (tok->isOp()) {
            out << " type=\"op\"";
            if (tok->isArithmeticalOp())
                out << " isArithmeticalOp=\"true\"";
            else if (tok->isAssignmentOp())
                out << " isAssignmentOp=\"true\"";
            else if (tok->isComparisonOp())
                out << " isComparisonOp=\"true\"";
            else if (tok->tokType() == Token::eLogicalOp)
                out << " isLogicalOp=\"true\"";
        }
        if (tok->isCast())
            out << " isCast=\"true\"";
        if (tok->isExternC())
            out << " externLang=\"C\"";
        if (tok->isExpandedMacro())
            out << " isExpandedMacro=\"true\"";
        if (tok->isRemovedVoidParameter())
            out << " isRemovedVoidParameter=\"true\"";
        if (tok->isSplittedVarDeclComma())
            out << " isSplittedVarDeclComma=\"true\"";
        if (tok->isSplittedVarDeclEq())
            out << " isSplittedVarDeclEq=\"true\"";
        if (tok->isImplicitInt())
            out << " isImplicitInt=\"true\"";
        if (tok->isComplex())
            out << " isComplex=\"true\"";
        if (tok->isRestrict())
            out << " isRestrict=\"true\"";
        if (tok->link())
            out << " link=\"" << tok->link() << '\"';
        if (tok->varId() > 0)
            out << " varId=\"" << MathLib::toString(tok->varId()) << '\"';
        if (tok->exprId() > 0)
            out << " exprId=\"" << MathLib::toString(tok->exprId()) << '\"';
        if (tok->variable())
            out << " variable=\"" << tok->variable() << '\"';
        if (tok->function())
            out << " function=\"" << tok->function() << '\"';
        if (!tok->values().empty())
            out << " values=\"" << &tok->values() << '\"';
        if (tok->type())
            out << " type-scope=\"" << tok->type()->classScope << '\"';
        if (tok->astParent())
            out << " astParent=\"" << tok->astParent() << '\"';
        if (tok->astOperand1())
            out << " astOperand1=\"" << tok->astOperand1() << '\"';
        if (tok->astOperand2())
            out << " astOperand2=\"" << tok->astOperand2() << '\"';
        if (!tok->originalName().empty())
            out << " originalName=\"" << tok->originalName() << '\"';
        if (tok->valueType()) {
            const std::string vt = tok->valueType()->dump();
            if (!vt.empty())
                out << ' ' << vt;
        }
        if (!tok->varId() && tok->scope()->isExecutable() && Token::Match(tok, "%name% (")) {
            if (mSettings->library.isnoreturn(tok))
                out << " noreturn=\"true\"";
        }

        out << "/>" << std::endl;
    }
    out << "  </tokenlist>" << std::endl;

    mSymbolDatabase->printXml(out);
    if (list.front())
        list.front()->printValueFlow(true, out);

    if (!mTypedefInfo.empty()) {
        out << "  <typedef-info>" << std::endl;
        for (const TypedefInfo &typedefInfo: mTypedefInfo) {
            out << "    <info"
                << " name=\"" << typedefInfo.name << "\""
                << " file=\"" << typedefInfo.filename << "\""
                << " line=\"" << typedefInfo.lineNumber << "\""
                << " column=\"" << typedefInfo.column << "\""
                << " used=\"" << (typedefInfo.used?1:0) << "\""
                << "/>" << std::endl;
        }
        out << "  </typedef-info>" << std::endl;
    }
}

void Tokenizer::simplifyHeadersAndUnusedTemplates()
{
    if (mSettings->checkHeaders && mSettings->checkUnusedTemplates)
        // Full analysis. All information in the headers are kept.
        return;

    const bool checkHeaders = mSettings->checkHeaders;
    const bool removeUnusedIncludedFunctions = !mSettings->checkHeaders;
    const bool removeUnusedIncludedClasses   = !mSettings->checkHeaders;
    const bool removeUnusedIncludedTemplates = !mSettings->checkUnusedTemplates || !mSettings->checkHeaders;
    const bool removeUnusedTemplates = !mSettings->checkUnusedTemplates;

    // checkHeaders:
    //
    // If it is true then keep all code in the headers. It's possible
    // to remove unused types/variables if false positives / false
    // negatives can be avoided.
    //
    // If it is false, then we want to remove selected stuff from the
    // headers but not *everything*. The intention here is to not damage
    // the analysis of the source file. You should get all warnings in
    // the source file. You should not get false positives.

    // functions and types to keep
    std::set<std::string> keep;
    for (const Token *tok = list.front(); tok; tok = tok->next()) {
        if (isCPP() && Token::simpleMatch(tok, "template <")) {
            const Token *closingBracket = tok->next()->findClosingBracket();
            if (Token::Match(closingBracket, "> class|struct %name% {"))
                tok = closingBracket->linkAt(3);
        }

        if (!tok->isName() || tok->isKeyword())
            continue;

        if (!checkHeaders && tok->fileIndex() != 0)
            continue;

        if (Token::Match(tok, "%name% (") && !Token::simpleMatch(tok->linkAt(1), ") {")) {
            keep.insert(tok->str());
            continue;
        }

        if (Token::Match(tok, "%name% %name%|::|*|&|<")) {
            keep.insert(tok->str());
        }
    }

    const std::set<std::string> functionStart{"static", "const", "unsigned", "signed", "void", "bool", "char", "short", "int", "long", "float", "*"};

    for (Token *tok = list.front(); tok; tok = tok->next()) {
        const bool isIncluded = (tok->fileIndex() != 0);

        // Remove executable code
        if (isIncluded && !mSettings->checkHeaders && tok->str() == "{") {
            // TODO: We probably need to keep the executable code if this function is called from the source file.
            const Token *prev = tok->previous();
            while (prev && prev->isName())
                prev = prev->previous();
            if (Token::simpleMatch(prev, ")")) {
                // Replace all tokens from { to } with a ";".
                Token::eraseTokens(tok,tok->link()->next());
                tok->str(";");
                tok->link(nullptr);
            }
        }

        if (!tok->previous() || Token::Match(tok->previous(), "[;{}]")) {
            // Remove unused function declarations
            if (isIncluded && removeUnusedIncludedFunctions) {
                while (true) {
                    Token *start = tok;
                    while (start && functionStart.find(start->str()) != functionStart.end())
                        start = start->next();
                    if (Token::Match(start, "%name% (") && Token::Match(start->linkAt(1), ") const| ;") && keep.find(start->str()) == keep.end()) {
                        Token::eraseTokens(tok, start->linkAt(1)->tokAt(2));
                        tok->deleteThis();
                    } else
                        break;
                }
            }

            if (isIncluded && removeUnusedIncludedClasses) {
                if (Token::Match(tok, "class|struct %name% [:{]") && keep.find(tok->strAt(1)) == keep.end()) {
                    // Remove this class/struct
                    const Token *endToken = tok->tokAt(2);
                    if (endToken->str() == ":") {
                        endToken = endToken->next();
                        while (Token::Match(endToken, "%name%|,"))
                            endToken = endToken->next();
                    }
                    if (endToken && endToken->str() == "{" && Token::simpleMatch(endToken->link(), "} ;")) {
                        Token::eraseTokens(tok, endToken->link()->next());
                        tok->deleteThis();
                    }
                }
            }

            if (removeUnusedTemplates || (isIncluded && removeUnusedIncludedTemplates)) {
                if (Token::Match(tok, "template < %name%")) {
                    const Token *closingBracket = tok->next()->findClosingBracket();
                    if (Token::Match(closingBracket, "> class|struct %name% [;:{]") && keep.find(closingBracket->strAt(2)) == keep.end()) {
                        const Token *endToken = closingBracket->tokAt(3);
                        if (endToken->str() == ":") {
                            endToken = endToken->next();
                            while (Token::Match(endToken, "%name%|,"))
                                endToken = endToken->next();
                        }
                        if (endToken && endToken->str() == "{")
                            endToken = endToken->link()->next();
                        if (endToken && endToken->str() == ";") {
                            Token::eraseTokens(tok, endToken);
                            tok->deleteThis();
                        }
                    } else if (Token::Match(closingBracket, "> %type% %name% (") && Token::simpleMatch(closingBracket->linkAt(3), ") {") && keep.find(closingBracket->strAt(2)) == keep.end()) {
                        const Token *endToken = closingBracket->linkAt(3)->linkAt(1)->next();
                        Token::eraseTokens(tok, endToken);
                        tok->deleteThis();
                    }
                }
            }
        }
    }
}

void Tokenizer::removeExtraTemplateKeywords()
{
    if (isCPP()) {
        for (Token *tok = list.front(); tok; tok = tok->next()) {
            if (Token::Match(tok, "%name%|>|) .|:: template %name%")) {
                tok->next()->deleteNext();
                Token* templateName = tok->tokAt(2);
                while (Token::Match(templateName, "%name%|::")) {
                    templateName->isTemplate(true);
                    templateName = templateName->next();
                }
                if (Token::Match(templateName->previous(), "operator %op%|(")) {
                    templateName->isTemplate(true);
                    if (templateName->str() == "(" && templateName->link())
                        templateName->link()->isTemplate(true);
                }
            }
        }
    }
}

static std::string getExpression(const Token *tok)
{
    std::string line;
    for (const Token *prev = tok->previous(); prev && !Token::Match(prev, "[;{}]"); prev = prev->previous())
        line = prev->str() + " " + line;
    line += "!!!" + tok->str() + "!!!";
    for (const Token *next = tok->next(); next && !Token::Match(next, "[;{}]"); next = next->next())
        line += " " + next->str();
    return line;
}

void Tokenizer::splitTemplateRightAngleBrackets(bool check)
{
    std::set<std::string> vars;

    for (Token *tok = list.front(); tok; tok = tok->next()) {
        if (Token::Match(tok, "[;{}] %type% %type% [;,=]") && tok->next()->isStandardType())
            vars.insert(tok->strAt(2));

        // Ticket #6181: normalize C++11 template parameter list closing syntax
        if (tok->previous() && tok->str() == "<" && TemplateSimplifier::templateParameters(tok) && vars.find(tok->previous()->str()) == vars.end()) {
            Token *endTok = tok->findClosingBracket();
            if (check) {
                if (Token::Match(endTok, ">>|>>="))
                    reportError(tok, Severity::debug, "dacaWrongSplitTemplateRightAngleBrackets", "bad closing bracket for !!!<!!!: " + getExpression(tok), false);
                continue;
            }
            if (endTok && endTok->str() == ">>") {
                endTok->str(">");
                endTok->insertToken(">");
            } else if (endTok && endTok->str() == ">>=") {
                endTok->str(">");
                endTok->insertToken("=");
                endTok->insertToken(">");
            }
        } else if (Token::Match(tok, "class|struct|union|=|:|public|protected|private %name% <") && vars.find(tok->next()->str()) == vars.end()) {
            Token *endTok = tok->tokAt(2)->findClosingBracket();
            if (check) {
                if (Token::simpleMatch(endTok, ">>"))
                    reportError(tok, Severity::debug, "dacaWrongSplitTemplateRightAngleBrackets", "bad closing bracket for !!!<!!!: " + getExpression(tok), false);
                continue;
            }
            if (Token::Match(endTok, ">> ;|{|%type%")) {
                endTok->str(">");
                endTok->insertToken(">");
            }
        }
    }
}

void Tokenizer::removeMacrosInGlobalScope()
{
    for (Token *tok = list.front(); tok; tok = tok->next()) {
        if (tok->str() == "(") {
            tok = tok->link();
            if (Token::Match(tok, ") %type% {") &&
                !Token::Match(tok->next(), "const|namespace|class|struct|union|noexcept|override|final|volatile|mutable"))
                tok->deleteNext();
        }

        if (Token::Match(tok, "%type%") && tok->isUpperCaseName() &&
            (!tok->previous() || Token::Match(tok->previous(), "[;{}]") || (tok->previous()->isName() && endsWith(tok->previous()->str(), ':')))) {
            const Token *tok2 = tok->next();
            if (tok2 && tok2->str() == "(")
                tok2 = tok2->link()->next();

            // Several unknown macros...
            while (Token::Match(tok2, "%type% (") && tok2->isUpperCaseName())
                tok2 = tok2->linkAt(1)->next();

            if (Token::Match(tok, "%name% (") && Token::Match(tok2, "%name% *|&|::|<| %name%") && !Token::Match(tok2, "namespace|class|struct|union|private:|protected:|public:"))
                unknownMacroError(tok);

            if (Token::Match(tok, "%type% (") && Token::Match(tok2, "%type% (") && !Token::Match(tok2, "noexcept|throw") && isFunctionHead(tok2->next(), ":;{"))
                unknownMacroError(tok);

            // remove unknown macros before namespace|class|struct|union
            if (Token::Match(tok2, "namespace|class|struct|union")) {
                // is there a "{" for?
                const Token *tok3 = tok2;
                while (tok3 && !Token::Match(tok3,"[;{}()]"))
                    tok3 = tok3->next();
                if (tok3 && tok3->str() == "{") {
                    Token::eraseTokens(tok, tok2);
                    tok->deleteThis();
                }
                continue;
            }

            // replace unknown macros before foo(
            /*
                        if (Token::Match(tok2, "%type% (") && isFunctionHead(tok2->next(), "{")) {
                            std::string typeName;
                            for (const Token* tok3 = tok; tok3 != tok2; tok3 = tok3->next())
                                typeName += tok3->str();
                            Token::eraseTokens(tok, tok2);
                            tok->str(typeName);
                        }
             */
            // remove unknown macros before foo::foo(
            if (Token::Match(tok2, "%type% :: %type%")) {
                const Token *tok3 = tok2;
                while (Token::Match(tok3, "%type% :: %type% ::"))
                    tok3 = tok3->tokAt(2);
                if (Token::Match(tok3, "%type% :: %type% (") && tok3->str() == tok3->strAt(2)) {
                    Token::eraseTokens(tok, tok2);
                    tok->deleteThis();
                }
                continue;
            }
        }

        // Skip executable scopes
        if (tok->str() == "{") {
            const Token *prev = tok->previous();
            while (prev && prev->isName())
                prev = prev->previous();
            if (prev && prev->str() == ")")
                tok = tok->link();
        }
    }
}

//---------------------------------------------------------------------------

void Tokenizer::removePragma()
{
    if (isC() && mSettings->standards.c == Standards::C89)
        return;
    if (isCPP() && mSettings->standards.cpp == Standards::CPP03)
        return;
    for (Token *tok = list.front(); tok; tok = tok->next()) {
        while (Token::simpleMatch(tok, "_Pragma (")) {
            Token::eraseTokens(tok, tok->linkAt(1)->next());
            tok->deleteThis();
        }
    }
}

//---------------------------------------------------------------------------

void Tokenizer::removeMacroInClassDef()
{
    for (Token *tok = list.front(); tok; tok = tok->next()) {
        if (!Token::Match(tok, "class|struct %name% %name% final| {|:"))
            continue;

        const bool nextIsUppercase = tok->next()->isUpperCaseName();
        const bool afterNextIsUppercase = tok->tokAt(2)->isUpperCaseName();
        if (nextIsUppercase && !afterNextIsUppercase)
            tok->deleteNext();
        else if (!nextIsUppercase && afterNextIsUppercase)
            tok->next()->deleteNext();
    }
}

//---------------------------------------------------------------------------

void Tokenizer::addSemicolonAfterUnknownMacro()
{
    if (!isCPP())
        return;
    for (Token *tok = list.front(); tok; tok = tok->next()) {
        if (tok->str() != ")")
            continue;
        const Token *macro = tok->link() ? tok->link()->previous() : nullptr;
        if (!macro || !macro->isName())
            continue;
        if (Token::simpleMatch(tok, ") try") && !Token::Match(macro, "if|for|while"))
            tok->insertToken(";");
        else if (Token::simpleMatch(tok, ") using"))
            tok->insertToken(";");
    }
}
//---------------------------------------------------------------------------

void Tokenizer::simplifyEmptyNamespaces()
{
    if (isC())
        return;

    bool goback = false;
    for (Token *tok = list.front(); tok; tok = tok ? tok->next() : nullptr) {
        if (goback) {
            tok = tok->previous();
            goback = false;
        }
        if (Token::Match(tok, "(|[|{")) {
            tok = tok->link();
            continue;
        }
        if (!Token::Match(tok, "namespace %name%| {"))
            continue;
        const bool isAnonymousNS = tok->strAt(1) == "{";
        if (tok->strAt(3 - isAnonymousNS) == "}") {
            tok->deleteNext(3 - isAnonymousNS); // remove '%name%| { }'
            if (!tok->previous()) {
                // remove 'namespace' or replace it with ';' if isolated
                tok->deleteThis();
                goback = true;
            } else {                    // '%any% namespace %any%'
                tok = tok->previous();  // goto previous token
                tok->deleteNext();      // remove next token: 'namespace'
                if (tok->str() == "{") {
                    // Go back in case we were within a namespace that's empty now
                    tok = tok->tokAt(-2) ? tok->tokAt(-2) : tok->previous();
                    goback = true;
                }
            }
        } else {
            tok = tok->tokAt(2 - isAnonymousNS);
        }
    }
}

void Tokenizer::removeRedundantSemicolons()
{
    for (Token *tok = list.front(); tok; tok = tok->next()) {
        if (tok->link() && tok->str() == "(") {
            tok = tok->link();
            continue;
        }
        for (;;) {
            if (Token::simpleMatch(tok, "; ;")) {
                tok->deleteNext();
            } else if (Token::simpleMatch(tok, "; { ; }")) {
                tok->deleteNext(3);
            } else {
                break;
            }
        }
    }
}


bool Tokenizer::simplifyAddBraces()
{
    for (Token *tok = list.front(); tok; tok = tok->next()) {
        Token const * tokRet=simplifyAddBracesToCommand(tok);
        if (!tokRet)
            return false;
    }
    return true;
}

Token *Tokenizer::simplifyAddBracesToCommand(Token *tok)
{
    Token * tokEnd=tok;
    if (Token::Match(tok,"for|switch|BOOST_FOREACH")) {
        tokEnd=simplifyAddBracesPair(tok,true);
    } else if (tok->str()=="while") {
        Token *tokPossibleDo=tok->previous();
        if (Token::simpleMatch(tok->previous(), "{"))
            tokPossibleDo = nullptr;
        else if (Token::simpleMatch(tokPossibleDo,"}"))
            tokPossibleDo = tokPossibleDo->link();
        if (!tokPossibleDo || tokPossibleDo->strAt(-1) != "do")
            tokEnd=simplifyAddBracesPair(tok,true);
    } else if (tok->str()=="do") {
        tokEnd=simplifyAddBracesPair(tok,false);
        if (tokEnd!=tok) {
            // walk on to next token, i.e. "while"
            // such that simplifyAddBracesPair does not close other braces
            // before the "while"
            if (tokEnd) {
                tokEnd=tokEnd->next();
                if (!tokEnd || tokEnd->str()!="while") // no while
                    syntaxError(tok);
            }
        }
    } else if (tok->str()=="if" && !Token::simpleMatch(tok->tokAt(-2), "operator \"\"")) {
        tokEnd=simplifyAddBracesPair(tok,true);
        if (!tokEnd)
            return nullptr;
        if (tokEnd->strAt(1) == "else") {
            Token * tokEndNextNext= tokEnd->tokAt(2);
            if (!tokEndNextNext || tokEndNextNext->str() == "}")
                syntaxError(tokEndNextNext);
            if (tokEndNextNext->str() == "if")
                // do not change "else if ..." to "else { if ... }"
                tokEnd=simplifyAddBracesToCommand(tokEndNextNext);
            else
                tokEnd=simplifyAddBracesPair(tokEnd->next(),false);
        }
    }

    return tokEnd;
}

Token *Tokenizer::simplifyAddBracesPair(Token *tok, bool commandWithCondition)
{
    Token * tokCondition=tok->next();
    if (!tokCondition) // Missing condition
        return tok;

    Token *tokAfterCondition=tokCondition;
    if (commandWithCondition) {
        if (tokCondition->str()=="(")
            tokAfterCondition=tokCondition->link();
        else
            syntaxError(tok); // Bad condition

        if (!tokAfterCondition || tokAfterCondition->strAt(1) == "]")
            syntaxError(tok); // Bad condition

        tokAfterCondition=tokAfterCondition->next();
        if (!tokAfterCondition || Token::Match(tokAfterCondition, ")|}|,")) {
            // No tokens left where to add braces around
            return tok;
        }
    }
    // Skip labels
    Token * tokStatement = tokAfterCondition;
    while (true) {
        if (Token::Match(tokStatement, "%name% :"))
            tokStatement = tokStatement->tokAt(2);
        else if (tokStatement->str() == "case") {
            tokStatement = skipCaseLabel(tokStatement);
            if (!tokStatement)
                return tok;
            if (tokStatement->str() != ":")
                syntaxError(tokStatement);
            tokStatement = tokStatement->next();
        } else
            break;
        if (!tokStatement)
            return tok;
    }
    Token * tokBracesEnd=nullptr;
    if (tokStatement->str() == "{") {
        // already surrounded by braces
        if (tokStatement != tokAfterCondition) {
            // Move the opening brace before labels
            Token::move(tokStatement, tokStatement, tokAfterCondition->previous());
        }
        tokBracesEnd = tokStatement->link();
    } else if (Token::simpleMatch(tokStatement, "try {") &&
               Token::simpleMatch(tokStatement->linkAt(1), "} catch (")) {
        tokAfterCondition->previous()->insertToken("{");
        Token * tokOpenBrace = tokAfterCondition->previous();
        Token * tokEnd = tokStatement->linkAt(1)->linkAt(2)->linkAt(1);
        if (!tokEnd) {
            syntaxError(tokStatement);
        }
        tokEnd->insertToken("}");
        Token * tokCloseBrace = tokEnd->next();

        Token::createMutualLinks(tokOpenBrace, tokCloseBrace);
        tokBracesEnd = tokCloseBrace;
    } else {
        Token * tokEnd = simplifyAddBracesToCommand(tokStatement);
        if (!tokEnd) // Ticket #4887
            return tok;
        if (tokEnd->str()!="}") {
            // Token does not end with brace
            // Look for ; to add own closing brace after it
            while (tokEnd && !Token::Match(tokEnd, ";|)|}")) {
                if (tokEnd->tokType()==Token::eBracket || tokEnd->str() == "(") {
                    tokEnd = tokEnd->link();
                    if (!tokEnd) {
                        // Inner bracket does not close
                        return tok;
                    }
                }
                tokEnd=tokEnd->next();
            }
            if (!tokEnd || tokEnd->str() != ";") {
                // No trailing ;
                return tok;
            }
        }

        tokAfterCondition->previous()->insertToken("{");
        Token * tokOpenBrace=tokAfterCondition->previous();

        tokEnd->insertToken("}");
        Token * tokCloseBrace=tokEnd->next();

        Token::createMutualLinks(tokOpenBrace,tokCloseBrace);
        tokBracesEnd=tokCloseBrace;
    }

    return tokBracesEnd;
}

void Tokenizer::simplifyFunctionParameters()
{
    for (Token *tok = list.front(); tok; tok = tok->next()) {
        if (tok->link() && Token::Match(tok, "{|[|(")) {
            tok = tok->link();
        }

        // Find the function e.g. foo( x ) or foo( x, y )
        else if (Token::Match(tok, "%name% ( %name% [,)]") &&
                 !(tok->strAt(-1) == ":" || tok->strAt(-1) == "," || tok->strAt(-1) == "::")) {
            // We have found old style function, now we need to change it

            // First step: Get list of argument names in parentheses
            std::map<std::string, Token *> argumentNames;
            bool bailOut = false;
            Token * tokparam = nullptr;

            //take count of the function name..
            const std::string& funcName(tok->str());

            //floating token used to check for parameters
            Token *tok1 = tok;

            while (nullptr != (tok1 = tok1->tokAt(2))) {
                if (!Token::Match(tok1, "%name% [,)]")) {
                    bailOut = true;
                    break;
                }

                //same parameters: take note of the parameter
                if (argumentNames.find(tok1->str()) != argumentNames.end())
                    tokparam = tok1;
                else if (tok1->str() != funcName)
                    argumentNames[tok1->str()] = tok1;
                else {
                    if (tok1->next()->str() == ")") {
                        if (tok1->previous()->str() == ",") {
                            tok1 = tok1->tokAt(-2);
                            tok1->deleteNext(2);
                        } else {
                            tok1 = tok1->previous();
                            tok1->deleteNext();
                            bailOut = true;
                            break;
                        }
                    } else {
                        tok1 = tok1->tokAt(-2);
                        tok1->next()->deleteNext(2);
                    }
                }

                if (tok1->next()->str() == ")") {
                    tok1 = tok1->tokAt(2);
                    //expect at least a type name after round brace..
                    if (!tok1 || !tok1->isName())
                        bailOut = true;
                    break;
                }
            }

            //goto '('
            tok = tok->next();

            if (bailOut) {
                tok = tok->link();
                continue;
            }

            tok1 = tok->link()->next();

            // there should be the sequence '; {' after the round parentheses
            for (const Token* tok2 = tok1; tok2; tok2 = tok2->next()) {
                if (Token::simpleMatch(tok2, "; {"))
                    break;
                else if (tok2->str() == "{") {
                    bailOut = true;
                    break;
                }
            }

            if (bailOut) {
                tok = tok->link();
                continue;
            }

            // Last step: check out if the declarations between ')' and '{' match the parameters list
            std::map<std::string, Token *> argumentNames2;

            while (tok1 && tok1->str() != "{") {
                if (Token::Match(tok1, "(|)")) {
                    bailOut = true;
                    break;
                }
                if (tok1->str() == ";") {
                    if (tokparam) {
                        syntaxError(tokparam);
                    }
                    Token *tok2 = tok1->previous();
                    while (tok2->str() == "]")
                        tok2 = tok2->link()->previous();

                    //it should be a name..
                    if (!tok2->isName()) {
                        bailOut = true;
                        break;
                    }

                    if (argumentNames2.find(tok2->str()) != argumentNames2.end()) {
                        //same parameter names...
                        syntaxError(tok1);
                    } else
                        argumentNames2[tok2->str()] = tok2;

                    if (argumentNames.find(tok2->str()) == argumentNames.end()) {
                        //non-matching parameter... bailout
                        bailOut = true;
                        break;
                    }
                }
                tok1 = tok1->next();
            }

            if (bailOut || !tok1) {
                tok = tok->link();
                continue;
            }

            //the two containers may not hold the same size...
            //in that case, the missing parameters are defined as 'int'
            if (argumentNames.size() != argumentNames2.size()) {
                //move back 'tok1' to the last ';'
                tok1 = tok1->previous();
                for (const std::pair<const std::string, Token *>& argumentName : argumentNames) {
                    if (argumentNames2.find(argumentName.first) == argumentNames2.end()) {
                        //add the missing parameter argument declaration
                        tok1->insertToken(";");
                        tok1->insertToken(argumentName.first);
                        //register the change inside argumentNames2
                        argumentNames2[argumentName.first] = tok1->next();
                        tok1->insertToken("int");
                    }
                }
            }

            while (tok->str() != ")") {
                //initialize start and end tokens to be moved
                Token *declStart = argumentNames2[tok->next()->str()];
                Token *declEnd = declStart;
                while (declStart->previous()->str() != ";" && declStart->previous()->str() != ")")
                    declStart = declStart->previous();
                while (declEnd->next()->str() != ";" && declEnd->next()->str() != "{")
                    declEnd = declEnd->next();

                //remove ';' after declaration
                declEnd->deleteNext();

                //replace the parameter name in the parentheses with all the declaration
                Token::replace(tok->next(), declStart, declEnd);

                //since there are changes to tokens, put tok where tok1 is
                tok = declEnd->next();

                //fix up line number
                if (tok->str() == ",")
                    tok->linenr(tok->previous()->linenr());
            }
            //goto forward and continue
            tok = tok->next()->link();
        }
    }
}

void Tokenizer::simplifyPointerToStandardType()
{
    if (!isC())
        return;

    for (Token *tok = list.front(); tok; tok = tok->next()) {
        if (!Token::Match(tok, "& %name% [ 0 ] !!["))
            continue;

        if (!Token::Match(tok->previous(), "[,(=]"))
            continue;

        // Remove '[ 0 ]' suffix
        Token::eraseTokens(tok->next(), tok->tokAt(5));
        // Remove '&' prefix
        tok = tok->previous();
        if (!tok)
            break;
        tok->deleteNext();
    }
}

void Tokenizer::simplifyFunctionPointers()
{
    for (Token *tok = list.front(); tok; tok = tok->next()) {
        // #2873 - do not simplify function pointer usage here:
        // (void)(xy(*p)(0));
        if (Token::simpleMatch(tok, ") (")) {
            tok = tok->next()->link();
            continue;
        }

        // check for function pointer cast
        if (Token::Match(tok, "( %type% %type%| *| *| ( * ) (") ||
            Token::Match(tok, "static_cast < %type% %type%| *| *| ( * ) (")) {
            Token *tok1 = tok;

            if (isCPP() && tok1->str() == "static_cast")
                tok1 = tok1->next();

            tok1 = tok1->next();

            if (Token::Match(tok1->next(), "%type%"))
                tok1 = tok1->next();

            while (tok1->next()->str() == "*")
                tok1 = tok1->next();

            // check that the cast ends
            if (!Token::Match(tok1->linkAt(4), ") )|>"))
                continue;

            // ok simplify this function pointer cast to an ordinary pointer cast
            tok1->deleteNext();
            tok1->next()->deleteNext();
            Token::eraseTokens(tok1->next(), tok1->linkAt(2)->next());
            continue;
        }

        // check for start of statement
        else if (tok->previous() && !Token::Match(tok->previous(), "{|}|;|,|(|public:|protected:|private:"))
            continue;

        if (Token::Match(tok, "delete|else|return|throw|typedef"))
            continue;

        while (Token::Match(tok, "%type%|:: %type%|::"))
            tok = tok->next();

        Token *tok2 = (tok && tok->isName()) ? tok->next() : nullptr;
        while (Token::Match(tok2, "*|&"))
            tok2 = tok2->next();
        if (!tok2 || tok2->str() != "(")
            continue;
        while (Token::Match(tok2, "(|:: %type%"))
            tok2 = tok2->tokAt(2);
        if (!Token::Match(tok2, "(|:: * *| %name%"))
            continue;
        tok2 = tok2->tokAt(2);
        if (tok2->str() == "*")
            tok2 = tok2->next();
        while (Token::Match(tok2, "%type%|:: %type%|::"))
            tok2 = tok2->next();

        if (!Token::Match(tok2, "%name% ) (") &&
            !Token::Match(tok2, "%name% [ ] ) (") &&
            !(Token::Match(tok2, "%name% (") && Token::simpleMatch(tok2->linkAt(1), ") ) (")))
            continue;

        while (tok && tok->str() != "(")
            tok = tok->next();

        // check that the declaration ends
        if (!tok || !tok->link() || !tok->link()->next()) {
            syntaxError(nullptr);
        }
        Token *endTok = tok->link()->next()->link();
        if (Token::simpleMatch(endTok, ") throw ("))
            endTok = endTok->linkAt(2);
        if (!Token::Match(endTok, ") const|volatile| const|volatile| ;|,|)|=|[|{"))
            continue;

        while (Token::Match(endTok->next(), "const|volatile"))
            endTok->deleteNext();

        // ok simplify this function pointer to an ordinary pointer
        if (Token::simpleMatch(tok->link()->previous(), ") )")) {
            // Function returning function pointer
            // void (*dostuff(void))(void) {}
            Token::eraseTokens(tok->link(), endTok->next());
            tok->link()->deleteThis();
            tok->deleteThis();
        } else {
            Token::eraseTokens(tok->link()->linkAt(1), endTok->next());

            // remove variable names
            int indent = 0;
            for (Token* tok3 = tok->link()->tokAt(2); Token::Match(tok3, "%name%|*|&|[|(|)|::|,|<"); tok3 = tok3->next()) {
                if (tok3->str() == ")" && --indent < 0)
                    break;
                if (tok3->str() == "<" && tok3->link())
                    tok3 = tok3->link();
                else if (Token::Match(tok3, "["))
                    tok3 = tok3->link();
                else if (tok3->str() == "(") {
                    tok3 = tok3->link();
                    if (Token::simpleMatch(tok3, ") (")) {
                        tok3 = tok3->next();
                        ++indent;
                    } else
                        break;
                }
                if (Token::Match(tok3, "%type%|*|&|> %name% [,)[]"))
                    tok3->deleteNext();
            }

            // TODO Keep this info
            while (Token::Match(tok, "( %type% ::"))
                tok->deleteNext(2);
        }
    }
}

void Tokenizer::simplifyVarDecl(const bool only_k_r_fpar)
{
    simplifyVarDecl(list.front(), nullptr, only_k_r_fpar);
}

void Tokenizer::simplifyVarDecl(Token * tokBegin, const Token * const tokEnd, const bool only_k_r_fpar)
{
    const bool isCPP11  = mSettings->standards.cpp >= Standards::CPP11;

    // Split up variable declarations..
    // "int a=4;" => "int a; a=4;"
    bool finishedwithkr = true;
    bool scopeDecl = false;
    for (Token *tok = tokBegin; tok != tokEnd; tok = tok->next()) {
        if (Token::Match(tok, "{|;"))
            scopeDecl = false;
        if (isCPP()) {
            if (Token::Match(tok, "class|struct|namespace|union"))
                scopeDecl = true;
            if (Token::Match(tok, "decltype|noexcept (")) {
                tok = tok->next()->link();
                // skip decltype(...){...}
                if (tok && Token::simpleMatch(tok->previous(), ") {"))
                    tok = tok->link();
            } else if (Token::simpleMatch(tok, "= {") ||
                       (!scopeDecl && Token::Match(tok, "%name%|> {") &&
                        !Token::Match(tok, "else|try|do|const|constexpr|override|volatile|noexcept"))) {
                if (!tok->next()->link())
                    syntaxError(tokBegin);
                // Check for lambdas before skipping
                if (Token::Match(tok->tokAt(-2), ") . %name%")) { // trailing return type
                    // TODO: support lambda without parameter clause?
                    Token* lambdaStart = tok->linkAt(-2)->previous();
                    if (Token::simpleMatch(lambdaStart, "]"))
                        lambdaStart = lambdaStart->link();
                    Token* lambdaEnd = findLambdaEndScope(lambdaStart);
                    if (lambdaEnd)
                        simplifyVarDecl(lambdaEnd->link()->next(), lambdaEnd, only_k_r_fpar);
                } else {
                    for (Token* tok2 = tok->next(); tok2 != tok->next()->link(); tok2 = tok2->next()) {
                        Token* lambdaEnd = findLambdaEndScope(tok2);
                        if (!lambdaEnd)
                            continue;
                        simplifyVarDecl(lambdaEnd->link()->next(), lambdaEnd, only_k_r_fpar);
                    }
                }
                tok = tok->next()->link();
            }

        } else if (Token::simpleMatch(tok, "= {")) {
            tok = tok->next()->link();
        }
        if (!tok) {
            syntaxError(tokBegin);
        }
        if (only_k_r_fpar && finishedwithkr) {
            if (Token::Match(tok, "(|[|{")) {
                tok = tok->link();
                if (tok->next() && Token::Match(tok, ") !!{"))
                    tok = tok->next();
                else
                    continue;
            } else
                continue;
        } else if (tok->str() == "(") {
            if (isCPP()) {
                for (Token * tok2 = tok; tok2 && tok2 != tok->link(); tok2 = tok2->next()) {
                    if (Token::Match(tok2, "[(,] [")) {
                        // lambda function at tok2->next()
                        // find start of lambda body
                        Token * lambdaBody = tok2;
                        while (lambdaBody && lambdaBody != tok2->link() && lambdaBody->str() != "{")
                            lambdaBody = lambdaBody->next();
                        if (lambdaBody && lambdaBody != tok2->link() && lambdaBody->link())
                            simplifyVarDecl(lambdaBody, lambdaBody->link()->next(), only_k_r_fpar);
                    }
                }
            }
            tok = tok->link();
        }

        if (!tok)
            syntaxError(nullptr); // #7043 invalid code
        if (tok->previous() && !Token::Match(tok->previous(), "{|}|;|)|public:|protected:|private:"))
            continue;
        if (Token::simpleMatch(tok, "template <"))
            continue;

        Token *type0 = tok;
        if (!Token::Match(type0, "::|extern| %type%"))
            continue;
        if (Token::Match(type0, "else|return|public:|protected:|private:"))
            continue;
        if (isCPP11 && type0->str() == "using")
            continue;
        if (isCPP() && type0->str() == "namespace")
            continue;

        bool isconst = false;
        bool isstatic = false;
        Token *tok2 = type0;
        int typelen = 1;

        if (Token::Match(tok2, "::|extern")) {
            tok2 = tok2->next();
            typelen++;
        }

        //check if variable is declared 'const' or 'static' or both
        while (tok2) {
            if (!Token::Match(tok2, "const|static|constexpr") && Token::Match(tok2, "%type% const|static")) {
                tok2 = tok2->next();
                ++typelen;
            }

            if (Token::Match(tok2, "const|constexpr"))
                isconst = true;

            else if (Token::Match(tok2, "static|constexpr"))
                isstatic = true;

            else if (Token::Match(tok2, "%type% :: %type%")) {
                tok2 = tok2->next();
                ++typelen;
            }

            else
                break;

            if (tok2->strAt(1) == "*")
                break;

            if (Token::Match(tok2->next(), "& %name% ,"))
                break;

            tok2 = tok2->next();
            ++typelen;
        }

        // strange looking variable declaration => don't split up.
        if (Token::Match(tok2, "%type% *|&| %name% , %type% *|&| %name%"))
            continue;

        if (Token::Match(tok2, "struct|union|class %type%")) {
            tok2 = tok2->next();
            ++typelen;
        }

        // check for qualification..
        if (Token::Match(tok2,  ":: %type%")) {
            ++typelen;
            tok2 = tok2->next();
        }

        //skip combinations of templates and namespaces
        while (!isC() && (Token::Match(tok2, "%type% <") || Token::Match(tok2, "%type% ::"))) {
            if (tok2->next()->str() == "<" && !TemplateSimplifier::templateParameters(tok2->next())) {
                tok2 = nullptr;
                break;
            }
            typelen += 2;
            tok2 = tok2->tokAt(2);
            if (tok2 && tok2->previous()->str() == "::")
                continue;
            int indentlevel = 0;
            int parens = 0;

            for (Token *tok3 = tok2; tok3; tok3 = tok3->next()) {
                ++typelen;

                if (!parens && tok3->str() == "<") {
                    ++indentlevel;
                } else if (!parens && tok3->str() == ">") {
                    if (indentlevel == 0) {
                        tok2 = tok3->next();
                        break;
                    }
                    --indentlevel;
                } else if (!parens && tok3->str() == ">>") {
                    if (indentlevel <= 1) {
                        tok2 = tok3->next();
                        break;
                    }
                    indentlevel -= 2;
                } else if (tok3->str() == "(") {
                    ++parens;
                } else if (tok3->str() == ")") {
                    if (!parens) {
                        tok2 = nullptr;
                        break;
                    }
                    --parens;
                } else if (tok3->str() == ";") {
                    break;
                }
            }

            if (Token::Match(tok2,  ":: %type%")) {
                ++typelen;
                tok2 = tok2->next();
            }

            // east const
            if (Token::simpleMatch(tok2, "const"))
                isconst = true;
        }

        //pattern: "%type% *| ... *| const| %name% ,|="
        if (Token::Match(tok2, "%type%") ||
            (tok2 && tok2->previous() && tok2->previous()->str() == ">")) {
            Token *varName = tok2;
            if (!tok2->previous() || tok2->previous()->str() != ">")
                varName = varName->next();
            else
                --typelen;
            if (isCPP() && Token::Match(varName, "public:|private:|protected:|using"))
                continue;
            //skip all the pointer part
            bool isPointerOrRef = false;
            while (Token::simpleMatch(varName, "*") || Token::Match(varName, "& %name% ,")) {
                isPointerOrRef = true;
                varName = varName->next();
            }

            while (Token::Match(varName, "%type% %type%")) {
                if (varName->str() != "const" && varName->str() != "volatile") {
                    ++typelen;
                }
                varName = varName->next();
            }
            // Function pointer
            if (Token::simpleMatch(varName, "( *") &&
                Token::Match(varName->link()->previous(), "%name% ) (") &&
                Token::simpleMatch(varName->link()->linkAt(1), ") =")) {
                Token *endDecl = varName->link()->linkAt(1);
                varName = varName->link()->previous();
                endDecl->insertToken(";");
                endDecl = endDecl->next();
                endDecl->next()->isSplittedVarDeclEq(true);
                endDecl->insertToken(varName->str());
                endDecl->next()->isExpandedMacro(varName->isExpandedMacro());
                continue;
            }
            //non-VLA case
            else if (Token::Match(varName, "%name% ,|=")) {
                if (varName->str() != "operator") {
                    tok2 = varName->next(); // The ',' or '=' token

                    if (tok2->str() == "=" && (isstatic || (isconst && !isPointerOrRef))) {
                        //do not split const non-pointer variables..
                        while (tok2 && tok2->str() != "," && tok2->str() != ";") {
                            if (Token::Match(tok2, "{|(|["))
                                tok2 = tok2->link();
                            const Token *tok3 = tok2;
                            if (!isC() && tok2->str() == "<" && TemplateSimplifier::templateParameters(tok2) > 0) {
                                tok2 = tok2->findClosingBracket();
                            }
                            if (!tok2)
                                syntaxError(tok3); // #6881 invalid code
                            tok2 = tok2->next();
                        }
                        if (tok2 && tok2->str() == ";")
                            tok2 = nullptr;
                    }
                } else
                    tok2 = nullptr;
            }

            //VLA case
            else if (Token::Match(varName, "%name% [")) {
                tok2 = varName->next();

                while (Token::Match(tok2->link(), "] ,|=|["))
                    tok2 = tok2->link()->next();
                if (!Token::Match(tok2, "=|,"))
                    tok2 = nullptr;
                if (tok2 && tok2->str() == "=") {
                    while (tok2 && tok2->str() != "," && tok2->str() != ";") {
                        if (Token::Match(tok2, "{|(|["))
                            tok2 = tok2->link();
                        tok2 = tok2->next();
                    }
                    if (tok2 && tok2->str() == ";")
                        tok2 = nullptr;
                }
            }

            // brace initialization
            else if (Token::Match(varName, "%name% {")) {
                tok2 = varName->next();
                tok2 = tok2->link();
                if (tok2)
                    tok2 = tok2->next();
                if (tok2 && tok2->str() != ",")
                    tok2 = nullptr;
            }

            // function declaration
            else if (Token::Match(varName, "%name% (")) {
                Token* commaTok = varName->linkAt(1)->next();
                while (Token::Match(commaTok, "const|noexcept|override|final")) {
                    commaTok = commaTok->next();
                    if (Token::Match(commaTok, "( true|false )"))
                        commaTok = commaTok->link()->next();
                }
                tok2 = Token::simpleMatch(commaTok, ",") ? commaTok : nullptr;
            }

            else
                tok2 = nullptr;
        } else {
            tok2 = nullptr;
        }

        if (!tok2) {
            if (only_k_r_fpar)
                finishedwithkr = false;
            continue;
        }

        if (tok2->str() == ",") {
            tok2->str(";");
            tok2->isSplittedVarDeclComma(true);
            //TODO: should we have to add also template '<>' links?
            TokenList::insertTokens(tok2, type0, typelen);
        }

        else {
            Token *eq = tok2;

            while (tok2) {
                if (Token::Match(tok2, "{|(|["))
                    tok2 = tok2->link();

                else if (!isC() && tok2->str() == "<" && tok2->previous()->isName() && !tok2->previous()->varId())
                    tok2 = tok2->findClosingBracket();

                else if (std::strchr(";,", tok2->str()[0])) {
                    // "type var ="   =>   "type var; var ="
                    const Token *varTok = type0->tokAt(typelen);
                    while (Token::Match(varTok, "%name%|*|& %name%|*|&"))
                        varTok = varTok->next();
                    if (!varTok)
                        syntaxError(tok2); // invalid code
                    TokenList::insertTokens(eq, varTok, 2);
                    eq->str(";");
                    eq->isSplittedVarDeclEq(true);

                    // "= x, "   =>   "= x; type "
                    if (tok2->str() == ",") {
                        tok2->str(";");
                        tok2->isSplittedVarDeclComma(true);
                        TokenList::insertTokens(tok2, type0, typelen);
                    }
                    break;
                }
                if (tok2)
                    tok2 = tok2->next();
            }
        }
        finishedwithkr = (only_k_r_fpar && tok2 && tok2->strAt(1) == "{");
    }
}

void Tokenizer::simplifyStaticConst()
{
    // This function will simplify the token list so that the qualifiers "extern", "static"
    // and "const" appear in the same order as in the array below.
    const std::string qualifiers[] = {"extern", "static", "const"};

    // Move 'const' before all other qualifiers and types and then
    // move 'static' before all other qualifiers and types, ...
    for (Token *tok = list.front(); tok; tok = tok->next()) {
        bool continue2 = false;
        for (int i = 0; i < sizeof(qualifiers)/sizeof(qualifiers[0]); i++) {

            // Keep searching for a qualifier
            if (!tok->next() || tok->next()->str() != qualifiers[i])
                continue;

            // Look backwards to find the beginning of the declaration
            Token* leftTok = tok;
            bool behindOther = false;
            for (; leftTok; leftTok = leftTok->previous()) {
                for (int j = 0; j <= i; j++) {
                    if (leftTok->str() == qualifiers[j]) {
                        behindOther = true;
                        break;
                    }
                }
                if (behindOther)
                    break;
                if (isCPP() && Token::simpleMatch(leftTok, ">")) {
                    Token* opening = leftTok->findOpeningBracket();
                    if (opening) {
                        leftTok = opening;
                        continue;
                    }
                }
                if (!Token::Match(leftTok, "%type%|struct|::") ||
                    (isCPP() && Token::Match(leftTok, "private:|protected:|public:|operator|template"))) {
                    break;
                }
            }

            // The token preceding the declaration should indicate the start of a declaration
            if (leftTok == tok)
                continue;

            if (leftTok && !behindOther && !Token::Match(leftTok, ";|{|}|(|,|private:|protected:|public:")) {
                continue2 = true;
                break;
            }

            // Move the qualifier to the left-most position in the declaration
            tok->deleteNext();
            if (!leftTok) {
                list.front()->insertToken(qualifiers[i], emptyString, false);
                list.front()->swapWithNext();
                tok = list.front();
            } else if (leftTok->next()) {
                leftTok->next()->insertToken(qualifiers[i], emptyString, true);
                tok = leftTok->next();
            } else {
                leftTok->insertToken(qualifiers[i]);
                tok = leftTok;
            }
        }
        if (continue2)
            continue;
    }
}

void Tokenizer::simplifyVariableMultipleAssign()
{
    for (Token *tok = list.front(); tok; tok = tok->next()) {
        if (Token::Match(tok, "%name% = %name% = %num%|%name% ;")) {
            // skip intermediate assignments
            Token *tok2 = tok->previous();
            while (tok2 &&
                   tok2->str() == "=" &&
                   Token::Match(tok2->previous(), "%name%")) {
                tok2 = tok2->tokAt(-2);
            }

            if (!tok2 || tok2->str() != ";") {
                continue;
            }

            Token *stopAt = tok->tokAt(2);
            const Token *valueTok = stopAt->tokAt(2);
            const std::string& value(valueTok->str());
            tok2 = tok2->next();

            while (tok2 != stopAt) {
                tok2->next()->insertToken(";");
                tok2->next()->insertToken(value);
                tok2 = tok2->tokAt(4);
            }
        }
    }
}

// Binary operators simplification map
static const std::unordered_map<std::string, std::string> cAlternativeTokens = {
    std::make_pair("and", "&&")
    , std::make_pair("and_eq", "&=")
    , std::make_pair("bitand", "&")
    , std::make_pair("bitor", "|")
    , std::make_pair("not_eq", "!=")
    , std::make_pair("or", "||")
    , std::make_pair("or_eq", "|=")
    , std::make_pair("xor", "^")
    , std::make_pair("xor_eq", "^=")
};

// Simplify the C alternative tokens:
//  and      =>     &&
//  and_eq   =>     &=
//  bitand   =>     &
//  bitor    =>     |
//  compl    =>     ~
//  not      =>     !
//  not_eq   =>     !=
//  or       =>     ||
//  or_eq    =>     |=
//  xor      =>     ^
//  xor_eq   =>     ^=
bool Tokenizer::simplifyCAlternativeTokens()
{
    /* executable scope level */
    int executableScopeLevel = 0;

    std::vector<Token *> alt;
    bool replaceAll = false;  // replace all or none

    for (Token *tok = list.front(); tok; tok = tok->next()) {
        if (tok->str() == ")") {
            if (const Token *end = isFunctionHead(tok, "{")) {
                ++executableScopeLevel;
                tok = const_cast<Token *>(end);
                continue;
            }
        }

        if (tok->str() == "{") {
            if (executableScopeLevel > 0)
                ++executableScopeLevel;
            continue;
        }

        if (tok->str() == "}") {
            if (executableScopeLevel > 0)
                --executableScopeLevel;
            continue;
        }

        if (!tok->isName())
            continue;

        const std::unordered_map<std::string, std::string>::const_iterator cOpIt = cAlternativeTokens.find(tok->str());
        if (cOpIt != cAlternativeTokens.end()) {
            alt.push_back(tok);

            // Is this a variable declaration..
            if (isC() && Token::Match(tok->previous(), "%type%|* %name% [;,=]"))
                return false;

            if (!Token::Match(tok->previous(), "%name%|%num%|%char%|)|]|> %name% %name%|%num%|%char%|%op%|("))
                continue;
            if (Token::Match(tok->next(), "%assign%|%or%|%oror%|&&|*|/|%|^") && !Token::Match(tok->previous(), "%num%|%char%|) %name% *"))
                continue;
            if (executableScopeLevel == 0 && Token::Match(tok, "%name% (")) {
                const Token *start = tok;
                while (Token::Match(start, "%name%|*"))
                    start = start->previous();
                if (!start || Token::Match(start, "[;}]"))
                    continue;
            }
            replaceAll = true;
        } else if (Token::Match(tok, "not|compl")) {
            alt.push_back(tok);

            if (Token::Match(tok->previous(), "%assign%") || Token::Match(tok->next(), "%num%")) {
                replaceAll = true;
                continue;
            }

            // Don't simplify 'not p;' (in case 'not' is a type)
            if (!Token::Match(tok->next(), "%name%|(") ||
                Token::Match(tok->previous(), "[;{}]") ||
                (executableScopeLevel == 0U && tok->strAt(-1) == "("))
                continue;

            replaceAll = true;
        }
    }

    if (!replaceAll)
        return false;

    for (Token *tok: alt) {
        const std::unordered_map<std::string, std::string>::const_iterator cOpIt = cAlternativeTokens.find(tok->str());
        if (cOpIt != cAlternativeTokens.end())
            tok->str(cOpIt->second);
        else if (tok->str() == "not")
            tok->str("!");
        else
            tok->str("~");
    }

    return !alt.empty();
}

// int i(0); => int i; i = 0;
// int i(0), j; => int i; i = 0; int j;
void Tokenizer::simplifyInitVar()
{
    if (isC())
        return;

    for (Token *tok = list.front(); tok; tok = tok->next()) {
        if (!tok->isName() || (tok->previous() && !Token::Match(tok->previous(), "[;{}]")))
            continue;

        if (tok->str() == "return")
            continue;

        if (Token::Match(tok, "class|struct|union| %type% *| %name% ( &| %any% ) ;")) {
            tok = initVar(tok);
        } else if (Token::Match(tok, "%type% *| %name% ( %type% (")) {
            const Token* tok2 = tok->tokAt(2);
            if (!tok2->link())
                tok2 = tok2->next();
            if (!tok2->link() || (tok2->link()->strAt(1) == ";" && !Token::simpleMatch(tok2->linkAt(2), ") (")))
                tok = initVar(tok);
        } else if (Token::Match(tok, "class|struct|union| %type% *| %name% ( &| %any% ) ,") && tok->str() != "new") {
            Token *tok1 = tok->tokAt(5);
            while (tok1->str() != ",")
                tok1 = tok1->next();
            tok1->str(";");

            const int numTokens = (Token::Match(tok, "class|struct|union")) ? 2U : 1U;
            TokenList::insertTokens(tok1, tok, numTokens);
            tok = initVar(tok);
        }
    }
}

Token * Tokenizer::initVar(Token * tok)
{
    // call constructor of class => no simplification
    if (Token::Match(tok, "class|struct|union")) {
        if (tok->strAt(2) != "*")
            return tok;

        tok = tok->next();
    } else if (!tok->isStandardType() && tok->str() != "auto" && tok->next()->str() != "*")
        return tok;

    // goto variable name..
    tok = tok->next();
    if (tok->str() == "*")
        tok = tok->next();

    // sizeof is not a variable name..
    if (tok->str() == "sizeof")
        return tok;

    // check initializer..
    if (tok->tokAt(2)->isStandardType() || tok->strAt(2) == "void")
        return tok;
    else if (!tok->tokAt(2)->isNumber() && !Token::Match(tok->tokAt(2), "%type% (") && tok->strAt(2) != "&" && tok->tokAt(2)->varId() == 0)
        return tok;

    // insert '; var ='
    tok->insertToken(";");
    tok->next()->insertToken(tok->str());
    tok->tokAt(2)->varId(tok->varId());
    tok = tok->tokAt(2);
    tok->insertToken("=");

    // goto '('..
    tok = tok->tokAt(2);

    // delete ')'
    tok->link()->deleteThis();

    // delete this
    tok->deleteThis();

    return tok;
}

void Tokenizer::elseif()
{
    for (Token *tok = list.front(); tok; tok = tok->next()) {
        if (!Token::simpleMatch(tok, "else if"))
            continue;

        for (Token *tok2 = tok; tok2; tok2 = tok2->next()) {
            if (Token::Match(tok2, "(|{|["))
                tok2 = tok2->link();

            if (Token::Match(tok2, "}|;")) {
                if (tok2->next() && tok2->next()->str() != "else") {
                    tok->insertToken("{");
                    tok2->insertToken("}");
                    Token::createMutualLinks(tok->next(), tok2->next());
                    break;
                }
            }
        }
    }
}


void Tokenizer::simplifyIfSwitchForInit()
{
    if (!isCPP() || mSettings->standards.cpp < Standards::CPP17)
        return;

    const bool forInit = (mSettings->standards.cpp >= Standards::CPP20);

    for (Token *tok = list.front(); tok; tok = tok->next()) {
        if (!Token::Match(tok, "if|switch|for ("))
            continue;

        Token *semicolon = tok->tokAt(2);
        while (!Token::Match(semicolon, "[;)]")) {
            if (Token::Match(semicolon, "(|{|[") && semicolon->link())
                semicolon = semicolon->link();
            semicolon = semicolon->next();
        }
        if (semicolon->str() != ";")
            continue;

        if (tok->str() ==  "for") {
            if (!forInit)
                continue;

            // Is it a for range..
            const Token *tok2 = semicolon->next();
            bool rangeFor = false;
            while (!Token::Match(tok2, "[;)]")) {
                if (tok2->str() == "(")
                    tok2 = tok2->link();
                else if (!rangeFor && tok2->str() == "?")
                    break;
                else if (tok2->str() == ":")
                    rangeFor = true;
                tok2 = tok2->next();
            }
            if (!rangeFor || tok2->str() != ")")
                continue;
        }

        Token *endpar = tok->linkAt(1);
        if (!Token::simpleMatch(endpar, ") {"))
            continue;

        Token *endscope = endpar->linkAt(1);
        if (Token::simpleMatch(endscope, "} else {"))
            endscope = endscope->linkAt(2);

        // Simplify, the initialization expression is broken out..
        semicolon->insertToken(tok->str());
        semicolon->next()->insertToken("(");
        Token::createMutualLinks(semicolon->next()->next(), endpar);
        tok->deleteNext();
        tok->str("{");
        endscope->insertToken("}");
        Token::createMutualLinks(tok, endscope->next());
        tok->isSimplifiedScope(true);
    }
}


bool Tokenizer::simplifyRedundantParentheses()
{
    bool ret = false;
    for (Token *tok = list.front(); tok; tok = tok->next()) {
        if (tok->str() != "(")
            continue;

        if (isCPP() && Token::simpleMatch(tok->previous(), "} (")) {
            const Token* plp = tok->previous()->link()->previous();
            if (Token::Match(plp, "%name%|>|] {") || (Token::simpleMatch(plp, ")") && Token::simpleMatch(plp->link()->previous(), "]")))
                continue;
        }

        if (Token::simpleMatch(tok, "( {"))
            continue;

        if (Token::Match(tok->link(), ") %num%")) {
            tok = tok->link();
            continue;
        }

        // Do not simplify if there is comma inside parentheses..
        if (Token::Match(tok->previous(), "%op% (") || Token::Match(tok->link(), ") %op%")) {
            bool innerComma = false;
            for (const Token *inner = tok->link()->previous(); inner != tok; inner = inner->previous()) {
                if (inner->str() == ")")
                    inner = inner->link();
                if (inner->str() == ",") {
                    innerComma = true;
                    break;
                }
            }
            if (innerComma)
                continue;
        }

        // !!operator = ( x ) ;
        if (tok->strAt(-2) != "operator" &&
            tok->previous() && tok->previous()->str() == "=" &&
            tok->next() && tok->next()->str() != "{" &&
            Token::simpleMatch(tok->link(), ") ;")) {
            tok->link()->deleteThis();
            tok->deleteThis();
            continue;
        }

        while (Token::simpleMatch(tok, "( (") &&
               tok->link() && tok->link()->previous() == tok->next()->link()) {
            // We have "(( *something* ))", remove the inner
            // parentheses
            tok->deleteNext();
            tok->link()->tokAt(-2)->deleteNext();
            ret = true;
        }

        if (isCPP() && Token::Match(tok->tokAt(-2), "[;{}=(] new (") && Token::Match(tok->link(), ") [;,{}[]")) {
            // Remove the parentheses in "new (type)" constructs
            tok->link()->deleteThis();
            tok->deleteThis();
            ret = true;
        }

        if (Token::Match(tok->previous(), "! ( %name% )")) {
            // Remove the parentheses
            tok->deleteThis();
            tok->deleteNext();
            ret = true;
        }

        if (Token::Match(tok->previous(), "[(,;{}] ( %name% ) .")) {
            // Remove the parentheses
            tok->deleteThis();
            tok->deleteNext();
            ret = true;
        }

        if (Token::Match(tok->previous(), "[(,;{}] ( %name% (") &&
            tok->link()->previous() == tok->linkAt(2)) {
            // We have "( func ( *something* ))", remove the outer
            // parentheses
            tok->link()->deleteThis();
            tok->deleteThis();
            ret = true;
        }

        if (Token::Match(tok->previous(), "[,;{}] ( delete [| ]| %name% ) ;")) {
            // We have "( delete [| ]| var )", remove the outer
            // parentheses
            tok->link()->deleteThis();
            tok->deleteThis();
            ret = true;
        }

        if (!Token::simpleMatch(tok->tokAt(-2), "operator delete") &&
            Token::Match(tok->previous(), "delete|; (") &&
            (tok->previous()->str() != "delete" || tok->next()->varId() > 0) &&
            Token::Match(tok->link(), ") ;|,")) {
            tok->link()->deleteThis();
            tok->deleteThis();
            ret = true;
        }

        if (Token::Match(tok->previous(), "[(!*;{}] ( %name% )") &&
            (tok->next()->varId() != 0 || Token::Match(tok->tokAt(3), "[+-/=]")) && !tok->next()->isStandardType()) {
            // We have "( var )", remove the parentheses
            tok->deleteThis();
            tok->deleteNext();
            ret = true;
        }

        while (Token::Match(tok->previous(), "[;{}[(,!*] ( %name% .")) {
            Token *tok2 = tok->tokAt(2);
            while (Token::Match(tok2, ". %name%")) {
                tok2 = tok2->tokAt(2);
            }
            if (tok2 != tok->link())
                break;
            // We have "( var . var . ... . var )", remove the parentheses
            tok = tok->previous();
            tok->deleteNext();
            tok2->deleteThis();
            ret = true;
        }

        if (Token::simpleMatch(tok->previous(), "? (") && Token::simpleMatch(tok->link(), ") :")) {
            const Token *tok2 = tok->next();
            while (tok2 && (Token::Match(tok2,"%bool%|%num%|%name%") || tok2->isArithmeticalOp()))
                tok2 = tok2->next();
            if (tok2 && tok2->str() == ")") {
                tok->link()->deleteThis();
                tok->deleteThis();
                ret = true;
                continue;
            }
        }

        while (Token::Match(tok->previous(), "[{([,] ( !!{") &&
               Token::Match(tok->link(), ") [;,])]") &&
               !Token::simpleMatch(tok->tokAt(-2), "operator ,") && // Ticket #5709
               !Token::findsimplematch(tok, ",", tok->link())) {
            // We have "( ... )", remove the parentheses
            tok->link()->deleteThis();
            tok->deleteThis();
            ret = true;
        }

        if (Token::simpleMatch(tok->previous(), ", (") &&
            Token::simpleMatch(tok->link(), ") =")) {
            tok->link()->deleteThis();
            tok->deleteThis();
            ret = true;
        }

        // Simplify "!!operator !!%name%|)|]|>|>> ( %num%|%bool% ) %op%|;|,|)"
        if (Token::Match(tok, "( %bool%|%num% ) %cop%|;|,|)") &&
            tok->strAt(-2) != "operator" &&
            tok->previous() &&
            !Token::Match(tok->previous(), "%name%|)|]") &&
            (!(isCPP() && Token::Match(tok->previous(),">|>>")))) {
            tok->link()->deleteThis();
            tok->deleteThis();
            ret = true;
        }

        if (Token::Match(tok->previous(), "*|& ( %name% )")) {
            // We may have a variable declaration looking like "type_name *(var_name)"
            Token *tok2 = tok->tokAt(-2);
            while (Token::Match(tok2, "%type%|static|const|extern") && tok2->str() != "operator") {
                tok2 = tok2->previous();
            }
            if (tok2 && !Token::Match(tok2, "[;,{]")) {
                // Not a variable declaration
            } else {
                tok->deleteThis();
                tok->deleteNext();
            }
        }
    }
    return ret;
}

void Tokenizer::simplifyTypeIntrinsics()
{
    static const std::unordered_map<std::string, std::string> intrinsics = {
        { "__has_nothrow_assign", "has_nothrow_assign" },
        { "__has_nothrow_constructor", "has_nothrow_constructor" },
        { "__has_nothrow_copy", "has_nothrow_copy" },
        { "__has_trivial_assign", "has_trivial_assign" },
        { "__has_trivial_constructor", "has_trivial_constructor" },
        { "__has_trivial_copy", "has_trivial_copy" },
        { "__has_trivial_destructor", "has_trivial_destructor" },
        { "__has_virtual_destructor", "has_virtual_destructor" },
        { "__is_abstract", "is_abstract" },
        { "__is_aggregate", "is_aggregate" },
        { "__is_assignable", "is_assignable" },
        { "__is_base_of", "is_base_of" },
        { "__is_class", "is_class" },
        { "__is_constructible", "is_constructible" },
        { "__is_convertible_to", "is_convertible_to" },
        { "__is_destructible", "is_destructible" },
        { "__is_empty", "is_empty" },
        { "__is_enum", "is_enum" },
        { "__is_final", "is_final" },
        { "__is_nothrow_assignable", "is_nothrow_assignable" },
        { "__is_nothrow_constructible", "is_nothrow_constructible" },
        { "__is_nothrow_destructible", "is_nothrow_destructible" },
        { "__is_pod", "is_pod" },
        { "__is_polymorphic", "is_polymorphic" },
        { "__is_trivially_assignable", "is_trivially_assignable" },
        { "__is_trivially_constructible", "is_trivially_constructible" },
        { "__is_union", "is_union" },
    };
    for (Token *tok = list.front(); tok; tok = tok->next()) {
        if (!Token::Match(tok, "%name% ("))
            continue;
        auto p = intrinsics.find(tok->str());
        if (p == intrinsics.end())
            continue;
        Token * end = tok->next()->link();
        Token * prev = tok->previous();
        tok->str(p->second);
        prev->insertToken("::");
        prev->insertToken("std");
        tok->next()->str("<");
        end->str(">");
        end->insertToken("}");
        end->insertToken("{");
        Token::createMutualLinks(end->tokAt(1), end->tokAt(2));
    }
}

//---------------------------------------------------------------------------
// Helper functions for handling the tokens list
//---------------------------------------------------------------------------

//---------------------------------------------------------------------------

bool Tokenizer::isScopeNoReturn(const Token *endScopeToken, bool *unknown) const
{
    std::string unknownFunc;
    const bool ret = mSettings->library.isScopeNoReturn(endScopeToken,&unknownFunc);
    if (!unknownFunc.empty() && mSettings->summaryReturn.find(unknownFunc) != mSettings->summaryReturn.end()) {
        return false;
    }
    if (unknown)
        *unknown = !unknownFunc.empty();
    if (!unknownFunc.empty() && mSettings->checkLibrary) {
        bool warn = true;
        if (Token::simpleMatch(endScopeToken->tokAt(-2), ") ; }")) {
            const Token * const ftok = endScopeToken->linkAt(-2)->previous();
            if (ftok && (ftok->type() || ftok->function())) // constructor call
                warn = false;
        }

        if (warn) {
            reportError(endScopeToken->previous(),
                        Severity::information,
                        "checkLibraryNoReturn",
                        "--check-library: Function " + unknownFunc + "() should have <noreturn> configuration");
        }
    }
    return ret;
}

//---------------------------------------------------------------------------

void Tokenizer::syntaxError(const Token *tok, const std::string &code) const
{
    printDebugOutput(0);
    throw InternalError(tok, code.empty() ? "syntax error" : "syntax error: " + code, InternalError::SYNTAX);
}

void Tokenizer::unmatchedToken(const Token *tok) const
{
    printDebugOutput(0);
    throw InternalError(tok,
                        "Unmatched '" + tok->str() + "'. Configuration: '" + mConfiguration + "'.",
                        InternalError::SYNTAX);
}

void Tokenizer::syntaxErrorC(const Token *tok, const std::string &what) const
{
    printDebugOutput(0);
    throw InternalError(tok, "Code '"+what+"' is invalid C code. Use --std or --language to configure the language.", InternalError::SYNTAX);
}

void Tokenizer::unknownMacroError(const Token *tok1) const
{
    printDebugOutput(0);
    throw InternalError(tok1, "There is an unknown macro here somewhere. Configuration is required. If " + tok1->str() + " is a macro then please configure it.", InternalError::UNKNOWN_MACRO);
}

void Tokenizer::unhandled_macro_class_x_y(const Token *tok) const
{
    reportError(tok,
                Severity::information,
                "class_X_Y",
                "The code '" +
                tok->str() + " " +
                tok->strAt(1) + " " +
                tok->strAt(2) + " " +
                tok->strAt(3) + "' is not handled. You can use -I or --include to add handling of this code.");
}

void Tokenizer::macroWithSemicolonError(const Token *tok, const std::string &macroName) const
{
    reportError(tok,
                Severity::information,
                "macroWithSemicolon",
                "Ensure that '" + macroName + "' is defined either using -I, --include or -D.");
}

void Tokenizer::cppcheckError(const Token *tok) const
{
    printDebugOutput(0);
    throw InternalError(tok, "Analysis failed. If the code is valid then please report this failure.", InternalError::INTERNAL);
}

void Tokenizer::unhandledCharLiteral(const Token *tok, const std::string& msg) const
{
    std::string s = tok ? (" " + tok->str()) : "";
    for (int i = 0; i < s.size(); ++i) {
        if ((unsigned char)s[i] >= 0x80)
            s.clear();
    }

    reportError(tok,
                Severity::portability,
                "nonStandardCharLiteral",
                "Non-standard character literal" + s + ". " + msg);
}

/**
 * Helper function to check whether number is equal to integer constant X
 * or floating point pattern X.0
 * @param s the string to check
 * @param intConstant the integer constant to check against
 * @param floatConstant the string with stringified float constant to check against
 * @return true in case s is equal to X or X.0 and false otherwise.
 */
static bool isNumberOneOf(const std::string &s, const MathLib::bigint& intConstant, const char* floatConstant)
{
    if (MathLib::isInt(s)) {
        if (MathLib::toLongNumber(s) == intConstant)
            return true;
    } else if (MathLib::isFloat(s)) {
        if (MathLib::toString(MathLib::toDoubleNumber(s)) == floatConstant)
            return true;
    }
    return false;
}

// ------------------------------------------------------------------------
// Helper function to check whether number is one (1 or 0.1E+1 or 1E+0) or not?
// @param s the string to check
// @return true in case s is one and false otherwise.
// ------------------------------------------------------------------------
bool Tokenizer::isOneNumber(const std::string &s)
{
    if (!MathLib::isPositive(s))
        return false;
    return isNumberOneOf(s, 1L, "1.0");
}
// ------------------------------------------------------------------------
void Tokenizer::checkConfiguration() const
{
    if (!mSettings->checkConfiguration)
        return;
    for (const Token *tok = tokens(); tok; tok = tok->next()) {
        if (!Token::Match(tok, "%name% ("))
            continue;
        if (tok->isControlFlowKeyword())
            continue;
        for (const Token *tok2 = tok->tokAt(2); tok2 && tok2->str() != ")"; tok2 = tok2->next()) {
            if (tok2->str() == ";") {
                macroWithSemicolonError(tok, tok->str());
                break;
            }
            if (Token::Match(tok2, "(|{"))
                tok2 = tok2->link();
        }
    }
}

void Tokenizer::validateC() const
{
    if (isCPP())
        return;
    for (const Token *tok = tokens(); tok; tok = tok->next()) {
        // That might trigger false positives, but it's much faster to have this truncated pattern
        if (Token::Match(tok, "const_cast|dynamic_cast|reinterpret_cast|static_cast <"))
            syntaxErrorC(tok, "C++ cast <...");
        // Template function..
        if (Token::Match(tok, "%name% < %name% > (")) {
            const Token *tok2 = tok->tokAt(5);
            while (tok2 && !Token::Match(tok2, "[()]"))
                tok2 = tok2->next();
            if (Token::simpleMatch(tok2, ") {"))
                syntaxErrorC(tok, tok->str() + '<' + tok->strAt(2) + ">() {}");
        }
        if (tok->previous() && !Token::Match(tok->previous(), "[;{}]"))
            continue;
        if (Token::Match(tok, "using namespace %name% ;"))
            syntaxErrorC(tok, "using namespace " + tok->strAt(2));
        if (Token::Match(tok, "template < class|typename %name% [,>]"))
            syntaxErrorC(tok, "template<...");
        if (Token::Match(tok, "%name% :: %name%"))
            syntaxErrorC(tok, tok->str() + tok->strAt(1) + tok->strAt(2));
        if (Token::Match(tok, "class|namespace %name% [:{]"))
            syntaxErrorC(tok, tok->str() + tok->strAt(1) + tok->strAt(2));
    }
}

void Tokenizer::validate() const
{
    std::stack<const Token *> linkTokens;
    const Token *lastTok = nullptr;
    for (const Token *tok = tokens(); tok; tok = tok->next()) {
        lastTok = tok;
        if (Token::Match(tok, "[{([]") || (tok->str() == "<" && tok->link())) {
            if (tok->link() == nullptr)
                cppcheckError(tok);

            linkTokens.push(tok);
        }

        else if (Token::Match(tok, "[})]]") || (Token::Match(tok, ">|>>") && tok->link())) {
            if (tok->link() == nullptr)
                cppcheckError(tok);

            if (linkTokens.empty() == true)
                cppcheckError(tok);

            if (tok->link() != linkTokens.top())
                cppcheckError(tok);

            if (tok != tok->link()->link())
                cppcheckError(tok);

            linkTokens.pop();
        }

        else if (tok->link() != nullptr)
            cppcheckError(tok);
    }

    if (!linkTokens.empty())
        cppcheckError(linkTokens.top());

    // Validate that the Tokenizer::list.back() is updated correctly during simplifications
    if (lastTok != list.back())
        cppcheckError(lastTok);
}

static const Token *findUnmatchedTernaryOp(const Token * const begin, const Token * const end, int depth = 0)
{
    std::stack<const Token *> ternaryOp;
    for (const Token *tok = begin; tok != end && tok->str() != ";"; tok = tok->next()) {
        if (tok->str() == "?")
            ternaryOp.push(tok);
        else if (!ternaryOp.empty() && tok->str() == ":")
            ternaryOp.pop();
        else if (depth < 100 && Token::Match(tok,"(|[")) {
            const Token *inner = findUnmatchedTernaryOp(tok->next(), tok->link(), depth+1);
            if (inner)
                return inner;
            tok = tok->link();
        }
    }
    return ternaryOp.empty() ? nullptr : ternaryOp.top();
}

static bool isCPPAttribute(const Token * tok)
{
    return Token::simpleMatch(tok, "[ [") && tok->link() && tok->link()->previous() == tok->linkAt(1);
}

static bool isAlignAttribute(const Token * tok)
{
    return Token::simpleMatch(tok, "alignas (") && tok->next()->link();
}

template<typename T>
static T* skipCPPOrAlignAttribute(T * tok)
{
    if (isCPPAttribute(tok)) {
        return tok->link();
    } else if (isAlignAttribute(tok)) {
        return tok->next()->link();
    }
    return tok;
}

static bool isNonMacro(const Token* tok)
{
    if (tok->isKeyword())
        return true;
    if (cAlternativeTokens.count(tok->str()) > 0)
        return true;
    if (tok->str().compare(0, 2, "__") == 0) // attribute/annotation
        return true;
    return false;
}

void Tokenizer::reportUnknownMacros() const
{
    // Report unknown macros used in expressions "%name% %num%"
    for (const Token *tok = tokens(); tok; tok = tok->next()) {
        if (Token::Match(tok, "%name% %num%")) {
            // A keyword is not an unknown macro
            if (tok->isKeyword())
                continue;

            if (Token::Match(tok->previous(), "%op%|("))
                unknownMacroError(tok);
        }
    }

    // Report unknown macros that contain several statements "MACRO(a;b;c)"
    for (const Token *tok = tokens(); tok; tok = tok->next()) {
        if (!Token::Match(tok, "%name% ("))
            continue;
        if (!tok->isUpperCaseName())
            continue;
        const Token *endTok = tok->linkAt(1);
        for (const Token *inner = tok->tokAt(2); inner != endTok; inner = inner->next()) {
            if (Token::Match(inner, "[[({]"))
                inner = inner->link();
            else if (inner->str() == ";")
                unknownMacroError(inner);
        }
    }

    // Report unknown macros that contain struct initialization "MACRO(a, .b=3)"
    for (const Token *tok = tokens(); tok; tok = tok->next()) {
        if (!Token::Match(tok, "%name% ("))
            continue;
        const Token *endTok = tok->linkAt(1);
        for (const Token *inner = tok->tokAt(2); inner != endTok; inner = inner->next()) {
            if (Token::Match(inner, "[[({]"))
                inner = inner->link();
            else if (Token::Match(inner->previous(), "[,(] . %name% =|{"))
                unknownMacroError(tok);
        }
    }

    // Report unknown macros in non-executable scopes..
    std::set<std::string> possible;
    for (const Token *tok = tokens(); tok; tok = tok->next()) {
        // Skip executable scopes..
        if (tok->str() == "{") {
            const Token *prev = tok->previous();
            while (prev && prev->isName())
                prev = prev->previous();
            if (prev && prev->str() == ")")
                tok = tok->link();
            else
                possible.clear();
        } else if (tok->str() == "}")
            possible.clear();

        if (Token::Match(tok, "%name% (") && tok->isUpperCaseName() && Token::simpleMatch(tok->linkAt(1), ") (") && Token::simpleMatch(tok->linkAt(1)->linkAt(1), ") {")) {
            // A keyword is not an unknown macro
            if (tok->isKeyword())
                continue;

            const Token *bodyStart = tok->linkAt(1)->linkAt(1)->tokAt(2);
            const Token *bodyEnd = tok->link();
            for (const Token *tok2 = bodyStart; tok2 && tok2 != bodyEnd; tok2 = tok2->next()) {
                if (Token::Match(tok2, "if|switch|for|while|return"))
                    unknownMacroError(tok);
            }
        } else if (Token::Match(tok, "%name% (") && tok->isUpperCaseName() && Token::Match(tok->linkAt(1), ") %name% (") && Token::Match(tok->linkAt(1)->linkAt(2), ") [;{]")) {
            if (!(tok->linkAt(1)->next() && tok->linkAt(1)->next()->isKeyword())) { // e.g. noexcept(true)
                if (possible.count(tok->str()) == 0)
                    possible.insert(tok->str());
                else
                    unknownMacroError(tok);
            }
        }
    }

    // String concatenation with unknown macros
    for (const Token *tok = tokens(); tok; tok = tok->next()) {
        if (Token::Match(tok, "%str% %name% (") && Token::Match(tok->linkAt(2), ") %str%")) {
            if (tok->next()->isKeyword())
                continue;
            unknownMacroError(tok->next());
        }
        if (Token::Match(tok, "[(,] %name% (") && Token::Match(tok->linkAt(2), ") %name% %name%|,|)")) {
            if (tok->next()->isKeyword() || tok->linkAt(2)->next()->isKeyword())
                continue;
            if (cAlternativeTokens.count(tok->linkAt(2)->next()->str()) > 0)
                continue;
            if (tok->next()->str().compare(0, 2, "__") == 0) // attribute/annotation
                continue;
            unknownMacroError(tok->next());
        }
    }

    // Report unknown macros without commas or operators inbetween statements: MACRO1() MACRO2()
    for (const Token* tok = tokens(); tok; tok = tok->next()) {
        if (!Token::Match(tok, "%name% ("))
            continue;
        if (isNonMacro(tok))
            continue;

        const Token* endTok = tok->linkAt(1);
        if (!Token::Match(endTok, ") %name% (|."))
            continue;

        const Token* tok2 = endTok->next();
        if (isNonMacro(tok2))
            continue;

        if (tok2->next()->str() == "(") {
            if (Token::Match(tok->previous(), "%name%|::|>"))
                continue;
        }

        unknownMacroError(tok);
    }
}

void Tokenizer::findGarbageCode() const
{
    const bool isCPP11 = isCPP() && mSettings->standards.cpp >= Standards::CPP11;

    static const std::unordered_set<std::string> nonConsecutiveKeywords{ "break",
                                                                         "continue",
                                                                         "for",
                                                                         "goto",
                                                                         "if",
                                                                         "return",
                                                                         "switch",
                                                                         "throw",
                                                                         "typedef",
                                                                         "while" };

    for (const Token *tok = tokens(); tok; tok = tok->next()) {
        // initialization: = {
        if (Token::simpleMatch(tok, "= {") && Token::simpleMatch(tok->linkAt(1), "} ("))
            syntaxError(tok->linkAt(1));

        // Inside [] there can't be ; or various keywords
        else if (tok->str() == "[") {
            for (const Token* inner = tok->next(); inner != tok->link(); inner = inner->next()) {
                if (Token::Match(inner, "(|[|{"))
                    inner = inner->link();
                else if (Token::Match(inner, ";|goto|return|typedef"))
                    syntaxError(inner);
            }
        }

        // array assignment
        else if (Token::Match(tok, "%assign% [") && Token::simpleMatch(tok->linkAt(1), "] ;"))
            syntaxError(tok, tok->str() + "[...];");

        // UNKNOWN_MACRO(return)
        if (tok->isKeyword() && Token::Match(tok, "throw|return )") && Token::Match(tok->linkAt(1)->previous(), "%name% ("))
            unknownMacroError(tok->linkAt(1)->previous());

        // UNKNOWN_MACRO(return)
        else if (Token::Match(tok, "%name% throw|return") && std::isupper(tok->str()[0]))
            unknownMacroError(tok);

        // Assign/increment/decrement literal
        else if (Token::Match(tok, "!!) %num%|%str%|%char% %assign%|++|--")) {
            if (!isCPP() || mSettings->standards.cpp < Standards::CPP20 || !Token::Match(tok->previous(), "%name% : %num% ="))
                syntaxError(tok, tok->next()->str() + " " + tok->strAt(2));
        }

        if (tok->isControlFlowKeyword() && Token::Match(tok, "if|while|for|switch")) { // if|while|for|switch (EXPR) { ... }
            if (tok->previous() && !Token::Match(tok->previous(), "%name%|:|;|{|}|)")) {
                if (Token::Match(tok->previous(), "[,(]")) {
                    const Token *prev = tok->previous();
                    while (prev && prev->str() != "(") {
                        if (prev->str() == ")")
                            prev = prev->link();
                        prev = prev->previous();
                    }
                    if (prev && Token::Match(prev->previous(), "%name% ("))
                        unknownMacroError(prev->previous());
                }
                if (!Token::simpleMatch(tok->tokAt(-2), "operator \"\" if"))
                    syntaxError(tok);
            }
            if (!Token::Match(tok->next(), "( !!)"))
                syntaxError(tok);
            if (tok->str() != "for") {
                if (isGarbageExpr(tok->next(), tok->linkAt(1), mSettings->standards.cpp>=Standards::cppstd_t::CPP17))
                    syntaxError(tok);
            }
        }

        // keyword keyword
        if (tok->isKeyword() && nonConsecutiveKeywords.count(tok->str()) != 0) {
            if (Token::Match(tok, "%name% %name%") && nonConsecutiveKeywords.count(tok->next()->str()) == 1)
                syntaxError(tok);
            const Token* prev = tok;
            while (prev && prev->isName())
                prev = prev->previous();
            if (Token::Match(prev, "%op%|%num%|%str%|%char%")) {
                if (!Token::simpleMatch(tok->tokAt(-2), "operator \"\" if") &&
                    !Token::simpleMatch(tok->tokAt(-2), "extern \"C\""))
                    syntaxError(tok, prev == tok->previous() ? (prev->str() + " " + tok->str()) : (prev->str() + " .. " + tok->str()));
            }
        }
    }

    // invalid struct declaration
    for (const Token *tok = tokens(); tok; tok = tok->next()) {
        if (Token::Match(tok, "struct|class|enum %name%| {") && (!tok->previous() || Token::Match(tok->previous(), "[;{}]"))) {
            const Token *tok2 = tok->linkAt(tok->next()->isName() ? 2 : 1);
            if (Token::Match(tok2, "} %op%")) {
                tok2 = tok2->next();
                if (!Token::Match(tok2, "*|&|&&"))
                    syntaxError(tok2, "Unexpected token '" + tok2->str() + "'");
                while (Token::Match(tok2, "*|&|&&"))
                    tok2 = tok2->next();
                if (!Token::Match(tok2, "%name%"))
                    syntaxError(tok2, "Unexpected token '" + tok2->str() + "'");
            }
        }
        if (Token::Match(tok, "enum : %num%| {"))
            syntaxError(tok->tokAt(2), "Unexpected token '" + tok->strAt(2) + "'");
    }

    // Keywords in global scope
    static const std::unordered_set<std::string> nonGlobalKeywords{"break",
                                                                   "continue",
                                                                   "for",
                                                                   "goto",
                                                                   "if",
                                                                   "return",
                                                                   "switch",
                                                                   "while",
                                                                   "try",
                                                                   "catch"};
    for (const Token *tok = tokens(); tok; tok = tok->next()) {
        if (tok->str() == "{")
            tok = tok->link();
        else if (tok->isKeyword() && nonGlobalKeywords.count(tok->str()) && !Token::Match(tok->tokAt(-2), "operator %str%"))
            syntaxError(tok, "keyword '" + tok->str() + "' is not allowed in global scope");
    }

    // case keyword must be inside switch
    for (const Token *tok = tokens(); tok; tok = tok->next()) {
        if (Token::simpleMatch(tok, "switch (")) {
            if (Token::simpleMatch(tok->linkAt(1), ") {")) {
                tok = tok->linkAt(1)->linkAt(1);
                continue;
            }
            const Token *switchToken = tok;
            tok = tok->linkAt(1);
            if (!tok)
                syntaxError(switchToken);
            // Look for the end of the switch statement, i.e. the first semi-colon or '}'
            for (; tok; tok = tok->next()) {
                if (tok->str() == "{") {
                    tok = tok->link();
                }
                if (Token::Match(tok, ";|}")) {
                    // We're at the end of the switch block
                    if (tok->str() == "}" && tok->strAt(-1) == ":") // Invalid case
                        syntaxError(switchToken);
                    break;
                }
            }
            if (!tok)
                break;
        } else if (tok->str() == "(") {
            tok = tok->link();
        } else if (tok->str() == "case") {
            syntaxError(tok);
        }
    }

    for (const Token *tok = tokens(); tok; tok = tok->next()) {
        if (!Token::simpleMatch(tok, "for (")) // find for loops
            continue;
        // count number of semicolons
        int semicolons = 0;
        const Token* const startTok = tok;
        tok = tok->next()->link()->previous(); // find ")" of the for-loop
        // walk backwards until we find the beginning (startTok) of the for() again
        for (; tok != startTok; tok = tok->previous()) {
            if (tok->str() == ";") { // do the counting
                semicolons++;
            } else if (tok->str() == ")") { // skip pairs of ( )
                tok = tok->link();
            }
        }
        // if we have an invalid number of semicolons inside for( ), assume syntax error
        if (semicolons > 2)
            syntaxError(tok);
        if (semicolons == 1 && !(isCPP() && mSettings->standards.cpp >= Standards::CPP20))
            syntaxError(tok);
    }

    // Operators without operands..
    const Token *templateEndToken = nullptr;
    for (const Token *tok = tokens(); tok; tok = tok->next()) {
        if (!templateEndToken) {
            if (tok->str() == "<" && isCPP())
                templateEndToken = tok->findClosingBracket();
        } else {
            if (templateEndToken == tok)
                templateEndToken = nullptr;
            if (Token::Match(tok, "> %cop%"))
                continue;
        }
        // skip C++ attributes [[...]]
        if (isCPP11 && (isCPPAttribute(tok) || isAlignAttribute(tok))) {
            tok = skipCPPOrAlignAttribute(tok);
            continue;
        }
        {
            bool match1 = Token::Match(tok, "%or%|%oror%|==|!=|+|-|/|!|>=|<=|~|^|++|--|::|sizeof");
            bool match2 = Token::Match(tok->next(), "{|if|else|while|do|for|return|switch|break");
            if (isCPP()) {
                match1 = match1 || Token::Match(tok, "::|throw|decltype|typeof");
                match2 = match2 || Token::Match(tok->next(), "try|catch|namespace");
            }
            if (match1 && match2)
                syntaxError(tok);
        }
        if (Token::Match(tok, "%or%|%oror%|~|^|!|%comp%|+|-|/|%")) {
            std::string code;
            if (Token::Match(tok->next(), ")|]|}"))
                code = tok->str() + tok->next()->str();
            if (Token::simpleMatch(tok->next(), "( )"))
                code = tok->str() + "()";
            if (!code.empty()) {
                if (isC() || (tok->str() != ">" && !Token::simpleMatch(tok->previous(), "operator")))
                    syntaxError(tok, code);
            }
        }
        if (Token::Match(tok, "%num%|%bool%|%char%|%str% %num%|%bool%|%char%|%str%") && !Token::Match(tok, "%str% %str%"))
            syntaxError(tok);
        if (Token::Match(tok, "%assign% typename|class %assign%"))
            syntaxError(tok);
        if (Token::Match(tok, "%cop%|=|,|[ %or%|%oror%|/|%"))
            syntaxError(tok);
        if (Token::Match(tok, ";|(|[ %comp%"))
            syntaxError(tok);
        if (Token::Match(tok, "%cop%|= ]") && !(isCPP() && Token::Match(tok->previous(), "%type%|[|,|%num% &|=|> ]")))
            syntaxError(tok);
        if (Token::Match(tok, "[+-] [;,)]}]") && !(isCPP() && Token::Match(tok->previous(), "operator [+-] ;")))
            syntaxError(tok);
        if (Token::simpleMatch(tok, ",") &&
            !Token::Match(tok->tokAt(-2), "[ = , &|%name%")) {
            if (Token::Match(tok->previous(), "(|[|{|<|%assign%|%or%|%oror%|==|!=|+|-|/|!|>=|<=|~|^|::|sizeof"))
                syntaxError(tok);
            if (isCPP() && Token::Match(tok->previous(), "throw|decltype|typeof"))
                syntaxError(tok);
            if (Token::Match(tok->next(), ")|]|>|%assign%|%or%|%oror%|==|!=|/|>=|<=|&&"))
                syntaxError(tok);
        }
        if (Token::simpleMatch(tok, ".") &&
            !Token::simpleMatch(tok->previous(), ".") &&
            !Token::simpleMatch(tok->next(), ".") &&
            !Token::Match(tok->previous(), "{|, . %name% =|.|[|{") &&
            !Token::Match(tok->previous(), ", . %name%")) {
            if (!Token::Match(tok->previous(), "%name%|)|]|>|}"))
                syntaxError(tok, tok->strAt(-1) + " " + tok->str() + " " + tok->strAt(1));
            if (!Token::Match(tok->next(), "%name%|*|~"))
                syntaxError(tok, tok->strAt(-1) + " " + tok->str() + " " + tok->strAt(1));
        }
        if (Token::Match(tok, "[!|+-/%^~] )|]"))
            syntaxError(tok);
        if (Token::Match(tok, "==|!=|<=|>= %comp%") && tok->strAt(-1) != "operator")
            syntaxError(tok, tok->str() + " " + tok->strAt(1));
    }

    // ternary operator without :
    if (const Token *ternaryOp = findUnmatchedTernaryOp(tokens(), nullptr))
        syntaxError(ternaryOp);

    // Code must not start with an arithmetical operand
    if (Token::Match(list.front(), "%cop%"))
        syntaxError(list.front());

    // Code must end with } ; ) NAME
    if (!Token::Match(list.back(), "%name%|;|}|)"))
        syntaxError(list.back());
    if (list.back()->str() == ")" && !Token::Match(list.back()->link()->previous(), "%name%|> ("))
        syntaxError(list.back());
    for (const Token *end = list.back(); end && end->isName(); end = end->previous()) {
        if (Token::Match(end, "void|char|short|int|long|float|double|const|volatile|static|inline|struct|class|enum|union|template|sizeof|case|break|continue|typedef"))
            syntaxError(list.back());
    }
    if ((list.back()->str()==")" || list.back()->str()=="}") && list.back()->previous() && list.back()->previous()->isControlFlowKeyword())
        syntaxError(list.back()->previous());

    // Garbage templates..
    if (isCPP()) {
        for (const Token *tok = tokens(); tok; tok = tok->next()) {
            if (!Token::simpleMatch(tok, "template <"))
                continue;
            if (tok->previous() && !Token::Match(tok->previous(), ":|;|{|}|)|>|\"C++\"")) {
                if (tok->previous()->isUpperCaseName())
                    unknownMacroError(tok->previous());
                else
                    syntaxError(tok);
            }
            const Token * const tok1 = tok;
            tok = tok->next()->findClosingBracket();
            if (!tok)
                syntaxError(tok1);
            if (!Token::Match(tok, ">|>> ::|...| %name%") &&
                !Token::Match(tok, ">|>> [ [ %name%") &&
                !Token::Match(tok, "> >|*"))
                syntaxError(tok->next() ? tok->next() : tok1);
        }
    }

    // Objective C/C++
    for (const Token *tok = tokens(); tok; tok = tok->next()) {
        if (Token::Match(tok, "[;{}] [ %name% %name% ] ;"))
            syntaxError(tok->next());
    }
}


bool Tokenizer::isGarbageExpr(const Token *start, const Token *end, bool allowSemicolon)
{
    for (const Token *tok = start; tok != end; tok = tok->next()) {
        if (tok->isControlFlowKeyword())
            return true;
        if (!allowSemicolon && tok->str() == ";")
            return true;
        if (tok->str() == "{")
            tok = tok->link();
    }
    return false;
}

std::string Tokenizer::simplifyString(const std::string &source)
{
    std::string str = source;

    for (std::string::size_type i = 0; i + 1U < str.size(); ++i) {
        if (str[i] != '\\')
            continue;

        int c = 'a';   // char
        int sz = 0;    // size of stringdata
        if (str[i+1] == 'x') {
            sz = 2;
            while (sz < 4 && std::isxdigit((unsigned char)str[i+sz]))
                sz++;
            if (sz > 2) {
                std::istringstream istr(str.substr(i+2, sz-2));
                istr >> std::hex >> c;
            }
        } else if (MathLib::isOctalDigit(str[i+1])) {
            sz = 2;
            while (sz < 4 && MathLib::isOctalDigit(str[i+sz]))
                sz++;
            std::istringstream istr(str.substr(i+1, sz-1));
            istr >> std::oct >> c;
            str = str.replace(i, sz, std::string(1U, (char)c));
            continue;
        }

        if (sz <= 2)
            i++;
        else if (i+sz < str.size())
            str.replace(i, sz, std::string(1U, (char)c));
        else
            str.replace(i, str.size() - i - 1U, "a");
    }

    return str;
}

void Tokenizer::simplifyFunctionTryCatch()
{
    if (!isCPP())
        return;

    for (Token * tok = list.front(); tok; tok = tok->next()) {
        if (!Token::Match(tok, "try {|:"))
            continue;
        if (!isFunctionHead(tok->previous(), "try"))
            continue;

        Token* tryStartToken = tok->next();
        while (Token::Match(tryStartToken, "[:,] %name% (|{")) // skip init list
            tryStartToken = tryStartToken->linkAt(2)->next();

        if (!Token::simpleMatch(tryStartToken, "{"))
            syntaxError(tryStartToken, "Invalid function-try-catch block code. Did not find '{' for try body.");

        // find the end of the last catch block
        Token * const tryEndToken = tryStartToken->link();
        Token * endToken = tryEndToken;
        while (Token::simpleMatch(endToken, "} catch (")) {
            endToken = endToken->linkAt(2)->next();
            if (!endToken)
                break;
            if (endToken->str() != "{") {
                endToken = nullptr;
                break;
            }
            endToken = endToken->link();
        }
        if (!endToken || endToken == tryEndToken)
            continue;

        tok->previous()->insertToken("{");
        endToken->insertToken("}");
        Token::createMutualLinks(tok->previous(), endToken->next());
    }
}


void Tokenizer::simplifyStructDecl()
{
    const bool cpp = isCPP();

    // A counter that is used when giving unique names for anonymous structs.
    int count = 0;

    // Skip simplification of unions in class definition
    std::stack<bool> skip; // true = in function, false = not in function
    skip.push(false);

    // Add names for anonymous structs
    for (Token *tok = list.front(); tok; tok = tok->next()) {
        if (!tok->isName())
            continue;
        // check for anonymous struct/union
        if (Token::Match(tok, "struct|union {")) {
            if (Token::Match(tok->next()->link(), "} const| *|&| const| %type% ,|;|[|(|{|=")) {
                tok->insertToken("Anonymous" + MathLib::toString(count++));
            }
        }
        // check for derived anonymous class/struct
        else if (cpp && Token::Match(tok, "class|struct :")) {
            const Token *tok1 = Token::findsimplematch(tok, "{");
            if (tok1 && Token::Match(tok1->link(), "} const| *|&| const| %type% ,|;|[|(|{")) {
                tok->insertToken("Anonymous" + MathLib::toString(count++));
            }
        }
        // check for anonymous enum
        else if ((Token::simpleMatch(tok, "enum {") &&
                  !Token::Match(tok->tokAt(-3), "using %name% =") &&
                  Token::Match(tok->next()->link(), "} (| %type%| )| ,|;|[|(|{")) ||
                 (Token::Match(tok, "enum : %type% {") && Token::Match(tok->linkAt(3), "} (| %type%| )| ,|;|[|(|{"))) {
            Token *start = tok->strAt(1) == ":" ? tok->linkAt(3) : tok->linkAt(1);
            if (start && Token::Match(start->next(), "( %type% )")) {
                start->next()->link()->deleteThis();
                start->next()->deleteThis();
            }
            tok->insertToken("Anonymous" + MathLib::toString(count++));
        }
    }

    for (Token *tok = list.front(); tok; tok = tok->next()) {

        // check for start of scope and determine if it is in a function
        if (tok->str() == "{")
            skip.push(Token::Match(tok->previous(), "const|)"));

        // end of scope
        else if (tok->str() == "}" && !skip.empty())
            skip.pop();

        // check for named struct/union
        else if (Token::Match(tok, "class|struct|union|enum %type% :|{")) {
            Token *start = tok;
            while (Token::Match(start->previous(), "%type%"))
                start = start->previous();
            const Token * const type = tok->next();
            Token *next = tok->tokAt(2);

            while (next && next->str() != "{")
                next = next->next();
            if (!next)
                continue;
            skip.push(false);
            tok = next->link();
            if (!tok)
                break; // see #4869 segmentation fault in Tokenizer::simplifyStructDecl (invalid code)
            Token *restart = next;

            // check for named type
            if (Token::Match(tok->next(), "const|static|volatile| *|&| const| (| %type% )| ,|;|[|=|(|{")) {
                tok->insertToken(";");
                tok = tok->next();
                while (!Token::Match(start, "struct|class|union|enum")) {
                    tok->insertToken(start->str());
                    tok = tok->next();
                    start->deleteThis();
                }
                if (!tok)
                    break; // see #4869 segmentation fault in Tokenizer::simplifyStructDecl (invalid code)
                tok->insertToken(type->str());
                if (start->str() != "class") {
                    tok->insertToken(start->str());
                    tok = tok->next();
                }

                tok = tok->tokAt(2);

                if (Token::Match(tok, "( %type% )")) {
                    tok->link()->deleteThis();
                    tok->deleteThis();
                }

                // check for initialization
                if (tok && (tok->next()->str() == "(" || tok->next()->str() == "{")) {
                    tok->insertToken("=");
                    tok = tok->next();
                    const bool isEnum = start->str() == "enum";
                    if (!isEnum && cpp) {
                        tok->insertToken(type->str());
                        tok = tok->next();
                    }

                    if (isEnum) {
                        if (tok->next()->str() == "{" && tok->next()->link() != tok->tokAt(2)) {
                            tok->next()->str("(");
                            tok->linkAt(1)->str(")");
                        }
                    }
                }
            }

            tok = restart;
        }

        // check for anonymous struct/union
        else if (Token::Match(tok, "struct|union {")) {
            const bool inFunction = skip.top();
            skip.push(false);
            Token *tok1 = tok;

            Token *restart = tok->next();
            tok = tok->next()->link();

            // unnamed anonymous struct/union so possibly remove it
            if (tok && tok->next() && tok->next()->str() == ";") {
                if (inFunction && tok1->str() == "union") {
                    // Try to create references in the union..
                    Token *tok2 = tok1->tokAt(2);
                    while (tok2) {
                        if (Token::Match(tok2, "%type% %name% ;"))
                            tok2 = tok2->tokAt(3);
                        else
                            break;
                    }
                    if (!Token::simpleMatch(tok2, "} ;"))
                        continue;
                    Token *vartok = nullptr;
                    tok2 = tok1->tokAt(2);
                    while (Token::Match(tok2, "%type% %name% ;")) {
                        if (!vartok) {
                            vartok = tok2->next();
                            tok2 = tok2->tokAt(3);
                        } else {
                            tok2->insertToken("&");
                            tok2 = tok2->tokAt(2);
                            tok2->insertToken(vartok->str());
                            tok2->next()->varId(vartok->varId());
                            tok2->insertToken("=");
                            tok2 = tok2->tokAt(4);
                        }
                    }
                }

                // don't remove unnamed anonymous unions from a class, struct or union
                if (!(!inFunction && tok1->str() == "union") && !Token::Match(tok1->tokAt(-3), "using %name% =")) {
                    skip.pop();
                    tok1->deleteThis();
                    if (tok1->next() == tok) {
                        tok1->deleteThis();
                        tok = tok1;
                    } else
                        tok1->deleteThis();
                    restart = tok1->previous();
                    tok->deleteThis();
                    if (tok->next())
                        tok->deleteThis();
                }
            }

            if (!restart) {
                simplifyStructDecl();
                return;
            } else if (!restart->next())
                return;

            tok = restart;
        }
    }
}

void Tokenizer::simplifyCallingConvention()
{
    const bool windows = mSettings->platform.isWindows();

    for (Token *tok = list.front(); tok; tok = tok->next()) {
        while (Token::Match(tok, "__cdecl|__stdcall|__fastcall|__thiscall|__clrcall|__syscall|__pascal|__fortran|__far|__near") || (windows && Token::Match(tok, "WINAPI|APIENTRY|CALLBACK"))) {
            tok->deleteThis();
        }
    }
}

void Tokenizer::simplifyDeclspec()
{
    for (Token *tok = list.front(); tok; tok = tok->next()) {
        while (Token::Match(tok, "__declspec|_declspec (") && tok->next()->link() && tok->next()->link()->next()) {
            if (Token::Match(tok->tokAt(2), "noreturn|nothrow")) {
                Token *tok1 = tok->next()->link()->next();
                while (tok1 && !Token::Match(tok1, "%name%")) {
                    tok1 = tok1->next();
                }
                if (tok1) {
                    if (tok->strAt(2) == "noreturn")
                        tok1->isAttributeNoreturn(true);
                    else
                        tok1->isAttributeNothrow(true);
                }
            } else if (tok->strAt(2) == "property")
                tok->next()->link()->insertToken("__property");

            Token::eraseTokens(tok, tok->next()->link()->next());
            tok->deleteThis();
        }
    }
}

void Tokenizer::simplifyAttribute()
{
    for (Token *tok = list.front(); tok; tok = tok->next()) {
        if (!tok->isKeyword() && Token::Match(tok, "%type% (") && !mSettings->library.isNotLibraryFunction(tok)) {
            if (mSettings->library.isFunctionConst(tok->str(), true))
                tok->isAttributePure(true);
            if (mSettings->library.isFunctionConst(tok->str(), false))
                tok->isAttributeConst(true);
        }
        while (Token::Match(tok, "__attribute__|__attribute (")) {
            Token *after = tok;
            while (Token::Match(after, "__attribute__|__attribute ("))
                after = after->linkAt(1)->next();
            if (!after)
                syntaxError(tok);

            Token *functok = nullptr;
            if (Token::Match(after, "%name%|*|&|(")) {
                Token *ftok = after;
                while (Token::Match(ftok, "%name%|::|<|*|& !!(")) {
                    if (ftok->str() == "<") {
                        ftok = ftok->findClosingBracket();
                        if (!ftok)
                            break;
                    }
                    ftok = ftok->next();
                }
                if (Token::simpleMatch(ftok, "( *"))
                    ftok = ftok->tokAt(2);
                if (Token::Match(ftok, "%name% (|)"))
                    functok = ftok;
            } else if (Token::Match(after, "[;{=:]")) {
                Token *prev = tok->previous();
                while (Token::Match(prev, "%name%"))
                    prev = prev->previous();
                if (Token::simpleMatch(prev, ")") && Token::Match(prev->link()->previous(), "%name% ("))
                    functok = prev->link()->previous();
                else if (Token::simpleMatch(prev, ")") && Token::Match(prev->link()->tokAt(-2), "operator %op% (") && isCPP())
                    functok = prev->link()->tokAt(-2);
                else if ((!prev || Token::Match(prev, "[;{}*]")) && Token::Match(tok->previous(), "%name%"))
                    functok = tok->previous();
            }

            for (Token *attr = tok->tokAt(2); attr->str() != ")"; attr = attr->next()) {
                if (Token::Match(attr, "%name% ("))
                    attr = attr->linkAt(1);

                if (Token::Match(attr, "[(,] constructor|__constructor__ [,()]")) {
                    if (!functok)
                        syntaxError(tok);
                    functok->isAttributeConstructor(true);
                }

                else if (Token::Match(attr, "[(,] destructor|__destructor__ [,()]")) {
                    if (!functok)
                        syntaxError(tok);
                    functok->isAttributeDestructor(true);
                }

                else if (Token::Match(attr, "[(,] unused|__unused__|used|__used__ [,)]")) {
                    Token *vartok = nullptr;

                    // check if after variable name
                    if (Token::Match(after, ";|=")) {
                        if (Token::Match(tok->previous(), "%type%"))
                            vartok = tok->previous();
                    }

                    // check if before variable name
                    else if (Token::Match(after, "%type%"))
                        vartok = after;

                    if (vartok) {
                        const std::string &attribute(attr->next()->str());
                        if (attribute.find("unused") != std::string::npos)
                            vartok->isAttributeUnused(true);
                        else
                            vartok->isAttributeUsed(true);
                    }
                }

                else if (Token::Match(attr, "[(,] pure|__pure__|const|__const__|noreturn|__noreturn__|nothrow|__nothrow__|warn_unused_result [,)]")) {
                    if (!functok)
                        syntaxError(tok);

                    const std::string &attribute(attr->next()->str());
                    if (attribute.find("pure") != std::string::npos)
                        functok->isAttributePure(true);
                    else if (attribute.find("const") != std::string::npos)
                        functok->isAttributeConst(true);
                    else if (attribute.find("noreturn") != std::string::npos)
                        functok->isAttributeNoreturn(true);
                    else if (attribute.find("nothrow") != std::string::npos)
                        functok->isAttributeNothrow(true);
                    else if (attribute.find("warn_unused_result") != std::string::npos)
                        functok->isAttributeNodiscard(true);
                }

                else if (Token::Match(attr, "[(,] packed [,)]") && Token::simpleMatch(tok->previous(), "}"))
                    tok->previous()->isAttributePacked(true);
            }

            Token::eraseTokens(tok, tok->linkAt(1)->next());
            tok->deleteThis();
        }
    }
}

void Tokenizer::simplifyCppcheckAttribute()
{
    for (Token *tok = list.front(); tok; tok = tok->next()) {
        if (tok->str() != "(")
            continue;
        if (!tok->previous())
            continue;
        const std::string &attr = tok->previous()->str();
        if (attr.compare(0, 11, "__cppcheck_") != 0) // TODO: starts_with("__cppcheck_")
            continue;
        if (attr.compare(attr.size()-2, 2, "__") != 0) // TODO: ends_with("__")
            continue;

        Token *vartok = tok->link();
        while (Token::Match(vartok->next(), "%name%|*|&|::")) {
            vartok = vartok->next();
            if (Token::Match(vartok, "%name% (") && vartok->str().compare(0,11,"__cppcheck_") == 0)
                vartok = vartok->linkAt(1);
        }

        if (vartok->isName()) {
            if (Token::Match(tok->previous(), "__cppcheck_low__ ( %num% )"))
                vartok->setCppcheckAttribute(TokenImpl::CppcheckAttributes::Type::LOW, MathLib::toLongNumber(tok->next()->str()));
            else if (Token::Match(tok->previous(), "__cppcheck_high__ ( %num% )"))
                vartok->setCppcheckAttribute(TokenImpl::CppcheckAttributes::Type::HIGH, MathLib::toLongNumber(tok->next()->str()));
        }

        // Delete cppcheck attribute..
        if (tok->tokAt(-2)) {
            tok = tok->tokAt(-2);
            Token::eraseTokens(tok, tok->linkAt(2)->next());
        } else {
            tok = tok->previous();
            Token::eraseTokens(tok, tok->linkAt(1)->next());
            tok->str(";");
        }
    }
}

void Tokenizer::simplifyCPPAttribute()
{
    if (mSettings->standards.cpp < Standards::CPP11 || isC())
        return;

    for (Token *tok = list.front(); tok; tok = tok->next()) {
        if (!isCPPAttribute(tok) && !isAlignAttribute(tok)) {
            continue;
        }
        if (isCPPAttribute(tok)) {
            if (Token::findsimplematch(tok->tokAt(2), "noreturn", tok->link())) {
                Token * head = skipCPPOrAlignAttribute(tok);
                while (isCPPAttribute(head) || isAlignAttribute(head))
                    head = skipCPPOrAlignAttribute(head);
                head = head->next();
                while (Token::Match(head, "%name%|::|*|&|<|>|,")) // skip return type
                    head = head->next();
                if (head && head->str() == "(" && isFunctionHead(head, "{|;")) {
                    head->previous()->isAttributeNoreturn(true);
                }
            } else if (Token::findsimplematch(tok->tokAt(2), "nodiscard", tok->link())) {
                Token * head = skipCPPOrAlignAttribute(tok);
                while (isCPPAttribute(head) || isAlignAttribute(head))
                    head = skipCPPOrAlignAttribute(head);
                head = head->next();
                while (Token::Match(head, "%name%|::|*|&|<|>|,"))
                    head = head->next();
                if (head && head->str() == "(" && isFunctionHead(head, "{|;")) {
                    head->previous()->isAttributeNodiscard(true);
                }
            } else if (Token::findsimplematch(tok->tokAt(2), "maybe_unused", tok->link())) {
                Token* head = skipCPPOrAlignAttribute(tok);
                while (isCPPAttribute(head) || isAlignAttribute(head))
                    head = skipCPPOrAlignAttribute(head);
                head->next()->isAttributeMaybeUnused(true);
            } else if (Token::Match(tok->previous(), ") [ [ expects|ensures|assert default|audit|axiom| : %name% <|<=|>|>= %num% ] ]")) {
                const Token *vartok = tok->tokAt(4);
                if (vartok->str() == ":")
                    vartok = vartok->next();
                Token *argtok = tok->tokAt(-2);
                while (argtok && argtok->str() != "(") {
                    if (argtok->str() == vartok->str())
                        break;
                    if (argtok->str() == ")")
                        argtok = argtok->link();
                    argtok = argtok->previous();
                }
                if (argtok && argtok->str() == vartok->str()) {
                    if (vartok->next()->str() == ">=")
                        argtok->setCppcheckAttribute(TokenImpl::CppcheckAttributes::Type::LOW, MathLib::toLongNumber(vartok->strAt(2)));
                    else if (vartok->next()->str() == ">")
                        argtok->setCppcheckAttribute(TokenImpl::CppcheckAttributes::Type::LOW, MathLib::toLongNumber(vartok->strAt(2))+1);
                    else if (vartok->next()->str() == "<=")
                        argtok->setCppcheckAttribute(TokenImpl::CppcheckAttributes::Type::HIGH, MathLib::toLongNumber(vartok->strAt(2)));
                    else if (vartok->next()->str() == "<")
                        argtok->setCppcheckAttribute(TokenImpl::CppcheckAttributes::Type::HIGH, MathLib::toLongNumber(vartok->strAt(2))-1);
                }
            }
        } else {
            if (Token::simpleMatch(tok, "alignas (")) {
                // alignment requirements could be checked here
            }
        }
        Token::eraseTokens(tok, skipCPPOrAlignAttribute(tok)->next());
        // fix iterator after removing
        if (tok->previous()) {
            tok = tok->previous();
            tok->next()->deleteThis();
        } else {
            tok->deleteThis();
            tok = list.front();
        }
    }
}

void Tokenizer::removeAlignas()
{
    if (!isCPP() || mSettings->standards.cpp < Standards::CPP11)
        return;

    for (Token *tok = list.front(); tok; tok = tok->next()) {
        if (Token::Match(tok, "[;{}] alignas (") && Token::Match(tok->linkAt(2), ") %name%"))
            Token::eraseTokens(tok, tok->linkAt(2)->next());
    }
}

void Tokenizer::simplifySpaceshipOperator()
{
    if (isCPP() && mSettings->standards.cpp >= Standards::CPP20) {
        for (Token *tok = list.front(); tok && tok->next(); tok = tok->next()) {
            if (Token::simpleMatch(tok, "<= >")) {
                tok->str("<=>");
                tok->deleteNext();
            }
        }
    }
}

static const std::unordered_set<std::string> keywords = {
    "inline"
    , "_inline"
    , "__inline"
    , "__forceinline"
    , "register"
    , "__restrict"
    , "__restrict__"
    , "__thread"
};
// Remove "inline", "register", "restrict", "override", "static" and "constexpr"
// "restrict" keyword
//   - New to 1999 ANSI/ISO C standard
//   - Not in C++ standard yet
void Tokenizer::simplifyKeyword()
{
    // FIXME: There is a risk that "keywords" are removed by mistake. This
    // code should be fixed so it doesn't remove variables etc. Nonstandard
    // keywords should be defined with a library instead. For instance the
    // linux kernel code at least uses "_inline" as struct member name at some
    // places.

    const bool c99 = isC() && mSettings->standards.c >= Standards::C99;
    const bool cpp11 = isCPP() && mSettings->standards.cpp >= Standards::CPP11;
    const bool cpp20 = isCPP() && mSettings->standards.cpp >= Standards::CPP20;

    for (Token *tok = list.front(); tok; tok = tok->next()) {
        if (keywords.find(tok->str()) != keywords.end()) {
            // Don't remove struct members
            if (!Token::simpleMatch(tok->previous(), ".")) {
                const bool isinline = (tok->str().find("inline") != std::string::npos);
                const bool isrestrict = (tok->str().find("restrict") != std::string::npos);
                if (isinline || isrestrict) {
                    for (Token *temp = tok->next(); Token::Match(temp, "%name%"); temp = temp->next()) {
                        if (isinline)
                            temp->isInline(true);
                        if (isrestrict)
                            temp->isRestrict(true);
                    }
                }
                tok->deleteThis(); // Simplify..
            }
        }

        if (isC() || mSettings->standards.cpp == Standards::CPP03) {
            if (tok->str() == "auto")
                tok->deleteThis();
        }

        // simplify static keyword:
        // void foo( int [ static 5 ] ); ==> void foo( int [ 5 ] );
        if (Token::Match(tok, "[ static %num%"))
            tok->deleteNext();

        if (c99) {
            if (tok->str() == "restrict") {
                for (Token *temp = tok->next(); Token::Match(temp, "%name%"); temp = temp->next()) {
                    temp->isRestrict(true);
                }
                tok->deleteThis();
            }

            if (mSettings->standards.c >= Standards::C11) {
                while (tok->str() == "_Atomic")
                    tok->deleteThis();
            }
        }

        else if (cpp11) {
            if (cpp20 && tok->str() == "consteval") {
                tok->originalName(tok->str());
                tok->str("constexpr");
            } else if (cpp20 && tok->str() == "constinit") {
                tok->deleteThis();
            }

            // final:
            // 1) struct name final { };   <- struct is final
            if (Token::Match(tok->previous(), "struct|class|union %type%")) {
                Token* finalTok = tok->next();
                if (tok->isUpperCaseName() && Token::Match(finalTok, "%type%") && finalTok->str() != "final") {
                    tok = finalTok;
                    finalTok = finalTok->next();
                }
                if (Token::simpleMatch(finalTok, "<")) { // specialization
                    finalTok = finalTok->findClosingBracket();
                    if (finalTok)
                        finalTok = finalTok->next();
                }
                if (Token::Match(finalTok, "final [:{]")) {
                    finalTok->deleteThis();
                    tok->previous()->isFinalType(true);
                }
            }

            // noexcept -> noexcept(true)
            // 2) void f() noexcept; -> void f() noexcept(true);
            else if (Token::Match(tok, ") const|override|final| noexcept :|{|;|,|const|override|final")) {
                // Insertion is done in inverse order
                // The brackets are linked together accordingly afterwards
                Token* tokNoExcept = tok->next();
                while (tokNoExcept->str() != "noexcept")
                    tokNoExcept = tokNoExcept->next();
                tokNoExcept->insertToken(")");
                Token * braceEnd = tokNoExcept->next();
                tokNoExcept->insertToken("true");
                tokNoExcept->insertToken("(");
                Token * braceStart = tokNoExcept->next();
                tok = tok->tokAt(3);
                Token::createMutualLinks(braceStart, braceEnd);
            }

            // 3) thread_local -> static
            //    on single thread thread_local has the effect of static
            else if (tok->str() == "thread_local") {
                tok->originalName(tok->str());
                tok->str("static");
            }
        }
    }
}

static Token* setTokenDebug(Token* start, TokenDebug td)
{
    if (!start->link())
        return nullptr;
    Token* end = start->link();
    start->deleteThis();
    for (Token* tok = start; tok != end; tok = tok->next()) {
        tok->setTokenDebug(td);
    }
    end->deleteThis();
    return end;
}

void Tokenizer::simplifyDebug()
{
    if (!mSettings->debugnormal && !mSettings->debugwarnings)
        return;
    static const std::unordered_map<std::string, TokenDebug> m = {{"debug_valueflow", TokenDebug::ValueFlow},
        {"debug_valuetype", TokenDebug::ValueType}};
    for (Token* tok = list.front(); tok; tok = tok->next()) {
        if (!Token::Match(tok, "%name% ("))
            continue;
        auto it = m.find(tok->str());
        if (it != m.end()) {
            tok->deleteThis();
            tok = setTokenDebug(tok, it->second);
        }
    }
}

void Tokenizer::simplifyAssignmentBlock()
{
    for (Token *tok = list.front(); tok; tok = tok->next()) {
        if (Token::Match(tok, "[;{}] %name% = ( {")) {
            const std::string &varname = tok->next()->str();

            // goto the "} )"
            int indentlevel = 0;
            Token *tok2 = tok;
            while (nullptr != (tok2 = tok2->next())) {
                if (Token::Match(tok2, "(|{"))
                    ++indentlevel;
                else if (Token::Match(tok2, ")|}")) {
                    if (indentlevel <= 2)
                        break;
                    --indentlevel;
                } else if (indentlevel == 2 && tok2->str() == varname && Token::Match(tok2->previous(), "%type%|*"))
                    // declaring variable in inner scope with same name as lhs variable
                    break;
            }
            if (indentlevel == 2 && Token::simpleMatch(tok2, "} )")) {
                tok2 = tok2->tokAt(-3);
                if (Token::Match(tok2, "[;{}] %num%|%name% ;")) {
                    tok2->insertToken("=");
                    tok2->insertToken(tok->next()->str());
                    tok2->next()->varId(tok->next()->varId());
                    tok->deleteNext(3);
                    tok2->tokAt(5)->deleteNext();
                }
            }
        }
    }
}

// Remove __asm..
void Tokenizer::simplifyAsm()
{
    std::string instruction;
    for (Token *tok = list.front(); tok; tok = tok->next()) {
        if (Token::Match(tok, "__asm|_asm|asm {") &&
            tok->next()->link()->next()) {
            instruction = tok->tokAt(2)->stringifyList(tok->next()->link());
            Token::eraseTokens(tok, tok->next()->link()->next());
        }

        else if (Token::Match(tok, "asm|__asm|__asm__ volatile|__volatile|__volatile__| (")) {
            // Goto "("
            Token *partok = tok->next();
            if (partok->str() != "(")
                partok = partok->next();
            instruction = partok->next()->stringifyList(partok->link());
            Token::eraseTokens(tok, partok->link()->next());
        }

        else if (Token::Match(tok, "_asm|__asm")) {
            Token *endasm = tok->next();
            const Token *firstSemiColon = nullptr;
            int comment = 0;
            while (Token::Match(endasm, "%num%|%name%|,|:|;") || (endasm && endasm->linenr() == comment)) {
                if (Token::Match(endasm, "_asm|__asm|__endasm"))
                    break;
                if (endasm->str() == ";") {
                    comment = endasm->linenr();
                    if (!firstSemiColon)
                        firstSemiColon = endasm;
                }
                endasm = endasm->next();
            }
            if (Token::simpleMatch(endasm, "__endasm")) {
                instruction = tok->next()->stringifyList(endasm);
                Token::eraseTokens(tok, endasm->next());
                if (!Token::simpleMatch(tok->next(), ";"))
                    tok->insertToken(";");
            } else if (firstSemiColon) {
                instruction = tok->next()->stringifyList(firstSemiColon);
                Token::eraseTokens(tok, firstSemiColon);
            } else if (!endasm) {
                instruction = tok->next()->stringifyList(endasm);
                Token::eraseTokens(tok, endasm);
                tok->insertToken(";");
            } else
                continue;
        }

        else
            continue;

        if (Token::Match(tok->previous(), ") %name% %name% (")) {
            tok->deleteThis();
            continue;
        }

        // insert "asm ( "instruction" )"
        tok->str("asm");
        if (tok->strAt(1) != ";" && tok->strAt(1) != "{")
            tok->insertToken(";");
        tok->insertToken(")");
        tok->insertToken("\"" + instruction + "\"");
        tok->insertToken("(");

        tok = tok->next();
        Token::createMutualLinks(tok, tok->tokAt(2));

        //move the new tokens in the same line as ";" if available
        tok = tok->tokAt(2);
        if (tok->next() && tok->next()->str() == ";" &&
            tok->next()->linenr() != tok->linenr()) {
            const int endposition = tok->next()->linenr();
            tok = tok->tokAt(-3);
            for (int i = 0; i < 4; ++i) {
                tok = tok->next();
                tok->linenr(endposition);
            }
        }
    }
}

void Tokenizer::simplifyAsm2()
{
    // Block declarations: ^{}
    // A C extension used to create lambda like closures.

    // Put ^{} statements in asm()
    for (Token *tok = list.front(); tok; tok = tok->next()) {
        if (tok->str() != "^")
            continue;

        if (Token::simpleMatch(tok, "^ {") || (Token::simpleMatch(tok->linkAt(1), ") {") && tok->strAt(-1) != "operator")) {
            Token * start = tok;
            while (start && !Token::Match(start, "[,(;{}=]")) {
                if (start->link() && Token::Match(start, ")|]|>"))
                    start = start->link();
                start = start->previous();
            }

            const Token *last = tok->next()->link();
            if (Token::simpleMatch(last, ") {"))
                last = last->linkAt(1);
            last = last->next();
            while (last && !Token::Match(last, "%cop%|,|;|{|}|)")) {
                if (Token::Match(last, "(|["))
                    last = last->link();
                last = last->next();
            }

            if (start && last) {
                std::string asmcode;
                while (start->next() != last) {
                    asmcode += start->next()->str();
                    start->deleteNext();
                }
                if (last->str() == "}")
                    start->insertToken(";");
                start->insertToken(")");
                start->insertToken("\"" + asmcode + "\"");
                start->insertToken("(");
                start->insertToken("asm");
                start->tokAt(2)->link(start->tokAt(4));
                start->tokAt(4)->link(start->tokAt(2));
                tok = start->tokAt(4);
            }
        }
    }
}

void Tokenizer::simplifyAt()
{
    std::set<std::string> var;

    for (Token *tok = list.front(); tok; tok = tok->next()) {
        if (Token::Match(tok, "%name%|] @ %num%|%name%|(")) {
            const Token *end = tok->tokAt(2);
            if (end->isNumber())
                end = end->next();
            else if (end->str() == "(") {
                int par = 0;
                while ((end = end->next()) != nullptr) {
                    if (end->str() == "(")
                        par++;
                    else if (end->str() == ")") {
                        if (--par < 0)
                            break;
                    }
                }
                end = end ? end->next() : nullptr;
            } else if (var.find(end->str()) != var.end())
                end = end->next();
            else
                continue;

            if (Token::Match(end, ": %num% ;"))
                end = end->tokAt(2);

            if (end && end->str() == ";") {
                if (tok->isName())
                    var.insert(tok->str());
                tok->isAtAddress(true);
                Token::eraseTokens(tok, end);
            }
        }

        // keywords in compiler from cosmic software for STM8
        // TODO: Should use platform configuration.
        if (Token::Match(tok, "@ builtin|eeprom|far|inline|interrupt|near|noprd|nostack|nosvf|packed|stack|svlreg|tiny|vector")) {
            tok->str(tok->next()->str() + "@");
            tok->deleteNext();
        }
    }
}

// Simplify bitfields
void Tokenizer::simplifyBitfields()
{
    bool goback = false;
    for (Token *tok = list.front(); tok; tok = tok->next()) {
        if (goback) {
            goback = false;
            tok = tok->previous();
        }
        Token *last = nullptr;

        if (Token::simpleMatch(tok, "for ("))
            tok = tok->linkAt(1);

        if (!Token::Match(tok, ";|{|}|public:|protected:|private:"))
            continue;

        bool isEnum = false;
        if (tok->str() == "}") {
            const Token *type = tok->link()->previous();
            while (type && type->isName()) {
                if (type->str() == "enum") {
                    isEnum = true;
                    break;
                }
                type = type->previous();
            }
        }

        if (Token::Match(tok->next(), "const| %type% %name% :") &&
            !Token::Match(tok->next(), "case|public|protected|private|class|struct") &&
            !Token::simpleMatch(tok->tokAt(2), "default :")) {
            Token *tok1 = (tok->next()->str() == "const") ? tok->tokAt(3) : tok->tokAt(2);
            if (Token::Match(tok1, "%name% : %num% [;=]"))
                tok1->setBits(MathLib::toLongNumber(tok1->strAt(2)));
            if (tok1 && tok1->tokAt(2) &&
                (Token::Match(tok1->tokAt(2), "%bool%|%num%") ||
                 !Token::Match(tok1->tokAt(2), "public|protected|private| %type% ::|<|,|{|;"))) {
                while (tok1->next() && !Token::Match(tok1->next(), "[;,)]{}=]")) {
                    if (Token::Match(tok1->next(), "[([]"))
                        Token::eraseTokens(tok1, tok1->next()->link());
                    tok1->deleteNext();
                }

                last = tok1->next();
            }
        } else if (isEnum && Token::Match(tok, "} %name%| : %num% ;")) {
            if (tok->next()->str() == ":") {
                tok->deleteNext(2);
                tok->insertToken("Anonymous");
            } else {
                tok->next()->deleteNext(2);
            }
        } else if (Token::Match(tok->next(), "const| %type% : %num%|%bool% ;") &&
                   tok->next()->str() != "default") {
            const int offset = (tok->next()->str() == "const") ? 1 : 0;
            if (!Token::Match(tok->tokAt(3 + offset), "[{};()]")) {
                tok->deleteNext(4 + offset);
                goback = true;
            }
        }

        if (last && last->str() == ",") {
            Token * tok1 = last;
            tok1->str(";");

            const Token *const tok2 = tok->next();
            tok1->insertToken(tok2->str());
            tok1 = tok1->next();
            tok1->isSigned(tok2->isSigned());
            tok1->isUnsigned(tok2->isUnsigned());
            tok1->isLong(tok2->isLong());
        }
    }
}


// Types and objects in std namespace that are neither functions nor templates
static const std::set<std::string> stdTypes = {
    "string", "wstring", "u16string", "u32string",
    "iostream", "ostream", "ofstream", "ostringstream",
    "istream", "ifstream", "istringstream", "fstream", "stringstream",
    "wstringstream", "wistringstream", "wostringstream", "wstringbuf",
    "stringbuf", "streambuf", "ios", "filebuf", "ios_base",
    "exception", "bad_exception", "bad_alloc",
    "logic_error", "domain_error", "invalid_argument_", "length_error",
    "out_of_range", "runtime_error", "range_error", "overflow_error", "underflow_error",
    "locale",
    "cout", "cerr", "clog", "cin",
    "wcerr", "wcin", "wclog", "wcout",
    "endl", "ends", "flush",
    "boolalpha", "noboolalpha", "showbase", "noshowbase",
    "showpoint", "noshowpoint", "showpos", "noshowpos",
    "skipws", "noskipws", "unitbuf", "nounitbuf", "uppercase", "nouppercase",
    "dec", "hex", "oct",
    "fixed", "scientific",
    "internal", "left", "right",
    "fpos", "streamoff", "streampos", "streamsize"
};

static const std::set<std::string> stdTemplates = {
    "array", "basic_string", "bitset", "deque", "list", "map", "multimap",
    "priority_queue", "queue", "set", "multiset", "stack", "vector", "pair",
    "iterator", "iterator_traits",
    "unordered_map", "unordered_multimap", "unordered_set", "unordered_multiset",
    "tuple", "function"
};
static const std::set<std::string> stdFunctions = {
    "getline",
    "for_each", "find", "find_if", "find_end", "find_first_of",
    "adjacent_find", "count", "count_if", "mismatch", "equal", "search", "search_n",
    "copy", "copy_backward", "swap", "swap_ranges", "iter_swap", "transform", "replace",
    "replace_if", "replace_copy", "replace_copy_if", "fill", "fill_n", "generate", "generate_n", "remove",
    "remove_if", "remove_copy", "remove_copy_if",
    "unique", "unique_copy", "reverse", "reverse_copy",
    "rotate", "rotate_copy", "random_shuffle", "partition", "stable_partition",
    "sort", "stable_sort", "partial_sort", "partial_sort_copy", "nth_element",
    "lower_bound", "upper_bound", "equal_range", "binary_search", "merge", "inplace_merge", "includes",
    "set_union", "set_intersection", "set_difference",
    "set_symmetric_difference", "push_heap", "pop_heap", "make_heap", "sort_heap",
    "min", "max", "min_element", "max_element", "lexicographical_compare", "next_permutation", "prev_permutation",
    "advance", "back_inserter", "distance", "front_inserter", "inserter",
    "make_pair", "make_shared", "make_tuple"
};


// Add std:: in front of std classes, when using namespace std; was given
void Tokenizer::simplifyNamespaceStd()
{
    if (!isCPP())
        return;

    const bool isCPP11  = mSettings->standards.cpp == Standards::CPP11;

    std::set<std::string> userFunctions;

    for (Token* tok = Token::findsimplematch(list.front(), "using namespace std ;"); tok; tok = tok->next()) {
        bool insert = false;
        if (Token::Match(tok, "enum class|struct| %name%| :|{")) { // Don't replace within enum definitions
            skipEnumBody(&tok);
        }
        if (!Token::Match(tok->previous(), ".|::|namespace")) {
            if (Token::Match(tok, "%name% (")) {
                if (isFunctionHead(tok->next(), "{"))
                    userFunctions.insert(tok->str());
                else if (isFunctionHead(tok->next(), ";")) {
                    const Token *start = tok;
                    while (Token::Match(start->previous(), "%type%|*|&"))
                        start = start->previous();
                    if (start != tok && start->isName() && (!start->previous() || Token::Match(start->previous(), "[;{}]")))
                        userFunctions.insert(tok->str());
                }
                if (userFunctions.find(tok->str()) == userFunctions.end() && stdFunctions.find(tok->str()) != stdFunctions.end())
                    insert = true;
            } else if (Token::Match(tok, "%name% <") && stdTemplates.find(tok->str()) != stdTemplates.end())
                insert = true;
            else if (tok->isName() && !tok->varId() && !Token::Match(tok->next(), "(|<") && stdTypes.find(tok->str()) != stdTypes.end())
                insert = true;
        }

        if (insert) {
            tok->previous()->insertToken("std");
            tok->previous()->linenr(tok->linenr()); // For stylistic reasons we put the std:: in the same line as the following token
            tok->previous()->fileIndex(tok->fileIndex());
            tok->previous()->insertToken("::");
        } else if (isCPP11 && Token::Match(tok, "!!:: tr1 ::"))
            tok->next()->str("std");
    }

    for (Token* tok = list.front(); tok; tok = tok->next()) {
        if (isCPP11 && Token::simpleMatch(tok, "std :: tr1 ::"))
            Token::eraseTokens(tok, tok->tokAt(3));

        else if (Token::simpleMatch(tok, "using namespace std ;")) {
            Token::eraseTokens(tok, tok->tokAt(4));
            tok->deleteThis();
        }
    }
}


void Tokenizer::simplifyMicrosoftMemoryFunctions()
{
    // skip if not Windows
    if (!mSettings->platform.isWindows())
        return;

    for (Token *tok = list.front(); tok; tok = tok->next()) {
        if (tok->strAt(1) != "(")
            continue;

        if (Token::Match(tok, "CopyMemory|RtlCopyMemory|RtlCopyBytes")) {
            tok->str("memcpy");
        } else if (Token::Match(tok, "MoveMemory|RtlMoveMemory")) {
            tok->str("memmove");
        } else if (Token::Match(tok, "FillMemory|RtlFillMemory|RtlFillBytes")) {
            // FillMemory(dst, len, val) -> memset(dst, val, len)
            tok->str("memset");

            Token *tok1 = tok->tokAt(2);
            if (tok1)
                tok1 = tok1->nextArgument(); // Second argument
            if (tok1) {
                Token *tok2 = tok1->nextArgument(); // Third argument

                if (tok2)
                    Token::move(tok1->previous(), tok2->tokAt(-2), tok->next()->link()->previous()); // Swap third with second argument
            }
        } else if (Token::Match(tok, "ZeroMemory|RtlZeroMemory|RtlZeroBytes|RtlSecureZeroMemory")) {
            // ZeroMemory(dst, len) -> memset(dst, 0, len)
            tok->str("memset");

            Token *tok1 = tok->tokAt(2);
            if (tok1)
                tok1 = tok1->nextArgument(); // Second argument

            if (tok1) {
                tok1 = tok1->previous();
                tok1->insertToken("0");
                tok1 = tok1->next();
                tok1->insertToken(",");
            }
        } else if (Token::simpleMatch(tok, "RtlCompareMemory")) {
            // RtlCompareMemory(src1, src2, len) -> memcmp(src1, src2, len)
            tok->str("memcmp");
            // For the record, when memcmp returns 0, both strings are equal.
            // When RtlCompareMemory returns len, both strings are equal.
            // It might be needed to improve this replacement by something
            // like ((len - memcmp(src1, src2, len)) % (len + 1)) to
            // respect execution path (if required)
        }
    }
}

namespace {
    struct triplet {
        triplet(const char* m, const char* u) :  mbcs(m), unicode(u) {}
        std::string mbcs, unicode;
    };

    const std::map<std::string, triplet> apis = {
        std::make_pair("_topen", triplet("open", "_wopen")),
        std::make_pair("_tsopen_s", triplet("_sopen_s", "_wsopen_s")),
        std::make_pair("_tfopen", triplet("fopen", "_wfopen")),
        std::make_pair("_tfopen_s", triplet("fopen_s", "_wfopen_s")),
        std::make_pair("_tfreopen", triplet("freopen", "_wfreopen")),
        std::make_pair("_tfreopen_s", triplet("freopen_s", "_wfreopen_s")),
        std::make_pair("_tcscat", triplet("strcat", "wcscat")),
        std::make_pair("_tcschr", triplet("strchr", "wcschr")),
        std::make_pair("_tcscmp", triplet("strcmp", "wcscmp")),
        std::make_pair("_tcsdup", triplet("strdup", "wcsdup")),
        std::make_pair("_tcscpy", triplet("strcpy", "wcscpy")),
        std::make_pair("_tcslen", triplet("strlen", "wcslen")),
        std::make_pair("_tcsncat", triplet("strncat", "wcsncat")),
        std::make_pair("_tcsncpy", triplet("strncpy", "wcsncpy")),
        std::make_pair("_tcsnlen", triplet("strnlen", "wcsnlen")),
        std::make_pair("_tcsrchr", triplet("strrchr", "wcsrchr")),
        std::make_pair("_tcsstr", triplet("strstr", "wcsstr")),
        std::make_pair("_tcstok", triplet("strtok", "wcstok")),
        std::make_pair("_ftprintf", triplet("fprintf", "fwprintf")),
        std::make_pair("_tprintf", triplet("printf", "wprintf")),
        std::make_pair("_stprintf", triplet("sprintf", "swprintf")),
        std::make_pair("_sntprintf", triplet("_snprintf", "_snwprintf")),
        std::make_pair("_ftscanf", triplet("fscanf", "fwscanf")),
        std::make_pair("_tscanf", triplet("scanf", "wscanf")),
        std::make_pair("_stscanf", triplet("sscanf", "swscanf")),
        std::make_pair("_ftprintf_s", triplet("fprintf_s", "fwprintf_s")),
        std::make_pair("_tprintf_s", triplet("printf_s", "wprintf_s")),
        std::make_pair("_stprintf_s", triplet("sprintf_s", "swprintf_s")),
        std::make_pair("_sntprintf_s", triplet("_snprintf_s", "_snwprintf_s")),
        std::make_pair("_ftscanf_s", triplet("fscanf_s", "fwscanf_s")),
        std::make_pair("_tscanf_s", triplet("scanf_s", "wscanf_s")),
        std::make_pair("_stscanf_s", triplet("sscanf_s", "swscanf_s"))
    };
}

void Tokenizer::simplifyMicrosoftStringFunctions()
{
    // skip if not Windows
    if (!mSettings->platform.isWindows())
        return;

    const bool ansi = mSettings->platform.type == cppcheck::Platform::Type::Win32A;
    for (Token *tok = list.front(); tok; tok = tok->next()) {
        if (tok->strAt(1) != "(")
            continue;

        const std::map<std::string, triplet>::const_iterator match = apis.find(tok->str());
        if (match!=apis.end()) {
            tok->str(ansi ? match->second.mbcs : match->second.unicode);
            tok->originalName(match->first);
        } else if (Token::Match(tok, "_T|_TEXT|TEXT ( %char%|%str% )")) {
            tok->deleteNext();
            tok->deleteThis();
            tok->deleteNext();
            if (!ansi) {
                tok->isLong(true);
                if (tok->str()[0] != 'L')
                    tok->str("L" + tok->str());
            }
            while (Token::Match(tok->next(), "_T|_TEXT|TEXT ( %char%|%str% )")) {
                tok->next()->deleteNext();
                tok->next()->deleteThis();
                tok->next()->deleteNext();
                tok->concatStr(tok->next()->str());
                tok->deleteNext();
            }
        }
    }
}

// Remove Borland code
void Tokenizer::simplifyBorland()
{
    // skip if not Windows
    if (!mSettings->platform.isWindows())
        return;
    if (isC())
        return;
    for (Token *tok = list.front(); tok; tok = tok->next()) {
        if (Token::Match(tok, "( __closure * %name% )")) {
            tok->deleteNext();
        }
    }

    // I think that these classes are always declared at the outer scope
    // I save some time by ignoring inner classes.
    for (Token *tok = list.front(); tok; tok = tok->next()) {
        if (tok->str() == "{" && !Token::Match(tok->tokAt(-2), "namespace %type%")) {
            tok = tok->link();
            if (!tok)
                break;
        } else if (Token::Match(tok, "class %name% :|{")) {
            while (tok && tok->str() != "{" && tok->str() != ";")
                tok = tok->next();
            if (!tok)
                break;
            if (tok->str() == ";")
                continue;

            const Token* end = tok->link()->next();
            for (Token *tok2 = tok->next(); tok2 != end; tok2 = tok2->next()) {
                if (tok2->str() == "__property" &&
                    Token::Match(tok2->previous(), ";|{|}|protected:|public:|__published:")) {
                    while (tok2->next() && !Token::Match(tok2->next(), "{|;"))
                        tok2->deleteNext();
                    tok2->deleteThis();
                    if (tok2->str() == "{") {
                        Token::eraseTokens(tok2, tok2->link());
                        tok2->deleteNext();
                        tok2->deleteThis();

                        // insert "; __property ;"
                        tok2->previous()->insertToken(";");
                        tok2->previous()->insertToken("__property");
                        tok2->previous()->insertToken(";");
                    }
                }
            }
        }
    }
}

void Tokenizer::createSymbolDatabase()
{
    if (!mSymbolDatabase)
        mSymbolDatabase = new SymbolDatabase(this, mSettings, mErrorLogger);
    mSymbolDatabase->validate();
}

bool Tokenizer::operatorEnd(const Token * tok) const
{
    if (tok && tok->str() == ")") {
        if (isFunctionHead(tok, "{|;|?|:|["))
            return true;

        tok = tok->next();
        while (tok && !Token::Match(tok, "[=;{),]")) {
            if (Token::Match(tok, "const|volatile|override")) {
                tok = tok->next();
            } else if (tok->str() == "noexcept") {
                tok = tok->next();
                if (tok && tok->str() == "(") {
                    tok = tok->link()->next();
                }
            } else if (tok->str() == "throw" && tok->next() && tok->next()->str() == "(") {
                tok = tok->next()->link()->next();
            }
            // unknown macros ") MACRO {" and ") MACRO(...) {"
            else if (tok->isUpperCaseName()) {
                tok = tok->next();
                if (tok && tok->str() == "(") {
                    tok = tok->link()->next();
                }
            } else if (Token::Match(tok, "%op% !!(") ||
                       (Token::Match(tok, "%op% (") && !isFunctionHead(tok->next(), "{")))
                break;
            else
                return false;
        }

        return true;
    }

    return false;
}

void Tokenizer::simplifyOperatorName()
{
    if (isC())
        return;

    for (Token *tok = list.front(); tok; tok = tok->next()) {
        if (Token::Match(tok, "using|:: operator %op%|%name% ;")) {
            tok->next()->str("operator" + tok->strAt(2));
            tok->next()->deleteNext();
            continue;
        }

        if (tok->str() != "operator")
            continue;
        // operator op
        if (Token::Match(tok, "operator %op% (") && !operatorEnd(tok->linkAt(2))) {
            tok->str(tok->str() + tok->next()->str());
            tok->deleteNext();
            continue;
        }
        std::string op;
        Token *par = tok->next();
        bool done = false;
        while (!done && par) {
            done = true;
            if (par->isName()) {
                op += par->str();
                par = par->next();
                // merge namespaces eg. 'operator std :: string () const {'
                if (Token::Match(par, ":: %name%|%op%|.")) {
                    op += par->str();
                    par = par->next();
                }
                done = false;
            } else if (Token::Match(par, ".|%op%|,")) {
                // check for operator in template
                if (par->str() == "," && !op.empty())
                    break;
                if (!(Token::Match(par, "<|>") && !op.empty())) {
                    op += par->str();
                    par = par->next();
                    done = false;
                }
            } else if (Token::simpleMatch(par, "[ ]")) {
                op += "[]";
                par = par->tokAt(2);
                done = false;
            } else if (Token::Match(par, "( *| )")) {
                // break out and simplify..
                if (operatorEnd(par->next()))
                    break;

                while (par->str() != ")") {
                    op += par->str();
                    par = par->next();
                }
                op += ")";
                par = par->next();
                if (Token::simpleMatch(par, "...")) {
                    op.clear();
                    par = nullptr;
                    break;
                }
                done = false;
            } else if (Token::Match(par, "\"\" %name% )| (|;|<")) {
                op += "\"\"";
                op += par->strAt(1);
                par = par->tokAt(2);
                if (par->str() == ")") {
                    par->link()->deleteThis();
                    par = par->next();
                    par->deletePrevious();
                    tok = par->tokAt(-3);
                }
                done = true;
            } else if (par->str() == "::") {
                op += par->str();
                par = par->next();
                done = false;
            } else if (par->str() == ";" || par->str() == ")") {
                done = true;
            } else if (par->str() != "(") {
                syntaxError(par, "operator");
            }
        }

        if (par && !op.empty()) {
            tok->str("operator" + op);
            Token::eraseTokens(tok, par);
        }

        if (!op.empty())
            tok->isOperatorKeyword(true);
    }

    for (Token *tok = list.front(); tok; tok = tok->next()) {
        if (Token::Match(tok, "%op% %str% %name%")) {
            const std::string name = tok->strAt(2);
            Token * const str = tok->next();
            str->deleteNext();
            tok->insertToken("operator\"\"" + name);
            tok = tok->next();
            tok->isOperatorKeyword(true);
            tok->insertToken("(");
            str->insertToken(")");
            Token::createMutualLinks(tok->next(), str->next());
            str->insertToken(MathLib::toString(Token::getStrLength(str)));
            str->insertToken(",");
        }
    }

    if (mSettings->debugwarnings) {
        const Token *tok = list.front();

        while ((tok = Token::findsimplematch(tok, "operator")) != nullptr) {
            reportError(tok, Severity::debug, "debug",
                        "simplifyOperatorName: found unsimplified operator name");
            tok = tok->next();
        }
    }
}

void Tokenizer::simplifyOverloadedOperators()
{
    if (isC())
        return;
    std::set<std::string> classNames;
    std::set<nonneg int> classVars;
    for (Token *tok = list.front(); tok; tok = tok->next()) {
        if (!tok->isName())
            continue;

        if (Token::simpleMatch(tok, "this ) (") && Token::simpleMatch(tok->tokAt(-2), "( *")) {
            tok = tok->next();
            tok->insertToken("operator()");
            tok->insertToken(".");
            continue;
        }

        // Get classes that have operator() member
        if (Token::Match(tok, "class|struct %name% [:{]")) {
            int indent = 0;
            for (const Token *tok2 = tok->next(); tok2; tok2 = tok2->next()) {
                if (tok2->str() == "}")
                    break;
                else if (indent == 0 && tok2->str() == ";")
                    break;
                else if (tok2->str() == "{") {
                    if (indent == 0)
                        ++indent;
                    else
                        tok2 = tok2->link();
                } else if (indent == 1 && Token::simpleMatch(tok2, "operator() (") && isFunctionHead(tok2->next(), ";{")) {
                    classNames.insert(tok->strAt(1));
                    break;
                }
            }
        }

        // Get variables that have operator() member
        if (Token::Match(tok, "%type% &| %var%") && classNames.find(tok->str()) != classNames.end()) {
            tok = tok->next();
            while (!tok->isName())
                tok = tok->next();
            classVars.insert(tok->varId());
        }

        // Simplify operator() calls
        if (Token::Match(tok, "%var% (") && classVars.find(tok->varId()) != classVars.end()) {
            // constructor init list..
            if (Token::Match(tok->previous(), "[:,]")) {
                const Token *start = tok->previous();
                while (Token::simpleMatch(start, ",")) {
                    if (Token::simpleMatch(start->previous(), ")"))
                        start = start->linkAt(-1);
                    else
                        break;
                    if (Token::Match(start->previous(), "%name%"))
                        start = start->tokAt(-2);
                    else
                        break;
                }
                const Token *after = tok->linkAt(1);
                while (Token::Match(after, ")|} , %name% (|{"))
                    after = after->linkAt(3);

                // Do not simplify initlist
                if (Token::simpleMatch(start, ":") && Token::simpleMatch(after, ") {"))
                    continue;
            }

            tok->insertToken("operator()");
            tok->insertToken(".");
        }
    }
}

// remove unnecessary member qualification..
void Tokenizer::removeUnnecessaryQualification()
{
    if (isC())
        return;

    std::vector<Space> classInfo;
    for (Token *tok = list.front(); tok; tok = tok->next()) {
        if (Token::Match(tok, "class|struct|namespace %type% :|{") &&
            (!tok->previous() || tok->previous()->str() != "enum")) {
            Space info;
            info.isNamespace = tok->str() == "namespace";
            tok = tok->next();
            info.className = tok->str();
            tok = tok->next();
            while (tok && tok->str() != "{")
                tok = tok->next();
            if (!tok)
                return;
            info.bodyEnd = tok->link();
            classInfo.push_back(std::move(info));
        } else if (!classInfo.empty()) {
            if (tok == classInfo.back().bodyEnd)
                classInfo.pop_back();
            else if (tok->str() == classInfo.back().className &&
                     !classInfo.back().isNamespace && tok->previous()->str() != ":" &&
                     (Token::Match(tok, "%type% :: ~| %type% (") ||
                      Token::Match(tok, "%type% :: operator"))) {
                const Token *tok1 = tok->tokAt(3);
                if (tok->strAt(2) == "operator") {
                    // check for operator ()
                    if (tok1->str() == "(")
                        tok1 = tok1->next();

                    while (tok1 && tok1->str() != "(") {
                        if (tok1->str() == ";")
                            break;
                        tok1 = tok1->next();
                    }
                    if (!tok1 || tok1->str() != "(")
                        continue;
                } else if (tok->strAt(2) == "~")
                    tok1 = tok1->next();

                if (!tok1 || !Token::Match(tok1->link(), ") const| {|;|:")) {
                    continue;
                }

                const bool isConstructorOrDestructor =
                    Token::Match(tok, "%type% :: ~| %type%") && (tok->strAt(2) == tok->str() || (tok->strAt(2) == "~" && tok->strAt(3) == tok->str()));
                if (!isConstructorOrDestructor) {
                    bool isPrependedByType = Token::Match(tok->previous(), "%type%");
                    if (!isPrependedByType) {
                        const Token* tok2 = tok->tokAt(-2);
                        isPrependedByType = Token::Match(tok2, "%type% *|&");
                    }
                    if (!isPrependedByType) {
                        const Token* tok3 = tok->tokAt(-3);
                        isPrependedByType = Token::Match(tok3, "%type% * *|&");
                    }
                    if (!isPrependedByType) {
                        // It's not a constructor declaration and it's not a function declaration so
                        // this is a function call which can have all the qualifiers just fine - skip.
                        continue;
                    }
                }
            }
        }
    }
}

void Tokenizer::printUnknownTypes() const
{
    if (!mSymbolDatabase)
        return;

    std::vector<std::pair<std::string, const Token *>> unknowns;

    for (int i = 1; i <= mVarId; ++i) {
        const Variable *var = mSymbolDatabase->getVariableFromVarId(i);
        if (!var)
            continue;
        // is unknown type?
        if (var->type() || var->typeStartToken()->isStandardType())
            continue;

        std::string name;
        const Token * nameTok;

        // single token type?
        if (var->typeStartToken() == var->typeEndToken()) {
            nameTok = var->typeStartToken();
            name = nameTok->str();
        }

        // complicated type
        else {
            const Token *tok = var->typeStartToken();
            int level = 0;

            nameTok =  tok;

            while (tok) {
                // skip pointer and reference part of type
                if (level == 0 && Token::Match(tok, "*|&"))
                    break;

                name += tok->str();

                if (Token::Match(tok, "struct|union|enum"))
                    name += " ";

                // pointers and references are OK in template
                else if (tok->str() == "<")
                    ++level;
                else if (tok->str() == ">")
                    --level;

                if (tok == var->typeEndToken())
                    break;

                tok = tok->next();
            }
        }

        unknowns.emplace_back(std::move(name), nameTok);
    }

    if (!unknowns.empty()) {
        std::string last;
        int count = 0;

        for (auto it = unknowns.cbegin(); it != unknowns.cend(); ++it) {
            // skip types is std namespace because they are not interesting
            if (it->first.find("std::") != 0) {
                if (it->first != last) {
                    last = it->first;
                    count = 1;
                    reportError(it->second, Severity::debug, "debug", "Unknown type \'" + it->first + "\'.");
                } else {
                    if (count < 3) // limit same type to 3
                        reportError(it->second, Severity::debug, "debug", "Unknown type \'" + it->first + "\'.");
                    count++;
                }
            }
        }
    }
}

void Tokenizer::prepareTernaryOpForAST()
{
    // http://en.cppreference.com/w/cpp/language/operator_precedence says about ternary operator:
    //       "The expression in the middle of the conditional operator (between ? and :) is parsed as if parenthesized: its precedence relative to ?: is ignored."
    // The AST parser relies on this function to add such parentheses where necessary.
    for (Token* tok = list.front(); tok; tok = tok->next()) {
        if (tok->str() == "?") {
            bool parenthesesNeeded = false;
            int depth = 0;
            Token* tok2 = tok->next();
            for (; tok2; tok2 = tok2->next()) {
                if (tok2->link() && Token::Match(tok2, "[|(|<"))
                    tok2 = tok2->link();
                else if (tok2->str() == ":") {
                    if (depth == 0)
                        break;
                    depth--;
                } else if (tok2->str() == ";" || (tok2->link() && tok2->str() != "{" && tok2->str() != "}"))
                    break;
                else if (tok2->str() == ",")
                    parenthesesNeeded = true;
                else if (tok2->str() == "<")
                    parenthesesNeeded = true;
                else if (tok2->str() == "?") {
                    depth++;
                    parenthesesNeeded = true;
                }
            }
            if (parenthesesNeeded && tok2 && tok2->str() == ":") {
                tok->insertToken("(");
                tok2->insertToken(")", emptyString, true);
                Token::createMutualLinks(tok->next(), tok2->previous());
            }
        }
    }
}

void Tokenizer::reportError(const Token* tok, const Severity::SeverityType severity, const std::string& id, const std::string& msg, bool inconclusive) const
{
    const std::list<const Token*> callstack(1, tok);
    reportError(callstack, severity, id, msg, inconclusive);
}

void Tokenizer::reportError(const std::list<const Token*>& callstack, Severity::SeverityType severity, const std::string& id, const std::string& msg, bool inconclusive) const
{
    const ErrorMessage errmsg(callstack, &list, severity, id, msg, inconclusive ? Certainty::inconclusive : Certainty::normal);
    if (mErrorLogger)
        mErrorLogger->reportErr(errmsg);
    else
        Check::reportError(errmsg);
}

void Tokenizer::setPodTypes()
{
    if (!mSettings)
        return;
    for (Token *tok = list.front(); tok; tok = tok->next()) {
        if (!tok->isName())
            continue;

        // pod type
        const struct Library::PodType *podType = mSettings->library.podtype(tok->str());
        if (podType) {
            const Token *prev = tok->previous();
            while (prev && prev->isName())
                prev = prev->previous();
            if (prev && !Token::Match(prev, ";|{|}|,|("))
                continue;
            tok->isStandardType(true);
        }
    }
}

const Token *Tokenizer::findSQLBlockEnd(const Token *tokSQLStart)
{
    const Token *tokLastEnd = nullptr;
    for (const Token *tok = tokSQLStart->tokAt(2); tok != nullptr; tok = tok->next()) {
        if (tokLastEnd == nullptr && tok->str() == ";")
            tokLastEnd = tok;
        else if (tok->str() == "__CPPCHECK_EMBEDDED_SQL_EXEC__") {
            if (Token::simpleMatch(tok->tokAt(-2), "END - __CPPCHECK_EMBEDDED_SQL_EXEC__ ;"))
                return tok->next();
            return tokLastEnd;
        } else if (Token::Match(tok, "{|}|==|&&|!|^|<<|>>|++|+=|-=|/=|*=|>>=|<<=|~"))
            break; // We are obviously outside the SQL block
    }

    return tokLastEnd;
}

void Tokenizer::simplifyNestedNamespace()
{
    if (!isCPP())
        return;

    for (Token *tok = list.front(); tok; tok = tok->next()) {
        if (Token::Match(tok, "namespace %name% ::") && tok->strAt(-1) != "using") {
            Token * tok2 = tok->tokAt(2);

            // validate syntax
            while (Token::Match(tok2, ":: %name%"))
                tok2 = tok2->tokAt(2);

            if (!tok2 || tok2->str() != "{")
                return; // syntax error

            std::stack<Token *> links;
            tok2 = tok->tokAt(2);

            while (tok2->str() == "::") {
                links.push(tok2);
                tok2->str("{");
                tok2->insertToken("namespace");
                tok2 = tok2->tokAt(3);
            }

            tok = tok2;

            if (!links.empty() && tok2->str() == "{") {
                tok2 = tok2->link();
                while (!links.empty()) {
                    tok2->insertToken("}");
                    tok2 = tok2->next();
                    Token::createMutualLinks(links.top(), tok2);
                    links.pop();
                }
            }
        }
    }
}

void Tokenizer::simplifyCoroutines()
{
    if (!isCPP() || mSettings->standards.cpp < Standards::CPP20)
        return;
    for (Token *tok = list.front(); tok; tok = tok->next()) {
        if (!tok->isName() || !Token::Match(tok, "co_return|co_yield|co_await"))
            continue;
        Token *end = tok->next();
        while (end && end->str() != ";") {
            if (Token::Match(end, "[({[]"))
                end = end->link();
            else if (Token::Match(end, "[)]}]"))
                break;
            end = end->next();
        }
        if (Token::simpleMatch(end, ";")) {
            tok->insertToken("(");
            end->previous()->insertToken(")");
            Token::createMutualLinks(tok->next(), end->previous());
        }
    }
}

static bool sameTokens(const Token *first, const Token *last, const Token *other)
{
    while (other && first->str() == other->str()) {
        if (first == last)
            return true;
        first = first->next();
        other = other->next();
    }

    return false;
}

static bool alreadyHasNamespace(const Token *first, const Token *last, const Token *end)
{
    while (end && last->str() == end->str()) {
        if (first == last)
            return true;
        last = last->previous();
        end = end->previous();
    }

    return false;
}

static Token * deleteAlias(Token * tok)
{
    Token::eraseTokens(tok, Token::findsimplematch(tok, ";"));

    // delete first token
    tok->deleteThis();

    // delete ';' if not last token
    tok->deleteThis();

    return tok;
}

void Tokenizer::simplifyNamespaceAliases()
{
    if (!isCPP())
        return;

    int scope = 0;

    for (Token *tok = list.front(); tok; tok = tok->next()) {
        if (tok->str() == "{")
            scope++;
        else if (tok->str() == "}")
            scope--;
        else if (Token::Match(tok, "namespace %name% =")) {
            const std::string name(tok->next()->str());
            Token * tokNameStart = tok->tokAt(3);
            Token * tokNameEnd = tokNameStart;

            while (tokNameEnd && tokNameEnd->next() && tokNameEnd->next()->str() != ";")
                tokNameEnd = tokNameEnd->next();

            if (!tokNameEnd)
                return; // syntax error

            int endScope = scope;
            Token * tokLast = tokNameEnd->next();
            Token * tokNext = tokLast->next();
            Token * tok2 = tokNext;

            while (tok2 && endScope >= scope) {
                if (Token::simpleMatch(tok2, "{"))
                    endScope++;
                else if (Token::simpleMatch(tok2, "}"))
                    endScope--;
                else if (tok2->str() == name) {
                    if (Token::Match(tok2->previous(), "namespace %name% =")) {
                        // check for possible duplicate aliases
                        if (sameTokens(tokNameStart, tokNameEnd, tok2->tokAt(2))) {
                            // delete duplicate
                            tok2 = deleteAlias(tok2->previous());
                            continue;
                        } else {
                            // conflicting declaration (syntax error)
                            // cppcheck-suppress duplicateBranch - remove when TODO below is addressed
                            if (endScope == scope) {
                                // delete conflicting declaration
                                tok2 = deleteAlias(tok2->previous());
                            }

                            // new declaration
                            else {
                                // TODO: use the new alias in this scope
                                tok2 = deleteAlias(tok2->previous());
                            }
                            continue;
                        }
                    }

                    if (tok2->strAt(1) == "::" && !alreadyHasNamespace(tokNameStart, tokNameEnd, tok2)) {
                        tok2->str(tokNameStart->str());
                        Token * tok3 = tokNameStart;
                        while (tok3 != tokNameEnd) {
                            tok2->insertToken(tok3->next()->str());
                            tok2 = tok2->next();
                            tok3 = tok3->next();
                        }
                    }
                }
                tok2 = tok2->next();
            }

            if (tok->previous() && tokNext) {
                Token::eraseTokens(tok->previous(), tokNext);
                tok = tokNext->previous();
            } else if (tok->previous()) {
                Token::eraseTokens(tok->previous(), tokLast);
                tok = tokLast;
            } else if (tokNext) {
                Token::eraseTokens(tok, tokNext);
                tok->deleteThis();
            } else {
                Token::eraseTokens(tok, tokLast);
                tok->deleteThis();
            }
        }
    }
}

bool Tokenizer::hasIfdef(const Token *start, const Token *end) const
{
    assert(mPreprocessor);

    return std::any_of(mPreprocessor->getDirectives().cbegin(), mPreprocessor->getDirectives().cend(), [&](const Directive& d) {
        return d.str.compare(0, 3, "#if") == 0 &&
        d.linenr >= start->linenr() &&
        d.linenr <= end->linenr() &&
        start->fileIndex() < list.getFiles().size() &&
        d.file == list.getFiles()[start->fileIndex()];
    });
}<|MERGE_RESOLUTION|>--- conflicted
+++ resolved
@@ -3811,11 +3811,7 @@
                                       const Token * const endToken,
                                       const std::map<std::string, nonneg int> &varlist,
                                       std::map<nonneg int, std::map<std::string, nonneg int>>& structMembers,
-<<<<<<< HEAD
-                                      nonneg int *varId_) const
-=======
                                       nonneg int &varId_)
->>>>>>> 0719a57c
 {
     for (Token *tok2 = startToken; tok2 && tok2 != endToken; tok2 = tok2->next()) {
         if (tok2->varId() != 0 || !tok2->isName())
