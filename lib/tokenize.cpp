--- conflicted
+++ resolved
@@ -9813,7 +9813,6 @@
 {
     if (!mPreprocessor)
         return false;
-<<<<<<< HEAD
     return std::any_of(mPreprocessor->getDirectives().begin(), mPreprocessor->getDirectives().end(), [&](const Directive& d) {
         return d.str.compare(0, 3, "#if") == 0 &&
         d.linenr >= start->linenr() &&
@@ -9821,15 +9820,4 @@
         start->fileIndex() < list.getFiles().size() &&
         d.file == list.getFiles()[start->fileIndex()];
     });
-=======
-    for (const Directive &d: mPreprocessor->getDirectives()) {
-        if (d.linenr >= start->linenr() &&
-            d.linenr <= end->linenr() &&
-            d.str.compare(0,3,"#if") == 0 &&
-            start->fileIndex() < list.getFiles().size() &&
-            d.file == list.getFiles()[start->fileIndex()])
-            return true;
-    }
-    return false;
->>>>>>> bd22ea56
 }