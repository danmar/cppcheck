--- conflicted
+++ resolved
@@ -7091,11 +7091,7 @@
             continue;
         if (isCPP11 && type0->str() == "using")
             continue;
-<<<<<<< HEAD
-        if (isCPP() && Token::Match(type0, "namespace|delete"))
-=======
-        if (type0->isCpp() && type0->str() == "namespace")
->>>>>>> 6542816b
+        if (type0->isCPP() && Token::Match(type0, "namespace|delete"))
             continue;
 
         bool isconst = false;
