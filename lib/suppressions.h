/*
 * Cppcheck - A tool for static C/C++ code analysis
 * Copyright (C) 2007-2023 Cppcheck team.
 *
 * This program is free software: you can redistribute it and/or modify
 * it under the terms of the GNU General Public License as published by
 * the Free Software Foundation, either version 3 of the License, or
 * (at your option) any later version.
 *
 * This program is distributed in the hope that it will be useful,
 * but WITHOUT ANY WARRANTY; without even the implied warranty of
 * MERCHANTABILITY or FITNESS FOR A PARTICULAR PURPOSE.  See the
 * GNU General Public License for more details.
 *
 * You should have received a copy of the GNU General Public License
 * along with this program.  If not, see <http://www.gnu.org/licenses/>.
 */
//---------------------------------------------------------------------------
#ifndef suppressionsH
#define suppressionsH
//---------------------------------------------------------------------------

#include "config.h"

#include <cstddef>
#include <istream>
#include <list>
#include <string>
#include <utility>
#include <vector>

/// @addtogroup Core
/// @{

class Tokenizer;
class ErrorMessage;
enum class Certainty;

/** @brief class for handling suppressions */
class CPPCHECKLIB Suppressions {
public:

    struct CPPCHECKLIB ErrorMessage {
        std::size_t hash;
        std::string errorId;
        void setFileName(std::string s);
        const std::string &getFileName() const {
            return mFileName;
        }
        int lineNumber;
        Certainty certainty;
        std::string symbolNames;
    private:
        std::string mFileName;
    };

    struct CPPCHECKLIB Suppression {
<<<<<<< HEAD
        Suppression() = default;
        Suppression(std::string id, std::string file, int line=NO_LINE) : errorId(std::move(id)), fileName(std::move(file)), lineNumber(line) {}
=======
        Suppression() : lineNumber(NO_LINE), hash(0), thisAndNextLine(false), matched(false), checked(false) {}
        Suppression(std::string id, std::string file, int line=NO_LINE) : errorId(std::move(id)), fileName(std::move(file)), lineNumber(line), hash(0), thisAndNextLine(false), matched(false), checked(false) {}
>>>>>>> 62dfa887

        bool operator<(const Suppression &other) const {
            if (errorId != other.errorId)
                return errorId < other.errorId;
            if (lineNumber < other.lineNumber)
                return true;
            if (fileName != other.fileName)
                return fileName < other.fileName;
            if (symbolName != other.symbolName)
                return symbolName < other.symbolName;
            if (hash != other.hash)
                return hash < other.hash;
            if (thisAndNextLine != other.thisAndNextLine)
                return thisAndNextLine;
            return false;
        }

        /**
         * Parse inline suppression in comment
         * @param comment the full comment text
         * @param errorMessage output parameter for error message (wrong suppression attribute)
         * @return true if it is a inline comment.
         */
        bool parseComment(std::string comment, std::string *errorMessage);

        bool isSuppressed(const ErrorMessage &errmsg) const;

        bool isMatch(const ErrorMessage &errmsg);

        std::string getText() const;

        bool isLocal() const {
            return !fileName.empty() && fileName.find_first_of("?*") == std::string::npos;
        }

        bool isSameParameters(const Suppression &other) const {
            return errorId == other.errorId &&
                   fileName == other.fileName &&
                   lineNumber == other.lineNumber &&
                   symbolName == other.symbolName &&
                   hash == other.hash &&
                   thisAndNextLine == other.thisAndNextLine;
        }

        std::string errorId;
        std::string fileName;
        int lineNumber = NO_LINE;
        std::string symbolName;
        std::size_t hash{};
        bool thisAndNextLine{}; // Special case for backwards compatibility: { // cppcheck-suppress something
        bool matched{};
        bool checked{}; // for inline suppressions, checked or not

        enum { NO_LINE = -1 };
    };

    /**
     * @brief Don't show errors listed in the file.
     * @param istr Open file stream where errors can be read.
     * @return error message. empty upon success
     */
    std::string parseFile(std::istream &istr);

    /**
     * @brief Don't show errors listed in the file.
     * @param filename file name
     * @return error message. empty upon success
     */
    std::string parseXmlFile(const char *filename);

    /**
     * Parse multi inline suppression in comment
     * @param comment the full comment text
     * @param errorMessage output parameter for error message (wrong suppression attribute)
     * @return empty vector if something wrong.
     */
    static std::vector<Suppression> parseMultiSuppressComment(const std::string &comment, std::string *errorMessage);

    /**
     * @brief Don't show the given error.
     * @param line Description of error to suppress (in id:file:line format).
     * @return error message. empty upon success
     */
    std::string addSuppressionLine(const std::string &line);

    /**
     * @brief Don't show this error. File and/or line are optional. In which case
     * the errorId alone is used for filtering.
     * @param suppression suppression details
     * @return error message. empty upon success
     */
    std::string addSuppression(Suppression suppression);

    /**
     * @brief Combine list of suppressions into the current suppressions.
     * @param suppressions list of suppression details
     * @return error message. empty upon success
     */
    std::string addSuppressions(std::list<Suppression> suppressions);

    /**
     * @brief Returns true if this message should not be shown to the user.
     * @param errmsg error message
     * @param global use global suppressions
     * @return true if this error is suppressed.
     */
    bool isSuppressed(const ErrorMessage &errmsg, bool global = true);

    /**
     * @brief Returns true if this message should not be shown to the user.
     * @param errmsg error message
     * @return true if this error is suppressed.
     */
    bool isSuppressed(const ::ErrorMessage &errmsg);

    /**
     * @brief Create an xml dump of suppressions
     * @param out stream to write XML to
     */
    void dump(std::ostream &out) const;

    /**
     * @brief Returns list of unmatched local (per-file) suppressions.
     * @return list of unmatched suppressions
     */
    std::list<Suppression> getUnmatchedLocalSuppressions(const std::string &file, const bool unusedFunctionChecking) const;

    /**
     * @brief Returns list of unmatched global (glob pattern) suppressions.
     * @return list of unmatched suppressions
     */
    std::list<Suppression> getUnmatchedGlobalSuppressions(const bool unusedFunctionChecking) const;

    /**
     * @brief Returns list of all suppressions.
     * @return list of suppressions
     */
    const std::list<Suppression> &getSuppressions() const;

    /**
     * @brief Marks Inline Suppressions as checked if source line is in the token stream
     */
    void markUnmatchedInlineSuppressionsAsChecked(const Tokenizer &tokenizer);

private:
    /** @brief List of error which the user doesn't want to see. */
    std::list<Suppression> mSuppressions;
};

/// @}
//---------------------------------------------------------------------------
#endif // suppressionsH<|MERGE_RESOLUTION|>--- conflicted
+++ resolved
@@ -55,13 +55,8 @@
     };
 
     struct CPPCHECKLIB Suppression {
-<<<<<<< HEAD
         Suppression() = default;
         Suppression(std::string id, std::string file, int line=NO_LINE) : errorId(std::move(id)), fileName(std::move(file)), lineNumber(line) {}
-=======
-        Suppression() : lineNumber(NO_LINE), hash(0), thisAndNextLine(false), matched(false), checked(false) {}
-        Suppression(std::string id, std::string file, int line=NO_LINE) : errorId(std::move(id)), fileName(std::move(file)), lineNumber(line), hash(0), thisAndNextLine(false), matched(false), checked(false) {}
->>>>>>> 62dfa887
 
         bool operator<(const Suppression &other) const {
             if (errorId != other.errorId)
