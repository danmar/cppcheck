--- conflicted
+++ resolved
@@ -1429,7 +1429,6 @@
                     }
                 }
                 if (tok->isUnaryOp("&") && Token::Match(tok, "& %varid%", var->declarationId())) {
-<<<<<<< HEAD
                     const Token* opTok = tok->astParent();
                     int argn = -1;
                     if (opTok && (opTok->isUnaryOp("!") || opTok->isComparisonOp()))
@@ -1449,9 +1448,6 @@
                             continue;
                     }
                     usedInAssignment = true;
-=======
-                    usedInAssignment = isExpressionChangedAt(tok->next(), tok, 0, false, mSettings, true);
->>>>>>> 83b5cb5b
                     break;
                 }
                 if (astIsRangeBasedForDecl(tok) && Token::Match(tok->astParent()->astOperand2(), "%varid%", var->declarationId())) {
