/*
 * Cppcheck - A tool for static C/C++ code analysis
 * Copyright (C) 2007-2022 Cppcheck team.
 *
 * This program is free software: you can redistribute it and/or modify
 * it under the terms of the GNU General Public License as published by
 * the Free Software Foundation, either version 3 of the License, or
 * (at your option) any later version.
 *
 * This program is distributed in the hope that it will be useful,
 * but WITHOUT ANY WARRANTY; without even the implied warranty of
 * MERCHANTABILITY or FITNESS FOR A PARTICULAR PURPOSE.  See the
 * GNU General Public License for more details.
 *
 * You should have received a copy of the GNU General Public License
 * along with this program.  If not, see <http://www.gnu.org/licenses/>.
 */


//---------------------------------------------------------------------------
#include "checkother.h"

#include "astutils.h"
#include "library.h"
#include "mathlib.h"
#include "settings.h"
#include "standards.h"
#include "symboldatabase.h"
#include "token.h"
#include "tokenize.h"
#include "valueflow.h"

#include "checkuninitvar.h" // CheckUninitVar::isVariableUsage
#include "checkclass.h" // CheckClass::stl_containers_not_const

#include <algorithm> // find_if()
#include <cctype>
#include <list>
#include <map>
#include <memory>
#include <ostream>
#include <set>
#include <type_traits>
#include <utility>
#include <numeric>

//---------------------------------------------------------------------------

// Register this check class (by creating a static instance of it)
namespace {
    CheckOther instance;
}

static const struct CWE CWE128(128U);   // Wrap-around Error
static const struct CWE CWE131(131U);   // Incorrect Calculation of Buffer Size
static const struct CWE CWE197(197U);   // Numeric Truncation Error
static const struct CWE CWE362(362U);   // Concurrent Execution using Shared Resource with Improper Synchronization ('Race Condition')
static const struct CWE CWE369(369U);   // Divide By Zero
static const struct CWE CWE398(398U);   // Indicator of Poor Code Quality
static const struct CWE CWE475(475U);   // Undefined Behavior for Input to API
static const struct CWE CWE482(482U);   // Comparing instead of Assigning
static const struct CWE CWE561(561U);   // Dead Code
static const struct CWE CWE563(563U);   // Assignment to Variable without Use ('Unused Variable')
static const struct CWE CWE570(570U);   // Expression is Always False
static const struct CWE CWE571(571U);   // Expression is Always True
static const struct CWE CWE672(672U);   // Operation on a Resource after Expiration or Release
static const struct CWE CWE628(628U);   // Function Call with Incorrectly Specified Arguments
static const struct CWE CWE683(683U);   // Function Call With Incorrect Order of Arguments
static const struct CWE CWE686(686U);   // Function Call With Incorrect Argument Type
static const struct CWE CWE704(704U);   // Incorrect Type Conversion or Cast
static const struct CWE CWE758(758U);   // Reliance on Undefined, Unspecified, or Implementation-Defined Behavior
static const struct CWE CWE768(768U);   // Incorrect Short Circuit Evaluation
static const struct CWE CWE783(783U);   // Operator Precedence Logic Error

//----------------------------------------------------------------------------------
// The return value of fgetc(), getc(), ungetc(), getchar() etc. is an integer value.
// If this return value is stored in a character variable and then compared
// to EOF, which is an integer, the comparison maybe be false.
//
// Reference:
// - Ticket #160
// - http://www.cplusplus.com/reference/cstdio/fgetc/
// - http://www.cplusplus.com/reference/cstdio/getc/
// - http://www.cplusplus.com/reference/cstdio/getchar/
// - http://www.cplusplus.com/reference/cstdio/ungetc/ ...
//----------------------------------------------------------------------------------
void CheckOther::checkCastIntToCharAndBack()
{
    if (!mSettings->severity.isEnabled(Severity::warning))
        return;

    const SymbolDatabase *symbolDatabase = mTokenizer->getSymbolDatabase();
    for (const Scope * scope : symbolDatabase->functionScopes) {
        std::map<int, std::string> vars;
        for (const Token* tok = scope->bodyStart->next(); tok != scope->bodyEnd; tok = tok->next()) {
            // Quick check to see if any of the matches below have any chances
            if (!Token::Match(tok, "%var%|EOF %comp%|="))
                continue;
            if (Token::Match(tok, "%var% = fclose|fflush|fputc|fputs|fscanf|getchar|getc|fgetc|putchar|putc|puts|scanf|sscanf|ungetc (")) {
                const Variable *var = tok->variable();
                if (var && var->typeEndToken()->str() == "char" && !var->typeEndToken()->isSigned()) {
                    vars[tok->varId()] = tok->strAt(2);
                }
            } else if (Token::Match(tok, "EOF %comp% ( %var% = fclose|fflush|fputc|fputs|fscanf|getchar|getc|fgetc|putchar|putc|puts|scanf|sscanf|ungetc (")) {
                tok = tok->tokAt(3);
                const Variable *var = tok->variable();
                if (var && var->typeEndToken()->str() == "char" && !var->typeEndToken()->isSigned()) {
                    checkCastIntToCharAndBackError(tok, tok->strAt(2));
                }
            } else if (mTokenizer->isCPP() && (Token::Match(tok, "EOF %comp% ( %var% = std :: cin . get (") || Token::Match(tok, "EOF %comp% ( %var% = cin . get ("))) {
                tok = tok->tokAt(3);
                const Variable *var = tok->variable();
                if (var && var->typeEndToken()->str() == "char" && !var->typeEndToken()->isSigned()) {
                    checkCastIntToCharAndBackError(tok, "cin.get");
                }
            } else if (mTokenizer->isCPP() && (Token::Match(tok, "%var% = std :: cin . get (") || Token::Match(tok, "%var% = cin . get ("))) {
                const Variable *var = tok->variable();
                if (var && var->typeEndToken()->str() == "char" && !var->typeEndToken()->isSigned()) {
                    vars[tok->varId()] = "cin.get";
                }
            } else if (Token::Match(tok, "%var% %comp% EOF")) {
                if (vars.find(tok->varId()) != vars.end()) {
                    checkCastIntToCharAndBackError(tok, vars[tok->varId()]);
                }
            } else if (Token::Match(tok, "EOF %comp% %var%")) {
                tok = tok->tokAt(2);
                if (vars.find(tok->varId()) != vars.end()) {
                    checkCastIntToCharAndBackError(tok, vars[tok->varId()]);
                }
            }
        }
    }
}

void CheckOther::checkCastIntToCharAndBackError(const Token *tok, const std::string &strFunctionName)
{
    reportError(
        tok,
        Severity::warning,
        "checkCastIntToCharAndBack",
        "$symbol:" + strFunctionName + "\n"
        "Storing $symbol() return value in char variable and then comparing with EOF.\n"
        "When saving $symbol() return value in char variable there is loss of precision. "
        " When $symbol() returns EOF this value is truncated. Comparing the char "
        "variable with EOF can have unexpected results. For instance a loop \"while (EOF != (c = $symbol());\" "
        "loops forever on some compilers/platforms and on other compilers/platforms it will stop "
        "when the file contains a matching character.", CWE197, Certainty::normal
        );
}


//---------------------------------------------------------------------------
// Clarify calculation precedence for ternary operators.
//---------------------------------------------------------------------------
void CheckOther::clarifyCalculation()
{
    if (!mSettings->severity.isEnabled(Severity::style))
        return;

    const SymbolDatabase *symbolDatabase = mTokenizer->getSymbolDatabase();
    for (const Scope * scope : symbolDatabase->functionScopes) {
        for (const Token* tok = scope->bodyStart->next(); tok != scope->bodyEnd; tok = tok->next()) {
            // ? operator where lhs is arithmetical expression
            if (tok->str() != "?" || !tok->astOperand1() || !tok->astOperand1()->isCalculation())
                continue;
            if (!tok->astOperand1()->isArithmeticalOp() && tok->astOperand1()->tokType() != Token::eBitOp)
                continue;

            // non-pointer calculation in lhs and pointer in rhs => no clarification is needed
            if (tok->astOperand1()->isBinaryOp() && Token::Match(tok->astOperand1(), "%or%|&|%|*|/") && tok->astOperand2()->valueType() && tok->astOperand2()->valueType()->pointer > 0)
                continue;

            // bit operation in lhs and char literals in rhs => probably no mistake
            if (tok->astOperand1()->tokType() == Token::eBitOp && Token::Match(tok->astOperand2()->astOperand1(), "%char%") && Token::Match(tok->astOperand2()->astOperand2(), "%char%"))
                continue;

            // 2nd operand in lhs has known integer value => probably no mistake
            if (tok->astOperand1()->isBinaryOp() && tok->astOperand1()->astOperand2()->hasKnownIntValue()) {
                const Token *op = tok->astOperand1()->astOperand2();
                if (op->isNumber())
                    continue;
                if (op->valueType() && op->valueType()->isEnum())
                    continue;
            }

            // Is code clarified by parentheses already?
            const Token *tok2 = tok->astOperand1();
            for (; tok2; tok2 = tok2->next()) {
                if (tok2->str() == "(")
                    tok2 = tok2->link();
                else if (tok2->str() == ")")
                    break;
                else if (tok2->str() == "?") {
                    clarifyCalculationError(tok, tok->astOperand1()->str());
                    break;
                }
            }
        }
    }
}

void CheckOther::clarifyCalculationError(const Token *tok, const std::string &op)
{
    // suspicious calculation
    const std::string calc("'a" + op + "b?c:d'");

    // recommended calculation #1
    const std::string s1("'(a" + op + "b)?c:d'");

    // recommended calculation #2
    const std::string s2("'a" + op + "(b?c:d)'");

    reportError(tok,
                Severity::style,
                "clarifyCalculation",
                "Clarify calculation precedence for '" + op + "' and '?'.\n"
                "Suspicious calculation. Please use parentheses to clarify the code. "
                "The code '" + calc + "' should be written as either '" + s1 + "' or '" + s2 + "'.", CWE783, Certainty::normal);
}

//---------------------------------------------------------------------------
// Clarify (meaningless) statements like *foo++; with parentheses.
//---------------------------------------------------------------------------
void CheckOther::clarifyStatement()
{
    if (!mSettings->severity.isEnabled(Severity::warning))
        return;

    const SymbolDatabase *symbolDatabase = mTokenizer->getSymbolDatabase();
    for (const Scope * scope : symbolDatabase->functionScopes) {
        for (const Token* tok = scope->bodyStart; tok && tok != scope->bodyEnd; tok = tok->next()) {
            if (Token::Match(tok, "* %name%") && tok->astOperand1()) {
                const Token *tok2 = tok->previous();

                while (tok2 && tok2->str() == "*")
                    tok2 = tok2->previous();

                if (tok2 && !tok2->astParent() && Token::Match(tok2, "[{};]")) {
                    tok2 = tok->astOperand1();
                    if (Token::Match(tok2, "++|-- [;,]"))
                        clarifyStatementError(tok2);
                }
            }
        }
    }
}

void CheckOther::clarifyStatementError(const Token *tok)
{
    reportError(tok, Severity::warning, "clarifyStatement", "In expression like '*A++' the result of '*' is unused. Did you intend to write '(*A)++;'?\n"
                "A statement like '*A++;' might not do what you intended. Postfix 'operator++' is executed before 'operator*'. "
                "Thus, the dereference is meaningless. Did you intend to write '(*A)++;'?", CWE783, Certainty::normal);
}

//---------------------------------------------------------------------------
// Check for suspicious occurrences of 'if(); {}'.
//---------------------------------------------------------------------------
void CheckOther::checkSuspiciousSemicolon()
{
    if (!mSettings->certainty.isEnabled(Certainty::inconclusive) || !mSettings->severity.isEnabled(Severity::warning))
        return;

    const SymbolDatabase* const symbolDatabase = mTokenizer->getSymbolDatabase();

    // Look for "if(); {}", "for(); {}" or "while(); {}"
    for (const Scope &scope : symbolDatabase->scopeList) {
        if (scope.type == Scope::eIf || scope.type == Scope::eElse || scope.type == Scope::eWhile || scope.type == Scope::eFor) {
            // Ensure the semicolon is at the same line number as the if/for/while statement
            // and the {..} block follows it without an extra empty line.
            if (Token::simpleMatch(scope.bodyStart, "{ ; } {") &&
                scope.bodyStart->previous()->linenr() == scope.bodyStart->tokAt(2)->linenr() &&
                scope.bodyStart->linenr()+1 >= scope.bodyStart->tokAt(3)->linenr() &&
                !scope.bodyStart->tokAt(3)->isExpandedMacro()) {
                suspiciousSemicolonError(scope.classDef);
            }
        }
    }
}

void CheckOther::suspiciousSemicolonError(const Token* tok)
{
    reportError(tok, Severity::warning, "suspiciousSemicolon",
                "Suspicious use of ; at the end of '" + (tok ? tok->str() : std::string()) + "' statement.", CWE398, Certainty::normal);
}


//---------------------------------------------------------------------------
// For C++ code, warn if C-style casts are used on pointer types
//---------------------------------------------------------------------------
void CheckOther::warningOldStylePointerCast()
{
    // Only valid on C++ code
    if (!mSettings->severity.isEnabled(Severity::style) || !mTokenizer->isCPP())
        return;

    const SymbolDatabase *symbolDatabase = mTokenizer->getSymbolDatabase();
    for (const Scope * scope : symbolDatabase->functionScopes) {
        const Token* tok;
        if (scope->function && scope->function->isConstructor())
            tok = scope->classDef;
        else
            tok = scope->bodyStart;
        for (; tok && tok != scope->bodyEnd; tok = tok->next()) {
            // Old style pointer casting..
            if (!Token::Match(tok, "( const|volatile| const|volatile|class|struct| %type% * const|&| ) (| %name%|%num%|%bool%|%char%|%str%"))
                continue;
            if (Token::Match(tok->previous(), "%type%"))
                continue;

            // skip first "const" in "const Type* const"
            while (Token::Match(tok->next(), "const|volatile|class|struct"))
                tok = tok->next();
            const Token* typeTok = tok->next();
            // skip second "const" in "const Type* const"
            if (tok->strAt(3) == "const")
                tok = tok->next();

            const Token *p = tok->tokAt(4);
            if (p->hasKnownIntValue() && p->values().front().intvalue==0) // Casting nullpointers is safe
                continue;

            if (typeTok->tokType() == Token::eType || typeTok->tokType() == Token::eName)
                cstyleCastError(tok);
        }
    }
}

void CheckOther::cstyleCastError(const Token *tok)
{
    reportError(tok, Severity::style, "cstyleCast",
                "C-style pointer casting\n"
                "C-style pointer casting detected. C++ offers four different kinds of casts as replacements: "
                "static_cast, const_cast, dynamic_cast and reinterpret_cast. A C-style cast could evaluate to "
                "any of those automatically, thus it is considered safer if the programmer explicitly states "
                "which kind of cast is expected. See also: https://www.securecoding.cert.org/confluence/display/cplusplus/EXP05-CPP.+Do+not+use+C-style+casts.", CWE398, Certainty::normal);
}

//---------------------------------------------------------------------------
// float* f; double* d = (double*)f; <-- Pointer cast to a type with an incompatible binary data representation
//---------------------------------------------------------------------------

void CheckOther::invalidPointerCast()
{
    if (!mSettings->severity.isEnabled(Severity::portability))
        return;

    const bool printInconclusive = mSettings->certainty.isEnabled(Certainty::inconclusive);
    const SymbolDatabase* const symbolDatabase = mTokenizer->getSymbolDatabase();
    for (const Scope * scope : symbolDatabase->functionScopes) {
        for (const Token* tok = scope->bodyStart->next(); tok != scope->bodyEnd; tok = tok->next()) {
            const Token* toTok = nullptr;
            const Token* fromTok = nullptr;
            // Find cast
            if (Token::Match(tok, "( const|volatile| const|volatile| %type% %type%| const| * )")) {
                toTok = tok;
                fromTok = tok->astOperand1();
            } else if (Token::simpleMatch(tok, "reinterpret_cast <") && tok->linkAt(1)) {
                toTok = tok->linkAt(1)->next();
                fromTok = toTok->astOperand2();
            }
            if (!fromTok)
                continue;

            const ValueType* fromType = fromTok->valueType();
            const ValueType* toType = toTok->valueType();
            if (!fromType || !toType || !fromType->pointer || !toType->pointer)
                continue;

            if (fromType->type != toType->type && fromType->type >= ValueType::Type::BOOL && toType->type >= ValueType::Type::BOOL && (toType->type != ValueType::Type::CHAR || printInconclusive)) {
                if (toType->isIntegral() && fromType->isIntegral())
                    continue;

                invalidPointerCastError(tok, fromType->str(), toType->str(), toType->type == ValueType::Type::CHAR, toType->isIntegral());
            }
        }
    }
}


void CheckOther::invalidPointerCastError(const Token* tok, const std::string& from, const std::string& to, bool inconclusive, bool toIsInt)
{
    if (toIsInt) { // If we cast something to int*, this can be useful to play with its binary data representation
        reportError(tok, Severity::portability, "invalidPointerCast", "Casting from " + from + " to " + to + " is not portable due to different binary data representations on different platforms.", CWE704, inconclusive ? Certainty::inconclusive : Certainty::normal);
    } else
        reportError(tok, Severity::portability, "invalidPointerCast", "Casting between " + from + " and " + to + " which have an incompatible binary data representation.", CWE704, Certainty::normal);
}

//---------------------------------------------------------------------------
// This check detects errors on POSIX systems, when a pipe command called
// with a wrong dimensioned file descriptor array. The pipe command requires
// exactly an integer array of dimension two as parameter.
//
// References:
//  - http://linux.die.net/man/2/pipe
//  - ticket #3521
//---------------------------------------------------------------------------
void CheckOther::checkPipeParameterSize()
{
    if (!mSettings->posix())
        return;

    const SymbolDatabase *symbolDatabase = mTokenizer->getSymbolDatabase();
    for (const Scope * scope : symbolDatabase->functionScopes) {
        for (const Token* tok = scope->bodyStart->next(); tok != scope->bodyEnd; tok = tok->next()) {
            if (Token::Match(tok, "pipe ( %var% )") ||
                Token::Match(tok, "pipe2 ( %var% ,")) {
                const Token * const varTok = tok->tokAt(2);

                const Variable *var = varTok->variable();
                MathLib::bigint dim;
                if (var && var->isArray() && !var->isArgument() && ((dim=var->dimension(0U)) < 2)) {
                    const std::string strDim = MathLib::toString(dim);
                    checkPipeParameterSizeError(varTok,varTok->str(), strDim);
                }
            }
        }
    }
}

void CheckOther::checkPipeParameterSizeError(const Token *tok, const std::string &strVarName, const std::string &strDim)
{
    reportError(tok, Severity::error,
                "wrongPipeParameterSize",
                "$symbol:" + strVarName + "\n"
                "Buffer '$symbol' must have size of 2 integers if used as parameter of pipe().\n"
                "The pipe()/pipe2() system command takes an argument, which is an array of exactly two integers.\n"
                "The variable '$symbol' is an array of size " + strDim + ", which does not match.", CWE686, Certainty::safe);
}

//---------------------------------------------------------------------------
// Detect redundant assignments: x = 0; x = 4;
//---------------------------------------------------------------------------

void CheckOther::checkRedundantAssignment()
{
    if (!mSettings->severity.isEnabled(Severity::style))
        return;
    const SymbolDatabase* symbolDatabase = mTokenizer->getSymbolDatabase();
    for (const Scope *scope : symbolDatabase->functionScopes) {
        if (!scope->bodyStart)
            continue;
        for (const Token* tok = scope->bodyStart->next(); tok != scope->bodyEnd; tok = tok->next()) {
            if (Token::simpleMatch(tok, "] ("))
                // todo: handle lambdas
                break;
            if (Token::simpleMatch(tok, "try {"))
                // todo: check try blocks
                tok = tok->linkAt(1);
            if ((tok->isAssignmentOp() || Token::Match(tok, "++|--")) && tok->astOperand1()) {
                if (tok->astParent())
                    continue;

                // Do not warn about redundant initialization when rhs is trivial
                // TODO : do not simplify the variable declarations
                bool isInitialization = false;
                if (Token::Match(tok->tokAt(-2), "; %var% =") && tok->tokAt(-2)->isSplittedVarDeclEq()) {
                    isInitialization = true;
                    bool trivial = true;
                    visitAstNodes(tok->astOperand2(),
                                  [&](const Token *rhs) {
                        if (Token::simpleMatch(rhs, "{ 0 }"))
                            return ChildrenToVisit::none;
                        if (Token::Match(rhs, "%str%|%num%|%name%") && !rhs->varId())
                            return ChildrenToVisit::none;
                        if (Token::Match(rhs, ":: %name%") && rhs->hasKnownIntValue())
                            return ChildrenToVisit::none;
                        if (rhs->isCast())
                            return ChildrenToVisit::op2;
                        trivial = false;
                        return ChildrenToVisit::done;
                    });
                    if (trivial)
                        continue;
                }

                const Token* rhs = tok->astOperand2();
                // Do not warn about assignment with 0 / NULL
                if ((rhs && MathLib::isNullValue(rhs->str())) || isNullOperand(rhs))
                    continue;

                if (tok->astOperand1()->variable() && tok->astOperand1()->variable()->isReference())
                    // todo: check references
                    continue;

                if (tok->astOperand1()->variable() && tok->astOperand1()->variable()->isStatic())
                    // todo: check static variables
                    continue;

                bool inconclusive = false;
                if (mTokenizer->isCPP() && tok->astOperand1()->valueType()) {
                    // If there is a custom assignment operator => this is inconclusive
                    if (tok->astOperand1()->valueType()->typeScope) {
                        const std::string op = "operator" + tok->str();
                        for (const Function& f : tok->astOperand1()->valueType()->typeScope->functionList) {
                            if (f.name() == op) {
                                inconclusive = true;
                                break;
                            }
                        }
                    }
                    // assigning a smart pointer has side effects
                    if (tok->astOperand1()->valueType()->type == ValueType::SMART_POINTER)
                        break;
                }
                if (inconclusive && !mSettings->certainty.isEnabled(Certainty::inconclusive))
                    continue;

                FwdAnalysis fwdAnalysis(mTokenizer->isCPP(), mSettings->library);
                if (fwdAnalysis.hasOperand(tok->astOperand2(), tok->astOperand1()))
                    continue;

                // Is there a redundant assignment?
                const Token *start;
                if (tok->isAssignmentOp())
                    start = tok->next();
                else
                    start = tok->findExpressionStartEndTokens().second->next();

                // Get next assignment..
                const Token *nextAssign = fwdAnalysis.reassign(tok->astOperand1(), start, scope->bodyEnd);

                if (!nextAssign)
                    continue;

                // there is redundant assignment. Is there a case between the assignments?
                bool hasCase = false;
                for (const Token *tok2 = tok; tok2 != nextAssign; tok2 = tok2->next()) {
                    if (tok2->str() == "break" || tok2->str() == "return")
                        break;
                    if (tok2->str() == "case") {
                        hasCase = true;
                        break;
                    }
                }

                // warn
                if (hasCase)
                    redundantAssignmentInSwitchError(tok, nextAssign, tok->astOperand1()->expressionString());
                else if (isInitialization)
                    redundantInitializationError(tok, nextAssign, tok->astOperand1()->expressionString(), inconclusive);
                else
                    redundantAssignmentError(tok, nextAssign, tok->astOperand1()->expressionString(), inconclusive);
            }
        }
    }
}

void CheckOther::redundantCopyError(const Token *tok1, const Token* tok2, const std::string& var)
{
    const std::list<const Token *> callstack = { tok1, tok2 };
    reportError(callstack, Severity::performance, "redundantCopy",
                "$symbol:" + var + "\n"
                "Buffer '$symbol' is being written before its old content has been used.", CWE563, Certainty::normal);
}

void CheckOther::redundantCopyInSwitchError(const Token *tok1, const Token* tok2, const std::string &var)
{
    const std::list<const Token *> callstack = { tok1, tok2 };
    reportError(callstack, Severity::style, "redundantCopyInSwitch",
                "$symbol:" + var + "\n"
                "Buffer '$symbol' is being written before its old content has been used. 'break;' missing?", CWE563, Certainty::normal);
}

void CheckOther::redundantAssignmentError(const Token *tok1, const Token* tok2, const std::string& var, bool inconclusive)
{
    const ErrorPath errorPath = { ErrorPathItem(tok1, var + " is assigned"), ErrorPathItem(tok2, var + " is overwritten") };
    if (inconclusive)
        reportError(errorPath, Severity::style, "redundantAssignment",
                    "$symbol:" + var + "\n"
                    "Variable '$symbol' is reassigned a value before the old one has been used if variable is no semaphore variable.\n"
                    "Variable '$symbol' is reassigned a value before the old one has been used. Make sure that this variable is not used like a semaphore in a threading environment before simplifying this code.", CWE563, Certainty::inconclusive);
    else
        reportError(errorPath, Severity::style, "redundantAssignment",
                    "$symbol:" + var + "\n"
                    "Variable '$symbol' is reassigned a value before the old one has been used.", CWE563, Certainty::normal);
}

void CheckOther::redundantInitializationError(const Token *tok1, const Token* tok2, const std::string& var, bool inconclusive)
{
    const ErrorPath errorPath = { ErrorPathItem(tok1, var + " is initialized"), ErrorPathItem(tok2, var + " is overwritten") };
    reportError(errorPath, Severity::style, "redundantInitialization",
                "$symbol:" + var + "\nRedundant initialization for '$symbol'. The initialized value is overwritten before it is read.",
                CWE563,
                inconclusive ? Certainty::inconclusive : Certainty::normal);
}

void CheckOther::redundantAssignmentInSwitchError(const Token *tok1, const Token* tok2, const std::string &var)
{
    const ErrorPath errorPath = { ErrorPathItem(tok1, "$symbol is assigned"), ErrorPathItem(tok2, "$symbol is overwritten") };
    reportError(errorPath, Severity::style, "redundantAssignInSwitch",
                "$symbol:" + var + "\n"
                "Variable '$symbol' is reassigned a value before the old one has been used. 'break;' missing?", CWE563, Certainty::normal);
}


//---------------------------------------------------------------------------
//    switch (x)
//    {
//        case 2:
//            y = a;        // <- this assignment is redundant
//        case 3:
//            y = b;        // <- case 2 falls through and sets y twice
//    }
//---------------------------------------------------------------------------
static inline bool isFunctionOrBreakPattern(const Token *tok)
{
    if (Token::Match(tok, "%name% (") || Token::Match(tok, "break|continue|return|exit|goto|throw"))
        return true;

    return false;
}

void CheckOther::checkRedundantAssignmentInSwitch()
{
    if (!mSettings->severity.isEnabled(Severity::warning))
        return;

    const SymbolDatabase *symbolDatabase = mTokenizer->getSymbolDatabase();

    // Find the beginning of a switch. E.g.:
    //   switch (var) { ...
    for (const Scope &switchScope : symbolDatabase->scopeList) {
        if (switchScope.type != Scope::eSwitch || !switchScope.bodyStart)
            continue;

        // Check the contents of the switch statement
        std::map<int, const Token*> varsWithBitsSet;
        std::map<int, std::string> bitOperations;

        for (const Token *tok2 = switchScope.bodyStart->next(); tok2 != switchScope.bodyEnd; tok2 = tok2->next()) {
            if (tok2->str() == "{") {
                // Inside a conditional or loop. Don't mark variable accesses as being redundant. E.g.:
                //   case 3: b = 1;
                //   case 4: if (a) { b = 2; }    // Doesn't make the b=1 redundant because it's conditional
                if (Token::Match(tok2->previous(), ")|else {") && tok2->link()) {
                    const Token* endOfConditional = tok2->link();
                    for (const Token* tok3 = tok2; tok3 != endOfConditional; tok3 = tok3->next()) {
                        if (tok3->varId() != 0) {
                            varsWithBitsSet.erase(tok3->varId());
                            bitOperations.erase(tok3->varId());
                        } else if (isFunctionOrBreakPattern(tok3)) {
                            varsWithBitsSet.clear();
                            bitOperations.clear();
                        }
                    }
                    tok2 = endOfConditional;
                }
            }

            // Variable assignment. Report an error if it's assigned to twice before a break. E.g.:
            //    case 3: b = 1;    // <== redundant
            //    case 4: b = 2;

            if (Token::Match(tok2->previous(), ";|{|}|: %var% = %any% ;")) {
                varsWithBitsSet.erase(tok2->varId());
                bitOperations.erase(tok2->varId());
            }

            // Bitwise operation. Report an error if it's performed twice before a break. E.g.:
            //    case 3: b |= 1;    // <== redundant
            //    case 4: b |= 1;
            else if (Token::Match(tok2->previous(), ";|{|}|: %var% %assign% %num% ;") &&
                     (tok2->strAt(1) == "|=" || tok2->strAt(1) == "&=") &&
                     Token::Match(tok2->next()->astOperand2(), "%num%")) {
                const std::string bitOp = tok2->strAt(1)[0] + tok2->strAt(2);
                const std::map<int, const Token*>::const_iterator i2 = varsWithBitsSet.find(tok2->varId());

                // This variable has not had a bit operation performed on it yet, so just make a note of it
                if (i2 == varsWithBitsSet.end()) {
                    varsWithBitsSet[tok2->varId()] = tok2;
                    bitOperations[tok2->varId()] = bitOp;
                }

                // The same bit operation has been performed on the same variable twice, so report an error
                else if (bitOperations[tok2->varId()] == bitOp)
                    redundantBitwiseOperationInSwitchError(i2->second, i2->second->str());

                // A different bit operation was performed on the variable, so clear it
                else {
                    varsWithBitsSet.erase(tok2->varId());
                    bitOperations.erase(tok2->varId());
                }
            }

            // Bitwise operation. Report an error if it's performed twice before a break. E.g.:
            //    case 3: b = b | 1;    // <== redundant
            //    case 4: b = b | 1;
            else if (Token::Match(tok2->previous(), ";|{|}|: %var% = %name% %or%|& %num% ;") &&
                     tok2->varId() == tok2->tokAt(2)->varId()) {
                const std::string bitOp = tok2->strAt(3) + tok2->strAt(4);
                const std::map<int, const Token*>::const_iterator i2 = varsWithBitsSet.find(tok2->varId());

                // This variable has not had a bit operation performed on it yet, so just make a note of it
                if (i2 == varsWithBitsSet.end()) {
                    varsWithBitsSet[tok2->varId()] = tok2;
                    bitOperations[tok2->varId()] = bitOp;
                }

                // The same bit operation has been performed on the same variable twice, so report an error
                else if (bitOperations[tok2->varId()] == bitOp)
                    redundantBitwiseOperationInSwitchError(i2->second, i2->second->str());

                // A different bit operation was performed on the variable, so clear it
                else {
                    varsWithBitsSet.erase(tok2->varId());
                    bitOperations.erase(tok2->varId());
                }
            }

            // Not a simple assignment so there may be good reason if this variable is assigned to twice. E.g.:
            //    case 3: b = 1;
            //    case 4: b++;
            else if (tok2->varId() != 0 && tok2->strAt(1) != "|" && tok2->strAt(1) != "&") {
                varsWithBitsSet.erase(tok2->varId());
                bitOperations.erase(tok2->varId());
            }

            // Reset our record of assignments if there is a break or function call. E.g.:
            //    case 3: b = 1; break;
            if (isFunctionOrBreakPattern(tok2)) {
                varsWithBitsSet.clear();
                bitOperations.clear();
            }
        }
    }
}

void CheckOther::redundantBitwiseOperationInSwitchError(const Token *tok, const std::string &varname)
{
    reportError(tok, Severity::style,
                "redundantBitwiseOperationInSwitch",
                "$symbol:" + varname + "\n"
                "Redundant bitwise operation on '$symbol' in 'switch' statement. 'break;' missing?");
}


//---------------------------------------------------------------------------
// Check for statements like case A||B: in switch()
//---------------------------------------------------------------------------
void CheckOther::checkSuspiciousCaseInSwitch()
{
    if (!mSettings->certainty.isEnabled(Certainty::inconclusive) || !mSettings->severity.isEnabled(Severity::warning))
        return;

    const SymbolDatabase *symbolDatabase = mTokenizer->getSymbolDatabase();

    for (const Scope & scope : symbolDatabase->scopeList) {
        if (scope.type != Scope::eSwitch)
            continue;

        for (const Token* tok = scope.bodyStart->next(); tok != scope.bodyEnd; tok = tok->next()) {
            if (tok->str() == "case") {
                const Token* finding = nullptr;
                for (const Token* tok2 = tok->next(); tok2; tok2 = tok2->next()) {
                    if (tok2->str() == ":")
                        break;
                    if (Token::Match(tok2, "[;}{]"))
                        break;

                    if (tok2->str() == "?")
                        finding = nullptr;
                    else if (Token::Match(tok2, "&&|%oror%"))
                        finding = tok2;
                }
                if (finding)
                    suspiciousCaseInSwitchError(finding, finding->str());
            }
        }
    }
}

void CheckOther::suspiciousCaseInSwitchError(const Token* tok, const std::string& operatorString)
{
    reportError(tok, Severity::warning, "suspiciousCase",
                "Found suspicious case label in switch(). Operator '" + operatorString + "' probably doesn't work as intended.\n"
                "Using an operator like '" + operatorString + "' in a case label is suspicious. Did you intend to use a bitwise operator, multiple case labels or if/else instead?", CWE398, Certainty::inconclusive);
}

//---------------------------------------------------------------------------
//    Find consecutive return, break, continue, goto or throw statements. e.g.:
//        break; break;
//    Detect dead code, that follows such a statement. e.g.:
//        return(0); foo();
//---------------------------------------------------------------------------
void CheckOther::checkUnreachableCode()
{
    if (!mSettings->severity.isEnabled(Severity::style))
        return;
    const bool printInconclusive = mSettings->certainty.isEnabled(Certainty::inconclusive);
    const SymbolDatabase* symbolDatabase = mTokenizer->getSymbolDatabase();
    for (const Scope * scope : symbolDatabase->functionScopes) {
        for (const Token* tok = scope->bodyStart; tok && tok != scope->bodyEnd; tok = tok->next()) {
            const Token* secondBreak = nullptr;
            const Token* labelName = nullptr;
            if (tok->link() && Token::Match(tok, "(|[|<"))
                tok = tok->link();
            else if (Token::Match(tok, "break|continue ;"))
                secondBreak = tok->tokAt(2);
            else if (Token::Match(tok, "[;{}:] return|throw") && tok->next()->isKeyword()) {
                if (Token::simpleMatch(tok->astParent(), "?"))
                    continue;
                tok = tok->next(); // tok should point to return or throw
                for (const Token *tok2 = tok->next(); tok2; tok2 = tok2->next()) {
                    if (tok2->str() == "(" || tok2->str() == "{")
                        tok2 = tok2->link();
                    if (tok2->str() == ";") {
                        secondBreak = tok2->next();
                        break;
                    }
                }
            } else if (Token::Match(tok, "goto %any% ;")) {
                secondBreak = tok->tokAt(3);
                labelName = tok->next();
            } else if (Token::Match(tok, "%name% (") && mSettings->library.isnoreturn(tok) && !Token::Match(tok->next()->astParent(), "?|:")) {
                if ((!tok->function() || (tok->function()->token != tok && tok->function()->tokenDef != tok)) && tok->linkAt(1)->strAt(1) != "{")
                    secondBreak = tok->linkAt(1)->tokAt(2);
                if (Token::simpleMatch(secondBreak, "return")) {
                    // clarification for tools that function returns
                    continue;
                }
            }

            // Statements follow directly, no line between them. (#3383)
            // TODO: Try to find a better way to avoid false positives due to preprocessor configurations.
            const bool inconclusive = secondBreak && (secondBreak->linenr() - 1 > secondBreak->previous()->linenr());

            if (secondBreak && (printInconclusive || !inconclusive)) {
                if (Token::Match(secondBreak, "continue|goto|throw|return") && secondBreak->isKeyword()) {
                    duplicateBreakError(secondBreak, inconclusive);
                    tok = Token::findmatch(secondBreak, "[}:]");
                } else if (secondBreak->str() == "break") { // break inside switch as second break statement should not issue a warning
                    if (tok->str() == "break") // If the previous was a break, too: Issue warning
                        duplicateBreakError(secondBreak, inconclusive);
                    else {
                        if (tok->scope()->type != Scope::eSwitch) // Check, if the enclosing scope is a switch
                            duplicateBreakError(secondBreak, inconclusive);
                    }
                    tok = Token::findmatch(secondBreak, "[}:]");
                } else if (!Token::Match(secondBreak, "return|}|case|default") && secondBreak->strAt(1) != ":") { // TODO: No bailout for unconditional scopes
                    // If the goto label is followed by a loop construct in which the label is defined it's quite likely
                    // that the goto jump was intended to skip some code on the first loop iteration.
                    bool labelInFollowingLoop = false;
                    if (labelName && Token::Match(secondBreak, "while|do|for")) {
                        const Token *scope2 = Token::findsimplematch(secondBreak, "{");
                        if (scope2) {
                            for (const Token *tokIter = scope2; tokIter != scope2->link() && tokIter; tokIter = tokIter->next()) {
                                if (Token::Match(tokIter, "[;{}] %any% :") && labelName->str() == tokIter->strAt(1)) {
                                    labelInFollowingLoop = true;
                                    break;
                                }
                            }
                        }
                    }

                    // hide FP for statements that just hide compiler warnings about unused function arguments
                    bool silencedCompilerWarningOnly = false;
                    const Token *silencedWarning = secondBreak;
                    for (;;) {
                        if (Token::Match(silencedWarning, "( void ) %name% ;")) {
                            silencedWarning = silencedWarning->tokAt(5);
                            continue;
                        } else if (silencedWarning && silencedWarning == scope->bodyEnd)
                            silencedCompilerWarningOnly = true;

                        break;
                    }
                    if (silencedWarning)
                        secondBreak = silencedWarning;

                    if (!labelInFollowingLoop && !silencedCompilerWarningOnly)
                        unreachableCodeError(secondBreak, inconclusive);
                    tok = Token::findmatch(secondBreak, "[}:]");
                } else
                    tok = secondBreak;

                if (!tok)
                    break;
                tok = tok->previous(); // Will be advanced again by for loop
            }
        }
    }
}

void CheckOther::duplicateBreakError(const Token *tok, bool inconclusive)
{
    reportError(tok, Severity::style, "duplicateBreak",
                "Consecutive return, break, continue, goto or throw statements are unnecessary.\n"
                "Consecutive return, break, continue, goto or throw statements are unnecessary. "
                "The second statement can never be executed, and so should be removed.", CWE561, inconclusive ? Certainty::inconclusive : Certainty::normal);
}

void CheckOther::unreachableCodeError(const Token *tok, bool inconclusive)
{
    reportError(tok, Severity::style, "unreachableCode",
                "Statements following return, break, continue, goto or throw will never be executed.", CWE561, inconclusive ? Certainty::inconclusive : Certainty::normal);
}

//---------------------------------------------------------------------------
// Check scope of variables..
//---------------------------------------------------------------------------
void CheckOther::checkVariableScope()
{
    if (mSettings->clang)
        return;

    if (!mSettings->severity.isEnabled(Severity::style))
        return;

    const SymbolDatabase *symbolDatabase = mTokenizer->getSymbolDatabase();

    // In C it is common practice to declare local variables at the
    // start of functions.
    if (mSettings->daca && mTokenizer->isC())
        return;

    for (const Variable* var : symbolDatabase->variableList()) {
        if (!var || !var->isLocal() || var->isConst())
            continue;

        const bool isPtrOrRef = var->isPointer() || var->isReference();
        const bool isSimpleType = var->typeStartToken()->isStandardType() || var->typeStartToken()->isEnumType() || (mTokenizer->isC() && var->type() && var->type()->isStructType());
        if (!isPtrOrRef && !isSimpleType && !astIsContainer(var->nameToken()))
            continue;

        if (mTokenizer->hasIfdef(var->nameToken(), var->scope()->bodyEnd))
            continue;

        // reference of range for loop variable..
        if (Token::Match(var->nameToken()->previous(), "& %var% = %var% .")) {
            const Token *otherVarToken = var->nameToken()->tokAt(2);
            const Variable *otherVar = otherVarToken->variable();
            if (otherVar && Token::Match(otherVar->nameToken(), "%var% :") &&
                otherVar->nameToken()->next()->astParent() &&
                Token::simpleMatch(otherVar->nameToken()->next()->astParent()->previous(), "for ("))
                continue;
        }

        bool forHead = false; // Don't check variables declared in header of a for loop
        for (const Token* tok = var->typeStartToken(); tok; tok = tok->previous()) {
            if (tok->str() == "(") {
                forHead = true;
                break;
            } else if (Token::Match(tok, "[;{}]"))
                break;
        }
        if (forHead)
            continue;

        const Token* tok = var->nameToken()->next();
        if (Token::Match(tok, "; %varid% = %any% ;", var->declarationId())) {
            tok = tok->tokAt(3);
            if (!tok->isNumber() && tok->tokType() != Token::eString && tok->tokType() != Token::eChar && !tok->isBoolean())
                continue;
        }
        // bailout if initialized with function call that has possible side effects
        if (Token::Match(tok, "[(=]") && Token::simpleMatch(tok->astOperand2(), "("))
            continue;
        bool reduce = true;
        bool used = false; // Don't warn about unused variables
        for (; tok && tok != var->scope()->bodyEnd; tok = tok->next()) {
            if (tok->str() == "{" && tok->scope() != tok->previous()->scope() && !tok->isExpandedMacro() && !isWithinScope(tok, var, Scope::ScopeType::eLambda)) {
                if (used) {
                    bool used2 = false;
                    if (!checkInnerScope(tok, var, used2) || used2) {
                        reduce = false;
                        break;
                    }
                } else if (!checkInnerScope(tok, var, used)) {
                    reduce = false;
                    break;
                }

                tok = tok->link();

                // parse else if blocks..
            } else if (Token::simpleMatch(tok, "else { if (") && Token::simpleMatch(tok->linkAt(3), ") {")) {
                const Token *endif = tok->linkAt(3)->linkAt(1);
                bool elseif = false;
                if (Token::simpleMatch(endif, "} }"))
                    elseif = true;
                else if (Token::simpleMatch(endif, "} else {") && Token::simpleMatch(endif->linkAt(2),"} }"))
                    elseif = true;
                if (elseif && Token::findmatch(tok->next(), "%varid%", tok->linkAt(1), var->declarationId())) {
                    reduce = false;
                    break;
                }
            } else if (tok->varId() == var->declarationId() || tok->str() == "goto") {
                reduce = false;
                break;
            }
        }

        if (reduce && used)
            variableScopeError(var->nameToken(), var->name());
    }
}

bool CheckOther::checkInnerScope(const Token *tok, const Variable* var, bool& used)
{
    const Scope* scope = tok->next()->scope();
    bool loopVariable = scope->isLoopScope();
    bool noContinue = true;
    const Token* forHeadEnd = nullptr;
    const Token* end = tok->link();
    if (scope->type == Scope::eUnconditional && (tok->strAt(-1) == ")" || tok->previous()->isName())) // Might be an unknown macro like BOOST_FOREACH
        loopVariable = true;

    if (scope->type == Scope::eDo) {
        end = end->linkAt(2);
    } else if (loopVariable && tok->strAt(-1) == ")") {
        tok = tok->linkAt(-1); // Jump to opening ( of for/while statement
    } else if (scope->type == Scope::eSwitch) {
        for (const Scope* innerScope : scope->nestedList) {
            if (used) {
                bool used2 = false;
                if (!checkInnerScope(innerScope->bodyStart, var, used2) || used2) {
                    return false;
                }
            } else if (!checkInnerScope(innerScope->bodyStart, var, used)) {
                return false;
            }
        }
    }

    bool bFirstAssignment=false;
    for (; tok && tok != end; tok = tok->next()) {
        if (tok->str() == "goto")
            return false;
        if (tok->str() == "continue")
            noContinue = false;

        if (Token::simpleMatch(tok, "for ("))
            forHeadEnd = tok->linkAt(1);
        if (tok == forHeadEnd)
            forHeadEnd = nullptr;

        if (loopVariable && noContinue && tok->scope() == scope && !forHeadEnd && scope->type != Scope::eSwitch && Token::Match(tok, "%varid% =", var->declarationId())) { // Assigned in outer scope.
            loopVariable = false;
            int indent = 0;
            for (const Token* tok2 = tok->tokAt(2); tok2; tok2 = tok2->next()) { // Ensure that variable isn't used on right side of =, too
                if (tok2->str() == "(")
                    indent++;
                else if (tok2->str() == ")") {
                    if (indent == 0)
                        break;
                    indent--;
                } else if (tok2->str() == ";")
                    break;
                else if (tok2->varId() == var->declarationId()) {
                    loopVariable = true;
                    break;
                }
            }
        }

        if (loopVariable && Token::Match(tok, "%varid% !!=", var->declarationId())) // Variable used in loop
            return false;

        if (Token::Match(tok, "& %varid%", var->declarationId())) // Taking address of variable
            return false;

        if (Token::Match(tok, "%varid% =", var->declarationId()))
            bFirstAssignment = true;

        if (!bFirstAssignment && Token::Match(tok, "* %varid%", var->declarationId())) // dereferencing means access to previous content
            return false;

        if (Token::Match(tok, "= %varid%", var->declarationId()) && (var->isArray() || var->isPointer() || (var->valueType() && var->valueType()->container))) // Create a copy of array/pointer. Bailout, because the memory it points to might be necessary in outer scope
            return false;

        if (tok->varId() == var->declarationId()) {
            used = true;
            if (scope == tok->scope()) {
                if (scope->type == Scope::eSwitch)
                    return false; // Used in outer switch scope - unsafe or impossible to reduce scope

                if (scope->bodyStart && scope->bodyStart->isSimplifiedScope())
                    return false; // simplified if/for/switch init statement
            }
        }
    }

    return true;
}

void CheckOther::variableScopeError(const Token *tok, const std::string &varname)
{
    reportError(tok,
                Severity::style,
                "variableScope",
                "$symbol:" + varname + "\n"
                "The scope of the variable '$symbol' can be reduced.\n"
                "The scope of the variable '$symbol' can be reduced. Warning: Be careful "
                "when fixing this message, especially when there are inner loops. Here is an "
                "example where cppcheck will write that the scope for 'i' can be reduced:\n"
                "void f(int x)\n"
                "{\n"
                "    int i = 0;\n"
                "    if (x) {\n"
                "        // it's safe to move 'int i = 0;' here\n"
                "        for (int n = 0; n < 10; ++n) {\n"
                "            // it is possible but not safe to move 'int i = 0;' here\n"
                "            do_something(&i);\n"
                "        }\n"
                "    }\n"
                "}\n"
                "When you see this message it is always safe to reduce the variable scope 1 level.", CWE398, Certainty::normal);
}

//---------------------------------------------------------------------------
// Comma in return statement: return a+1, b++;. (experimental)
//---------------------------------------------------------------------------
void CheckOther::checkCommaSeparatedReturn()
{
    // This is experimental for now. See #5076
    if (!mSettings->certainty.isEnabled(Certainty::experimental))
        return;

    if (!mSettings->severity.isEnabled(Severity::style))
        return;

    for (const Token *tok = mTokenizer->tokens(); tok; tok = tok->next()) {
        if (tok->str() == "return") {
            tok = tok->next();
            while (tok && tok->str() != ";") {
                if (tok->link() && Token::Match(tok, "[([{<]"))
                    tok = tok->link();

                if (!tok->isExpandedMacro() && tok->str() == "," && tok->linenr() != tok->next()->linenr())
                    commaSeparatedReturnError(tok);

                tok = tok->next();
            }
            // bailout: missing semicolon (invalid code / bad tokenizer)
            if (!tok)
                break;
        }
    }
}

void CheckOther::commaSeparatedReturnError(const Token *tok)
{
    reportError(tok,
                Severity::style,
                "commaSeparatedReturn",
                "Comma is used in return statement. The comma can easily be misread as a ';'.\n"
                "Comma is used in return statement. When comma is used in a return statement it can "
                "easily be misread as a semicolon. For example in the code below the value "
                "of 'b' is returned if the condition is true, but it is easy to think that 'a+1' is "
                "returned:\n"
                "    if (x)\n"
                "        return a + 1,\n"
                "    b++;\n"
                "However it can be useful to use comma in macros. Cppcheck does not warn when such a "
                "macro is then used in a return statement, it is less likely such code is misunderstood.", CWE398, Certainty::normal);
}

//---------------------------------------------------------------------------
// Check for function parameters that should be passed by const reference
//---------------------------------------------------------------------------
static int estimateSize(const Type* type, const Settings* settings, const SymbolDatabase* symbolDatabase, int recursionDepth = 0)
{
    if (recursionDepth > 20)
        return 0;

    int cumulatedSize = 0;
    const bool isUnion = type->classScope->type == Scope::ScopeType::eUnion;
    const auto accumulateSize = [](int& cumulatedSize, int size, bool isUnion) -> void {
        if (isUnion)
            cumulatedSize = std::max(cumulatedSize, size);
        else
            cumulatedSize += size;
    };
    for (const Variable&var : type->classScope->varlist) {
        int size = 0;
        if (var.isStatic())
            continue;
        if (var.isPointer() || var.isReference())
            size = settings->sizeof_pointer;
        else if (var.type() && var.type()->classScope)
            size = estimateSize(var.type(), settings, symbolDatabase, recursionDepth+1);
        else if (var.valueType()->type == ValueType::Type::CONTAINER)
            size = 3 * settings->sizeof_pointer; // Just guess
        else
            size = symbolDatabase->sizeOfType(var.typeStartToken());

        if (var.isArray())
            size *= std::accumulate(var.dimensions().begin(), var.dimensions().end(), 1, [](int v, const Dimension& d) {
                return v *= d.num;
            });

        accumulateSize(cumulatedSize, size, isUnion);
    }
    for (const Type::BaseInfo &baseInfo : type->derivedFrom) {
        if (baseInfo.type && baseInfo.type->classScope)
            cumulatedSize += estimateSize(baseInfo.type, settings, symbolDatabase, recursionDepth+1);
    }
    return cumulatedSize;
}

static bool canBeConst(const Variable *var, const Settings* settings)
{
    {
        // check initializer list. If variable is moved from it can't be const.
        const Function* func_scope = var->scope()->function;
        if (func_scope->type == Function::Type::eConstructor) {
            //could be initialized in initializer list
            if (func_scope->arg->link()->next()->str() == ":") {
                for (const Token* tok2 = func_scope->arg->link()->next()->next(); tok2 != var->scope()->bodyStart; tok2 = tok2->next()) {
                    if (tok2->varId() != var->declarationId())
                        continue;
                    const Token* parent = tok2->astParent();
                    if (parent && Token::simpleMatch(parent->previous(), "move ("))
                        return false;
                }
            }
        }
    }
    for (const Token* tok2 = var->scope()->bodyStart; tok2 != var->scope()->bodyEnd; tok2 = tok2->next()) {
        if (tok2->varId() != var->declarationId())
            continue;

        const Token* parent = tok2->astParent();
        if (!parent)
            continue;
        if (parent->str() == "<<" || isLikelyStreamRead(true, parent)) {
            if (parent->str() == "<<" && parent->astOperand1() == tok2)
                return false;
            if (parent->str() == ">>" && parent->astOperand2() == tok2)
                return false;
        } else if (parent->str() == "," || parent->str() == "(") { // function argument
            const Token* tok3 = tok2->previous();
            int argNr = 0;
            while (tok3 && tok3->str() != "(") {
                if (tok3->link() && Token::Match(tok3, ")|]|}|>"))
                    tok3 = tok3->link();
                else if (tok3->link())
                    break;
                else if (tok3->str() == ";")
                    break;
                else if (tok3->str() == ",")
                    argNr++;
                tok3 = tok3->previous();
            }
            if (!tok3 || tok3->str() != "(")
                return false;
            const Token* functionTok = tok3->astOperand1();
            if (!functionTok)
                return false;
            const Function* tokFunction = functionTok->function();
            if (!tokFunction && functionTok->str() == "." && (functionTok = functionTok->astOperand2()))
                tokFunction = functionTok->function();
            if (tokFunction) {
                const Variable* argVar = tokFunction->getArgumentVar(argNr);
                if (!argVar || (!argVar->isConst() && argVar->isReference()))
                    return false;
            }
            else if (!settings->library.isFunctionConst(functionTok))
                return false;
        } else if (parent->isUnaryOp("&")) {
            // TODO: check how pointer is used
            return false;
        } else if (parent->isConstOp() ||
                   (parent->astOperand2() && settings->library.isFunctionConst(parent->astOperand2())))
            continue;
        else if (parent->isAssignmentOp()) {
            if (parent->astOperand1() == tok2)
                return false;
            const Variable* assignedVar = parent->astOperand1() ? parent->astOperand1()->variable() : nullptr;
            if (assignedVar &&
                !assignedVar->isConst() &&
                assignedVar->isReference() &&
                assignedVar->nameToken() == parent->astOperand1())
                return false;
        } else if (Token::Match(tok2, "%var% . %name% (")) {
            const Function* func = tok2->tokAt(2)->function();
            if (func && (func->isConst() || func->isStatic()))
                continue;
            else
                return false;
        } else
            return false;
    }

    return true;
}

void CheckOther::checkPassByReference()
{
    if (!mSettings->severity.isEnabled(Severity::performance) || mTokenizer->isC())
        return;

    const SymbolDatabase * const symbolDatabase = mTokenizer->getSymbolDatabase();

    for (const Variable* var : symbolDatabase->variableList()) {
        if (!var || !var->isArgument() || !var->isClass() || var->isPointer() || var->isArray() || var->isReference() || var->isEnumType())
            continue;

        if (var->scope() && var->scope()->function->arg->link()->strAt(-1) == "...")
            continue; // references could not be used as va_start parameters (#5824)

        if ((var->declEndToken() && var->declEndToken()->isExternC()) ||
            (var->scope() && var->scope()->function && var->scope()->function->tokenDef && var->scope()->function->tokenDef->isExternC()))
            continue; // references cannot be used in functions in extern "C" blocks

        bool inconclusive = false;

        const bool isContainer = var->valueType() && var->valueType()->type == ValueType::Type::CONTAINER && var->valueType()->container && !var->valueType()->container->view;
        if (!isContainer) {
            if (var->type() && !var->type()->isEnumType()) { // Check if type is a struct or class.
                // Ensure that it is a large object.
                if (!var->type()->classScope)
                    inconclusive = true;
                else if (estimateSize(var->type(), mSettings, symbolDatabase) <= 2 * mSettings->sizeof_pointer)
                    continue;
            }
            else
                continue;
        }

        if (inconclusive && !mSettings->certainty.isEnabled(Certainty::inconclusive))
            continue;

        const bool isConst = var->isConst();
        if (isConst) {
            passedByValueError(var->nameToken(), var->name(), inconclusive);
            continue;
        }

        // Check if variable could be const
        if (!var->scope() || var->scope()->function->hasVirtualSpecifier())
            continue;

        if (canBeConst(var, mSettings)) {
            passedByValueError(var->nameToken(), var->name(), inconclusive);
        }
    }
}

void CheckOther::passedByValueError(const Token *tok, const std::string &parname, bool inconclusive)
{
    reportError(tok, Severity::performance, "passedByValue",
                "$symbol:" + parname + "\n"
                "Function parameter '$symbol' should be passed by const reference.\n"
                "Parameter '$symbol' is passed by value. It could be passed "
                "as a const reference which is usually faster and recommended in C++.", CWE398, inconclusive ? Certainty::inconclusive : Certainty::normal);
}

static bool isUnusedVariable(const Variable *var)
{
    if (!var)
        return false;
    if (!var->scope())
        return false;
    const Token *start = var->declEndToken();
    if (!start)
        return false;
    if (Token::Match(start, "; %varid% =", var->declarationId()))
        start = start->tokAt(2);
    return !Token::findmatch(start->next(), "%varid%", var->scope()->bodyEnd, var->declarationId());
}

static bool isVariableMutableInInitializer(const Token* start, const Token * end, nonneg int varid)
{
    if (!start)
        return false;
    if (!end)
        return false;
    for (const Token *tok = start; tok != end; tok = tok->next()) {
        if (tok->varId() != varid)
            continue;
        if (tok->astParent()) {
            const Token * memberTok = tok->astParent()->previous();
            if (Token::Match(memberTok, "%var% (") && memberTok->variable()) {
                const Variable * memberVar = memberTok->variable();
                if (memberVar->isClass())
                    //TODO: check if the called constructor could live with a const variable
                    // pending that, assume the worst (that it can't)
                    return true;
                if (!memberVar->isReference())
                    continue;
                if (memberVar->isConst())
                    continue;
            }
            return true;
        } else {
            return true;
        }
    }
    return false;
}

void CheckOther::checkConstVariable()
{
    if (!mSettings->severity.isEnabled(Severity::style) || mTokenizer->isC())
        return;

    const SymbolDatabase *const symbolDatabase = mTokenizer->getSymbolDatabase();

    for (const Variable *var : symbolDatabase->variableList()) {
        if (!var)
            continue;
        if (!var->isReference())
            continue;
        if (var->isRValueReference())
            continue;
        if (var->isPointer())
            continue;
        if (var->isConst())
            continue;
        if (!var->scope())
            continue;
        const Scope *scope = var->scope();
        if (!scope->function)
            continue;
        const Function *function = scope->function;
        if (var->isArgument()) {
            if (function->isImplicitlyVirtual() || function->templateDef)
                continue;
            if (isUnusedVariable(var))
                continue;
            if (function->isConstructor() && isVariableMutableInInitializer(function->constructorMemberInitialization(), scope->bodyStart, var->declarationId()))
                continue;
        }
        if (var->isGlobal())
            continue;
        if (var->isStatic())
            continue;
        if (var->isArray())
            continue;
        if (var->isEnumType())
            continue;
        if (var->isVolatile())
            continue;
        if (isAliased(var))
            continue;
        if (isVariableChanged(var, mSettings, mTokenizer->isCPP()))
            continue;
        if (Function::returnsReference(function) && !Function::returnsConst(function)) {
            std::vector<const Token*> returns = Function::findReturns(function);
            if (std::any_of(returns.begin(), returns.end(), [&](const Token* retTok) {
                if (retTok->varId() == var->declarationId())
                    return true;
                while (retTok && retTok->isCast())
                    retTok = retTok->astOperand2();
                while (Token::simpleMatch(retTok, "."))
                    retTok = retTok->astOperand2();
                return hasLifetimeToken(getParentLifetime(retTok), var->nameToken());
            }))
                continue;
        }
        // Skip if address is taken
        if (Token::findmatch(var->nameToken(), "& %varid%", scope->bodyEnd, var->declarationId()))
            continue;
        // Skip if another non-const variable is initialized with this variable
        {
            //Is it the right side of an initialization of a non-const reference
            bool usedInAssignment = false;
            for (const Token* tok = var->nameToken(); tok != scope->bodyEnd && tok != nullptr; tok = tok->next()) {
                if (Token::Match(tok, "& %var% = %varid%", var->declarationId())) {
                    const Variable* refvar = tok->next()->variable();
                    if (refvar && !refvar->isConst() && refvar->nameToken() == tok->next()) {
                        usedInAssignment = true;
                        break;
                    }
                }
            }
            if (usedInAssignment)
                continue;
        }
        // Skip if we ever cast this variable to a pointer/reference to a non-const type
        {
            bool castToNonConst = false;
            for (const Token* tok = var->nameToken(); tok != scope->bodyEnd && tok != nullptr; tok = tok->next()) {
                if (tok->isCast()) {
                    if (!tok->valueType()) {
                        castToNonConst = true; // safe guess
                        break;
                    }
                    bool isConst = 0 != (tok->valueType()->constness & (1 << tok->valueType()->pointer));
                    if (!isConst) {
                        castToNonConst = true;
                        break;
                    }
                }
            }
            if (castToNonConst)
                continue;
        }
        // Do not warn if struct data is changed
        {
            bool changeStructData = false;
            for (const Token* tok = var->nameToken(); tok != scope->bodyEnd && tok != nullptr; tok = tok->next()) {
                if (tok->variable() == var && Token::Match(tok, "%var% .")) {
                    const Token *parent = tok;
                    while (Token::simpleMatch(parent->astParent(), ".") && parent == parent->astParent()->astOperand1())
                        parent = parent->astParent();
                    if (parent->valueType() &&
                        parent->valueType()->pointer > 0 &&
                        parent->valueType()->constness == 0 &&
                        isVariableChanged(parent, 1, mSettings, mTokenizer->isCPP())) {
                        changeStructData = true;
                        break;
                    }
                }
            }
            if (changeStructData)
                continue;
        }
        // Calling non-const method using non-const reference
        if (var->isReference()) {
            bool callNonConstMethod = false;
            for (const Token* tok = var->nameToken(); tok != scope->bodyEnd && tok != nullptr; tok = tok->next()) {
                if (tok->variable() == var) {
                    if (Token::Match(tok, "%var% . * ( & %name% ::")) {
                        const Token* ftok = tok->linkAt(3)->previous();
                        if (!ftok->function() || !ftok->function()->isConst())
                            callNonConstMethod = true;
                        break;
                    }
                    if (var->isStlType() && Token::Match(tok, "%var% [")) { // containers whose operator[] is non-const
                        const Token* typeTok = var->typeStartToken() ? var->typeStartToken()->tokAt(2) : nullptr;
                        const auto& notConst = CheckClass::stl_containers_not_const;
                        if (typeTok && notConst.find(typeTok->str()) != notConst.end()) {
                            callNonConstMethod = true;
                            break;
                        }
                    }
                }
            }
            if (callNonConstMethod)
                continue;
        }

        constVariableError(var, function);
    }
}

void CheckOther::checkConstPointer()
{
    if (!mSettings->severity.isEnabled(Severity::style))
        return;

    std::set<const Variable *> pointers;
    std::set<const Variable *> nonConstPointers;
    for (const Token *tok = mTokenizer->tokens(); tok; tok = tok->next()) {
        if (!tok->variable())
            continue;
        if (!tok->variable()->isLocal() && !tok->variable()->isArgument())
            continue;
        if (tok == tok->variable()->nameToken())
            continue;
        if (!tok->valueType())
            continue;
        if (tok->valueType()->pointer == 0 || tok->valueType()->constness > 0)
            continue;
        if (nonConstPointers.find(tok->variable()) != nonConstPointers.end())
            continue;
        pointers.insert(tok->variable());
        const Token *parent = tok->astParent();
        bool deref = false;
        if (parent && parent->isUnaryOp("*"))
            deref = true;
        else if (Token::simpleMatch(parent, "[") && parent->astOperand1() == tok)
            deref = true;
        if (deref) {
            if (Token::Match(parent->astParent(), "%cop%") && !parent->astParent()->isUnaryOp("&") && !parent->astParent()->isUnaryOp("*"))
                continue;
            if (Token::simpleMatch(parent->astParent(), "return"))
                continue;
            else if (Token::Match(parent->astParent(), "%assign%") && parent == parent->astParent()->astOperand2()) {
                bool takingRef = false;
                const Token *lhs = parent->astParent()->astOperand1();
                if (lhs && lhs->variable() && lhs->variable()->isReference() && lhs->variable()->nameToken() == lhs)
                    takingRef = true;
                if (!takingRef)
                    continue;
            } else if (Token::simpleMatch(parent->astParent(), "[") && parent->astParent()->astOperand2() == parent)
                continue;
        } else {
            if (Token::Match(parent, "%oror%|%comp%|&&|?|!|-"))
                continue;
            else if (Token::simpleMatch(parent, "(") && Token::Match(parent->astOperand1(), "if|while"))
                continue;
        }
        nonConstPointers.insert(tok->variable());
    }
    for (const Variable *p: pointers) {
        if (p->isArgument()) {
            if (!p->scope() || !p->scope()->function || p->scope()->function->isImplicitlyVirtual(true) || p->scope()->function->hasVirtualSpecifier())
                continue;
        }
        if (nonConstPointers.find(p) == nonConstPointers.end()) {
            const Token *start = (p->isArgument()) ? p->scope()->bodyStart : p->nameToken()->next();
            const int indirect = p->isArray() ? p->dimensions().size() : 1;
            if (isVariableChanged(start, p->scope()->bodyEnd, indirect, p->declarationId(), false, mSettings, mTokenizer->isCPP()))
                continue;
            constVariableError(p, nullptr);
        }
    }
}
void CheckOther::constVariableError(const Variable *var, const Function *function)
{
    if (!var) {
        reportError(nullptr, Severity::style, "constParameter", "Parameter 'x' can be declared with const");
        reportError(nullptr, Severity::style, "constVariable",  "Variable 'x' can be declared with const");
        reportError(nullptr, Severity::style, "constParameterCallback", "Parameter 'x' can be declared with const, however it seems that 'f' is a callback function.");
        return;
    }

    const std::string vartype(var->isArgument() ? "Parameter" : "Variable");
    const std::string varname(var->name());

    ErrorPath errorPath;
    std::string id = "const" + vartype;
    std::string message = "$symbol:" + varname + "\n" + vartype + " '$symbol' can be declared with const";
    errorPath.push_back(ErrorPathItem(var ? var->nameToken() : nullptr, message));
    if (var && var->isArgument() && function && function->functionPointerUsage) {
        errorPath.push_front(ErrorPathItem(function->functionPointerUsage, "You might need to cast the function pointer here"));
        id += "Callback";
        message += ". However it seems that '" + function->name() + "' is a callback function, if '$symbol' is declared with const you might also need to cast function pointer(s).";
    }

    reportError(errorPath, Severity::style, id.c_str(), message, CWE398, Certainty::normal);
}

//---------------------------------------------------------------------------
// Check usage of char variables..
//---------------------------------------------------------------------------

void CheckOther::checkCharVariable()
{
    const bool warning = mSettings->severity.isEnabled(Severity::warning);
    const bool portability = mSettings->severity.isEnabled(Severity::portability);
    if (!warning && !portability)
        return;

    const SymbolDatabase *symbolDatabase = mTokenizer->getSymbolDatabase();
    for (const Scope * scope : symbolDatabase->functionScopes) {
        for (const Token* tok = scope->bodyStart; tok != scope->bodyEnd; tok = tok->next()) {
            if (Token::Match(tok, "%var% [")) {
                if (!tok->variable())
                    continue;
                if (!tok->variable()->isArray() && !tok->variable()->isPointer())
                    continue;
                const Token *index = tok->next()->astOperand2();
                if (warning && tok->variable()->isArray() && astIsSignedChar(index) && index->getValueGE(0x80, mSettings))
                    signedCharArrayIndexError(tok);
                if (portability && astIsUnknownSignChar(index) && index->getValueGE(0x80, mSettings))
                    unknownSignCharArrayIndexError(tok);
            } else if (warning && Token::Match(tok, "[&|^]") && tok->isBinaryOp()) {
                bool warn = false;
                if (astIsSignedChar(tok->astOperand1())) {
                    const ValueFlow::Value *v1 = tok->astOperand1()->getValueLE(-1, mSettings);
                    const ValueFlow::Value *v2 = tok->astOperand2()->getMaxValue(false);
                    if (!v1)
                        v1 = tok->astOperand1()->getValueGE(0x80, mSettings);
                    if (v1 && !(tok->str() == "&" && v2 && v2->isKnown() && v2->intvalue >= 0 && v2->intvalue < 0x100))
                        warn = true;
                } else if (astIsSignedChar(tok->astOperand2())) {
                    const ValueFlow::Value *v1 = tok->astOperand2()->getValueLE(-1, mSettings);
                    const ValueFlow::Value *v2 = tok->astOperand1()->getMaxValue(false);
                    if (!v1)
                        v1 = tok->astOperand2()->getValueGE(0x80, mSettings);
                    if (v1 && !(tok->str() == "&" && v2 && v2->isKnown() && v2->intvalue >= 0 && v2->intvalue < 0x100))
                        warn = true;
                }

                // is the result stored in a short|int|long?
                if (warn && Token::simpleMatch(tok->astParent(), "=")) {
                    const Token *lhs = tok->astParent()->astOperand1();
                    if (lhs && lhs->valueType() && lhs->valueType()->type >= ValueType::Type::SHORT)
                        charBitOpError(tok); // This is an error..
                }
            }
        }
    }
}

void CheckOther::signedCharArrayIndexError(const Token *tok)
{
    reportError(tok,
                Severity::warning,
                "signedCharArrayIndex",
                "Signed 'char' type used as array index.\n"
                "Signed 'char' type used as array index. If the value "
                "can be greater than 127 there will be a buffer underflow "
                "because of sign extension.", CWE128, Certainty::normal);
}

void CheckOther::unknownSignCharArrayIndexError(const Token *tok)
{
    reportError(tok,
                Severity::portability,
                "unknownSignCharArrayIndex",
                "'char' type used as array index.\n"
                "'char' type used as array index. Values greater than 127 will be "
                "treated depending on whether 'char' is signed or unsigned on target platform.", CWE758, Certainty::normal);
}

void CheckOther::charBitOpError(const Token *tok)
{
    reportError(tok,
                Severity::warning,
                "charBitOp",
                "When using 'char' variables in bit operations, sign extension can generate unexpected results.\n"
                "When using 'char' variables in bit operations, sign extension can generate unexpected results. For example:\n"
                "    char c = 0x80;\n"
                "    int i = 0 | c;\n"
                "    if (i & 0x8000)\n"
                "        printf(\"not expected\");\n"
                "The \"not expected\" will be printed on the screen.", CWE398, Certainty::normal);
}

//---------------------------------------------------------------------------
// Incomplete statement..
//---------------------------------------------------------------------------

static bool isType(const Token * tok, bool unknown)
{
    if (Token::Match(tok, "%type%"))
        return true;
    if (Token::simpleMatch(tok, "::"))
        return isType(tok->astOperand2(), unknown);
    if (Token::simpleMatch(tok, "<") && tok->link())
        return true;
    if (unknown && Token::Match(tok, "%name% !!("))
        return true;
    return false;
}

static bool isVarDeclOp(const Token* tok)
{
    if (!tok)
        return false;
    const Token * vartok = tok->astOperand2();
    if (vartok && vartok->variable() && vartok->variable()->nameToken() == vartok)
        return true;
    const Token * typetok = tok->astOperand1();
    return isType(typetok, Token::Match(vartok, "%var%"));
}

static bool isBracketAccess(const Token* tok)
{
    if (!Token::simpleMatch(tok, "[") || !tok->astOperand1())
        return false;
    tok = tok->astOperand1();
    if (tok->str() == ".")
        tok = tok->astOperand2();
    while (Token::simpleMatch(tok, "["))
        tok = tok->astOperand1();
    if (!tok || !tok->variable())
        return false;
    return tok->variable()->nameToken() != tok;
}

static bool isConstStatement(const Token *tok, bool cpp)
{
    if (!tok)
        return false;
    if (tok->isExpandedMacro())
        return false;
    if (Token::Match(tok, "%bool%|%num%|%str%|%char%|nullptr|NULL"))
        return true;
    if (Token::Match(tok, "%var%"))
        return true;
    if (Token::Match(tok, "*|&|&&") &&
        (Token::Match(tok->previous(), "::|.|const|volatile|restrict") || isVarDeclOp(tok)))
        return false;
    if (Token::Match(tok, "<<|>>") && !astIsIntegral(tok, false))
        return false;
    if (tok->astTop() && Token::simpleMatch(tok->astTop()->astOperand1(), "delete"))
        return false;
    if (Token::Match(tok, "&&|%oror%"))
        return isConstStatement(tok->astOperand1(), cpp) && isConstStatement(tok->astOperand2(), cpp);
    if (Token::Match(tok, "!|~|%cop%") && (tok->astOperand1() || tok->astOperand2()))
        return true;
    if (Token::simpleMatch(tok->previous(), "sizeof ("))
        return true;
    if (isCPPCast(tok)) {
        if (Token::simpleMatch(tok->astOperand1(), "dynamic_cast") && Token::simpleMatch(tok->astOperand1()->next()->link()->previous(), "& >"))
            return false;
        return isWithoutSideEffects(cpp, tok) && isConstStatement(tok->astOperand2(), cpp);
    }
    else if (tok->isCast() && tok->next() && tok->next()->isStandardType())
        return isWithoutSideEffects(cpp, tok->astOperand1()) && isConstStatement(tok->astOperand1(), cpp);
    if (Token::simpleMatch(tok, "."))
        return isConstStatement(tok->astOperand2(), cpp);
    if (Token::simpleMatch(tok, ",")) {
        if (tok->astParent()) // warn about const statement on rhs at the top level
            return isConstStatement(tok->astOperand1(), cpp) && isConstStatement(tok->astOperand2(), cpp);
        else {
            const Token* lml = previousBeforeAstLeftmostLeaf(tok);
            if (lml)
                lml = lml->next();
<<<<<<< HEAD
            const Token* stream = lml;
            while (stream && Token::Match(stream->astParent(), ".|[|("))
                stream = stream->astParent();
            return stream && !isLikelyStream(cpp, stream) && isConstStatement(tok->astOperand2(), cpp);
=======
            return lml && !isLikelyStream(cpp, lml) && isConstStatement(tok->astOperand2(), cpp);
>>>>>>> 81bcbfa7
        }
    }
    if (Token::simpleMatch(tok, "?") && Token::simpleMatch(tok->astOperand2(), ":")) // ternary operator
        return isConstStatement(tok->astOperand1(), cpp) && isConstStatement(tok->astOperand2()->astOperand1(), cpp) && isConstStatement(tok->astOperand2()->astOperand2(), cpp);
    if (isBracketAccess(tok) && isWithoutSideEffects(cpp, tok->astOperand1(), /*checkArrayAccess*/ true, /*checkReference*/ false)) {
        if (Token::simpleMatch(tok->astParent(), "["))
            return isConstStatement(tok->astOperand2(), cpp) && isConstStatement(tok->astParent(), cpp);
        return isConstStatement(tok->astOperand2(), cpp);
    }
    return false;
}

static bool isVoidStmt(const Token *tok)
{
    if (Token::simpleMatch(tok, "( void"))
        return true;
    if (isCPPCast(tok) && tok->astOperand1() && Token::Match(tok->astOperand1()->next(), "< void *| >"))
        return true;
    const Token *tok2 = tok;
    while (tok2->astOperand1())
        tok2 = tok2->astOperand1();
    if (Token::simpleMatch(tok2->previous(), ")") && Token::simpleMatch(tok2->previous()->link(), "( void"))
        return true;
    if (Token::simpleMatch(tok2, "( void"))
        return true;
    return Token::Match(tok2->previous(), "delete|throw|return");
}

static bool isConstTop(const Token *tok)
{
    if (!tok)
        return false;
    if (!tok->astParent())
        return true;
    if (Token::simpleMatch(tok->astParent(), ";") &&
        Token::Match(tok->astTop()->previous(), "for|if (") && Token::simpleMatch(tok->astTop()->astOperand2(), ";")) {
        if (Token::simpleMatch(tok->astParent()->astParent(), ";"))
            return tok->astParent()->astOperand2() == tok;
        else
            return tok->astParent()->astOperand1() == tok;
    }
    if (Token::simpleMatch(tok, "[")) {
        const Token* bracTok = tok;
        while (Token::simpleMatch(bracTok->astParent(), "["))
            bracTok = bracTok->astParent();
        if (!bracTok->astParent())
            return true;
    }
    return false;
}

void CheckOther::checkIncompleteStatement()
{
    if (!mSettings->severity.isEnabled(Severity::warning))
        return;

    for (const Token *tok = mTokenizer->tokens(); tok; tok = tok->next()) {
        const Scope *scope = tok->scope();
        if (scope && !scope->isExecutable())
            continue;
        if (!isConstTop(tok))
            continue;
        if (tok->str() == "," && Token::simpleMatch(tok->astTop()->previous(), "for ("))
            continue;

        // Do not warn for statement when both lhs and rhs has side effects:
        //   dostuff() || x=213;
        if (Token::Match(tok, "%oror%|&&")) {
            bool warn = false;
            visitAstNodes(tok, [&warn](const Token *child) {
                if (Token::Match(child, "%oror%|&&"))
                    return ChildrenToVisit::op1_and_op2;
                if (child->isAssignmentOp())
                    return ChildrenToVisit::none;
                if (child->tokType() == Token::Type::eIncDecOp)
                    return ChildrenToVisit::none;
                if (Token::Match(child->previous(), "%name% ("))
                    return ChildrenToVisit::none;
                warn = true;
                return ChildrenToVisit::done;
            });
            if (!warn)
                continue;
        }

        const Token *rtok = nextAfterAstRightmostLeaf(tok);
        if (!Token::simpleMatch(tok->astParent(), ";") && !Token::simpleMatch(rtok, ";") &&
            !Token::Match(tok->previous(), ";|}|{ %any% ;") &&
            !(mTokenizer->isCPP() && tok->isCast() && !tok->astParent()) &&
            !Token::simpleMatch(tok->tokAt(-2), "for (") &&
            !Token::Match(tok->tokAt(-1), "%var% ["))
            continue;
        // Skip statement expressions
        if (Token::simpleMatch(rtok, "; } )"))
            continue;
        if (!isConstStatement(tok, mTokenizer->isCPP()))
            continue;
        if (isVoidStmt(tok))
            continue;
        if (mTokenizer->isCPP() && tok->str() == "&" && !(tok->astOperand1()->valueType() && tok->astOperand1()->valueType()->isIntegral()))
            // Possible archive
            continue;
        bool inconclusive = Token::Match(tok, "%cop%");
        if (mSettings->certainty.isEnabled(Certainty::inconclusive) || !inconclusive)
            constStatementError(tok, tok->isNumber() ? "numeric" : "string", inconclusive);
    }
}

void CheckOther::constStatementError(const Token *tok, const std::string &type, bool inconclusive)
{
    const Token *valueTok = tok;
    while (valueTok && valueTok->isCast())
        valueTok = valueTok->astOperand2() ? valueTok->astOperand2() : valueTok->astOperand1();

    std::string msg;
    if (Token::simpleMatch(tok, "=="))
        msg = "Found suspicious equality comparison. Did you intend to assign a value instead?";
    else if (Token::Match(tok, ",|!|~|%cop%"))
        msg = "Found suspicious operator '" + tok->str() + "'";
    else if (Token::Match(tok, "%var%"))
        msg = "Unused variable value '" + tok->str() + "'";
    else if (Token::Match(valueTok, "%str%|%num%|%bool%|%char%")) {
        std::string typeStr("string");
        if (valueTok->isNumber())
            typeStr = "numeric";
        else if (valueTok->isBoolean())
            typeStr = "bool";
        else if (valueTok->tokType() == Token::eChar)
            typeStr = "character";
        msg = "Redundant code: Found a statement that begins with " + typeStr + " constant.";
    }
    else if (!tok)
        msg = "Redundant code: Found a statement that begins with " + type + " constant.";
    else if (tok->isCast() && tok->tokType() == Token::Type::eExtendedOp) {
        msg = "Redundant code: Found unused cast ";
        msg += valueTok ? "of expression '" + valueTok->expressionString() + "'." : "expression.";
    }
    else if (tok->str() == "?" && tok->tokType() == Token::Type::eExtendedOp)
        msg = "Redundant code: Found unused result of ternary operator.";
    else if (tok->str() == "." && tok->tokType() == Token::Type::eOther)
        msg = "Redundant code: Found unused member access.";
    else if (tok->str() == "[" && tok->tokType() == Token::Type::eExtendedOp)
        msg = "Redundant code: Found unused array access.";
    else {
        reportError(tok, Severity::debug, "debug", "constStatementError not handled.");
        return;
    }
    reportError(tok, Severity::warning, "constStatement", msg, CWE398, inconclusive ? Certainty::inconclusive : Certainty::normal);
}

//---------------------------------------------------------------------------
// Detect division by zero.
//---------------------------------------------------------------------------
void CheckOther::checkZeroDivision()
{
    for (const Token *tok = mTokenizer->tokens(); tok; tok = tok->next()) {
        if (!tok->astOperand2() || !tok->astOperand1())
            continue;
        if (tok->str() != "%" && tok->str() != "/" && tok->str() != "%=" && tok->str() != "/=")
            continue;
        if (!tok->valueType() || !tok->valueType()->isIntegral())
            continue;

        // Value flow..
        const ValueFlow::Value *value = tok->astOperand2()->getValue(0LL);
        if (value && mSettings->isEnabled(value, false))
            zerodivError(tok, value);
    }
}

void CheckOther::zerodivError(const Token *tok, const ValueFlow::Value *value)
{
    if (!tok && !value) {
        reportError(tok, Severity::error, "zerodiv", "Division by zero.", CWE369, Certainty::normal);
        reportError(tok, Severity::error, "zerodivcond", ValueFlow::eitherTheConditionIsRedundant(nullptr) + " or there is division by zero.", CWE369, Certainty::normal);
        return;
    }

    const ErrorPath errorPath = getErrorPath(tok, value, "Division by zero");

    std::ostringstream errmsg;
    if (value->condition) {
        const int line = tok ? tok->linenr() : 0;
        errmsg << ValueFlow::eitherTheConditionIsRedundant(value->condition)
               << " or there is division by zero at line " << line << ".";
    } else
        errmsg << "Division by zero.";

    reportError(errorPath,
                value->errorSeverity() ? Severity::error : Severity::warning,
                value->condition ? "zerodivcond" : "zerodiv",
                errmsg.str(), CWE369, value->isInconclusive() ? Certainty::inconclusive : Certainty::normal);
}

//---------------------------------------------------------------------------
// Check for NaN (not-a-number) in an arithmetic expression, e.g.
// double d = 1.0 / 0.0 + 100.0;
//---------------------------------------------------------------------------

void CheckOther::checkNanInArithmeticExpression()
{
    if (!mSettings->severity.isEnabled(Severity::style))
        return;
    for (const Token *tok = mTokenizer->tokens(); tok; tok = tok->next()) {
        if (tok->str() != "/")
            continue;
        if (!Token::Match(tok->astParent(), "[+-]"))
            continue;
        if (Token::simpleMatch(tok->astOperand2(), "0.0"))
            nanInArithmeticExpressionError(tok);
    }
}

void CheckOther::nanInArithmeticExpressionError(const Token *tok)
{
    reportError(tok, Severity::style, "nanInArithmeticExpression",
                "Using NaN/Inf in a computation.\n"
                "Using NaN/Inf in a computation. "
                "Although nothing bad really happens, it is suspicious.", CWE369, Certainty::normal);
}

//---------------------------------------------------------------------------
// Creating instance of classes which are destroyed immediately
//---------------------------------------------------------------------------
void CheckOther::checkMisusedScopedObject()
{
    // Skip this check for .c files
    if (mTokenizer->isC())
        return;

    if (!mSettings->severity.isEnabled(Severity::style))
        return;

    const SymbolDatabase * const symbolDatabase = mTokenizer->getSymbolDatabase();
    for (const Scope * scope : symbolDatabase->functionScopes) {
        for (const Token *tok = scope->bodyStart; tok && tok != scope->bodyEnd; tok = tok->next()) {
            if ((tok->next()->type() || (tok->next()->function() && tok->next()->function()->isConstructor())) // TODO: The rhs of || should be removed; It is a workaround for a symboldatabase bug
                && Token::Match(tok, "[;{}] %name% (")
                && Token::Match(tok->linkAt(2), ") ; !!}")
                && (!tok->next()->function() || // is not a function on this scope
                    tok->next()->function()->isConstructor())) { // or is function in this scope and it's a ctor
                tok = tok->next();
                misusedScopeObjectError(tok, tok->str());
                tok = tok->next();
            }
        }
    }
}

void CheckOther::misusedScopeObjectError(const Token *tok, const std::string& varname)
{
    reportError(tok, Severity::style,
                "unusedScopedObject",
                "$symbol:" + varname + "\n"
                "Instance of '$symbol' object is destroyed immediately.", CWE563, Certainty::normal);
}

static const Token * getSingleExpressionInBlock(const Token * tok)
{
    if (!tok)
        return nullptr;
    const Token * top = tok->astTop();
    if (!top)
        return nullptr;
    const Token * nextExpression = nextAfterAstRightmostLeaf(top);
    if (!Token::simpleMatch(nextExpression, "; }"))
        return nullptr;
    return top;
}

//-----------------------------------------------------------------------------
// check for duplicate code in if and else branches
// if (a) { b = true; } else { b = true; }
//-----------------------------------------------------------------------------
void CheckOther::checkDuplicateBranch()
{
    // This is inconclusive since in practice most warnings are noise:
    // * There can be unfixed low-priority todos. The code is fine as it
    //   is but it could be possible to enhance it. Writing a warning
    //   here is noise since the code is fine (see cppcheck, abiword, ..)
    // * There can be overspecified code so some conditions can't be true
    //   and their conditional code is a duplicate of the condition that
    //   is always true just in case it would be false. See for instance
    //   abiword.
    if (!mSettings->severity.isEnabled(Severity::style) || !mSettings->certainty.isEnabled(Certainty::inconclusive))
        return;

    const SymbolDatabase *symbolDatabase = mTokenizer->getSymbolDatabase();

    for (const Scope & scope : symbolDatabase->scopeList) {
        if (scope.type != Scope::eIf)
            continue;

        // check all the code in the function for if (..) else
        if (Token::simpleMatch(scope.bodyEnd, "} else {")) {
            // Make sure there are no macros (different macros might be expanded
            // to the same code)
            bool macro = false;
            for (const Token *tok = scope.bodyStart; tok != scope.bodyEnd->linkAt(2); tok = tok->next()) {
                if (tok->isExpandedMacro()) {
                    macro = true;
                    break;
                }
            }
            if (macro)
                continue;

            // save if branch code
            const std::string branch1 = scope.bodyStart->next()->stringifyList(scope.bodyEnd);

            if (branch1.empty())
                continue;

            // save else branch code
            const std::string branch2 = scope.bodyEnd->tokAt(3)->stringifyList(scope.bodyEnd->linkAt(2));

            ErrorPath errorPath;
            // check for duplicates
            if (branch1 == branch2) {
                duplicateBranchError(scope.classDef, scope.bodyEnd->next(), errorPath);
                continue;
            }

            // check for duplicates using isSameExpression
            const Token * branchTop1 = getSingleExpressionInBlock(scope.bodyStart->next());
            const Token * branchTop2 = getSingleExpressionInBlock(scope.bodyEnd->tokAt(3));
            if (!branchTop1 || !branchTop2)
                continue;
            if (branchTop1->str() != branchTop2->str())
                continue;
            if (isSameExpression(mTokenizer->isCPP(), false, branchTop1->astOperand1(), branchTop2->astOperand1(), mSettings->library, true, true, &errorPath) &&
                isSameExpression(mTokenizer->isCPP(), false, branchTop1->astOperand2(), branchTop2->astOperand2(), mSettings->library, true, true, &errorPath))
                duplicateBranchError(scope.classDef, scope.bodyEnd->next(), errorPath);
        }
    }
}

void CheckOther::duplicateBranchError(const Token *tok1, const Token *tok2, ErrorPath errors)
{
    errors.emplace_back(tok2, "");
    errors.emplace_back(tok1, "");

    reportError(errors, Severity::style, "duplicateBranch", "Found duplicate branches for 'if' and 'else'.\n"
                "Finding the same code in an 'if' and related 'else' branch is suspicious and "
                "might indicate a cut and paste or logic error. Please examine this code "
                "carefully to determine if it is correct.", CWE398, Certainty::inconclusive);
}


//-----------------------------------------------------------------------------
// Check for a free() of an invalid address
// char* p = malloc(100);
// free(p + 10);
//-----------------------------------------------------------------------------
void CheckOther::checkInvalidFree()
{
    std::map<int, bool> inconclusive;
    std::map<int, std::string> allocation;

    const bool printInconclusive = mSettings->certainty.isEnabled(Certainty::inconclusive);
    const SymbolDatabase* symbolDatabase = mTokenizer->getSymbolDatabase();
    for (const Scope * scope : symbolDatabase->functionScopes) {
        for (const Token* tok = scope->bodyStart->next(); tok != scope->bodyEnd; tok = tok->next()) {

            // Keep track of which variables were assigned addresses to newly-allocated memory
            if (Token::Match(tok, "%var% = malloc|g_malloc|new")) {
                allocation.insert(std::make_pair(tok->varId(), tok->strAt(2)));
                inconclusive.insert(std::make_pair(tok->varId(), false));
            }

            // If a previously-allocated pointer is incremented or decremented, any subsequent
            // free involving pointer arithmetic may or may not be invalid, so we should only
            // report an inconclusive result.
            else if (Token::Match(tok, "%var% = %name% +|-") &&
                     tok->varId() == tok->tokAt(2)->varId() &&
                     allocation.find(tok->varId()) != allocation.end()) {
                if (printInconclusive)
                    inconclusive[tok->varId()] = true;
                else {
                    allocation.erase(tok->varId());
                    inconclusive.erase(tok->varId());
                }
            }

            // If a previously-allocated pointer is assigned a completely new value,
            // we can't know if any subsequent free() on that pointer is valid or not.
            else if (Token::Match(tok, "%var% =")) {
                allocation.erase(tok->varId());
                inconclusive.erase(tok->varId());
            }

            // If a variable that was previously assigned a newly-allocated memory location is
            // added or subtracted from when used to free the memory, report an error.
            else if (Token::Match(tok, "free|g_free|delete ( %any% +|-") ||
                     Token::Match(tok, "delete [ ] ( %any% +|-") ||
                     Token::Match(tok, "delete %any% +|- %any%")) {

                const int varIndex = tok->strAt(1) == "(" ? 2 :
                                     tok->strAt(3) == "(" ? 4 : 1;
                const int var1 = tok->tokAt(varIndex)->varId();
                const int var2 = tok->tokAt(varIndex + 2)->varId();
                const std::map<int, bool>::const_iterator alloc1 = inconclusive.find(var1);
                const std::map<int, bool>::const_iterator alloc2 = inconclusive.find(var2);
                if (alloc1 != inconclusive.end()) {
                    invalidFreeError(tok, allocation[var1], alloc1->second);
                } else if (alloc2 != inconclusive.end()) {
                    invalidFreeError(tok, allocation[var2], alloc2->second);
                }
            }

            // If the previously-allocated variable is passed in to another function
            // as a parameter, it might be modified, so we shouldn't report an error
            // if it is later used to free memory
            else if (Token::Match(tok, "%name% (") && !mSettings->library.isFunctionConst(tok->str(), true)) {
                const Token* tok2 = Token::findmatch(tok->next(), "%var%", tok->linkAt(1));
                while (tok2 != nullptr) {
                    allocation.erase(tok->varId());
                    inconclusive.erase(tok2->varId());
                    tok2 = Token::findmatch(tok2->next(), "%var%", tok->linkAt(1));
                }
            }
        }
    }
}

void CheckOther::invalidFreeError(const Token *tok, const std::string &allocation, bool inconclusive)
{
    std::string alloc = allocation;
    if (alloc != "new")
        alloc += "()";
    std::string deallocated = (alloc == "new") ? "deleted" : "freed";
    reportError(tok, Severity::error, "invalidFree", "Mismatching address is " + deallocated + ". The address you get from " + alloc + " must be " + deallocated + " without offset.", CWE(0U), inconclusive ? Certainty::inconclusive : Certainty::normal);
}


//---------------------------------------------------------------------------
// check for the same expression on both sides of an operator
// (x == x), (x && x), (x || x)
// (x.y == x.y), (x.y && x.y), (x.y || x.y)
//---------------------------------------------------------------------------

namespace {
    bool notconst(const Function* func)
    {
        return !func->isConst();
    }

    void getConstFunctions(const SymbolDatabase *symbolDatabase, std::list<const Function*> &constFunctions)
    {
        for (const Scope &scope : symbolDatabase->scopeList) {
            // only add const functions that do not have a non-const overloaded version
            // since it is pretty much impossible to tell which is being called.
            using StringFunctionMap = std::map<std::string, std::list<const Function*>>;
            StringFunctionMap functionsByName;
            for (const Function &func : scope.functionList) {
                functionsByName[func.tokenDef->str()].push_back(&func);
            }
            for (std::pair<const std::string, std::list<const Function*>>& it : functionsByName) {
                const std::list<const Function*>::const_iterator nc = std::find_if(it.second.begin(), it.second.end(), notconst);
                if (nc == it.second.end()) {
                    // ok to add all of them
                    constFunctions.splice(constFunctions.end(), it.second);
                }
            }
        }
    }
}

void CheckOther::checkDuplicateExpression()
{
    const bool styleEnabled = mSettings->severity.isEnabled(Severity::style);
    const bool warningEnabled = mSettings->severity.isEnabled(Severity::warning);
    if (!styleEnabled && !warningEnabled)
        return;

    // Parse all executing scopes..
    const SymbolDatabase *symbolDatabase = mTokenizer->getSymbolDatabase();

    std::list<const Function*> constFunctions;
    getConstFunctions(symbolDatabase, constFunctions);

    for (const Scope *scope : symbolDatabase->functionScopes) {
        for (const Token *tok = scope->bodyStart; tok != scope->bodyEnd; tok = tok->next()) {
            if (tok->str() == "=" && Token::Match(tok->astOperand1(), "%var%")) {
                const Token * endStatement = Token::findsimplematch(tok, ";");
                if (Token::Match(endStatement, "; %type% %var% ;")) {
                    endStatement = endStatement->tokAt(4);
                }
                if (Token::Match(endStatement, "%var% %assign%")) {
                    const Token * nextAssign = endStatement->tokAt(1);
                    const Token * var1 = tok->astOperand1();
                    const Token * var2 = nextAssign->astOperand1();
                    if (var1 && var2 &&
                        Token::Match(var1->previous(), ";|{|} %var%") &&
                        Token::Match(var2->previous(), ";|{|} %var%") &&
                        var2->valueType() && var1->valueType() &&
                        var2->valueType()->originalTypeName == var1->valueType()->originalTypeName &&
                        var2->valueType()->pointer == var1->valueType()->pointer &&
                        var2->valueType()->constness == var1->valueType()->constness &&
                        var2->varId() != var1->varId() && (
                            tok->astOperand2()->isArithmeticalOp() ||
                            tok->astOperand2()->str() == "." ||
                            Token::Match(tok->astOperand2()->previous(), "%name% (")
                            ) &&
                        tok->next()->tokType() != Token::eType &&
                        isSameExpression(mTokenizer->isCPP(), true, tok->next(), nextAssign->next(), mSettings->library, true, false) &&
                        isSameExpression(mTokenizer->isCPP(), true, tok->astOperand2(), nextAssign->astOperand2(), mSettings->library, true, false) &&
                        tok->astOperand2()->expressionString() == nextAssign->astOperand2()->expressionString()) {
                        bool differentDomain = false;
                        const Scope * varScope = var1->scope() ? var1->scope() : scope;
                        for (const Token *assignTok = Token::findsimplematch(var2, ";"); assignTok && assignTok != varScope->bodyEnd; assignTok = assignTok->next()) {
                            if (!Token::Match(assignTok, "%assign%|%comp%"))
                                continue;
                            if (!assignTok->astOperand1())
                                continue;
                            if (!assignTok->astOperand2())
                                continue;

                            if (assignTok->astOperand1()->varId() != var1->varId() &&
                                assignTok->astOperand1()->varId() != var2->varId() &&
                                !isSameExpression(mTokenizer->isCPP(),
                                                  true,
                                                  tok->astOperand2(),
                                                  assignTok->astOperand1(),
                                                  mSettings->library,
                                                  true,
                                                  true))
                                continue;
                            if (assignTok->astOperand2()->varId() != var1->varId() &&
                                assignTok->astOperand2()->varId() != var2->varId() &&
                                !isSameExpression(mTokenizer->isCPP(),
                                                  true,
                                                  tok->astOperand2(),
                                                  assignTok->astOperand2(),
                                                  mSettings->library,
                                                  true,
                                                  true))
                                continue;
                            differentDomain = true;
                            break;
                        }
                        if (!differentDomain && !isUniqueExpression(tok->astOperand2()))
                            duplicateAssignExpressionError(var1, var2, false);
                        else if (mSettings->certainty.isEnabled(Certainty::inconclusive))
                            duplicateAssignExpressionError(var1, var2, true);
                    }
                }
            }
            ErrorPath errorPath;
            if (tok->isOp() && tok->astOperand1() && !Token::Match(tok, "+|*|<<|>>|+=|*=|<<=|>>=")) {
                if (Token::Match(tok, "==|!=|-") && astIsFloat(tok->astOperand1(), true))
                    continue;
                const bool pointerDereference = (tok->astOperand1() && tok->astOperand1()->isUnaryOp("*")) ||
                                                (tok->astOperand2() && tok->astOperand2()->isUnaryOp("*"));
                const bool followVar = (!isConstVarExpression(tok) || Token::Match(tok, "%comp%|%oror%|&&")) && !pointerDereference;
                if (isSameExpression(mTokenizer->isCPP(),
                                     true,
                                     tok->astOperand1(),
                                     tok->astOperand2(),
                                     mSettings->library,
                                     true,
                                     followVar,
                                     &errorPath)) {
                    if (isWithoutSideEffects(mTokenizer->isCPP(), tok->astOperand1())) {
                        const bool assignment = tok->str() == "=";
                        if (assignment && warningEnabled)
                            selfAssignmentError(tok, tok->astOperand1()->expressionString());
                        else if (styleEnabled) {
                            if (mTokenizer->isCPP() && mSettings->standards.cpp >= Standards::CPP11 && tok->str() == "==") {
                                const Token* parent = tok->astParent();
                                while (parent && parent->astParent()) {
                                    parent = parent->astParent();
                                }
                                if (parent && parent->previous() && parent->previous()->str() == "static_assert") {
                                    continue;
                                }
                            }
                            duplicateExpressionError(tok->astOperand1(), tok->astOperand2(), tok, errorPath);
                        }
                    }
                } else if (tok->str() == "=" && Token::simpleMatch(tok->astOperand2(), "=") &&
                           isSameExpression(mTokenizer->isCPP(),
                                            false,
                                            tok->astOperand1(),
                                            tok->astOperand2()->astOperand1(),
                                            mSettings->library,
                                            true,
                                            false)) {
                    if (warningEnabled && isWithoutSideEffects(mTokenizer->isCPP(), tok->astOperand1())) {
                        selfAssignmentError(tok, tok->astOperand1()->expressionString());
                    }
                } else if (styleEnabled &&
                           isOppositeExpression(mTokenizer->isCPP(),
                                                tok->astOperand1(),
                                                tok->astOperand2(),
                                                mSettings->library,
                                                false,
                                                true,
                                                &errorPath) &&
                           !Token::Match(tok, "=|-|-=|/|/=") &&
                           isWithoutSideEffects(mTokenizer->isCPP(), tok->astOperand1())) {
                    oppositeExpressionError(tok, errorPath);
                } else if (!Token::Match(tok, "[-/%]")) { // These operators are not associative
                    if (styleEnabled && tok->astOperand2() && tok->str() == tok->astOperand1()->str() &&
                        isSameExpression(mTokenizer->isCPP(),
                                         true,
                                         tok->astOperand2(),
                                         tok->astOperand1()->astOperand2(),
                                         mSettings->library,
                                         true,
                                         followVar,
                                         &errorPath) &&
                        isWithoutSideEffects(mTokenizer->isCPP(), tok->astOperand2()))
                        duplicateExpressionError(tok->astOperand2(), tok->astOperand1()->astOperand2(), tok, errorPath);
                    else if (tok->astOperand2() && isConstExpression(tok->astOperand1(), mSettings->library, true, mTokenizer->isCPP())) {
                        const Token *ast1 = tok->astOperand1();
                        while (ast1 && tok->str() == ast1->str()) {
                            if (isSameExpression(mTokenizer->isCPP(), true, ast1->astOperand1(), tok->astOperand2(), mSettings->library, true, true, &errorPath) &&
                                isWithoutSideEffects(mTokenizer->isCPP(), ast1->astOperand1()) &&
                                isWithoutSideEffects(mTokenizer->isCPP(), ast1->astOperand2()))
                                // Probably the message should be changed to 'duplicate expressions X in condition or something like that'.
                                duplicateExpressionError(ast1->astOperand1(), tok->astOperand2(), tok, errorPath);
                            ast1 = ast1->astOperand1();
                        }
                    }
                }
            } else if (styleEnabled && tok->astOperand1() && tok->astOperand2() && tok->str() == ":" && tok->astParent() && tok->astParent()->str() == "?") {
                if (!isVariableChanged(tok->astParent(), /*indirect*/ 0, mSettings, mTokenizer->isCPP()) && !tok->astOperand1()->values().empty() && !tok->astOperand2()->values().empty() && isEqualKnownValue(tok->astOperand1(), tok->astOperand2()))
                    duplicateValueTernaryError(tok);
                else if (isSameExpression(mTokenizer->isCPP(), true, tok->astOperand1(), tok->astOperand2(), mSettings->library, false, true, &errorPath))
                    duplicateExpressionTernaryError(tok, errorPath);
            }
        }
    }
}

void CheckOther::oppositeExpressionError(const Token *opTok, ErrorPath errors)
{
    errors.emplace_back(opTok, "");

    const std::string& op = opTok ? opTok->str() : "&&";

    reportError(errors, Severity::style, "oppositeExpression", "Opposite expression on both sides of \'" + op + "\'.\n"
                "Finding the opposite expression on both sides of an operator is suspicious and might "
                "indicate a cut and paste or logic error. Please examine this code carefully to "
                "determine if it is correct.", CWE398, Certainty::normal);
}

void CheckOther::duplicateExpressionError(const Token *tok1, const Token *tok2, const Token *opTok, ErrorPath errors)
{
    errors.emplace_back(opTok, "");

    const std::string& expr1 = tok1 ? tok1->expressionString() : "x";
    const std::string& expr2 = tok2 ? tok2->expressionString() : "x";

    const std::string& op = opTok ? opTok->str() : "&&";
    std::string msg = "Same expression on both sides of \'" + op + "\'";
    const char *id = "duplicateExpression";
    if (expr1 != expr2 && (!opTok || !opTok->isArithmeticalOp())) {
        id = "knownConditionTrueFalse";
        std::string exprMsg = "The comparison \'" + expr1 + " " + op +  " " + expr2 + "\' is always ";
        if (Token::Match(opTok, "==|>=|<="))
            msg = exprMsg + "true";
        else if (Token::Match(opTok, "!=|>|<"))
            msg = exprMsg + "false";
        if (!Token::Match(tok1, "%num%|NULL|nullptr") && !Token::Match(tok2, "%num%|NULL|nullptr"))
            msg += " because '" + expr1 + "' and '" + expr2 + "' represent the same value";
    }

    reportError(errors, Severity::style, id, msg + ".\n"
                "Finding the same expression on both sides of an operator is suspicious and might "
                "indicate a cut and paste or logic error. Please examine this code carefully to "
                "determine if it is correct.", CWE398, Certainty::normal);
}

void CheckOther::duplicateAssignExpressionError(const Token *tok1, const Token *tok2, bool inconclusive)
{
    const std::list<const Token *> toks = { tok2, tok1 };

    const std::string& var1 = tok1 ? tok1->str() : "x";
    const std::string& var2 = tok2 ? tok2->str() : "x";

    reportError(toks, Severity::style, "duplicateAssignExpression",
                "Same expression used in consecutive assignments of '" + var1 + "' and '" + var2 + "'.\n"
                "Finding variables '" + var1 + "' and '" + var2 + "' that are assigned the same expression "
                "is suspicious and might indicate a cut and paste or logic error. Please examine this code carefully to "
                "determine if it is correct.", CWE398, inconclusive ? Certainty::inconclusive : Certainty::normal);
}

void CheckOther::duplicateExpressionTernaryError(const Token *tok, ErrorPath errors)
{
    errors.emplace_back(tok, "");
    reportError(errors, Severity::style, "duplicateExpressionTernary", "Same expression in both branches of ternary operator.\n"
                "Finding the same expression in both branches of ternary operator is suspicious as "
                "the same code is executed regardless of the condition.", CWE398, Certainty::normal);
}

void CheckOther::duplicateValueTernaryError(const Token *tok)
{
    reportError(tok, Severity::style, "duplicateValueTernary", "Same value in both branches of ternary operator.\n"
                "Finding the same value in both branches of ternary operator is suspicious as "
                "the same code is executed regardless of the condition.", CWE398, Certainty::normal);
}

void CheckOther::selfAssignmentError(const Token *tok, const std::string &varname)
{
    reportError(tok, Severity::warning,
                "selfAssignment",
                "$symbol:" + varname + "\n"
                "Redundant assignment of '$symbol' to itself.", CWE398, Certainty::normal);
}

//-----------------------------------------------------------------------------
// Check is a comparison of two variables leads to condition, which is
// always true or false.
// For instance: int a = 1; if(isless(a,a)){...}
// In this case isless(a,a) always evaluates to false.
//
// Reference:
// - http://www.cplusplus.com/reference/cmath/
//-----------------------------------------------------------------------------
void CheckOther::checkComparisonFunctionIsAlwaysTrueOrFalse()
{
    if (!mSettings->severity.isEnabled(Severity::warning))
        return;

    const SymbolDatabase *symbolDatabase = mTokenizer->getSymbolDatabase();
    for (const Scope * scope : symbolDatabase->functionScopes) {
        for (const Token* tok = scope->bodyStart->next(); tok != scope->bodyEnd; tok = tok->next()) {
            if (tok->isName() && Token::Match(tok, "isgreater|isless|islessgreater|isgreaterequal|islessequal ( %var% , %var% )")) {
                const int varidLeft = tok->tokAt(2)->varId();// get the left varid
                const int varidRight = tok->tokAt(4)->varId();// get the right varid
                // compare varids: if they are not zero but equal
                // --> the comparison function is called with the same variables
                if (varidLeft == varidRight) {
                    const std::string& functionName = tok->str(); // store function name
                    const std::string& varNameLeft = tok->strAt(2); // get the left variable name
                    if (functionName == "isgreater" || functionName == "isless" || functionName == "islessgreater") {
                        // e.g.: isgreater(x,x) --> (x)>(x) --> false
                        checkComparisonFunctionIsAlwaysTrueOrFalseError(tok, functionName, varNameLeft, false);
                    } else { // functionName == "isgreaterequal" || functionName == "islessequal"
                        // e.g.: isgreaterequal(x,x) --> (x)>=(x) --> true
                        checkComparisonFunctionIsAlwaysTrueOrFalseError(tok, functionName, varNameLeft, true);
                    }
                }
            }
        }
    }
}
void CheckOther::checkComparisonFunctionIsAlwaysTrueOrFalseError(const Token* tok, const std::string &functionName, const std::string &varName, const bool result)
{
    const std::string strResult = result ? "true" : "false";
    const struct CWE cweResult = result ? CWE571 : CWE570;

    reportError(tok, Severity::warning, "comparisonFunctionIsAlwaysTrueOrFalse",
                "$symbol:" + functionName + "\n"
                "Comparison of two identical variables with $symbol(" + varName + "," + varName + ") always evaluates to " + strResult + ".\n"
                "The function $symbol is designed to compare two variables. Calling this function with one variable (" + varName + ") "
                "for both parameters leads to a statement which is always " + strResult + ".", cweResult, Certainty::normal);
}

//---------------------------------------------------------------------------
// Check testing sign of unsigned variables and pointers.
//---------------------------------------------------------------------------
void CheckOther::checkSignOfUnsignedVariable()
{
    if (!mSettings->severity.isEnabled(Severity::style))
        return;

    const SymbolDatabase *symbolDatabase = mTokenizer->getSymbolDatabase();

    for (const Scope * scope : symbolDatabase->functionScopes) {
        // check all the code in the function
        for (const Token *tok = scope->bodyStart->next(); tok != scope->bodyEnd; tok = tok->next()) {
            const ValueFlow::Value *zeroValue = nullptr;
            const Token *nonZeroExpr = nullptr;
            if (comparisonNonZeroExpressionLessThanZero(tok, &zeroValue, &nonZeroExpr)) {
                const ValueType* vt = nonZeroExpr->valueType();
                if (vt->pointer)
                    pointerLessThanZeroError(tok, zeroValue);
                else
                    unsignedLessThanZeroError(tok, zeroValue, nonZeroExpr->expressionString());
            } else if (testIfNonZeroExpressionIsPositive(tok, &zeroValue, &nonZeroExpr)) {
                const ValueType* vt = nonZeroExpr->valueType();
                if (vt->pointer)
                    pointerPositiveError(tok, zeroValue);
                else
                    unsignedPositiveError(tok, zeroValue, nonZeroExpr->expressionString());
            }
        }
    }
}

bool CheckOther::comparisonNonZeroExpressionLessThanZero(const Token *tok, const ValueFlow::Value **zeroValue, const Token **nonZeroExpr)
{
    if (!tok->isComparisonOp() || !tok->astOperand1() || !tok->astOperand2())
        return false;

    const ValueFlow::Value *v1 = tok->astOperand1()->getValue(0);
    const ValueFlow::Value *v2 = tok->astOperand2()->getValue(0);

    if (Token::Match(tok, "<|<=") && v2 && v2->isKnown()) {
        *zeroValue = v2;
        *nonZeroExpr = tok->astOperand1();
    } else if (Token::Match(tok, ">|>=") && v1 && v1->isKnown()) {
        *zeroValue = v1;
        *nonZeroExpr = tok->astOperand2();
    } else {
        return false;
    }

    const ValueType* vt = (*nonZeroExpr)->valueType();
    return vt && (vt->pointer || vt->sign == ValueType::UNSIGNED);
}

bool CheckOther::testIfNonZeroExpressionIsPositive(const Token *tok, const ValueFlow::Value **zeroValue, const Token **nonZeroExpr)
{
    if (!tok->isComparisonOp() || !tok->astOperand1() || !tok->astOperand2())
        return false;

    const ValueFlow::Value *v1 = tok->astOperand1()->getValue(0);
    const ValueFlow::Value *v2 = tok->astOperand2()->getValue(0);

    if (Token::simpleMatch(tok, ">=") && v2 && v2->isKnown()) {
        *zeroValue = v2;
        *nonZeroExpr = tok->astOperand1();
    } else if (Token::simpleMatch(tok, "<=") && v1 && v1->isKnown()) {
        *zeroValue = v1;
        *nonZeroExpr = tok->astOperand2();
    } else {
        return false;
    }

    const ValueType* vt = (*nonZeroExpr)->valueType();
    return vt && (vt->pointer || vt->sign == ValueType::UNSIGNED);
}

void CheckOther::unsignedLessThanZeroError(const Token *tok, const ValueFlow::Value * v, const std::string &varname)
{
    reportError(getErrorPath(tok, v, "Unsigned less than zero"), Severity::style, "unsignedLessThanZero",
                "$symbol:" + varname + "\n"
                "Checking if unsigned expression '$symbol' is less than zero.\n"
                "The unsigned expression '$symbol' will never be negative so it "
                "is either pointless or an error to check if it is.", CWE570, Certainty::normal);
}

void CheckOther::pointerLessThanZeroError(const Token *tok, const ValueFlow::Value *v)
{
    reportError(getErrorPath(tok, v, "Pointer less than zero"), Severity::style, "pointerLessThanZero",
                "A pointer can not be negative so it is either pointless or an error to check if it is.", CWE570, Certainty::normal);
}

void CheckOther::unsignedPositiveError(const Token *tok, const ValueFlow::Value * v, const std::string &varname)
{
    reportError(getErrorPath(tok, v, "Unsigned positive"), Severity::style, "unsignedPositive",
                "$symbol:" + varname + "\n"
                "Unsigned expression '$symbol' can't be negative so it is unnecessary to test it.", CWE570, Certainty::normal);
}

void CheckOther::pointerPositiveError(const Token *tok, const ValueFlow::Value * v)
{
    reportError(getErrorPath(tok, v, "Pointer positive"), Severity::style, "pointerPositive",
                "A pointer can not be negative so it is either pointless or an error to check if it is not.", CWE570, Certainty::normal);
}

/* check if a constructor in given class scope takes a reference */
static bool constructorTakesReference(const Scope * const classScope)
{
    for (const Function &constructor : classScope->functionList) {
        if (constructor.isConstructor()) {
            for (int argnr = 0U; argnr < constructor.argCount(); argnr++) {
                const Variable * const argVar = constructor.getArgumentVar(argnr);
                if (argVar && argVar->isReference()) {
                    return true;
                }
            }
        }
    }
    return false;
}

//---------------------------------------------------------------------------
// This check rule works for checking the "const A a = getA()" usage when getA() returns "const A &" or "A &".
// In most scenarios, "const A & a = getA()" will be more efficient.
//---------------------------------------------------------------------------
void CheckOther::checkRedundantCopy()
{
    if (!mSettings->severity.isEnabled(Severity::performance) || mTokenizer->isC() || !mSettings->certainty.isEnabled(Certainty::inconclusive))
        return;

    const SymbolDatabase *symbolDatabase = mTokenizer->getSymbolDatabase();

    for (const Variable* var : symbolDatabase->variableList()) {
        if (!var || var->isReference() || !var->isConst() || var->isPointer() || (!var->type() && !var->isStlType())) // bailout if var is of standard type, if it is a pointer or non-const
            continue;

        const Token* startTok = var->nameToken();
        if (startTok->strAt(1) == "=") // %type% %name% = ... ;
            ;
        else if (startTok->strAt(1) == "(" && var->isClass() && var->typeScope()) {
            // Object is instantiated. Warn if constructor takes arguments by value.
            if (constructorTakesReference(var->typeScope()))
                continue;
        } else
            continue;

        const Token* tok = startTok->next()->astOperand2();
        if (!tok)
            continue;
        if (!Token::Match(tok->previous(), "%name% ("))
            continue;
        if (!Token::Match(tok->link(), ") )| ;")) // bailout for usage like "const A a = getA()+3"
            continue;

        const Function* func = tok->previous()->function();
        if (func && func->tokenDef->strAt(-1) == "&") {
            redundantCopyError(startTok, startTok->str());
        }
    }
}
void CheckOther::redundantCopyError(const Token *tok,const std::string& varname)
{
    reportError(tok, Severity::performance, "redundantCopyLocalConst",
                "$symbol:" + varname + "\n"
                "Use const reference for '$symbol' to avoid unnecessary data copying.\n"
                "The const variable '$symbol' is assigned a copy of the data. You can avoid "
                "the unnecessary data copying by converting '$symbol' to const reference.",
                CWE398,
                Certainty::inconclusive); // since #5618 that check became inconclusive
}

//---------------------------------------------------------------------------
// Checking for shift by negative values
//---------------------------------------------------------------------------

static bool isNegative(const Token *tok, const Settings *settings)
{
    return tok->valueType() && tok->valueType()->sign == ValueType::SIGNED && tok->getValueLE(-1LL, settings);
}

void CheckOther::checkNegativeBitwiseShift()
{
    const bool portability = mSettings->severity.isEnabled(Severity::portability);

    for (const Token* tok = mTokenizer->tokens(); tok; tok = tok->next()) {
        if (!tok->astOperand1() || !tok->astOperand2())
            continue;

        if (!Token::Match(tok, "<<|>>|<<=|>>="))
            continue;

        // don't warn if lhs is a class. this is an overloaded operator then
        if (mTokenizer->isCPP()) {
            const ValueType * lhsType = tok->astOperand1()->valueType();
            if (!lhsType || !lhsType->isIntegral())
                continue;
        }

        // bailout if operation is protected by ?:
        bool ternary = false;
        for (const Token *parent = tok; parent; parent = parent->astParent()) {
            if (Token::Match(parent, "?|:")) {
                ternary = true;
                break;
            }
        }
        if (ternary)
            continue;

        // Get negative rhs value. preferably a value which doesn't have 'condition'.
        if (portability && isNegative(tok->astOperand1(), mSettings))
            negativeBitwiseShiftError(tok, 1);
        else if (isNegative(tok->astOperand2(), mSettings))
            negativeBitwiseShiftError(tok, 2);
    }
}


void CheckOther::negativeBitwiseShiftError(const Token *tok, int op)
{
    if (op == 1)
        // LHS - this is used by intention in various software, if it
        // is used often in a project and works as expected then this is
        // a portability issue
        reportError(tok, Severity::portability, "shiftNegativeLHS", "Shifting a negative value is technically undefined behaviour", CWE758, Certainty::normal);
    else // RHS
        reportError(tok, Severity::error, "shiftNegative", "Shifting by a negative value is undefined behaviour", CWE758, Certainty::normal);
}

//---------------------------------------------------------------------------
// Check for incompletely filled buffers.
//---------------------------------------------------------------------------
void CheckOther::checkIncompleteArrayFill()
{
    if (!mSettings->certainty.isEnabled(Certainty::inconclusive))
        return;
    const bool printWarning = mSettings->severity.isEnabled(Severity::warning);
    const bool printPortability = mSettings->severity.isEnabled(Severity::portability);
    if (!printPortability && !printWarning)
        return;

    const SymbolDatabase *symbolDatabase = mTokenizer->getSymbolDatabase();

    for (const Scope * scope : symbolDatabase->functionScopes) {
        for (const Token* tok = scope->bodyStart->next(); tok != scope->bodyEnd; tok = tok->next()) {
            if (Token::Match(tok, "memset|memcpy|memmove ( %var% ,") && Token::Match(tok->linkAt(1)->tokAt(-2), ", %num% )")) {
                const Variable *var = tok->tokAt(2)->variable();
                if (!var || !var->isArray() || var->dimensions().empty() || !var->dimension(0))
                    continue;

                if (MathLib::toLongNumber(tok->linkAt(1)->strAt(-1)) == var->dimension(0)) {
                    int size = mTokenizer->sizeOfType(var->typeStartToken());
                    if (size == 0 && var->valueType()->pointer)
                        size = mSettings->sizeof_pointer;
                    else if (size == 0 && var->type())
                        size = estimateSize(var->type(), mSettings, symbolDatabase);
                    if ((size != 1 && size != 100 && size != 0) || var->isPointer()) {
                        if (printWarning)
                            incompleteArrayFillError(tok, var->name(), tok->str(), false);
                    } else if (var->valueType()->type == ValueType::Type::BOOL && printPortability) // sizeof(bool) is not 1 on all platforms
                        incompleteArrayFillError(tok, var->name(), tok->str(), true);
                }
            }
        }
    }
}

void CheckOther::incompleteArrayFillError(const Token* tok, const std::string& buffer, const std::string& function, bool boolean)
{
    if (boolean)
        reportError(tok, Severity::portability, "incompleteArrayFill",
                    "$symbol:" + buffer + "\n"
                    "$symbol:" + function + "\n"
                    "Array '" + buffer + "' might be filled incompletely. Did you forget to multiply the size given to '" + function + "()' with 'sizeof(*" + buffer + ")'?\n"
                    "The array '" + buffer + "' is filled incompletely. The function '" + function + "()' needs the size given in bytes, but the type 'bool' is larger than 1 on some platforms. Did you forget to multiply the size with 'sizeof(*" + buffer + ")'?", CWE131, Certainty::inconclusive);
    else
        reportError(tok, Severity::warning, "incompleteArrayFill",
                    "$symbol:" + buffer + "\n"
                    "$symbol:" + function + "\n"
                    "Array '" + buffer + "' is filled incompletely. Did you forget to multiply the size given to '" + function + "()' with 'sizeof(*" + buffer + ")'?\n"
                    "The array '" + buffer + "' is filled incompletely. The function '" + function + "()' needs the size given in bytes, but an element of the given array is larger than one byte. Did you forget to multiply the size with 'sizeof(*" + buffer + ")'?", CWE131, Certainty::inconclusive);
}

//---------------------------------------------------------------------------
// Detect NULL being passed to variadic function.
//---------------------------------------------------------------------------

void CheckOther::checkVarFuncNullUB()
{
    if (!mSettings->severity.isEnabled(Severity::portability))
        return;

    const SymbolDatabase *symbolDatabase = mTokenizer->getSymbolDatabase();
    for (const Scope * scope : symbolDatabase->functionScopes) {
        for (const Token* tok = scope->bodyStart; tok != scope->bodyEnd; tok = tok->next()) {
            // Is NULL passed to a function?
            if (Token::Match(tok,"[(,] NULL [,)]")) {
                // Locate function name in this function call.
                const Token *ftok = tok;
                int argnr = 1;
                while (ftok && ftok->str() != "(") {
                    if (ftok->str() == ")")
                        ftok = ftok->link();
                    else if (ftok->str() == ",")
                        ++argnr;
                    ftok = ftok->previous();
                }
                ftok = ftok ? ftok->previous() : nullptr;
                if (ftok && ftok->isName()) {
                    // If this is a variadic function then report error
                    const Function *f = ftok->function();
                    if (f && f->argCount() <= argnr) {
                        const Token *tok2 = f->argDef;
                        tok2 = tok2 ? tok2->link() : nullptr; // goto ')'
                        if (tok2 && Token::simpleMatch(tok2->tokAt(-1), "..."))
                            varFuncNullUBError(tok);
                    }
                }
            }
        }
    }
}

void CheckOther::varFuncNullUBError(const Token *tok)
{
    reportError(tok,
                Severity::portability,
                "varFuncNullUB",
                "Passing NULL after the last typed argument to a variadic function leads to undefined behaviour.\n"
                "Passing NULL after the last typed argument to a variadic function leads to undefined behaviour.\n"
                "The C99 standard, in section 7.15.1.1, states that if the type used by va_arg() is not compatible with the type of the actual next argument (as promoted according to the default argument promotions), the behavior is undefined.\n"
                "The value of the NULL macro is an implementation-defined null pointer constant (7.17), which can be any integer constant expression with the value 0, or such an expression casted to (void*) (6.3.2.3). This includes values like 0, 0L, or even 0LL.\n"
                "In practice on common architectures, this will cause real crashes if sizeof(int) != sizeof(void*), and NULL is defined to 0 or any other null pointer constant that promotes to int.\n"
                "To reproduce you might be able to use this little code example on 64bit platforms. If the output includes \"ERROR\", the sentinel had only 4 out of 8 bytes initialized to zero and was not detected as the final argument to stop argument processing via va_arg(). Changing the 0 to (void*)0 or 0L will make the \"ERROR\" output go away.\n"
                "#include <stdarg.h>\n"
                "#include <stdio.h>\n"
                "\n"
                "void f(char *s, ...) {\n"
                "    va_list ap;\n"
                "    va_start(ap,s);\n"
                "    for (;;) {\n"
                "        char *p = va_arg(ap,char*);\n"
                "        printf(\"%018p, %s\\n\", p, (long)p & 255 ? p : \"\");\n"
                "        if(!p) break;\n"
                "    }\n"
                "    va_end(ap);\n"
                "}\n"
                "\n"
                "void g() {\n"
                "    char *s2 = \"x\";\n"
                "    char *s3 = \"ERROR\";\n"
                "\n"
                "    // changing 0 to 0L for the 7th argument (which is intended to act as sentinel) makes the error go away on x86_64\n"
                "    f(\"first\", s2, s2, s2, s2, s2, 0, s3, (char*)0);\n"
                "}\n"
                "\n"
                "void h() {\n"
                "    int i;\n"
                "    volatile unsigned char a[1000];\n"
                "    for (i = 0; i<sizeof(a); i++)\n"
                "        a[i] = -1;\n"
                "}\n"
                "\n"
                "int main() {\n"
                "    h();\n"
                "    g();\n"
                "    return 0;\n"
                "}", CWE475, Certainty::normal);
}

void CheckOther::checkRedundantPointerOp()
{
    if (!mSettings->severity.isEnabled(Severity::style))
        return;

    for (const Token *tok = mTokenizer->tokens(); tok; tok = tok->next()) {
        if (tok->isExpandedMacro() && tok->str() == "(")
            tok = tok->link();

        if (!tok->isUnaryOp("&") || !tok->astOperand1()->isUnaryOp("*"))
            continue;

        // variable
        const Token *varTok = tok->astOperand1()->astOperand1();
        if (!varTok || varTok->isExpandedMacro())
            continue;

        const Variable *var = varTok->variable();
        if (!var || !var->isPointer())
            continue;

        redundantPointerOpError(tok, var->name(), false);
    }
}

void CheckOther::redundantPointerOpError(const Token* tok, const std::string &varname, bool inconclusive)
{
    reportError(tok, Severity::style, "redundantPointerOp",
                "$symbol:" + varname + "\n"
                "Redundant pointer operation on '$symbol' - it's already a pointer.", CWE398, inconclusive ? Certainty::inconclusive : Certainty::normal);
}

void CheckOther::checkInterlockedDecrement()
{
    if (!mSettings->isWindowsPlatform()) {
        return;
    }

    for (const Token *tok = mTokenizer->tokens(); tok; tok = tok->next()) {
        if (tok->isName() && Token::Match(tok, "InterlockedDecrement ( & %name% ) ; if ( %name%|!|0")) {
            const Token* interlockedVarTok = tok->tokAt(3);
            const Token* checkStartTok =  interlockedVarTok->tokAt(5);
            if ((Token::Match(checkStartTok, "0 %comp% %name% )") && checkStartTok->strAt(2) == interlockedVarTok->str()) ||
                (Token::Match(checkStartTok, "! %name% )") && checkStartTok->strAt(1) == interlockedVarTok->str()) ||
                (Token::Match(checkStartTok, "%name% )") && checkStartTok->str() == interlockedVarTok->str()) ||
                (Token::Match(checkStartTok, "%name% %comp% 0 )") && checkStartTok->str() == interlockedVarTok->str())) {
                raceAfterInterlockedDecrementError(checkStartTok);
            }
        } else if (Token::Match(tok, "if ( ::| InterlockedDecrement ( & %name%")) {
            const Token* condEnd = tok->next()->link();
            const Token* funcTok = tok->tokAt(2);
            const Token* firstAccessTok = funcTok->str() == "::" ? funcTok->tokAt(4) : funcTok->tokAt(3);
            if (condEnd && condEnd->next() && condEnd->next()->link()) {
                const Token* ifEndTok = condEnd->next()->link();
                if (Token::Match(ifEndTok, "} return %name%")) {
                    const Token* secondAccessTok = ifEndTok->tokAt(2);
                    if (secondAccessTok->str() == firstAccessTok->str()) {
                        raceAfterInterlockedDecrementError(secondAccessTok);
                    }
                } else if (Token::Match(ifEndTok, "} else { return %name%")) {
                    const Token* secondAccessTok = ifEndTok->tokAt(4);
                    if (secondAccessTok->str() == firstAccessTok->str()) {
                        raceAfterInterlockedDecrementError(secondAccessTok);
                    }
                }
            }
        }
    }
}

void CheckOther::raceAfterInterlockedDecrementError(const Token* tok)
{
    reportError(tok, Severity::error, "raceAfterInterlockedDecrement",
                "Race condition: non-interlocked access after InterlockedDecrement(). Use InterlockedDecrement() return value instead.", CWE362, Certainty::normal);
}

void CheckOther::checkUnusedLabel()
{
    if (!mSettings->severity.isEnabled(Severity::style) && !mSettings->severity.isEnabled(Severity::warning))
        return;

    const SymbolDatabase *symbolDatabase = mTokenizer->getSymbolDatabase();
    for (const Scope * scope : symbolDatabase->functionScopes) {
        const bool hasIfdef = mTokenizer->hasIfdef(scope->bodyStart, scope->bodyEnd);
        for (const Token* tok = scope->bodyStart; tok != scope->bodyEnd; tok = tok->next()) {
            if (!tok->scope()->isExecutable())
                tok = tok->scope()->bodyEnd;

            if (Token::Match(tok, "{|}|; %name% :") && !tok->tokAt(1)->isKeyword()) {
                const std::string tmp("goto " + tok->strAt(1));
                if (!Token::findsimplematch(scope->bodyStart->next(), tmp.c_str(), tmp.size(), scope->bodyEnd->previous()))
                    unusedLabelError(tok->next(), tok->next()->scope()->type == Scope::eSwitch, hasIfdef);
            }
        }
    }
}

void CheckOther::unusedLabelError(const Token* tok, bool inSwitch, bool hasIfdef)
{
    if (tok && !mSettings->severity.isEnabled(inSwitch ? Severity::warning : Severity::style))
        return;

    std::string id = "unusedLabel";
    if (inSwitch)
        id += "Switch";
    if (hasIfdef)
        id += "Configuration";

    std::string msg = "$symbol:" + (tok ? tok->str() : emptyString) + "\nLabel '$symbol' is not used.";
    if (hasIfdef)
        msg += " There is #if in function body so the label might be used in code that is removed by the preprocessor.";
    if (inSwitch)
        msg += " Should this be a 'case' of the enclosing switch()?";

    reportError(tok,
                inSwitch ? Severity::warning : Severity::style,
                id,
                msg,
                CWE398,
                Certainty::normal);
}


void CheckOther::checkEvaluationOrder()
{
    // This checker is not written according to C++11 sequencing rules
    if (mTokenizer->isCPP() && mSettings->standards.cpp >= Standards::CPP11)
        return;

    const SymbolDatabase *symbolDatabase = mTokenizer->getSymbolDatabase();
    for (const Scope * functionScope : symbolDatabase->functionScopes) {
        for (const Token* tok = functionScope->bodyStart; tok != functionScope->bodyEnd; tok = tok->next()) {
            if (!Token::Match(tok, "++|--") && !tok->isAssignmentOp())
                continue;
            if (!tok->astOperand1())
                continue;
            for (const Token *tok2 = tok;; tok2 = tok2->astParent()) {
                // If ast parent is a sequence point then break
                const Token * const parent = tok2->astParent();
                if (!parent)
                    break;
                if (Token::Match(parent, "%oror%|&&|?|:|;"))
                    break;
                if (parent->str() == ",") {
                    const Token *par = parent;
                    while (Token::simpleMatch(par,","))
                        par = par->astParent();
                    // not function or in a while clause => break
                    if (!(par && par->str() == "(" && par->astOperand2() && par->strAt(-1) != "while"))
                        break;
                    // control flow (if|while|etc) => break
                    if (Token::simpleMatch(par->link(),") {"))
                        break;
                    // sequence point in function argument: dostuff((1,2),3) => break
                    par = par->next();
                    while (par && (par->previous() != parent))
                        par = par->nextArgument();
                    if (!par)
                        break;
                }
                if (parent->str() == "(" && parent->astOperand2())
                    break;

                // self assignment..
                if (tok2 == tok &&
                    tok->str() == "=" &&
                    parent->str() == "=" &&
                    isSameExpression(mTokenizer->isCPP(), false, tok->astOperand1(), parent->astOperand1(), mSettings->library, true, false)) {
                    if (mSettings->severity.isEnabled(Severity::warning) &&
                        isSameExpression(mTokenizer->isCPP(), true, tok->astOperand1(), parent->astOperand1(), mSettings->library, true, false))
                        selfAssignmentError(parent, tok->astOperand1()->expressionString());
                    break;
                }

                // Is expression used?
                bool foundError = false;
                visitAstNodes((parent->astOperand1() != tok2) ? parent->astOperand1() : parent->astOperand2(),
                              [&](const Token *tok3) {
                    if (tok3->str() == "&" && !tok3->astOperand2())
                        return ChildrenToVisit::none; // don't handle address-of for now
                    if (tok3->str() == "(" && Token::simpleMatch(tok3->previous(), "sizeof"))
                        return ChildrenToVisit::none; // don't care about sizeof usage
                    if (isSameExpression(mTokenizer->isCPP(), false, tok->astOperand1(), tok3, mSettings->library, true, false))
                        foundError = true;
                    return foundError ? ChildrenToVisit::done : ChildrenToVisit::op1_and_op2;
                });

                if (foundError) {
                    unknownEvaluationOrder(parent);
                    break;
                }
            }
        }
    }
}

void CheckOther::unknownEvaluationOrder(const Token* tok)
{
    reportError(tok, Severity::error, "unknownEvaluationOrder",
                "Expression '" + (tok ? tok->expressionString() : std::string("x = x++;")) + "' depends on order of evaluation of side effects", CWE768, Certainty::normal);
}

void CheckOther::checkAccessOfMovedVariable()
{
    if (!mTokenizer->isCPP() || mSettings->standards.cpp < Standards::CPP11 || !mSettings->severity.isEnabled(Severity::warning))
        return;
    CheckUninitVar checkUninitVar(mTokenizer, mSettings, mErrorLogger);
    const bool reportInconclusive = mSettings->certainty.isEnabled(Certainty::inconclusive);
    const SymbolDatabase *symbolDatabase = mTokenizer->getSymbolDatabase();
    for (const Scope * scope : symbolDatabase->functionScopes) {
        const Token * scopeStart = scope->bodyStart;
        if (scope->function) {
            const Token * memberInitializationStart = scope->function->constructorMemberInitialization();
            if (memberInitializationStart)
                scopeStart = memberInitializationStart;
        }
        for (const Token* tok = scopeStart->next(); tok != scope->bodyEnd; tok = tok->next()) {
            const ValueFlow::Value * movedValue = tok->getMovedValue();
            if (!movedValue || movedValue->moveKind == ValueFlow::Value::MoveKind::NonMovedVariable)
                continue;
            if (movedValue->isInconclusive() && !reportInconclusive)
                continue;

            bool inconclusive = false;
            bool accessOfMoved = false;
            if (tok->strAt(1) == ".") {
                if (tok->next()->originalName() == "->")
                    accessOfMoved = true;
                else
                    inconclusive = true;
            } else {
                const bool variableChanged = isVariableChangedByFunctionCall(tok, 0, mSettings, &inconclusive);
                accessOfMoved = !variableChanged && checkUninitVar.isVariableUsage(tok, false, CheckUninitVar::NO_ALLOC);
                if (inconclusive) {
                    accessOfMoved = !isMovedParameterAllowedForInconclusiveFunction(tok);
                    if (accessOfMoved)
                        inconclusive = false;
                }
            }
            if (accessOfMoved || (inconclusive && reportInconclusive))
                accessMovedError(tok, tok->str(), movedValue, inconclusive || movedValue->isInconclusive());
        }
    }
}

bool CheckOther::isMovedParameterAllowedForInconclusiveFunction(const Token * tok)
{
    if (Token::simpleMatch(tok->tokAt(-4), "std :: move ("))
        return false;
    const Token * tokAtM2 = tok->tokAt(-2);
    if (Token::simpleMatch(tokAtM2, "> (") && tokAtM2->link()) {
        const Token * leftAngle = tokAtM2->link();
        if (Token::simpleMatch(leftAngle->tokAt(-3), "std :: forward <"))
            return false;
    }
    return true;
}

void CheckOther::accessMovedError(const Token *tok, const std::string &varname, const ValueFlow::Value *value, bool inconclusive)
{
    if (!tok) {
        reportError(tok, Severity::warning, "accessMoved", "Access of moved variable 'v'.", CWE672, Certainty::normal);
        reportError(tok, Severity::warning, "accessForwarded", "Access of forwarded variable 'v'.", CWE672, Certainty::normal);
        return;
    }

    const char * errorId = nullptr;
    std::string kindString;
    switch (value->moveKind) {
    case ValueFlow::Value::MoveKind::MovedVariable:
        errorId = "accessMoved";
        kindString = "moved";
        break;
    case ValueFlow::Value::MoveKind::ForwardedVariable:
        errorId = "accessForwarded";
        kindString = "forwarded";
        break;
    default:
        return;
    }
    const std::string errmsg("$symbol:" + varname + "\nAccess of " + kindString + " variable '$symbol'.");
    const ErrorPath errorPath = getErrorPath(tok, value, errmsg);
    reportError(errorPath, Severity::warning, errorId, errmsg, CWE672, inconclusive ? Certainty::inconclusive : Certainty::normal);
}



void CheckOther::checkFuncArgNamesDifferent()
{
    const bool style = mSettings->severity.isEnabled(Severity::style);
    const bool inconclusive = mSettings->certainty.isEnabled(Certainty::inconclusive);
    const bool warning = mSettings->severity.isEnabled(Severity::warning);

    if (!(warning || (style && inconclusive)))
        return;

    const SymbolDatabase *symbolDatabase = mTokenizer->getSymbolDatabase();
    // check every function
    for (const Scope *scope : symbolDatabase->functionScopes) {
        const Function * function = scope->function;
        // only check functions with arguments
        if (!function || function->argCount() == 0)
            continue;

        // only check functions with separate declarations and definitions
        if (function->argDef == function->arg)
            continue;

        // get the function argument name tokens
        std::vector<const Token *>  declarations(function->argCount());
        std::vector<const Token *>  definitions(function->argCount());
        const Token * decl = function->argDef->next();
        for (int j = 0; j < function->argCount(); ++j) {
            declarations[j] = nullptr;
            definitions[j] = nullptr;
            // get the definition
            const Variable * variable = function->getArgumentVar(j);
            if (variable) {
                definitions[j] = variable->nameToken();
            }
            // get the declaration (search for first token with varId)
            while (decl && !Token::Match(decl, ",|)|;")) {
                // skip everything after the assignment because
                // it could also have a varId or be the first
                // token with a varId if there is no name token
                if (decl->str() == "=") {
                    decl = decl->nextArgument();
                    break;
                }
                // skip over template
                if (decl->link())
                    decl = decl->link();
                else if (decl->varId())
                    declarations[j] = decl;
                decl = decl->next();
            }
            if (Token::simpleMatch(decl, ","))
                decl = decl->next();
        }
        // check for different argument order
        if (warning) {
            bool order_different = false;
            for (int j = 0; j < function->argCount(); ++j) {
                if (!declarations[j] || !definitions[j] || declarations[j]->str() == definitions[j]->str())
                    continue;

                for (int k = 0; k < function->argCount(); ++k) {
                    if (j != k && definitions[k] && declarations[j]->str() == definitions[k]->str()) {
                        order_different = true;
                        break;
                    }
                }
            }
            if (order_different) {
                funcArgOrderDifferent(function->name(), function->argDef->next(), function->arg->next(), declarations, definitions);
                continue;
            }
        }
        // check for different argument names
        if (style && inconclusive) {
            for (int j = 0; j < function->argCount(); ++j) {
                if (declarations[j] && definitions[j] && declarations[j]->str() != definitions[j]->str())
                    funcArgNamesDifferent(function->name(), j, declarations[j], definitions[j]);
            }
        }
    }
}

void CheckOther::funcArgNamesDifferent(const std::string & functionName, nonneg int index,
                                       const Token* declaration, const Token* definition)
{
    std::list<const Token *> tokens = { declaration,definition };
    reportError(tokens, Severity::style, "funcArgNamesDifferent",
                "$symbol:" + functionName + "\n"
                "Function '$symbol' argument " + MathLib::toString(index + 1) + " names different: declaration '" +
                (declaration ? declaration->str() : std::string("A")) + "' definition '" +
                (definition ? definition->str() : std::string("B")) + "'.", CWE628, Certainty::inconclusive);
}

void CheckOther::funcArgOrderDifferent(const std::string & functionName,
                                       const Token* declaration, const Token* definition,
                                       const std::vector<const Token *> & declarations,
                                       const std::vector<const Token *> & definitions)
{
    std::list<const Token *> tokens = {
        declarations.size() ? declarations[0] ? declarations[0] : declaration : nullptr,
        definitions.size() ? definitions[0] ? definitions[0] : definition : nullptr
    };
    std::string msg = "$symbol:" + functionName + "\nFunction '$symbol' argument order different: declaration '";
    for (int i = 0; i < declarations.size(); ++i) {
        if (i != 0)
            msg += ", ";
        if (declarations[i])
            msg += declarations[i]->str();
    }
    msg += "' definition '";
    for (int i = 0; i < definitions.size(); ++i) {
        if (i != 0)
            msg += ", ";
        if (definitions[i])
            msg += definitions[i]->str();
    }
    msg += "'";
    reportError(tokens, Severity::warning, "funcArgOrderDifferent", msg, CWE683, Certainty::normal);
}

static const Token *findShadowed(const Scope *scope, const std::string &varname, int linenr)
{
    if (!scope)
        return nullptr;
    for (const Variable &var : scope->varlist) {
        if (scope->isExecutable() && var.nameToken()->linenr() > linenr)
            continue;
        if (var.name() == varname)
            return var.nameToken();
    }
    for (const Function &f : scope->functionList) {
        if (f.type == Function::Type::eFunction && f.name() == varname)
            return f.tokenDef;
    }
    if (scope->type == Scope::eLambda)
        return nullptr;
    const Token* shadowed = findShadowed(scope->nestedIn, varname, linenr);
    if (!shadowed)
        shadowed = findShadowed(scope->functionOf, varname, linenr);
    return shadowed;
}

void CheckOther::checkShadowVariables()
{
    if (!mSettings->severity.isEnabled(Severity::style))
        return;
    const SymbolDatabase *symbolDatabase = mTokenizer->getSymbolDatabase();
    for (const Scope & scope : symbolDatabase->scopeList) {
        if (!scope.isExecutable() || scope.type == Scope::eLambda)
            continue;
        const Scope *functionScope = &scope;
        while (functionScope && functionScope->type != Scope::ScopeType::eFunction && functionScope->type != Scope::ScopeType::eLambda)
            functionScope = functionScope->nestedIn;
        for (const Variable &var : scope.varlist) {
            if (var.nameToken() && var.nameToken()->isExpandedMacro()) // #8903
                continue;

            if (functionScope && functionScope->type == Scope::ScopeType::eFunction && functionScope->function) {
                bool shadowArg = false;
                for (const Variable &arg : functionScope->function->argumentList) {
                    if (arg.nameToken() && var.name() == arg.name()) {
                        shadowError(var.nameToken(), arg.nameToken(), "argument");
                        shadowArg = true;
                        break;
                    }
                }
                if (shadowArg)
                    continue;
            }

            const Token *shadowed = findShadowed(scope.nestedIn, var.name(), var.nameToken()->linenr());
            if (!shadowed)
                shadowed = findShadowed(scope.functionOf, var.name(), var.nameToken()->linenr());
            if (!shadowed)
                continue;
            if (scope.type == Scope::eFunction && scope.className == var.name())
                continue;
            if (functionScope->function && functionScope->function->isStatic() && shadowed->variable() && !shadowed->variable()->isLocal())
                continue;
            shadowError(var.nameToken(), shadowed, (shadowed->varId() != 0) ? "variable" : "function");
        }
    }
}

void CheckOther::shadowError(const Token *var, const Token *shadowed, std::string type)
{
    ErrorPath errorPath;
    errorPath.push_back(ErrorPathItem(shadowed, "Shadowed declaration"));
    errorPath.push_back(ErrorPathItem(var, "Shadow variable"));
    const std::string &varname = var ? var->str() : type;
    const std::string Type = char(std::toupper(type[0])) + type.substr(1);
    const std::string id = "shadow" + Type;
    const std::string message = "$symbol:" + varname + "\nLocal variable \'$symbol\' shadows outer " + type;
    reportError(errorPath, Severity::style, id.c_str(), message, CWE398, Certainty::normal);
}

static bool isVariableExpression(const Token* tok)
{
    if (Token::Match(tok, "%var%"))
        return true;
    if (Token::simpleMatch(tok, "."))
        return isVariableExpression(tok->astOperand1()) &&
               isVariableExpression(tok->astOperand2());
    if (Token::simpleMatch(tok, "["))
        return isVariableExpression(tok->astOperand1()) &&
               tok->astOperand2() && tok->astOperand2()->hasKnownIntValue();
    return false;
}

void CheckOther::checkKnownArgument()
{
    if (!mSettings->severity.isEnabled(Severity::style))
        return;
    const SymbolDatabase *symbolDatabase = mTokenizer->getSymbolDatabase();
    for (const Scope *functionScope : symbolDatabase->functionScopes) {
        for (const Token *tok = functionScope->bodyStart; tok != functionScope->bodyEnd; tok = tok->next()) {
            if (!Token::simpleMatch(tok->astParent(), "("))
                continue;
            if (!Token::Match(tok->astParent()->previous(), "%name%"))
                continue;
            if (Token::Match(tok->astParent()->previous(), "if|while|switch|sizeof"))
                continue;
            if (tok == tok->astParent()->previous())
                continue;
            if (!tok->hasKnownIntValue())
                continue;
            if (Token::Match(tok, "++|--"))
                continue;
            if (isConstVarExpression(tok))
                continue;
            const Token * tok2 = tok;
            if (isCPPCast(tok2))
                tok2 = tok2->astOperand2();
            if (isVariableExpression(tok2))
                continue;
            // ensure that there is a integer variable in expression with unknown value
            std::string varexpr;
            bool isVariableExprHidden = false;  // Is variable expression explicitly hidden
            auto setVarExpr = [&varexpr, &isVariableExprHidden](const Token *child) {
                if (Token::Match(child, "%var%|.|[")) {
                    if (child->valueType() && child->valueType()->pointer == 0 && child->valueType()->isIntegral() && child->values().empty()) {
                        varexpr = child->expressionString();
                        return ChildrenToVisit::done;
                    }
                    return ChildrenToVisit::none;
                }
                if (Token::simpleMatch(child->previous(), "sizeof ("))
                    return ChildrenToVisit::none;

                // hide variable explicitly with 'x * 0' etc
                if (!isVariableExprHidden) {
                    if (Token::simpleMatch(child, "*") && (Token::simpleMatch(child->astOperand1(), "0") || Token::simpleMatch(child->astOperand2(), "0")))
                        return ChildrenToVisit::none;
                    if (Token::simpleMatch(child, "&&") && (Token::simpleMatch(child->astOperand1(), "false") || Token::simpleMatch(child->astOperand2(), "false")))
                        return ChildrenToVisit::none;
                    if (Token::simpleMatch(child, "||") && (Token::simpleMatch(child->astOperand1(), "true") || Token::simpleMatch(child->astOperand2(), "true")))
                        return ChildrenToVisit::none;
                }

                return ChildrenToVisit::op1_and_op2;
            };
            visitAstNodes(tok, setVarExpr);
            if (varexpr.empty()) {
                isVariableExprHidden = true;
                visitAstNodes(tok, setVarExpr);
            }
            if (varexpr.empty())
                continue;
            // ensure that function name does not contain "assert"
            std::string funcname = tok->astParent()->previous()->str();
            std::transform(funcname.begin(), funcname.end(), funcname.begin(), [](int c) {
                return std::tolower(c);
            });
            if (funcname.find("assert") != std::string::npos)
                continue;
            knownArgumentError(tok, tok->astParent()->previous(), &tok->values().front(), varexpr, isVariableExprHidden);
        }
    }
}

void CheckOther::knownArgumentError(const Token *tok, const Token *ftok, const ValueFlow::Value *value, const std::string &varexpr, bool isVariableExpressionHidden)
{
    if (!tok) {
        reportError(tok, Severity::style, "knownArgument", "Argument 'x-x' to function 'func' is always 0. It does not matter what value 'x' has.");
        reportError(tok, Severity::style, "knownArgumentHiddenVariableExpression", "Argument 'x*0' to function 'func' is always 0. Constant literal calculation disable/hide variable expression 'x'.");
        return;
    }

    const MathLib::bigint intvalue = value->intvalue;
    const std::string &expr = tok->expressionString();
    const std::string &fun = ftok->str();

    const char *id;
    std::string errmsg = "Argument '" + expr + "' to function " + fun + " is always " + std::to_string(intvalue) + ". ";
    if (!isVariableExpressionHidden) {
        id = "knownArgument";
        errmsg += "It does not matter what value '" + varexpr + "' has.";
    } else {
        id = "knownArgumentHiddenVariableExpression";
        errmsg += "Constant literal calculation disable/hide variable expression '" + varexpr + "'.";
    }

    const ErrorPath errorPath = getErrorPath(tok, value, errmsg);
    reportError(errorPath, Severity::style, id, errmsg, CWE570, Certainty::normal);
}

void CheckOther::checkComparePointers()
{
    const SymbolDatabase *symbolDatabase = mTokenizer->getSymbolDatabase();
    for (const Scope *functionScope : symbolDatabase->functionScopes) {
        for (const Token *tok = functionScope->bodyStart; tok != functionScope->bodyEnd; tok = tok->next()) {
            if (!Token::Match(tok, "<|>|<=|>=|-"))
                continue;
            const Token *tok1 = tok->astOperand1();
            const Token *tok2 = tok->astOperand2();
            if (!astIsPointer(tok1) || !astIsPointer(tok2))
                continue;
            ValueFlow::Value v1 = getLifetimeObjValue(tok1);
            ValueFlow::Value v2 = getLifetimeObjValue(tok2);
            if (!v1.isLocalLifetimeValue() || !v2.isLocalLifetimeValue())
                continue;
            const Variable *var1 = v1.tokvalue->variable();
            const Variable *var2 = v2.tokvalue->variable();
            if (!var1 || !var2)
                continue;
            if (v1.tokvalue->varId() == v2.tokvalue->varId())
                continue;
            if (var1->isReference() || var2->isReference())
                continue;
            if (var1->isRValueReference() || var2->isRValueReference())
                continue;
            comparePointersError(tok, &v1, &v2);
        }
    }
}

void CheckOther::comparePointersError(const Token *tok, const ValueFlow::Value *v1, const ValueFlow::Value *v2)
{
    ErrorPath errorPath;
    std::string verb = "Comparing";
    if (Token::simpleMatch(tok, "-"))
        verb = "Subtracting";
    if (v1) {
        errorPath.emplace_back(v1->tokvalue->variable()->nameToken(), "Variable declared here.");
        errorPath.insert(errorPath.end(), v1->errorPath.begin(), v1->errorPath.end());
    }
    if (v2) {
        errorPath.emplace_back(v2->tokvalue->variable()->nameToken(), "Variable declared here.");
        errorPath.insert(errorPath.end(), v2->errorPath.begin(), v2->errorPath.end());
    }
    errorPath.emplace_back(tok, "");
    reportError(
        errorPath, Severity::error, "comparePointers", verb + " pointers that point to different objects", CWE570, Certainty::normal);
}

void CheckOther::checkModuloOfOne()
{
    if (!mSettings->severity.isEnabled(Severity::style))
        return;

    for (const Token *tok = mTokenizer->tokens(); tok; tok = tok->next()) {
        if (!tok->astOperand2() || !tok->astOperand1())
            continue;
        if (tok->str() != "%")
            continue;
        if (!tok->valueType() || !tok->valueType()->isIntegral())
            continue;

        // Value flow..
        const ValueFlow::Value *value = tok->astOperand2()->getValue(1LL);
        if (value && value->isKnown())
            checkModuloOfOneError(tok);
    }
}

void CheckOther::checkModuloOfOneError(const Token *tok)
{
    reportError(tok, Severity::style, "moduloofone", "Modulo of one is always equal to zero");
}

//-----------------------------------------------------------------------------
// Overlapping write (undefined behavior)
//-----------------------------------------------------------------------------
static bool getBufAndOffset(const Token *expr, const Token **buf, MathLib::bigint *offset)
{
    if (!expr)
        return false;
    const Token *bufToken, *offsetToken;
    if (expr->isUnaryOp("&") && Token::simpleMatch(expr->astOperand1(), "[")) {
        bufToken = expr->astOperand1()->astOperand1();
        offsetToken = expr->astOperand1()->astOperand2();
    } else if (Token::Match(expr, "+|-") && expr->isBinaryOp()) {
        const bool pointer1 = (expr->astOperand1()->valueType() && expr->astOperand1()->valueType()->pointer > 0);
        const bool pointer2 = (expr->astOperand2()->valueType() && expr->astOperand2()->valueType()->pointer > 0);
        if (pointer1 && !pointer2) {
            bufToken = expr->astOperand1();
            offsetToken = expr->astOperand2();
        } else if (!pointer1 && pointer2) {
            bufToken = expr->astOperand2();
            offsetToken = expr->astOperand1();
        } else {
            return false;
        }
    } else if (expr->valueType() && expr->valueType()->pointer > 0) {
        *buf = expr;
        *offset = 0;
        return true;
    } else {
        return false;
    }
    if (!bufToken->valueType() || !bufToken->valueType()->pointer)
        return false;
    if (!offsetToken->hasKnownIntValue())
        return false;
    *buf = bufToken;
    *offset = offsetToken->getKnownIntValue();
    return true;
}

void CheckOther::checkOverlappingWrite()
{
    const SymbolDatabase *symbolDatabase = mTokenizer->getSymbolDatabase();
    for (const Scope *functionScope : symbolDatabase->functionScopes) {
        for (const Token *tok = functionScope->bodyStart; tok != functionScope->bodyEnd; tok = tok->next()) {
            if (tok->isAssignmentOp()) {
                // check if LHS is a union member..
                const Token * const lhs = tok->astOperand1();
                if (!Token::simpleMatch(lhs, ".") || !lhs->isBinaryOp())
                    continue;
                const Variable * const lhsvar = lhs->astOperand1()->variable();
                if (!lhsvar || !lhsvar->typeScope() || lhsvar->typeScope()->type != Scope::ScopeType::eUnion)
                    continue;
                const Token* const lhsmember = lhs->astOperand2();
                if (!lhsmember)
                    continue;

                // Is other union member used in RHS?
                const Token *errorToken = nullptr;
                visitAstNodes(tok->astOperand2(), [lhsvar, lhsmember, &errorToken](const Token *rhs) {
                    if (!Token::simpleMatch(rhs, "."))
                        return ChildrenToVisit::op1_and_op2;
                    if (!rhs->isBinaryOp() || rhs->astOperand1()->variable() != lhsvar)
                        return ChildrenToVisit::none;
                    if (lhsmember->str() == rhs->astOperand2()->str())
                        return ChildrenToVisit::none;
                    errorToken = rhs->astOperand2();
                    return ChildrenToVisit::done;
                });
                if (errorToken)
                    overlappingWriteUnion(tok);
            } else if (Token::Match(tok, "%name% (")) {
                const Library::NonOverlappingData *nonOverlappingData = mSettings->library.getNonOverlappingData(tok);
                if (!nonOverlappingData)
                    continue;
                const std::vector<const Token *> args = getArguments(tok);
                if (nonOverlappingData->ptr1Arg <= 0 || nonOverlappingData->ptr1Arg > args.size())
                    continue;
                if (nonOverlappingData->ptr2Arg <= 0 || nonOverlappingData->ptr2Arg > args.size())
                    continue;

                const Token *ptr1 = args[nonOverlappingData->ptr1Arg - 1];
                if (ptr1->hasKnownIntValue() && ptr1->getKnownIntValue() == 0)
                    continue;

                const Token *ptr2 = args[nonOverlappingData->ptr2Arg - 1];
                if (ptr2->hasKnownIntValue() && ptr2->getKnownIntValue() == 0)
                    continue;

                // TODO: nonOverlappingData->strlenArg
                if (nonOverlappingData->sizeArg <= 0 || nonOverlappingData->sizeArg > args.size()) {
                    if (nonOverlappingData->sizeArg == -1) {
                        ErrorPath errorPath;
                        const bool macro = true;
                        const bool pure = true;
                        const bool follow = true;
                        if (!isSameExpression(mTokenizer->isCPP(), macro, ptr1, ptr2, mSettings->library, pure, follow, &errorPath))
                            continue;
                        overlappingWriteFunction(tok);
                    }
                    continue;
                }
                if (!args[nonOverlappingData->sizeArg-1]->hasKnownIntValue())
                    continue;
                const MathLib::bigint sizeValue = args[nonOverlappingData->sizeArg-1]->getKnownIntValue();
                const Token *buf1, *buf2;
                MathLib::bigint offset1, offset2;
                if (!getBufAndOffset(ptr1, &buf1, &offset1))
                    continue;
                if (!getBufAndOffset(ptr2, &buf2, &offset2))
                    continue;

                if (offset1 < offset2 && offset1 + sizeValue <= offset2)
                    continue;
                if (offset2 < offset1 && offset2 + sizeValue <= offset1)
                    continue;

                ErrorPath errorPath;
                const bool macro = true;
                const bool pure = true;
                const bool follow = true;
                if (!isSameExpression(mTokenizer->isCPP(), macro, buf1, buf2, mSettings->library, pure, follow, &errorPath))
                    continue;
                overlappingWriteFunction(tok);
            }
        }
    }
}

void CheckOther::overlappingWriteUnion(const Token *tok)
{
    reportError(tok, Severity::error, "overlappingWriteUnion", "Overlapping read/write of union is undefined behavior");
}

void CheckOther::overlappingWriteFunction(const Token *tok)
{
    const std::string funcname = tok ? tok->str() : "";
    reportError(tok, Severity::error, "overlappingWriteFunction", "Overlapping read/write in " + funcname + "() is undefined behavior");
}<|MERGE_RESOLUTION|>--- conflicted
+++ resolved
@@ -1793,14 +1793,10 @@
             const Token* lml = previousBeforeAstLeftmostLeaf(tok);
             if (lml)
                 lml = lml->next();
-<<<<<<< HEAD
             const Token* stream = lml;
             while (stream && Token::Match(stream->astParent(), ".|[|("))
                 stream = stream->astParent();
             return stream && !isLikelyStream(cpp, stream) && isConstStatement(tok->astOperand2(), cpp);
-=======
-            return lml && !isLikelyStream(cpp, lml) && isConstStatement(tok->astOperand2(), cpp);
->>>>>>> 81bcbfa7
         }
     }
     if (Token::simpleMatch(tok, "?") && Token::simpleMatch(tok->astOperand2(), ":")) // ternary operator
