--- conflicted
+++ resolved
@@ -1276,13 +1276,8 @@
         if (!var->scope() || var->scope()->function->isImplicitlyVirtual())
             continue;
 
-<<<<<<< HEAD
         if (!isVariableChanged(var, mSettings, mTokenizer->isCPP())) {
-            passedByValueError(var->nameToken(), var->name(), inconclusive);
-=======
-        if (canBeConst(var, mSettings)) {
             passedByValueError(var, inconclusive);
->>>>>>> bbaa7be9
         }
     }
 }
