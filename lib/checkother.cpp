/*
 * Cppcheck - A tool for static C/C++ code analysis
 * Copyright (C) 2007-2022 Cppcheck team.
 *
 * This program is free software: you can redistribute it and/or modify
 * it under the terms of the GNU General Public License as published by
 * the Free Software Foundation, either version 3 of the License, or
 * (at your option) any later version.
 *
 * This program is distributed in the hope that it will be useful,
 * but WITHOUT ANY WARRANTY; without even the implied warranty of
 * MERCHANTABILITY or FITNESS FOR A PARTICULAR PURPOSE.  See the
 * GNU General Public License for more details.
 *
 * You should have received a copy of the GNU General Public License
 * along with this program.  If not, see <http://www.gnu.org/licenses/>.
 */


//---------------------------------------------------------------------------
#include "checkother.h"

#include "astutils.h"
#include "library.h"
#include "mathlib.h"
#include "settings.h"
#include "standards.h"
#include "symboldatabase.h"
#include "token.h"
#include "tokenize.h"
#include "valueflow.h"

#include "checkuninitvar.h" // CheckUninitVar::isVariableUsage
#include "checkclass.h" // CheckClass::stl_containers_not_const

#include <algorithm> // find_if()
#include <cctype>
#include <list>
#include <map>
#include <memory>
#include <ostream>
#include <set>
#include <type_traits>
#include <utility>
#include <numeric>

//---------------------------------------------------------------------------

// Register this check class (by creating a static instance of it)
namespace {
    CheckOther instance;
}

static const struct CWE CWE128(128U);   // Wrap-around Error
static const struct CWE CWE131(131U);   // Incorrect Calculation of Buffer Size
static const struct CWE CWE197(197U);   // Numeric Truncation Error
static const struct CWE CWE362(362U);   // Concurrent Execution using Shared Resource with Improper Synchronization ('Race Condition')
static const struct CWE CWE369(369U);   // Divide By Zero
static const struct CWE CWE398(398U);   // Indicator of Poor Code Quality
static const struct CWE CWE475(475U);   // Undefined Behavior for Input to API
static const struct CWE CWE482(482U);   // Comparing instead of Assigning
static const struct CWE CWE561(561U);   // Dead Code
static const struct CWE CWE563(563U);   // Assignment to Variable without Use ('Unused Variable')
static const struct CWE CWE570(570U);   // Expression is Always False
static const struct CWE CWE571(571U);   // Expression is Always True
static const struct CWE CWE672(672U);   // Operation on a Resource after Expiration or Release
static const struct CWE CWE628(628U);   // Function Call with Incorrectly Specified Arguments
static const struct CWE CWE683(683U);   // Function Call With Incorrect Order of Arguments
static const struct CWE CWE686(686U);   // Function Call With Incorrect Argument Type
static const struct CWE CWE704(704U);   // Incorrect Type Conversion or Cast
static const struct CWE CWE758(758U);   // Reliance on Undefined, Unspecified, or Implementation-Defined Behavior
static const struct CWE CWE768(768U);   // Incorrect Short Circuit Evaluation
static const struct CWE CWE783(783U);   // Operator Precedence Logic Error

//----------------------------------------------------------------------------------
// The return value of fgetc(), getc(), ungetc(), getchar() etc. is an integer value.
// If this return value is stored in a character variable and then compared
// to EOF, which is an integer, the comparison maybe be false.
//
// Reference:
// - Ticket #160
// - http://www.cplusplus.com/reference/cstdio/fgetc/
// - http://www.cplusplus.com/reference/cstdio/getc/
// - http://www.cplusplus.com/reference/cstdio/getchar/
// - http://www.cplusplus.com/reference/cstdio/ungetc/ ...
//----------------------------------------------------------------------------------
void CheckOther::checkCastIntToCharAndBack()
{
    if (!mSettings->severity.isEnabled(Severity::warning))
        return;

    const SymbolDatabase *symbolDatabase = mTokenizer->getSymbolDatabase();
    for (const Scope * scope : symbolDatabase->functionScopes) {
        std::map<int, std::string> vars;
        for (const Token* tok = scope->bodyStart->next(); tok != scope->bodyEnd; tok = tok->next()) {
            // Quick check to see if any of the matches below have any chances
            if (!Token::Match(tok, "%var%|EOF %comp%|="))
                continue;
            if (Token::Match(tok, "%var% = fclose|fflush|fputc|fputs|fscanf|getchar|getc|fgetc|putchar|putc|puts|scanf|sscanf|ungetc (")) {
                const Variable *var = tok->variable();
                if (var && var->typeEndToken()->str() == "char" && !var->typeEndToken()->isSigned()) {
                    vars[tok->varId()] = tok->strAt(2);
                }
            } else if (Token::Match(tok, "EOF %comp% ( %var% = fclose|fflush|fputc|fputs|fscanf|getchar|getc|fgetc|putchar|putc|puts|scanf|sscanf|ungetc (")) {
                tok = tok->tokAt(3);
                const Variable *var = tok->variable();
                if (var && var->typeEndToken()->str() == "char" && !var->typeEndToken()->isSigned()) {
                    checkCastIntToCharAndBackError(tok, tok->strAt(2));
                }
            } else if (mTokenizer->isCPP() && (Token::Match(tok, "EOF %comp% ( %var% = std :: cin . get (") || Token::Match(tok, "EOF %comp% ( %var% = cin . get ("))) {
                tok = tok->tokAt(3);
                const Variable *var = tok->variable();
                if (var && var->typeEndToken()->str() == "char" && !var->typeEndToken()->isSigned()) {
                    checkCastIntToCharAndBackError(tok, "cin.get");
                }
            } else if (mTokenizer->isCPP() && (Token::Match(tok, "%var% = std :: cin . get (") || Token::Match(tok, "%var% = cin . get ("))) {
                const Variable *var = tok->variable();
                if (var && var->typeEndToken()->str() == "char" && !var->typeEndToken()->isSigned()) {
                    vars[tok->varId()] = "cin.get";
                }
            } else if (Token::Match(tok, "%var% %comp% EOF")) {
                if (vars.find(tok->varId()) != vars.end()) {
                    checkCastIntToCharAndBackError(tok, vars[tok->varId()]);
                }
            } else if (Token::Match(tok, "EOF %comp% %var%")) {
                tok = tok->tokAt(2);
                if (vars.find(tok->varId()) != vars.end()) {
                    checkCastIntToCharAndBackError(tok, vars[tok->varId()]);
                }
            }
        }
    }
}

void CheckOther::checkCastIntToCharAndBackError(const Token *tok, const std::string &strFunctionName)
{
    reportError(
        tok,
        Severity::warning,
        "checkCastIntToCharAndBack",
        "$symbol:" + strFunctionName + "\n"
        "Storing $symbol() return value in char variable and then comparing with EOF.\n"
        "When saving $symbol() return value in char variable there is loss of precision. "
        " When $symbol() returns EOF this value is truncated. Comparing the char "
        "variable with EOF can have unexpected results. For instance a loop \"while (EOF != (c = $symbol());\" "
        "loops forever on some compilers/platforms and on other compilers/platforms it will stop "
        "when the file contains a matching character.", CWE197, Certainty::normal
        );
}


//---------------------------------------------------------------------------
// Clarify calculation precedence for ternary operators.
//---------------------------------------------------------------------------
void CheckOther::clarifyCalculation()
{
    if (!mSettings->severity.isEnabled(Severity::style))
        return;

    const SymbolDatabase *symbolDatabase = mTokenizer->getSymbolDatabase();
    for (const Scope * scope : symbolDatabase->functionScopes) {
        for (const Token* tok = scope->bodyStart->next(); tok != scope->bodyEnd; tok = tok->next()) {
            // ? operator where lhs is arithmetical expression
            if (tok->str() != "?" || !tok->astOperand1() || !tok->astOperand1()->isCalculation())
                continue;
            if (!tok->astOperand1()->isArithmeticalOp() && tok->astOperand1()->tokType() != Token::eBitOp)
                continue;

            // non-pointer calculation in lhs and pointer in rhs => no clarification is needed
            if (tok->astOperand1()->isBinaryOp() && Token::Match(tok->astOperand1(), "%or%|&|%|*|/") && tok->astOperand2()->valueType() && tok->astOperand2()->valueType()->pointer > 0)
                continue;

            // bit operation in lhs and char literals in rhs => probably no mistake
            if (tok->astOperand1()->tokType() == Token::eBitOp && Token::Match(tok->astOperand2()->astOperand1(), "%char%") && Token::Match(tok->astOperand2()->astOperand2(), "%char%"))
                continue;

            // 2nd operand in lhs has known integer value => probably no mistake
            if (tok->astOperand1()->isBinaryOp() && tok->astOperand1()->astOperand2()->hasKnownIntValue()) {
                const Token *op = tok->astOperand1()->astOperand2();
                if (op->isNumber())
                    continue;
                if (op->valueType() && op->valueType()->isEnum())
                    continue;
            }

            // Is code clarified by parentheses already?
            const Token *tok2 = tok->astOperand1();
            for (; tok2; tok2 = tok2->next()) {
                if (tok2->str() == "(")
                    tok2 = tok2->link();
                else if (tok2->str() == ")")
                    break;
                else if (tok2->str() == "?") {
                    clarifyCalculationError(tok, tok->astOperand1()->str());
                    break;
                }
            }
        }
    }
}

void CheckOther::clarifyCalculationError(const Token *tok, const std::string &op)
{
    // suspicious calculation
    const std::string calc("'a" + op + "b?c:d'");

    // recommended calculation #1
    const std::string s1("'(a" + op + "b)?c:d'");

    // recommended calculation #2
    const std::string s2("'a" + op + "(b?c:d)'");

    reportError(tok,
                Severity::style,
                "clarifyCalculation",
                "Clarify calculation precedence for '" + op + "' and '?'.\n"
                "Suspicious calculation. Please use parentheses to clarify the code. "
                "The code '" + calc + "' should be written as either '" + s1 + "' or '" + s2 + "'.", CWE783, Certainty::normal);
}

//---------------------------------------------------------------------------
// Clarify (meaningless) statements like *foo++; with parentheses.
//---------------------------------------------------------------------------
void CheckOther::clarifyStatement()
{
    if (!mSettings->severity.isEnabled(Severity::warning))
        return;

    const SymbolDatabase *symbolDatabase = mTokenizer->getSymbolDatabase();
    for (const Scope * scope : symbolDatabase->functionScopes) {
        for (const Token* tok = scope->bodyStart; tok && tok != scope->bodyEnd; tok = tok->next()) {
            if (Token::Match(tok, "* %name%") && tok->astOperand1()) {
                const Token *tok2 = tok->previous();

                while (tok2 && tok2->str() == "*")
                    tok2 = tok2->previous();

                if (tok2 && !tok2->astParent() && Token::Match(tok2, "[{};]")) {
                    tok2 = tok->astOperand1();
                    if (Token::Match(tok2, "++|-- [;,]"))
                        clarifyStatementError(tok2);
                }
            }
        }
    }
}

void CheckOther::clarifyStatementError(const Token *tok)
{
    reportError(tok, Severity::warning, "clarifyStatement", "In expression like '*A++' the result of '*' is unused. Did you intend to write '(*A)++;'?\n"
                "A statement like '*A++;' might not do what you intended. Postfix 'operator++' is executed before 'operator*'. "
                "Thus, the dereference is meaningless. Did you intend to write '(*A)++;'?", CWE783, Certainty::normal);
}

//---------------------------------------------------------------------------
// Check for suspicious occurrences of 'if(); {}'.
//---------------------------------------------------------------------------
void CheckOther::checkSuspiciousSemicolon()
{
    if (!mSettings->certainty.isEnabled(Certainty::inconclusive) || !mSettings->severity.isEnabled(Severity::warning))
        return;

    const SymbolDatabase* const symbolDatabase = mTokenizer->getSymbolDatabase();

    // Look for "if(); {}", "for(); {}" or "while(); {}"
    for (const Scope &scope : symbolDatabase->scopeList) {
        if (scope.type == Scope::eIf || scope.type == Scope::eElse || scope.type == Scope::eWhile || scope.type == Scope::eFor) {
            // Ensure the semicolon is at the same line number as the if/for/while statement
            // and the {..} block follows it without an extra empty line.
            if (Token::simpleMatch(scope.bodyStart, "{ ; } {") &&
                scope.bodyStart->previous()->linenr() == scope.bodyStart->tokAt(2)->linenr() &&
                scope.bodyStart->linenr()+1 >= scope.bodyStart->tokAt(3)->linenr() &&
                !scope.bodyStart->tokAt(3)->isExpandedMacro()) {
                suspiciousSemicolonError(scope.classDef);
            }
        }
    }
}

void CheckOther::suspiciousSemicolonError(const Token* tok)
{
    reportError(tok, Severity::warning, "suspiciousSemicolon",
                "Suspicious use of ; at the end of '" + (tok ? tok->str() : std::string()) + "' statement.", CWE398, Certainty::normal);
}


//---------------------------------------------------------------------------
// For C++ code, warn if C-style casts are used on pointer types
//---------------------------------------------------------------------------
void CheckOther::warningOldStylePointerCast()
{
    // Only valid on C++ code
    if (!mSettings->severity.isEnabled(Severity::style) || !mTokenizer->isCPP())
        return;

    const SymbolDatabase *symbolDatabase = mTokenizer->getSymbolDatabase();
    for (const Scope * scope : symbolDatabase->functionScopes) {
        const Token* tok;
        if (scope->function && scope->function->isConstructor())
            tok = scope->classDef;
        else
            tok = scope->bodyStart;
        for (; tok && tok != scope->bodyEnd; tok = tok->next()) {
            // Old style pointer casting..
            if (!Token::Match(tok, "( const|volatile| const|volatile|class|struct| %type% * const|&| ) (| %name%|%num%|%bool%|%char%|%str%"))
                continue;
            if (Token::Match(tok->previous(), "%type%"))
                continue;

            // skip first "const" in "const Type* const"
            while (Token::Match(tok->next(), "const|volatile|class|struct"))
                tok = tok->next();
            const Token* typeTok = tok->next();
            // skip second "const" in "const Type* const"
            if (tok->strAt(3) == "const")
                tok = tok->next();

            const Token *p = tok->tokAt(4);
            if (p->hasKnownIntValue() && p->values().front().intvalue==0) // Casting nullpointers is safe
                continue;

            if (typeTok->tokType() == Token::eType || typeTok->tokType() == Token::eName)
                cstyleCastError(tok);
        }
    }
}

void CheckOther::cstyleCastError(const Token *tok)
{
    reportError(tok, Severity::style, "cstyleCast",
                "C-style pointer casting\n"
                "C-style pointer casting detected. C++ offers four different kinds of casts as replacements: "
                "static_cast, const_cast, dynamic_cast and reinterpret_cast. A C-style cast could evaluate to "
                "any of those automatically, thus it is considered safer if the programmer explicitly states "
                "which kind of cast is expected. See also: https://www.securecoding.cert.org/confluence/display/cplusplus/EXP05-CPP.+Do+not+use+C-style+casts.", CWE398, Certainty::normal);
}

//---------------------------------------------------------------------------
// float* f; double* d = (double*)f; <-- Pointer cast to a type with an incompatible binary data representation
//---------------------------------------------------------------------------

void CheckOther::invalidPointerCast()
{
    if (!mSettings->severity.isEnabled(Severity::portability))
        return;

    const bool printInconclusive = mSettings->certainty.isEnabled(Certainty::inconclusive);
    const SymbolDatabase* const symbolDatabase = mTokenizer->getSymbolDatabase();
    for (const Scope * scope : symbolDatabase->functionScopes) {
        for (const Token* tok = scope->bodyStart->next(); tok != scope->bodyEnd; tok = tok->next()) {
            const Token* toTok = nullptr;
            const Token* fromTok = nullptr;
            // Find cast
            if (Token::Match(tok, "( const|volatile| const|volatile| %type% %type%| const| * )")) {
                toTok = tok;
                fromTok = tok->astOperand1();
            } else if (Token::simpleMatch(tok, "reinterpret_cast <") && tok->linkAt(1)) {
                toTok = tok->linkAt(1)->next();
                fromTok = toTok->astOperand2();
            }
            if (!fromTok)
                continue;

            const ValueType* fromType = fromTok->valueType();
            const ValueType* toType = toTok->valueType();
            if (!fromType || !toType || !fromType->pointer || !toType->pointer)
                continue;

            if (fromType->type != toType->type && fromType->type >= ValueType::Type::BOOL && toType->type >= ValueType::Type::BOOL && (toType->type != ValueType::Type::CHAR || printInconclusive)) {
                if (toType->isIntegral() && fromType->isIntegral())
                    continue;

                invalidPointerCastError(tok, fromType->str(), toType->str(), toType->type == ValueType::Type::CHAR, toType->isIntegral());
            }
        }
    }
}


void CheckOther::invalidPointerCastError(const Token* tok, const std::string& from, const std::string& to, bool inconclusive, bool toIsInt)
{
    if (toIsInt) { // If we cast something to int*, this can be useful to play with its binary data representation
        reportError(tok, Severity::portability, "invalidPointerCast", "Casting from " + from + " to " + to + " is not portable due to different binary data representations on different platforms.", CWE704, inconclusive ? Certainty::inconclusive : Certainty::normal);
    } else
        reportError(tok, Severity::portability, "invalidPointerCast", "Casting between " + from + " and " + to + " which have an incompatible binary data representation.", CWE704, Certainty::normal);
}

//---------------------------------------------------------------------------
// This check detects errors on POSIX systems, when a pipe command called
// with a wrong dimensioned file descriptor array. The pipe command requires
// exactly an integer array of dimension two as parameter.
//
// References:
//  - http://linux.die.net/man/2/pipe
//  - ticket #3521
//---------------------------------------------------------------------------
void CheckOther::checkPipeParameterSize()
{
    if (!mSettings->posix())
        return;

    const SymbolDatabase *symbolDatabase = mTokenizer->getSymbolDatabase();
    for (const Scope * scope : symbolDatabase->functionScopes) {
        for (const Token* tok = scope->bodyStart->next(); tok != scope->bodyEnd; tok = tok->next()) {
            if (Token::Match(tok, "pipe ( %var% )") ||
                Token::Match(tok, "pipe2 ( %var% ,")) {
                const Token * const varTok = tok->tokAt(2);

                const Variable *var = varTok->variable();
                MathLib::bigint dim;
                if (var && var->isArray() && !var->isArgument() && ((dim=var->dimension(0U)) < 2)) {
                    const std::string strDim = MathLib::toString(dim);
                    checkPipeParameterSizeError(varTok,varTok->str(), strDim);
                }
            }
        }
    }
}

void CheckOther::checkPipeParameterSizeError(const Token *tok, const std::string &strVarName, const std::string &strDim)
{
    reportError(tok, Severity::error,
                "wrongPipeParameterSize",
                "$symbol:" + strVarName + "\n"
                "Buffer '$symbol' must have size of 2 integers if used as parameter of pipe().\n"
                "The pipe()/pipe2() system command takes an argument, which is an array of exactly two integers.\n"
                "The variable '$symbol' is an array of size " + strDim + ", which does not match.", CWE686, Certainty::safe);
}

//---------------------------------------------------------------------------
// Detect redundant assignments: x = 0; x = 4;
//---------------------------------------------------------------------------

void CheckOther::checkRedundantAssignment()
{
    if (!mSettings->severity.isEnabled(Severity::style))
        return;
    const SymbolDatabase* symbolDatabase = mTokenizer->getSymbolDatabase();
    for (const Scope *scope : symbolDatabase->functionScopes) {
        if (!scope->bodyStart)
            continue;
        for (const Token* tok = scope->bodyStart->next(); tok != scope->bodyEnd; tok = tok->next()) {
            if (Token::simpleMatch(tok, "] ("))
                // todo: handle lambdas
                break;
            if (Token::simpleMatch(tok, "try {"))
                // todo: check try blocks
                tok = tok->linkAt(1);
            if ((tok->isAssignmentOp() || Token::Match(tok, "++|--")) && tok->astOperand1()) {
                if (tok->astParent())
                    continue;

                // Do not warn about redundant initialization when rhs is trivial
                // TODO : do not simplify the variable declarations
                bool isInitialization = false;
                if (Token::Match(tok->tokAt(-2), "; %var% =") && tok->tokAt(-2)->isSplittedVarDeclEq()) {
                    isInitialization = true;
                    bool trivial = true;
                    visitAstNodes(tok->astOperand2(),
                                  [&](const Token *rhs) {
                        if (Token::simpleMatch(rhs, "{ 0 }"))
                            return ChildrenToVisit::none;
                        if (Token::Match(rhs, "%str%|%num%|%name%") && !rhs->varId())
                            return ChildrenToVisit::none;
                        if (Token::Match(rhs, ":: %name%") && rhs->hasKnownIntValue())
                            return ChildrenToVisit::none;
                        if (rhs->isCast())
                            return ChildrenToVisit::op2;
                        trivial = false;
                        return ChildrenToVisit::done;
                    });
                    if (trivial)
                        continue;
                }

                const Token* rhs = tok->astOperand2();
                // Do not warn about assignment with 0 / NULL
                if ((rhs && MathLib::isNullValue(rhs->str())) || isNullOperand(rhs))
                    continue;

                if (tok->astOperand1()->variable() && tok->astOperand1()->variable()->isReference())
                    // todo: check references
                    continue;

                if (tok->astOperand1()->variable() && tok->astOperand1()->variable()->isStatic())
                    // todo: check static variables
                    continue;

                bool inconclusive = false;
                if (mTokenizer->isCPP() && tok->astOperand1()->valueType()) {
                    // If there is a custom assignment operator => this is inconclusive
                    if (tok->astOperand1()->valueType()->typeScope) {
                        const std::string op = "operator" + tok->str();
                        for (const Function& f : tok->astOperand1()->valueType()->typeScope->functionList) {
                            if (f.name() == op) {
                                inconclusive = true;
                                break;
                            }
                        }
                    }
                    // assigning a smart pointer has side effects
                    if (tok->astOperand1()->valueType()->type == ValueType::SMART_POINTER)
                        break;
                }
                if (inconclusive && !mSettings->certainty.isEnabled(Certainty::inconclusive))
                    continue;

                FwdAnalysis fwdAnalysis(mTokenizer->isCPP(), mSettings->library);
                if (fwdAnalysis.hasOperand(tok->astOperand2(), tok->astOperand1()))
                    continue;

                // Is there a redundant assignment?
                const Token *start;
                if (tok->isAssignmentOp())
                    start = tok->next();
                else
                    start = tok->findExpressionStartEndTokens().second->next();

                // Get next assignment..
                const Token *nextAssign = fwdAnalysis.reassign(tok->astOperand1(), start, scope->bodyEnd);

                if (!nextAssign)
                    continue;

                // there is redundant assignment. Is there a case between the assignments?
                bool hasCase = false;
                for (const Token *tok2 = tok; tok2 != nextAssign; tok2 = tok2->next()) {
                    if (tok2->str() == "break" || tok2->str() == "return")
                        break;
                    if (tok2->str() == "case") {
                        hasCase = true;
                        break;
                    }
                }

                // warn
                if (hasCase)
                    redundantAssignmentInSwitchError(tok, nextAssign, tok->astOperand1()->expressionString());
                else if (isInitialization)
                    redundantInitializationError(tok, nextAssign, tok->astOperand1()->expressionString(), inconclusive);
                else
                    redundantAssignmentError(tok, nextAssign, tok->astOperand1()->expressionString(), inconclusive);
            }
        }
    }
}

void CheckOther::redundantCopyError(const Token *tok1, const Token* tok2, const std::string& var)
{
    const std::list<const Token *> callstack = { tok1, tok2 };
    reportError(callstack, Severity::performance, "redundantCopy",
                "$symbol:" + var + "\n"
                "Buffer '$symbol' is being written before its old content has been used.", CWE563, Certainty::normal);
}

void CheckOther::redundantCopyInSwitchError(const Token *tok1, const Token* tok2, const std::string &var)
{
    const std::list<const Token *> callstack = { tok1, tok2 };
    reportError(callstack, Severity::style, "redundantCopyInSwitch",
                "$symbol:" + var + "\n"
                "Buffer '$symbol' is being written before its old content has been used. 'break;' missing?", CWE563, Certainty::normal);
}

void CheckOther::redundantAssignmentError(const Token *tok1, const Token* tok2, const std::string& var, bool inconclusive)
{
    const ErrorPath errorPath = { ErrorPathItem(tok1, var + " is assigned"), ErrorPathItem(tok2, var + " is overwritten") };
    if (inconclusive)
        reportError(errorPath, Severity::style, "redundantAssignment",
                    "$symbol:" + var + "\n"
                    "Variable '$symbol' is reassigned a value before the old one has been used if variable is no semaphore variable.\n"
                    "Variable '$symbol' is reassigned a value before the old one has been used. Make sure that this variable is not used like a semaphore in a threading environment before simplifying this code.", CWE563, Certainty::inconclusive);
    else
        reportError(errorPath, Severity::style, "redundantAssignment",
                    "$symbol:" + var + "\n"
                    "Variable '$symbol' is reassigned a value before the old one has been used.", CWE563, Certainty::normal);
}

void CheckOther::redundantInitializationError(const Token *tok1, const Token* tok2, const std::string& var, bool inconclusive)
{
    const ErrorPath errorPath = { ErrorPathItem(tok1, var + " is initialized"), ErrorPathItem(tok2, var + " is overwritten") };
    reportError(errorPath, Severity::style, "redundantInitialization",
                "$symbol:" + var + "\nRedundant initialization for '$symbol'. The initialized value is overwritten before it is read.",
                CWE563,
                inconclusive ? Certainty::inconclusive : Certainty::normal);
}

void CheckOther::redundantAssignmentInSwitchError(const Token *tok1, const Token* tok2, const std::string &var)
{
    const ErrorPath errorPath = { ErrorPathItem(tok1, "$symbol is assigned"), ErrorPathItem(tok2, "$symbol is overwritten") };
    reportError(errorPath, Severity::style, "redundantAssignInSwitch",
                "$symbol:" + var + "\n"
                "Variable '$symbol' is reassigned a value before the old one has been used. 'break;' missing?", CWE563, Certainty::normal);
}


//---------------------------------------------------------------------------
//    switch (x)
//    {
//        case 2:
//            y = a;        // <- this assignment is redundant
//        case 3:
//            y = b;        // <- case 2 falls through and sets y twice
//    }
//---------------------------------------------------------------------------
static inline bool isFunctionOrBreakPattern(const Token *tok)
{
    if (Token::Match(tok, "%name% (") || Token::Match(tok, "break|continue|return|exit|goto|throw"))
        return true;

    return false;
}

void CheckOther::checkRedundantAssignmentInSwitch()
{
    if (!mSettings->severity.isEnabled(Severity::warning))
        return;

    const SymbolDatabase *symbolDatabase = mTokenizer->getSymbolDatabase();

    // Find the beginning of a switch. E.g.:
    //   switch (var) { ...
    for (const Scope &switchScope : symbolDatabase->scopeList) {
        if (switchScope.type != Scope::eSwitch || !switchScope.bodyStart)
            continue;

        // Check the contents of the switch statement
        std::map<int, const Token*> varsWithBitsSet;
        std::map<int, std::string> bitOperations;

        for (const Token *tok2 = switchScope.bodyStart->next(); tok2 != switchScope.bodyEnd; tok2 = tok2->next()) {
            if (tok2->str() == "{") {
                // Inside a conditional or loop. Don't mark variable accesses as being redundant. E.g.:
                //   case 3: b = 1;
                //   case 4: if (a) { b = 2; }    // Doesn't make the b=1 redundant because it's conditional
                if (Token::Match(tok2->previous(), ")|else {") && tok2->link()) {
                    const Token* endOfConditional = tok2->link();
                    for (const Token* tok3 = tok2; tok3 != endOfConditional; tok3 = tok3->next()) {
                        if (tok3->varId() != 0) {
                            varsWithBitsSet.erase(tok3->varId());
                            bitOperations.erase(tok3->varId());
                        } else if (isFunctionOrBreakPattern(tok3)) {
                            varsWithBitsSet.clear();
                            bitOperations.clear();
                        }
                    }
                    tok2 = endOfConditional;
                }
            }

            // Variable assignment. Report an error if it's assigned to twice before a break. E.g.:
            //    case 3: b = 1;    // <== redundant
            //    case 4: b = 2;

            if (Token::Match(tok2->previous(), ";|{|}|: %var% = %any% ;")) {
                varsWithBitsSet.erase(tok2->varId());
                bitOperations.erase(tok2->varId());
            }

            // Bitwise operation. Report an error if it's performed twice before a break. E.g.:
            //    case 3: b |= 1;    // <== redundant
            //    case 4: b |= 1;
            else if (Token::Match(tok2->previous(), ";|{|}|: %var% %assign% %num% ;") &&
                     (tok2->strAt(1) == "|=" || tok2->strAt(1) == "&=") &&
                     Token::Match(tok2->next()->astOperand2(), "%num%")) {
                const std::string bitOp = tok2->strAt(1)[0] + tok2->strAt(2);
                const std::map<int, const Token*>::const_iterator i2 = varsWithBitsSet.find(tok2->varId());

                // This variable has not had a bit operation performed on it yet, so just make a note of it
                if (i2 == varsWithBitsSet.end()) {
                    varsWithBitsSet[tok2->varId()] = tok2;
                    bitOperations[tok2->varId()] = bitOp;
                }

                // The same bit operation has been performed on the same variable twice, so report an error
                else if (bitOperations[tok2->varId()] == bitOp)
                    redundantBitwiseOperationInSwitchError(i2->second, i2->second->str());

                // A different bit operation was performed on the variable, so clear it
                else {
                    varsWithBitsSet.erase(tok2->varId());
                    bitOperations.erase(tok2->varId());
                }
            }

            // Bitwise operation. Report an error if it's performed twice before a break. E.g.:
            //    case 3: b = b | 1;    // <== redundant
            //    case 4: b = b | 1;
            else if (Token::Match(tok2->previous(), ";|{|}|: %var% = %name% %or%|& %num% ;") &&
                     tok2->varId() == tok2->tokAt(2)->varId()) {
                const std::string bitOp = tok2->strAt(3) + tok2->strAt(4);
                const std::map<int, const Token*>::const_iterator i2 = varsWithBitsSet.find(tok2->varId());

                // This variable has not had a bit operation performed on it yet, so just make a note of it
                if (i2 == varsWithBitsSet.end()) {
                    varsWithBitsSet[tok2->varId()] = tok2;
                    bitOperations[tok2->varId()] = bitOp;
                }

                // The same bit operation has been performed on the same variable twice, so report an error
                else if (bitOperations[tok2->varId()] == bitOp)
                    redundantBitwiseOperationInSwitchError(i2->second, i2->second->str());

                // A different bit operation was performed on the variable, so clear it
                else {
                    varsWithBitsSet.erase(tok2->varId());
                    bitOperations.erase(tok2->varId());
                }
            }

            // Not a simple assignment so there may be good reason if this variable is assigned to twice. E.g.:
            //    case 3: b = 1;
            //    case 4: b++;
            else if (tok2->varId() != 0 && tok2->strAt(1) != "|" && tok2->strAt(1) != "&") {
                varsWithBitsSet.erase(tok2->varId());
                bitOperations.erase(tok2->varId());
            }

            // Reset our record of assignments if there is a break or function call. E.g.:
            //    case 3: b = 1; break;
            if (isFunctionOrBreakPattern(tok2)) {
                varsWithBitsSet.clear();
                bitOperations.clear();
            }
        }
    }
}

void CheckOther::redundantBitwiseOperationInSwitchError(const Token *tok, const std::string &varname)
{
    reportError(tok, Severity::style,
                "redundantBitwiseOperationInSwitch",
                "$symbol:" + varname + "\n"
                "Redundant bitwise operation on '$symbol' in 'switch' statement. 'break;' missing?");
}


//---------------------------------------------------------------------------
// Check for statements like case A||B: in switch()
//---------------------------------------------------------------------------
void CheckOther::checkSuspiciousCaseInSwitch()
{
    if (!mSettings->certainty.isEnabled(Certainty::inconclusive) || !mSettings->severity.isEnabled(Severity::warning))
        return;

    const SymbolDatabase *symbolDatabase = mTokenizer->getSymbolDatabase();

    for (const Scope & scope : symbolDatabase->scopeList) {
        if (scope.type != Scope::eSwitch)
            continue;

        for (const Token* tok = scope.bodyStart->next(); tok != scope.bodyEnd; tok = tok->next()) {
            if (tok->str() == "case") {
                const Token* finding = nullptr;
                for (const Token* tok2 = tok->next(); tok2; tok2 = tok2->next()) {
                    if (tok2->str() == ":")
                        break;
                    if (Token::Match(tok2, "[;}{]"))
                        break;

                    if (tok2->str() == "?")
                        finding = nullptr;
                    else if (Token::Match(tok2, "&&|%oror%"))
                        finding = tok2;
                }
                if (finding)
                    suspiciousCaseInSwitchError(finding, finding->str());
            }
        }
    }
}

void CheckOther::suspiciousCaseInSwitchError(const Token* tok, const std::string& operatorString)
{
    reportError(tok, Severity::warning, "suspiciousCase",
                "Found suspicious case label in switch(). Operator '" + operatorString + "' probably doesn't work as intended.\n"
                "Using an operator like '" + operatorString + "' in a case label is suspicious. Did you intend to use a bitwise operator, multiple case labels or if/else instead?", CWE398, Certainty::inconclusive);
}

//---------------------------------------------------------------------------
//    Find consecutive return, break, continue, goto or throw statements. e.g.:
//        break; break;
//    Detect dead code, that follows such a statement. e.g.:
//        return(0); foo();
//---------------------------------------------------------------------------
void CheckOther::checkUnreachableCode()
{
    if (!mSettings->severity.isEnabled(Severity::style))
        return;
    const bool printInconclusive = mSettings->certainty.isEnabled(Certainty::inconclusive);
    const SymbolDatabase* symbolDatabase = mTokenizer->getSymbolDatabase();
    for (const Scope * scope : symbolDatabase->functionScopes) {
        for (const Token* tok = scope->bodyStart; tok && tok != scope->bodyEnd; tok = tok->next()) {
            const Token* secondBreak = nullptr;
            const Token* labelName = nullptr;
            if (tok->link() && Token::Match(tok, "(|[|<"))
                tok = tok->link();
            else if (Token::Match(tok, "break|continue ;"))
                secondBreak = tok->tokAt(2);
            else if (Token::Match(tok, "[;{}:] return|throw") && tok->next()->isKeyword()) {
                if (Token::simpleMatch(tok->astParent(), "?"))
                    continue;
                tok = tok->next(); // tok should point to return or throw
                for (const Token *tok2 = tok->next(); tok2; tok2 = tok2->next()) {
                    if (tok2->str() == "(" || tok2->str() == "{")
                        tok2 = tok2->link();
                    if (tok2->str() == ";") {
                        secondBreak = tok2->next();
                        break;
                    }
                }
            } else if (Token::Match(tok, "goto %any% ;")) {
                secondBreak = tok->tokAt(3);
                labelName = tok->next();
            } else if (Token::Match(tok, "%name% (") && mSettings->library.isnoreturn(tok) && !Token::Match(tok->next()->astParent(), "?|:")) {
                if ((!tok->function() || (tok->function()->token != tok && tok->function()->tokenDef != tok)) && tok->linkAt(1)->strAt(1) != "{")
                    secondBreak = tok->linkAt(1)->tokAt(2);
                if (Token::simpleMatch(secondBreak, "return")) {
                    // clarification for tools that function returns
                    continue;
                }
            }

            // Statements follow directly, no line between them. (#3383)
            // TODO: Try to find a better way to avoid false positives due to preprocessor configurations.
            const bool inconclusive = secondBreak && (secondBreak->linenr() - 1 > secondBreak->previous()->linenr());

            if (secondBreak && (printInconclusive || !inconclusive)) {
                if (Token::Match(secondBreak, "continue|goto|throw|return") && secondBreak->isKeyword()) {
                    duplicateBreakError(secondBreak, inconclusive);
                    tok = Token::findmatch(secondBreak, "[}:]");
                } else if (secondBreak->str() == "break") { // break inside switch as second break statement should not issue a warning
                    if (tok->str() == "break") // If the previous was a break, too: Issue warning
                        duplicateBreakError(secondBreak, inconclusive);
                    else {
                        if (tok->scope()->type != Scope::eSwitch) // Check, if the enclosing scope is a switch
                            duplicateBreakError(secondBreak, inconclusive);
                    }
                    tok = Token::findmatch(secondBreak, "[}:]");
                } else if (!Token::Match(secondBreak, "return|}|case|default") && secondBreak->strAt(1) != ":") { // TODO: No bailout for unconditional scopes
                    // If the goto label is followed by a loop construct in which the label is defined it's quite likely
                    // that the goto jump was intended to skip some code on the first loop iteration.
                    bool labelInFollowingLoop = false;
                    if (labelName && Token::Match(secondBreak, "while|do|for")) {
                        const Token *scope2 = Token::findsimplematch(secondBreak, "{");
                        if (scope2) {
                            for (const Token *tokIter = scope2; tokIter != scope2->link() && tokIter; tokIter = tokIter->next()) {
                                if (Token::Match(tokIter, "[;{}] %any% :") && labelName->str() == tokIter->strAt(1)) {
                                    labelInFollowingLoop = true;
                                    break;
                                }
                            }
                        }
                    }

                    // hide FP for statements that just hide compiler warnings about unused function arguments
                    bool silencedCompilerWarningOnly = false;
                    const Token *silencedWarning = secondBreak;
                    for (;;) {
                        if (Token::Match(silencedWarning, "( void ) %name% ;")) {
                            silencedWarning = silencedWarning->tokAt(5);
                            continue;
                        } else if (silencedWarning && silencedWarning == scope->bodyEnd)
                            silencedCompilerWarningOnly = true;

                        break;
                    }
                    if (silencedWarning)
                        secondBreak = silencedWarning;

                    if (!labelInFollowingLoop && !silencedCompilerWarningOnly)
                        unreachableCodeError(secondBreak, inconclusive);
                    tok = Token::findmatch(secondBreak, "[}:]");
                } else
                    tok = secondBreak;

                if (!tok)
                    break;
                tok = tok->previous(); // Will be advanced again by for loop
            }
        }
    }
}

void CheckOther::duplicateBreakError(const Token *tok, bool inconclusive)
{
    reportError(tok, Severity::style, "duplicateBreak",
                "Consecutive return, break, continue, goto or throw statements are unnecessary.\n"
                "Consecutive return, break, continue, goto or throw statements are unnecessary. "
                "The second statement can never be executed, and so should be removed.", CWE561, inconclusive ? Certainty::inconclusive : Certainty::normal);
}

void CheckOther::unreachableCodeError(const Token *tok, bool inconclusive)
{
    reportError(tok, Severity::style, "unreachableCode",
                "Statements following return, break, continue, goto or throw will never be executed.", CWE561, inconclusive ? Certainty::inconclusive : Certainty::normal);
}

//---------------------------------------------------------------------------
// Check scope of variables..
//---------------------------------------------------------------------------
void CheckOther::checkVariableScope()
{
    if (mSettings->clang)
        return;

    if (!mSettings->severity.isEnabled(Severity::style))
        return;

    const SymbolDatabase *symbolDatabase = mTokenizer->getSymbolDatabase();

    // In C it is common practice to declare local variables at the
    // start of functions.
    if (mSettings->daca && mTokenizer->isC())
        return;

    for (const Variable* var : symbolDatabase->variableList()) {
        if (!var || !var->isLocal() || (!var->isPointer() && !var->isReference() && !var->typeStartToken()->isStandardType()))
            continue;

        if (var->isConst())
            continue;

        if (mTokenizer->hasIfdef(var->nameToken(), var->scope()->bodyEnd))
            continue;

        // reference of range for loop variable..
        if (Token::Match(var->nameToken()->previous(), "& %var% = %var% .")) {
            const Token *otherVarToken = var->nameToken()->tokAt(2);
            const Variable *otherVar = otherVarToken->variable();
            if (otherVar && Token::Match(otherVar->nameToken(), "%var% :") &&
                otherVar->nameToken()->next()->astParent() &&
                Token::simpleMatch(otherVar->nameToken()->next()->astParent()->previous(), "for ("))
                continue;
        }

        bool forHead = false; // Don't check variables declared in header of a for loop
        for (const Token* tok = var->typeStartToken(); tok; tok = tok->previous()) {
            if (tok->str() == "(") {
                forHead = true;
                break;
            } else if (Token::Match(tok, "[;{}]"))
                break;
        }
        if (forHead)
            continue;

        const Token* tok = var->nameToken()->next();
        if (Token::Match(tok, "; %varid% = %any% ;", var->declarationId())) {
            tok = tok->tokAt(3);
            if (!tok->isNumber() && tok->tokType() != Token::eString && tok->tokType() != Token::eChar && !tok->isBoolean())
                continue;
        }
        // bailout if initialized with function call that has possible side effects
        if (Token::Match(tok, "[(=]") && Token::simpleMatch(tok->astOperand2(), "("))
            continue;
        bool reduce = true;
        bool used = false; // Don't warn about unused variables
        for (; tok && tok != var->scope()->bodyEnd; tok = tok->next()) {
            if (tok->str() == "{" && tok->scope() != tok->previous()->scope() && !tok->isExpandedMacro() && tok->scope()->type != Scope::eLambda) {
                if (used) {
                    bool used2 = false;
                    if (!checkInnerScope(tok, var, used2) || used2) {
                        reduce = false;
                        break;
                    }
                } else if (!checkInnerScope(tok, var, used)) {
                    reduce = false;
                    break;
                }

                tok = tok->link();

                // parse else if blocks..
            } else if (Token::simpleMatch(tok, "else { if (") && Token::simpleMatch(tok->linkAt(3), ") {")) {
                const Token *endif = tok->linkAt(3)->linkAt(1);
                bool elseif = false;
                if (Token::simpleMatch(endif, "} }"))
                    elseif = true;
                else if (Token::simpleMatch(endif, "} else {") && Token::simpleMatch(endif->linkAt(2),"} }"))
                    elseif = true;
                if (elseif && Token::findmatch(tok->next(), "%varid%", tok->linkAt(1), var->declarationId())) {
                    reduce = false;
                    break;
                }
            } else if (tok->varId() == var->declarationId() || tok->str() == "goto") {
                reduce = false;
                break;
            }
        }

        if (reduce && used)
            variableScopeError(var->nameToken(), var->name());
    }
}

bool CheckOther::checkInnerScope(const Token *tok, const Variable* var, bool& used)
{
    const Scope* scope = tok->next()->scope();
    bool loopVariable = scope->isLoopScope();
    bool noContinue = true;
    const Token* forHeadEnd = nullptr;
    const Token* end = tok->link();
    if (scope->type == Scope::eUnconditional && (tok->strAt(-1) == ")" || tok->previous()->isName())) // Might be an unknown macro like BOOST_FOREACH
        loopVariable = true;

    if (scope->type == Scope::eDo) {
        end = end->linkAt(2);
    } else if (loopVariable && tok->strAt(-1) == ")") {
        tok = tok->linkAt(-1); // Jump to opening ( of for/while statement
    } else if (scope->type == Scope::eSwitch) {
        for (const Scope* innerScope : scope->nestedList) {
            if (used) {
                bool used2 = false;
                if (!checkInnerScope(innerScope->bodyStart, var, used2) || used2) {
                    return false;
                }
            } else if (!checkInnerScope(innerScope->bodyStart, var, used)) {
                return false;
            }
        }
    }

    bool bFirstAssignment=false;
    for (; tok && tok != end; tok = tok->next()) {
        if (tok->str() == "goto")
            return false;
        if (tok->str() == "continue")
            noContinue = false;

        if (Token::simpleMatch(tok, "for ("))
            forHeadEnd = tok->linkAt(1);
        if (tok == forHeadEnd)
            forHeadEnd = nullptr;

        if (loopVariable && noContinue && tok->scope() == scope && !forHeadEnd && scope->type != Scope::eSwitch && Token::Match(tok, "%varid% =", var->declarationId())) { // Assigned in outer scope.
            loopVariable = false;
            int indent = 0;
            for (const Token* tok2 = tok->tokAt(2); tok2; tok2 = tok2->next()) { // Ensure that variable isn't used on right side of =, too
                if (tok2->str() == "(")
                    indent++;
                else if (tok2->str() == ")") {
                    if (indent == 0)
                        break;
                    indent--;
                } else if (tok2->str() == ";")
                    break;
                else if (tok2->varId() == var->declarationId()) {
                    loopVariable = true;
                    break;
                }
            }
        }

        if (loopVariable && Token::Match(tok, "%varid% !!=", var->declarationId())) // Variable used in loop
            return false;

        if (Token::Match(tok, "& %varid%", var->declarationId())) // Taking address of variable
            return false;

        if (Token::Match(tok, "%varid% =", var->declarationId()))
            bFirstAssignment = true;

        if (!bFirstAssignment && Token::Match(tok, "* %varid%", var->declarationId())) // dereferencing means access to previous content
            return false;

        if (Token::Match(tok, "= %varid%", var->declarationId()) && (var->isArray() || var->isPointer())) // Create a copy of array/pointer. Bailout, because the memory it points to might be necessary in outer scope
            return false;

        if (tok->varId() == var->declarationId()) {
            used = true;
            if (scope == tok->scope()) {
                if (scope->type == Scope::eSwitch)
                    return false; // Used in outer switch scope - unsafe or impossible to reduce scope

                if (scope->bodyStart && scope->bodyStart->isSimplifiedScope())
                    return false; // simplified if/for/switch init statement
            }
        }
    }

    return true;
}

void CheckOther::variableScopeError(const Token *tok, const std::string &varname)
{
    reportError(tok,
                Severity::style,
                "variableScope",
                "$symbol:" + varname + "\n"
                "The scope of the variable '$symbol' can be reduced.\n"
                "The scope of the variable '$symbol' can be reduced. Warning: Be careful "
                "when fixing this message, especially when there are inner loops. Here is an "
                "example where cppcheck will write that the scope for 'i' can be reduced:\n"
                "void f(int x)\n"
                "{\n"
                "    int i = 0;\n"
                "    if (x) {\n"
                "        // it's safe to move 'int i = 0;' here\n"
                "        for (int n = 0; n < 10; ++n) {\n"
                "            // it is possible but not safe to move 'int i = 0;' here\n"
                "            do_something(&i);\n"
                "        }\n"
                "    }\n"
                "}\n"
                "When you see this message it is always safe to reduce the variable scope 1 level.", CWE398, Certainty::normal);
}

//---------------------------------------------------------------------------
// Comma in return statement: return a+1, b++;. (experimental)
//---------------------------------------------------------------------------
void CheckOther::checkCommaSeparatedReturn()
{
    // This is experimental for now. See #5076
    if (!mSettings->certainty.isEnabled(Certainty::experimental))
        return;

    if (!mSettings->severity.isEnabled(Severity::style))
        return;

    for (const Token *tok = mTokenizer->tokens(); tok; tok = tok->next()) {
        if (tok->str() == "return") {
            tok = tok->next();
            while (tok && tok->str() != ";") {
                if (tok->link() && Token::Match(tok, "[([{<]"))
                    tok = tok->link();

                if (!tok->isExpandedMacro() && tok->str() == "," && tok->linenr() != tok->next()->linenr())
                    commaSeparatedReturnError(tok);

                tok = tok->next();
            }
            // bailout: missing semicolon (invalid code / bad tokenizer)
            if (!tok)
                break;
        }
    }
}

void CheckOther::commaSeparatedReturnError(const Token *tok)
{
    reportError(tok,
                Severity::style,
                "commaSeparatedReturn",
                "Comma is used in return statement. The comma can easily be misread as a ';'.\n"
                "Comma is used in return statement. When comma is used in a return statement it can "
                "easily be misread as a semicolon. For example in the code below the value "
                "of 'b' is returned if the condition is true, but it is easy to think that 'a+1' is "
                "returned:\n"
                "    if (x)\n"
                "        return a + 1,\n"
                "    b++;\n"
                "However it can be useful to use comma in macros. Cppcheck does not warn when such a "
                "macro is then used in a return statement, it is less likely such code is misunderstood.", CWE398, Certainty::normal);
}

//---------------------------------------------------------------------------
// Check for function parameters that should be passed by const reference
//---------------------------------------------------------------------------
static int estimateSize(const Type* type, const Settings* settings, const SymbolDatabase* symbolDatabase, int recursionDepth = 0)
{
    if (recursionDepth > 20)
        return 0;

    int cumulatedSize = 0;
    const bool isUnion = type->classScope->type == Scope::ScopeType::eUnion;
    const auto accumulateSize = [](int& cumulatedSize, int size, bool isUnion) -> void {
        if (isUnion)
            cumulatedSize = std::max(cumulatedSize, size);
        else
            cumulatedSize += size;
    };
    for (const Variable&var : type->classScope->varlist) {
        int size = 0;
        if (var.isStatic())
            continue;
        if (var.isPointer() || var.isReference())
            size = settings->sizeof_pointer;
        else if (var.type() && var.type()->classScope)
            size = estimateSize(var.type(), settings, symbolDatabase, recursionDepth+1);
        else if (var.valueType()->type == ValueType::Type::CONTAINER)
            size = 3 * settings->sizeof_pointer; // Just guess
        else
            size = symbolDatabase->sizeOfType(var.typeStartToken());

        if (var.isArray())
            size *= std::accumulate(var.dimensions().begin(), var.dimensions().end(), 1, [](int v, const Dimension& d) {
                return v *= d.num;
            });

        accumulateSize(cumulatedSize, size, isUnion);
    }
    for (const Type::BaseInfo &baseInfo : type->derivedFrom) {
        if (baseInfo.type && baseInfo.type->classScope)
            cumulatedSize += estimateSize(baseInfo.type, settings, symbolDatabase, recursionDepth+1);
    }
    return cumulatedSize;
}

static bool canBeConst(const Variable *var, const Settings* settings)
{
    {
        // check initializer list. If variable is moved from it can't be const.
        const Function* func_scope = var->scope()->function;
        if (func_scope->type == Function::Type::eConstructor) {
            //could be initialized in initializer list
            if (func_scope->arg->link()->next()->str() == ":") {
                for (const Token* tok2 = func_scope->arg->link()->next()->next(); tok2 != var->scope()->bodyStart; tok2 = tok2->next()) {
                    if (tok2->varId() != var->declarationId())
                        continue;
                    const Token* parent = tok2->astParent();
                    if (parent && Token::simpleMatch(parent->previous(), "move ("))
                        return false;
                }
            }
        }
    }
    for (const Token* tok2 = var->scope()->bodyStart; tok2 != var->scope()->bodyEnd; tok2 = tok2->next()) {
        if (tok2->varId() != var->declarationId())
            continue;

        const Token* parent = tok2->astParent();
        if (!parent)
            continue;
        if (parent->str() == "<<" || isLikelyStreamRead(true, parent)) {
            if (parent->str() == "<<" && parent->astOperand1() == tok2)
                return false;
            if (parent->str() == ">>" && parent->astOperand2() == tok2)
                return false;
        } else if (parent->str() == "," || parent->str() == "(") { // function argument
            const Token* tok3 = tok2->previous();
            int argNr = 0;
            while (tok3 && tok3->str() != "(") {
                if (tok3->link() && Token::Match(tok3, ")|]|}|>"))
                    tok3 = tok3->link();
                else if (tok3->link())
                    break;
                else if (tok3->str() == ";")
                    break;
                else if (tok3->str() == ",")
                    argNr++;
                tok3 = tok3->previous();
            }
            if (!tok3 || tok3->str() != "(")
                return false;
            const Token* functionTok = tok3->astOperand1();
            if (!functionTok)
                return false;
            const Function* tokFunction = functionTok->function();
            if (!tokFunction && functionTok->str() == "." && (functionTok = functionTok->astOperand2()))
                tokFunction = functionTok->function();
            if (tokFunction) {
                const Variable* argVar = tokFunction->getArgumentVar(argNr);
                if (!argVar || (!argVar->isConst() && argVar->isReference()))
                    return false;
            }
            else if (!settings->library.isFunctionConst(functionTok))
                return false;
        } else if (parent->isUnaryOp("&")) {
            // TODO: check how pointer is used
            return false;
        } else if (parent->isConstOp() ||
                   (parent->astOperand2() && settings->library.isFunctionConst(parent->astOperand2())))
            continue;
        else if (parent->isAssignmentOp()) {
            if (parent->astOperand1() == tok2)
                return false;
            const Variable* assignedVar = parent->astOperand1() ? parent->astOperand1()->variable() : nullptr;
            if (assignedVar &&
                !assignedVar->isConst() &&
                assignedVar->isReference() &&
                assignedVar->nameToken() == parent->astOperand1())
                return false;
        } else if (Token::Match(tok2, "%var% . %name% (")) {
            const Function* func = tok2->tokAt(2)->function();
            if (func && (func->isConst() || func->isStatic()))
                continue;
            else
                return false;
        } else
            return false;
    }

    return true;
}

void CheckOther::checkPassByReference()
{
    if (!mSettings->severity.isEnabled(Severity::performance) || mTokenizer->isC())
        return;

    const SymbolDatabase * const symbolDatabase = mTokenizer->getSymbolDatabase();

    for (const Variable* var : symbolDatabase->variableList()) {
        if (!var || !var->isArgument() || !var->isClass() || var->isPointer() || var->isArray() || var->isReference() || var->isEnumType())
            continue;

        if (var->scope() && var->scope()->function->arg->link()->strAt(-1) == "...")
            continue; // references could not be used as va_start parameters (#5824)

        if ((var->declEndToken() && var->declEndToken()->isExternC()) ||
            (var->scope() && var->scope()->function && var->scope()->function->tokenDef && var->scope()->function->tokenDef->isExternC()))
            continue; // references cannot be used in functions in extern "C" blocks

        bool inconclusive = false;

        const bool isContainer = var->valueType() && var->valueType()->type == ValueType::Type::CONTAINER && var->valueType()->container && !var->valueType()->container->view;
        if (!isContainer) {
            if (var->type() && !var->type()->isEnumType()) { // Check if type is a struct or class.
                // Ensure that it is a large object.
                if (!var->type()->classScope)
                    inconclusive = true;
                else if (estimateSize(var->type(), mSettings, symbolDatabase) <= 2 * mSettings->sizeof_pointer)
                    continue;
            }
            else
                continue;
        }

        if (inconclusive && !mSettings->certainty.isEnabled(Certainty::inconclusive))
            continue;

        const bool isConst = var->isConst();
        if (isConst) {
            passedByValueError(var->nameToken(), var->name(), inconclusive);
            continue;
        }

        // Check if variable could be const
        if (!var->scope() || var->scope()->function->hasVirtualSpecifier())
            continue;

        if (canBeConst(var, mSettings)) {
            passedByValueError(var->nameToken(), var->name(), inconclusive);
        }
    }
}

void CheckOther::passedByValueError(const Token *tok, const std::string &parname, bool inconclusive)
{
    reportError(tok, Severity::performance, "passedByValue",
                "$symbol:" + parname + "\n"
                "Function parameter '$symbol' should be passed by const reference.\n"
                "Parameter '$symbol' is passed by value. It could be passed "
                "as a const reference which is usually faster and recommended in C++.", CWE398, inconclusive ? Certainty::inconclusive : Certainty::normal);
}

static bool isUnusedVariable(const Variable *var)
{
    if (!var)
        return false;
    if (!var->scope())
        return false;
    const Token *start = var->declEndToken();
    if (!start)
        return false;
    if (Token::Match(start, "; %varid% =", var->declarationId()))
        start = start->tokAt(2);
    return !Token::findmatch(start->next(), "%varid%", var->scope()->bodyEnd, var->declarationId());
}

static bool isVariableMutableInInitializer(const Token* start, const Token * end, nonneg int varid)
{
    if (!start)
        return false;
    if (!end)
        return false;
    for (const Token *tok = start; tok != end; tok = tok->next()) {
        if (tok->varId() != varid)
            continue;
        if (tok->astParent()) {
            const Token * memberTok = tok->astParent()->previous();
            if (Token::Match(memberTok, "%var% (") && memberTok->variable()) {
                const Variable * memberVar = memberTok->variable();
                if (memberVar->isClass())
                    //TODO: check if the called constructor could live with a const variable
                    // pending that, assume the worst (that it can't)
                    return true;
                if (!memberVar->isReference())
                    continue;
                if (memberVar->isConst())
                    continue;
            }
            return true;
        } else {
            return true;
        }
    }
    return false;
}

void CheckOther::checkConstVariable()
{
    if (!mSettings->severity.isEnabled(Severity::style) || mTokenizer->isC())
        return;

    const SymbolDatabase *const symbolDatabase = mTokenizer->getSymbolDatabase();

    for (const Variable *var : symbolDatabase->variableList()) {
        if (!var)
            continue;
        if (!var->isReference())
            continue;
        if (var->isRValueReference())
            continue;
        if (var->isPointer())
            continue;
        if (var->isConst())
            continue;
        if (!var->scope())
            continue;
        const Scope *scope = var->scope();
        if (!scope->function)
            continue;
        const Function *function = scope->function;
        if (var->isArgument()) {
            if (function->isImplicitlyVirtual() || function->templateDef)
                continue;
            if (isUnusedVariable(var))
                continue;
            if (function->isConstructor() && isVariableMutableInInitializer(function->constructorMemberInitialization(), scope->bodyStart, var->declarationId()))
                continue;
        }
        if (var->isGlobal())
            continue;
        if (var->isStatic())
            continue;
        if (var->isArray())
            continue;
        if (var->isEnumType())
            continue;
        if (var->isVolatile())
            continue;
        if (isAliased(var))
            continue;
        if (isVariableChanged(var, mSettings, mTokenizer->isCPP()))
            continue;
        if (Function::returnsReference(function) && !Function::returnsConst(function)) {
            std::vector<const Token*> returns = Function::findReturns(function);
            if (std::any_of(returns.begin(), returns.end(), [&](const Token* retTok) {
                if (retTok->varId() == var->declarationId())
                    return true;
                while (retTok && retTok->isCast())
                    retTok = retTok->astOperand2();
                while (Token::simpleMatch(retTok, "."))
                    retTok = retTok->astOperand2();
                return hasLifetimeToken(getParentLifetime(retTok), var->nameToken());
            }))
                continue;
        }
        // Skip if address is taken
        if (Token::findmatch(var->nameToken(), "& %varid%", scope->bodyEnd, var->declarationId()))
            continue;
        // Skip if another non-const variable is initialized with this variable
        {
            //Is it the right side of an initialization of a non-const reference
            bool usedInAssignment = false;
            for (const Token* tok = var->nameToken(); tok != scope->bodyEnd && tok != nullptr; tok = tok->next()) {
                if (Token::Match(tok, "& %var% = %varid%", var->declarationId())) {
                    const Variable* refvar = tok->next()->variable();
                    if (refvar && !refvar->isConst() && refvar->nameToken() == tok->next()) {
                        usedInAssignment = true;
                        break;
                    }
                }
            }
            if (usedInAssignment)
                continue;
        }
        // Skip if we ever cast this variable to a pointer/reference to a non-const type
        {
            bool castToNonConst = false;
            for (const Token* tok = var->nameToken(); tok != scope->bodyEnd && tok != nullptr; tok = tok->next()) {
                if (tok->isCast()) {
                    if (!tok->valueType()) {
                        castToNonConst = true; // safe guess
                        break;
                    }
                    bool isConst = 0 != (tok->valueType()->constness & (1 << tok->valueType()->pointer));
                    if (!isConst) {
                        castToNonConst = true;
                        break;
                    }
                }
            }
            if (castToNonConst)
                continue;
        }
        // Do not warn if struct data is changed
        {
            bool changeStructData = false;
            for (const Token* tok = var->nameToken(); tok != scope->bodyEnd && tok != nullptr; tok = tok->next()) {
                if (tok->variable() == var && Token::Match(tok, "%var% .")) {
                    const Token *parent = tok;
                    while (Token::simpleMatch(parent->astParent(), ".") && parent == parent->astParent()->astOperand1())
                        parent = parent->astParent();
                    if (parent->valueType() &&
                        parent->valueType()->pointer > 0 &&
                        parent->valueType()->constness == 0 &&
                        isVariableChanged(parent, 1, mSettings, mTokenizer->isCPP())) {
                        changeStructData = true;
                        break;
                    }
                }
            }
            if (changeStructData)
                continue;
        }
        // Calling non-const method using non-const reference
        if (var->isReference()) {
            bool callNonConstMethod = false;
            for (const Token* tok = var->nameToken(); tok != scope->bodyEnd && tok != nullptr; tok = tok->next()) {
                if (tok->variable() == var) {
                    if (Token::Match(tok, "%var% . * ( & %name% ::")) {
                        const Token* ftok = tok->linkAt(3)->previous();
                        if (!ftok->function() || !ftok->function()->isConst())
                            callNonConstMethod = true;
                        break;
                    }
                    if (var->isStlType() && Token::Match(tok, "%var% [")) { // containers whose operator[] is non-const
                        const Token* typeTok = var->typeStartToken() ? var->typeStartToken()->tokAt(2) : nullptr;
                        const auto& notConst = CheckClass::stl_containers_not_const;
                        if (typeTok && notConst.find(typeTok->str()) != notConst.end()) {
                            callNonConstMethod = true;
                            break;
                        }
                    }
                }
            }
            if (callNonConstMethod)
                continue;
        }

        constVariableError(var, function);
    }
}

void CheckOther::checkConstPointer()
{
    if (!mSettings->severity.isEnabled(Severity::style))
        return;

    std::set<const Variable *> pointers;
    std::set<const Variable *> nonConstPointers;
    for (const Token *tok = mTokenizer->tokens(); tok; tok = tok->next()) {
        if (!tok->variable())
            continue;
        if (!tok->variable()->isLocal() && !tok->variable()->isArgument())
            continue;
        if (tok == tok->variable()->nameToken())
            continue;
        if (!tok->valueType())
            continue;
        if (tok->valueType()->pointer == 0 || tok->valueType()->constness > 0)
            continue;
        if (nonConstPointers.find(tok->variable()) != nonConstPointers.end())
            continue;
        pointers.insert(tok->variable());
        const Token *parent = tok->astParent();
        bool deref = false;
        if (parent && parent->isUnaryOp("*"))
            deref = true;
        else if (Token::simpleMatch(parent, "[") && parent->astOperand1() == tok)
            deref = true;
        if (deref) {
            if (Token::Match(parent->astParent(), "%cop%") && !parent->astParent()->isUnaryOp("&") && !parent->astParent()->isUnaryOp("*"))
                continue;
            if (Token::simpleMatch(parent->astParent(), "return"))
                continue;
            else if (Token::Match(parent->astParent(), "%assign%") && parent == parent->astParent()->astOperand2()) {
                bool takingRef = false;
                const Token *lhs = parent->astParent()->astOperand1();
                if (lhs && lhs->variable() && lhs->variable()->isReference() && lhs->variable()->nameToken() == lhs)
                    takingRef = true;
                if (!takingRef)
                    continue;
            } else if (Token::simpleMatch(parent->astParent(), "[") && parent->astParent()->astOperand2() == parent)
                continue;
        } else {
            if (Token::Match(parent, "%oror%|%comp%|&&|?|!|-"))
                continue;
            else if (Token::simpleMatch(parent, "(") && Token::Match(parent->astOperand1(), "if|while"))
                continue;
        }
        nonConstPointers.insert(tok->variable());
    }
    for (const Variable *p: pointers) {
        if (p->isArgument()) {
            if (!p->scope() || !p->scope()->function || p->scope()->function->isImplicitlyVirtual(true) || p->scope()->function->hasVirtualSpecifier())
                continue;
        }
        if (nonConstPointers.find(p) == nonConstPointers.end()) {
            const Token *start = (p->isArgument()) ? p->scope()->bodyStart : p->nameToken()->next();
            const int indirect = p->isArray() ? p->dimensions().size() : 1;
            if (isVariableChanged(start, p->scope()->bodyEnd, indirect, p->declarationId(), false, mSettings, mTokenizer->isCPP()))
                continue;
            constVariableError(p, nullptr);
        }
    }
}
void CheckOther::constVariableError(const Variable *var, const Function *function)
{
    if (!var) {
        reportError(nullptr, Severity::style, "constParameter", "Parameter 'x' can be declared with const");
        reportError(nullptr, Severity::style, "constVariable",  "Variable 'x' can be declared with const");
        reportError(nullptr, Severity::style, "constParameterCallback", "Parameter 'x' can be declared with const, however it seems that 'f' is a callback function.");
        return;
    }

    const std::string vartype(var->isArgument() ? "Parameter" : "Variable");
    const std::string varname(var->name());

    ErrorPath errorPath;
    std::string id = "const" + vartype;
    std::string message = "$symbol:" + varname + "\n" + vartype + " '$symbol' can be declared with const";
    errorPath.push_back(ErrorPathItem(var ? var->nameToken() : nullptr, message));
    if (var && var->isArgument() && function && function->functionPointerUsage) {
        errorPath.push_front(ErrorPathItem(function->functionPointerUsage, "You might need to cast the function pointer here"));
        id += "Callback";
        message += ". However it seems that '" + function->name() + "' is a callback function, if '$symbol' is declared with const you might also need to cast function pointer(s).";
    }

    reportError(errorPath, Severity::style, id.c_str(), message, CWE398, Certainty::normal);
}

//---------------------------------------------------------------------------
// Check usage of char variables..
//---------------------------------------------------------------------------

void CheckOther::checkCharVariable()
{
    const bool warning = mSettings->severity.isEnabled(Severity::warning);
    const bool portability = mSettings->severity.isEnabled(Severity::portability);
    if (!warning && !portability)
        return;

    const SymbolDatabase *symbolDatabase = mTokenizer->getSymbolDatabase();
    for (const Scope * scope : symbolDatabase->functionScopes) {
        for (const Token* tok = scope->bodyStart; tok != scope->bodyEnd; tok = tok->next()) {
            if (Token::Match(tok, "%var% [")) {
                if (!tok->variable())
                    continue;
                if (!tok->variable()->isArray() && !tok->variable()->isPointer())
                    continue;
                const Token *index = tok->next()->astOperand2();
                if (warning && tok->variable()->isArray() && astIsSignedChar(index) && index->getValueGE(0x80, mSettings))
                    signedCharArrayIndexError(tok);
                if (portability && astIsUnknownSignChar(index) && index->getValueGE(0x80, mSettings))
                    unknownSignCharArrayIndexError(tok);
            } else if (warning && Token::Match(tok, "[&|^]") && tok->isBinaryOp()) {
                bool warn = false;
                if (astIsSignedChar(tok->astOperand1())) {
                    const ValueFlow::Value *v1 = tok->astOperand1()->getValueLE(-1, mSettings);
                    const ValueFlow::Value *v2 = tok->astOperand2()->getMaxValue(false);
                    if (!v1)
                        v1 = tok->astOperand1()->getValueGE(0x80, mSettings);
                    if (v1 && !(tok->str() == "&" && v2 && v2->isKnown() && v2->intvalue >= 0 && v2->intvalue < 0x100))
                        warn = true;
                } else if (astIsSignedChar(tok->astOperand2())) {
                    const ValueFlow::Value *v1 = tok->astOperand2()->getValueLE(-1, mSettings);
                    const ValueFlow::Value *v2 = tok->astOperand1()->getMaxValue(false);
                    if (!v1)
                        v1 = tok->astOperand2()->getValueGE(0x80, mSettings);
                    if (v1 && !(tok->str() == "&" && v2 && v2->isKnown() && v2->intvalue >= 0 && v2->intvalue < 0x100))
                        warn = true;
                }

                // is the result stored in a short|int|long?
                if (warn && Token::simpleMatch(tok->astParent(), "=")) {
                    const Token *lhs = tok->astParent()->astOperand1();
                    if (lhs && lhs->valueType() && lhs->valueType()->type >= ValueType::Type::SHORT)
                        charBitOpError(tok); // This is an error..
                }
            }
        }
    }
}

void CheckOther::signedCharArrayIndexError(const Token *tok)
{
    reportError(tok,
                Severity::warning,
                "signedCharArrayIndex",
                "Signed 'char' type used as array index.\n"
                "Signed 'char' type used as array index. If the value "
                "can be greater than 127 there will be a buffer underflow "
                "because of sign extension.", CWE128, Certainty::normal);
}

void CheckOther::unknownSignCharArrayIndexError(const Token *tok)
{
    reportError(tok,
                Severity::portability,
                "unknownSignCharArrayIndex",
                "'char' type used as array index.\n"
                "'char' type used as array index. Values greater than 127 will be "
                "treated depending on whether 'char' is signed or unsigned on target platform.", CWE758, Certainty::normal);
}

void CheckOther::charBitOpError(const Token *tok)
{
    reportError(tok,
                Severity::warning,
                "charBitOp",
                "When using 'char' variables in bit operations, sign extension can generate unexpected results.\n"
                "When using 'char' variables in bit operations, sign extension can generate unexpected results. For example:\n"
                "    char c = 0x80;\n"
                "    int i = 0 | c;\n"
                "    if (i & 0x8000)\n"
                "        printf(\"not expected\");\n"
                "The \"not expected\" will be printed on the screen.", CWE398, Certainty::normal);
}

//---------------------------------------------------------------------------
// Incomplete statement..
//---------------------------------------------------------------------------

static bool isType(const Token * tok, bool unknown)
{
    if (Token::Match(tok, "%type%"))
        return true;
    if (Token::simpleMatch(tok, "::"))
        return isType(tok->astOperand2(), unknown);
    if (Token::simpleMatch(tok, "<") && tok->link())
        return true;
    if (unknown && Token::Match(tok, "%name% !!("))
        return true;
    return false;
}

static bool isVarDeclOp(const Token* tok)
{
    if (!tok)
        return false;
    const Token * vartok = tok->astOperand2();
    if (vartok && vartok->variable() && vartok->variable()->nameToken() == vartok)
        return true;
    const Token * typetok = tok->astOperand1();
    return isType(typetok, Token::Match(vartok, "%var%"));
}

static bool isConstStatement(const Token *tok, bool cpp)
{
    if (!tok)
        return false;
    if (tok->isExpandedMacro())
        return false;
    if (Token::Match(tok, "%bool%|%num%|%str%|%char%|nullptr|NULL"))
        return true;
    if (Token::Match(tok, "%var%"))
        return true;
    if (Token::Match(tok, "*|&|&&") &&
        (Token::Match(tok->previous(), "::|.|const|volatile|restrict") || isVarDeclOp(tok)))
        return false;
    if (Token::Match(tok, "<<|>>") && !astIsIntegral(tok, false))
        return false;
    if (Token::Match(tok, "!|~|%cop%") && (tok->astOperand1() || tok->astOperand2()))
        return true;
    if (Token::simpleMatch(tok->previous(), "sizeof ("))
        return true;
    if (isCPPCast(tok))
        return isWithoutSideEffects(cpp, tok) && isConstStatement(tok->astOperand2(), cpp);
    else if (tok->isCast() && tok->next() && tok->next()->isStandardType())
        return isWithoutSideEffects(cpp, tok->astOperand1()) && isConstStatement(tok->astOperand1(), cpp);
<<<<<<< HEAD
    if (Token::Match(tok, ",|."))
=======
    if (Token::Match(tok, "( %type%"))
        return isConstStatement(tok->astOperand1(), cpp);
    if (Token::simpleMatch(tok, "."))
>>>>>>> e073860e
        return isConstStatement(tok->astOperand2(), cpp);
    if (Token::simpleMatch(tok, ",")) // warn about const statement on rhs at the top level
        return tok->astParent() ? isConstStatement(tok->astOperand1(), cpp) && isConstStatement(tok->astOperand2(), cpp) : isConstStatement(tok->astOperand2(), cpp);
    if (Token::simpleMatch(tok, "?") && Token::simpleMatch(tok->astOperand2(), ":")) // ternary operator
        return isConstStatement(tok->astOperand1(), cpp) && isConstStatement(tok->astOperand2()->astOperand1(), cpp) && isConstStatement(tok->astOperand2()->astOperand2(), cpp);
    return false;
}

static bool isVoidStmt(const Token *tok)
{
    if (Token::simpleMatch(tok, "( void"))
        return true;
    if (isCPPCast(tok) && tok->astOperand1() && Token::Match(tok->astOperand1()->next(), "< void *| >"))
        return true;
    const Token *tok2 = tok;
    while (tok2->astOperand1())
        tok2 = tok2->astOperand1();
    if (Token::simpleMatch(tok2->previous(), ")") && Token::simpleMatch(tok2->previous()->link(), "( void"))
        return true;
    if (Token::simpleMatch(tok2, "( void"))
        return true;
    return Token::Match(tok2->previous(), "delete|throw|return");
}

static bool isConstTop(const Token *tok)
{
    if (!tok)
        return false;
    if (!tok->astParent())
        return true;
    if (Token::simpleMatch(tok->astParent(), ";") &&
        Token::Match(tok->astTop()->previous(), "for|if (") && Token::simpleMatch(tok->astTop()->astOperand2(), ";")) {
        if (Token::simpleMatch(tok->astParent()->astParent(), ";"))
            return tok->astParent()->astOperand2() == tok;
        else
            return tok->astParent()->astOperand1() == tok;
    }
    return false;
}

void CheckOther::checkIncompleteStatement()
{
    if (!mSettings->severity.isEnabled(Severity::warning))
        return;

    for (const Token *tok = mTokenizer->tokens(); tok; tok = tok->next()) {
        const Scope *scope = tok->scope();
        if (scope && !scope->isExecutable())
            continue;
        if (!isConstTop(tok))
            continue;
        if (tok->str() == "," && Token::simpleMatch(tok->astTop()->previous(), "for ("))
            continue;

        // Do not warn for statement when both lhs and rhs has side effects:
        //   dostuff() || x=213;
        if (Token::Match(tok, "%oror%|&&")) {
            bool warn = false;
            visitAstNodes(tok, [&warn](const Token *child) {
                if (Token::Match(child, "%oror%|&&"))
                    return ChildrenToVisit::op1_and_op2;
                if (child->isAssignmentOp())
                    return ChildrenToVisit::none;
                if (child->tokType() == Token::Type::eIncDecOp)
                    return ChildrenToVisit::none;
                if (Token::Match(child->previous(), "%name% ("))
                    return ChildrenToVisit::none;
                warn = true;
                return ChildrenToVisit::done;
            });
            if (!warn)
                continue;
        }

        const Token *rtok = nextAfterAstRightmostLeaf(tok);
        if (!Token::simpleMatch(tok->astParent(), ";") && !Token::simpleMatch(rtok, ";") &&
            !Token::Match(tok->previous(), ";|}|{ %any% ;") &&
            !(mTokenizer->isCPP() && tok->isCast() && !tok->astParent()) &&
            !Token::simpleMatch(tok->tokAt(-2), "for (") &&
            !Token::Match(tok->tokAt(-1), "%var% ["))
            continue;
        // Skip statement expressions
        if (Token::simpleMatch(rtok, "; } )"))
            continue;
        if (!isConstStatement(tok, mTokenizer->isCPP()))
            continue;
        if (isVoidStmt(tok))
            continue;
        if (mTokenizer->isCPP() && tok->str() == "&" && !(tok->astOperand1()->valueType() && tok->astOperand1()->valueType()->isIntegral()))
            // Possible archive
            continue;
        bool inconclusive = Token::Match(tok, "%cop%");
        if (mSettings->certainty.isEnabled(Certainty::inconclusive) || !inconclusive)
            constStatementError(tok, tok->isNumber() ? "numeric" : "string", inconclusive);
    }
}

void CheckOther::constStatementError(const Token *tok, const std::string &type, bool inconclusive)
{
    const Token *valueTok = tok;
    while (valueTok && valueTok->isCast())
        valueTok = valueTok->astOperand2() ? valueTok->astOperand2() : valueTok->astOperand1();

    std::string msg;
    if (Token::simpleMatch(tok, "=="))
        msg = "Found suspicious equality comparison. Did you intend to assign a value instead?";
    else if (Token::Match(tok, ",|!|~|%cop%"))
        msg = "Found suspicious operator '" + tok->str() + "'";
    else if (Token::Match(tok, "%var%"))
        msg = "Unused variable value '" + tok->str() + "'";
    else if (Token::Match(valueTok, "%str%|%num%|%bool%|%char%")) {
        std::string typeStr("string");
        if (valueTok->isNumber())
            typeStr = "numeric";
        else if (valueTok->isBoolean())
            typeStr = "bool";
        else if (valueTok->tokType() == Token::eChar)
            typeStr = "character";
        msg = "Redundant code: Found a statement that begins with " + typeStr + " constant.";
    }
    else if (!tok)
        msg = "Redundant code: Found a statement that begins with " + type + " constant.";
    else if (tok->isCast() && tok->tokType() == Token::Type::eExtendedOp) {
        msg = "Redundant code: Found unused cast ";
        msg += valueTok ? "of expression '" + valueTok->expressionString() + "'." : "expression.";
    }
    else if (tok->str() == "?" && tok->tokType() == Token::Type::eExtendedOp)
        msg = "Redundant code: Found unused result of ternary operator.";
    else if (tok->str() == "." && tok->tokType() == Token::Type::eOther)
        msg = "Redundant code: Found unused member access.";
    else {
        reportError(tok, Severity::debug, "debug", "constStatementError not handled.");
        return;
    }
    reportError(tok, Severity::warning, "constStatement", msg, CWE398, inconclusive ? Certainty::inconclusive : Certainty::normal);
}

//---------------------------------------------------------------------------
// Detect division by zero.
//---------------------------------------------------------------------------
void CheckOther::checkZeroDivision()
{
    for (const Token *tok = mTokenizer->tokens(); tok; tok = tok->next()) {
        if (!tok->astOperand2() || !tok->astOperand1())
            continue;
        if (tok->str() != "%" && tok->str() != "/" && tok->str() != "%=" && tok->str() != "/=")
            continue;
        if (!tok->valueType() || !tok->valueType()->isIntegral())
            continue;

        // Value flow..
        const ValueFlow::Value *value = tok->astOperand2()->getValue(0LL);
        if (value && mSettings->isEnabled(value, false))
            zerodivError(tok, value);
    }
}

void CheckOther::zerodivError(const Token *tok, const ValueFlow::Value *value)
{
    if (!tok && !value) {
        reportError(tok, Severity::error, "zerodiv", "Division by zero.", CWE369, Certainty::normal);
        reportError(tok, Severity::error, "zerodivcond", ValueFlow::eitherTheConditionIsRedundant(nullptr) + " or there is division by zero.", CWE369, Certainty::normal);
        return;
    }

    const ErrorPath errorPath = getErrorPath(tok, value, "Division by zero");

    std::ostringstream errmsg;
    if (value->condition) {
        const int line = tok ? tok->linenr() : 0;
        errmsg << ValueFlow::eitherTheConditionIsRedundant(value->condition)
               << " or there is division by zero at line " << line << ".";
    } else
        errmsg << "Division by zero.";

    reportError(errorPath,
                value->errorSeverity() ? Severity::error : Severity::warning,
                value->condition ? "zerodivcond" : "zerodiv",
                errmsg.str(), CWE369, value->isInconclusive() ? Certainty::inconclusive : Certainty::normal);
}

//---------------------------------------------------------------------------
// Check for NaN (not-a-number) in an arithmetic expression, e.g.
// double d = 1.0 / 0.0 + 100.0;
//---------------------------------------------------------------------------

void CheckOther::checkNanInArithmeticExpression()
{
    if (!mSettings->severity.isEnabled(Severity::style))
        return;
    for (const Token *tok = mTokenizer->tokens(); tok; tok = tok->next()) {
        if (tok->str() != "/")
            continue;
        if (!Token::Match(tok->astParent(), "[+-]"))
            continue;
        if (Token::simpleMatch(tok->astOperand2(), "0.0"))
            nanInArithmeticExpressionError(tok);
    }
}

void CheckOther::nanInArithmeticExpressionError(const Token *tok)
{
    reportError(tok, Severity::style, "nanInArithmeticExpression",
                "Using NaN/Inf in a computation.\n"
                "Using NaN/Inf in a computation. "
                "Although nothing bad really happens, it is suspicious.", CWE369, Certainty::normal);
}

//---------------------------------------------------------------------------
// Creating instance of classes which are destroyed immediately
//---------------------------------------------------------------------------
void CheckOther::checkMisusedScopedObject()
{
    // Skip this check for .c files
    if (mTokenizer->isC())
        return;

    if (!mSettings->severity.isEnabled(Severity::style))
        return;

    const SymbolDatabase * const symbolDatabase = mTokenizer->getSymbolDatabase();
    for (const Scope * scope : symbolDatabase->functionScopes) {
        for (const Token *tok = scope->bodyStart; tok && tok != scope->bodyEnd; tok = tok->next()) {
            if ((tok->next()->type() || (tok->next()->function() && tok->next()->function()->isConstructor())) // TODO: The rhs of || should be removed; It is a workaround for a symboldatabase bug
                && Token::Match(tok, "[;{}] %name% (")
                && Token::Match(tok->linkAt(2), ") ; !!}")
                && (!tok->next()->function() || // is not a function on this scope
                    tok->next()->function()->isConstructor())) { // or is function in this scope and it's a ctor
                tok = tok->next();
                misusedScopeObjectError(tok, tok->str());
                tok = tok->next();
            }
        }
    }
}

void CheckOther::misusedScopeObjectError(const Token *tok, const std::string& varname)
{
    reportError(tok, Severity::style,
                "unusedScopedObject",
                "$symbol:" + varname + "\n"
                "Instance of '$symbol' object is destroyed immediately.", CWE563, Certainty::normal);
}

static const Token * getSingleExpressionInBlock(const Token * tok)
{
    if (!tok)
        return nullptr;
    const Token * top = tok->astTop();
    if (!top)
        return nullptr;
    const Token * nextExpression = nextAfterAstRightmostLeaf(top);
    if (!Token::simpleMatch(nextExpression, "; }"))
        return nullptr;
    return top;
}

//-----------------------------------------------------------------------------
// check for duplicate code in if and else branches
// if (a) { b = true; } else { b = true; }
//-----------------------------------------------------------------------------
void CheckOther::checkDuplicateBranch()
{
    // This is inconclusive since in practice most warnings are noise:
    // * There can be unfixed low-priority todos. The code is fine as it
    //   is but it could be possible to enhance it. Writing a warning
    //   here is noise since the code is fine (see cppcheck, abiword, ..)
    // * There can be overspecified code so some conditions can't be true
    //   and their conditional code is a duplicate of the condition that
    //   is always true just in case it would be false. See for instance
    //   abiword.
    if (!mSettings->severity.isEnabled(Severity::style) || !mSettings->certainty.isEnabled(Certainty::inconclusive))
        return;

    const SymbolDatabase *symbolDatabase = mTokenizer->getSymbolDatabase();

    for (const Scope & scope : symbolDatabase->scopeList) {
        if (scope.type != Scope::eIf)
            continue;

        // check all the code in the function for if (..) else
        if (Token::simpleMatch(scope.bodyEnd, "} else {")) {
            // Make sure there are no macros (different macros might be expanded
            // to the same code)
            bool macro = false;
            for (const Token *tok = scope.bodyStart; tok != scope.bodyEnd->linkAt(2); tok = tok->next()) {
                if (tok->isExpandedMacro()) {
                    macro = true;
                    break;
                }
            }
            if (macro)
                continue;

            // save if branch code
            const std::string branch1 = scope.bodyStart->next()->stringifyList(scope.bodyEnd);

            if (branch1.empty())
                continue;

            // save else branch code
            const std::string branch2 = scope.bodyEnd->tokAt(3)->stringifyList(scope.bodyEnd->linkAt(2));

            ErrorPath errorPath;
            // check for duplicates
            if (branch1 == branch2) {
                duplicateBranchError(scope.classDef, scope.bodyEnd->next(), errorPath);
                continue;
            }

            // check for duplicates using isSameExpression
            const Token * branchTop1 = getSingleExpressionInBlock(scope.bodyStart->next());
            const Token * branchTop2 = getSingleExpressionInBlock(scope.bodyEnd->tokAt(3));
            if (!branchTop1 || !branchTop2)
                continue;
            if (branchTop1->str() != branchTop2->str())
                continue;
            if (isSameExpression(mTokenizer->isCPP(), false, branchTop1->astOperand1(), branchTop2->astOperand1(), mSettings->library, true, true, &errorPath) &&
                isSameExpression(mTokenizer->isCPP(), false, branchTop1->astOperand2(), branchTop2->astOperand2(), mSettings->library, true, true, &errorPath))
                duplicateBranchError(scope.classDef, scope.bodyEnd->next(), errorPath);
        }
    }
}

void CheckOther::duplicateBranchError(const Token *tok1, const Token *tok2, ErrorPath errors)
{
    errors.emplace_back(tok2, "");
    errors.emplace_back(tok1, "");

    reportError(errors, Severity::style, "duplicateBranch", "Found duplicate branches for 'if' and 'else'.\n"
                "Finding the same code in an 'if' and related 'else' branch is suspicious and "
                "might indicate a cut and paste or logic error. Please examine this code "
                "carefully to determine if it is correct.", CWE398, Certainty::inconclusive);
}


//-----------------------------------------------------------------------------
// Check for a free() of an invalid address
// char* p = malloc(100);
// free(p + 10);
//-----------------------------------------------------------------------------
void CheckOther::checkInvalidFree()
{
    std::map<int, bool> inconclusive;
    std::map<int, std::string> allocation;

    const bool printInconclusive = mSettings->certainty.isEnabled(Certainty::inconclusive);
    const SymbolDatabase* symbolDatabase = mTokenizer->getSymbolDatabase();
    for (const Scope * scope : symbolDatabase->functionScopes) {
        for (const Token* tok = scope->bodyStart->next(); tok != scope->bodyEnd; tok = tok->next()) {

            // Keep track of which variables were assigned addresses to newly-allocated memory
            if (Token::Match(tok, "%var% = malloc|g_malloc|new")) {
                allocation.insert(std::make_pair(tok->varId(), tok->strAt(2)));
                inconclusive.insert(std::make_pair(tok->varId(), false));
            }

            // If a previously-allocated pointer is incremented or decremented, any subsequent
            // free involving pointer arithmetic may or may not be invalid, so we should only
            // report an inconclusive result.
            else if (Token::Match(tok, "%var% = %name% +|-") &&
                     tok->varId() == tok->tokAt(2)->varId() &&
                     allocation.find(tok->varId()) != allocation.end()) {
                if (printInconclusive)
                    inconclusive[tok->varId()] = true;
                else {
                    allocation.erase(tok->varId());
                    inconclusive.erase(tok->varId());
                }
            }

            // If a previously-allocated pointer is assigned a completely new value,
            // we can't know if any subsequent free() on that pointer is valid or not.
            else if (Token::Match(tok, "%var% =")) {
                allocation.erase(tok->varId());
                inconclusive.erase(tok->varId());
            }

            // If a variable that was previously assigned a newly-allocated memory location is
            // added or subtracted from when used to free the memory, report an error.
            else if (Token::Match(tok, "free|g_free|delete ( %any% +|-") ||
                     Token::Match(tok, "delete [ ] ( %any% +|-") ||
                     Token::Match(tok, "delete %any% +|- %any%")) {

                const int varIndex = tok->strAt(1) == "(" ? 2 :
                                     tok->strAt(3) == "(" ? 4 : 1;
                const int var1 = tok->tokAt(varIndex)->varId();
                const int var2 = tok->tokAt(varIndex + 2)->varId();
                const std::map<int, bool>::const_iterator alloc1 = inconclusive.find(var1);
                const std::map<int, bool>::const_iterator alloc2 = inconclusive.find(var2);
                if (alloc1 != inconclusive.end()) {
                    invalidFreeError(tok, allocation[var1], alloc1->second);
                } else if (alloc2 != inconclusive.end()) {
                    invalidFreeError(tok, allocation[var2], alloc2->second);
                }
            }

            // If the previously-allocated variable is passed in to another function
            // as a parameter, it might be modified, so we shouldn't report an error
            // if it is later used to free memory
            else if (Token::Match(tok, "%name% (") && !mSettings->library.isFunctionConst(tok->str(), true)) {
                const Token* tok2 = Token::findmatch(tok->next(), "%var%", tok->linkAt(1));
                while (tok2 != nullptr) {
                    allocation.erase(tok->varId());
                    inconclusive.erase(tok2->varId());
                    tok2 = Token::findmatch(tok2->next(), "%var%", tok->linkAt(1));
                }
            }
        }
    }
}

void CheckOther::invalidFreeError(const Token *tok, const std::string &allocation, bool inconclusive)
{
    std::string alloc = allocation;
    if (alloc != "new")
        alloc += "()";
    std::string deallocated = (alloc == "new") ? "deleted" : "freed";
    reportError(tok, Severity::error, "invalidFree", "Mismatching address is " + deallocated + ". The address you get from " + alloc + " must be " + deallocated + " without offset.", CWE(0U), inconclusive ? Certainty::inconclusive : Certainty::normal);
}


//---------------------------------------------------------------------------
// check for the same expression on both sides of an operator
// (x == x), (x && x), (x || x)
// (x.y == x.y), (x.y && x.y), (x.y || x.y)
//---------------------------------------------------------------------------

namespace {
    bool notconst(const Function* func)
    {
        return !func->isConst();
    }

    void getConstFunctions(const SymbolDatabase *symbolDatabase, std::list<const Function*> &constFunctions)
    {
        for (const Scope &scope : symbolDatabase->scopeList) {
            // only add const functions that do not have a non-const overloaded version
            // since it is pretty much impossible to tell which is being called.
            using StringFunctionMap = std::map<std::string, std::list<const Function*>>;
            StringFunctionMap functionsByName;
            for (const Function &func : scope.functionList) {
                functionsByName[func.tokenDef->str()].push_back(&func);
            }
            for (std::pair<const std::string, std::list<const Function*>>& it : functionsByName) {
                const std::list<const Function*>::const_iterator nc = std::find_if(it.second.begin(), it.second.end(), notconst);
                if (nc == it.second.end()) {
                    // ok to add all of them
                    constFunctions.splice(constFunctions.end(), it.second);
                }
            }
        }
    }
}

void CheckOther::checkDuplicateExpression()
{
    const bool styleEnabled = mSettings->severity.isEnabled(Severity::style);
    const bool warningEnabled = mSettings->severity.isEnabled(Severity::warning);
    if (!styleEnabled && !warningEnabled)
        return;

    // Parse all executing scopes..
    const SymbolDatabase *symbolDatabase = mTokenizer->getSymbolDatabase();

    std::list<const Function*> constFunctions;
    getConstFunctions(symbolDatabase, constFunctions);

    for (const Scope *scope : symbolDatabase->functionScopes) {
        for (const Token *tok = scope->bodyStart; tok != scope->bodyEnd; tok = tok->next()) {
            if (tok->str() == "=" && Token::Match(tok->astOperand1(), "%var%")) {
                const Token * endStatement = Token::findsimplematch(tok, ";");
                if (Token::Match(endStatement, "; %type% %var% ;")) {
                    endStatement = endStatement->tokAt(4);
                }
                if (Token::Match(endStatement, "%var% %assign%")) {
                    const Token * nextAssign = endStatement->tokAt(1);
                    const Token * var1 = tok->astOperand1();
                    const Token * var2 = nextAssign->astOperand1();
                    if (var1 && var2 &&
                        Token::Match(var1->previous(), ";|{|} %var%") &&
                        Token::Match(var2->previous(), ";|{|} %var%") &&
                        var2->valueType() && var1->valueType() &&
                        var2->valueType()->originalTypeName == var1->valueType()->originalTypeName &&
                        var2->valueType()->pointer == var1->valueType()->pointer &&
                        var2->valueType()->constness == var1->valueType()->constness &&
                        var2->varId() != var1->varId() && (
                            tok->astOperand2()->isArithmeticalOp() ||
                            tok->astOperand2()->str() == "." ||
                            Token::Match(tok->astOperand2()->previous(), "%name% (")
                            ) &&
                        tok->next()->tokType() != Token::eType &&
                        isSameExpression(mTokenizer->isCPP(), true, tok->next(), nextAssign->next(), mSettings->library, true, false) &&
                        isSameExpression(mTokenizer->isCPP(), true, tok->astOperand2(), nextAssign->astOperand2(), mSettings->library, true, false) &&
                        tok->astOperand2()->expressionString() == nextAssign->astOperand2()->expressionString()) {
                        bool differentDomain = false;
                        const Scope * varScope = var1->scope() ? var1->scope() : scope;
                        for (const Token *assignTok = Token::findsimplematch(var2, ";"); assignTok && assignTok != varScope->bodyEnd; assignTok = assignTok->next()) {
                            if (!Token::Match(assignTok, "%assign%|%comp%"))
                                continue;
                            if (!assignTok->astOperand1())
                                continue;
                            if (!assignTok->astOperand2())
                                continue;

                            if (assignTok->astOperand1()->varId() != var1->varId() &&
                                assignTok->astOperand1()->varId() != var2->varId() &&
                                !isSameExpression(mTokenizer->isCPP(),
                                                  true,
                                                  tok->astOperand2(),
                                                  assignTok->astOperand1(),
                                                  mSettings->library,
                                                  true,
                                                  true))
                                continue;
                            if (assignTok->astOperand2()->varId() != var1->varId() &&
                                assignTok->astOperand2()->varId() != var2->varId() &&
                                !isSameExpression(mTokenizer->isCPP(),
                                                  true,
                                                  tok->astOperand2(),
                                                  assignTok->astOperand2(),
                                                  mSettings->library,
                                                  true,
                                                  true))
                                continue;
                            differentDomain = true;
                            break;
                        }
                        if (!differentDomain && !isUniqueExpression(tok->astOperand2()))
                            duplicateAssignExpressionError(var1, var2, false);
                        else if (mSettings->certainty.isEnabled(Certainty::inconclusive))
                            duplicateAssignExpressionError(var1, var2, true);
                    }
                }
            }
            ErrorPath errorPath;
            if (tok->isOp() && tok->astOperand1() && !Token::Match(tok, "+|*|<<|>>|+=|*=|<<=|>>=")) {
                if (Token::Match(tok, "==|!=|-") && astIsFloat(tok->astOperand1(), true))
                    continue;
                const bool pointerDereference = (tok->astOperand1() && tok->astOperand1()->isUnaryOp("*")) ||
                                                (tok->astOperand2() && tok->astOperand2()->isUnaryOp("*"));
                const bool followVar = (!isConstVarExpression(tok) || Token::Match(tok, "%comp%|%oror%|&&")) && !pointerDereference;
                if (isSameExpression(mTokenizer->isCPP(),
                                     true,
                                     tok->astOperand1(),
                                     tok->astOperand2(),
                                     mSettings->library,
                                     true,
                                     followVar,
                                     &errorPath)) {
                    if (isWithoutSideEffects(mTokenizer->isCPP(), tok->astOperand1())) {
                        const bool assignment = tok->str() == "=";
                        if (assignment && warningEnabled)
                            selfAssignmentError(tok, tok->astOperand1()->expressionString());
                        else if (styleEnabled) {
                            if (mTokenizer->isCPP() && mSettings->standards.cpp >= Standards::CPP11 && tok->str() == "==") {
                                const Token* parent = tok->astParent();
                                while (parent && parent->astParent()) {
                                    parent = parent->astParent();
                                }
                                if (parent && parent->previous() && parent->previous()->str() == "static_assert") {
                                    continue;
                                }
                            }
                            duplicateExpressionError(tok->astOperand1(), tok->astOperand2(), tok, errorPath);
                        }
                    }
                } else if (tok->str() == "=" && Token::simpleMatch(tok->astOperand2(), "=") &&
                           isSameExpression(mTokenizer->isCPP(),
                                            false,
                                            tok->astOperand1(),
                                            tok->astOperand2()->astOperand1(),
                                            mSettings->library,
                                            true,
                                            false)) {
                    if (warningEnabled && isWithoutSideEffects(mTokenizer->isCPP(), tok->astOperand1())) {
                        selfAssignmentError(tok, tok->astOperand1()->expressionString());
                    }
                } else if (styleEnabled &&
                           isOppositeExpression(mTokenizer->isCPP(),
                                                tok->astOperand1(),
                                                tok->astOperand2(),
                                                mSettings->library,
                                                false,
                                                true,
                                                &errorPath) &&
                           !Token::Match(tok, "=|-|-=|/|/=") &&
                           isWithoutSideEffects(mTokenizer->isCPP(), tok->astOperand1())) {
                    oppositeExpressionError(tok, errorPath);
                } else if (!Token::Match(tok, "[-/%]")) { // These operators are not associative
                    if (styleEnabled && tok->astOperand2() && tok->str() == tok->astOperand1()->str() &&
                        isSameExpression(mTokenizer->isCPP(),
                                         true,
                                         tok->astOperand2(),
                                         tok->astOperand1()->astOperand2(),
                                         mSettings->library,
                                         true,
                                         followVar,
                                         &errorPath) &&
                        isWithoutSideEffects(mTokenizer->isCPP(), tok->astOperand2()))
                        duplicateExpressionError(tok->astOperand2(), tok->astOperand1()->astOperand2(), tok, errorPath);
                    else if (tok->astOperand2() && isConstExpression(tok->astOperand1(), mSettings->library, true, mTokenizer->isCPP())) {
                        const Token *ast1 = tok->astOperand1();
                        while (ast1 && tok->str() == ast1->str()) {
                            if (isSameExpression(mTokenizer->isCPP(), true, ast1->astOperand1(), tok->astOperand2(), mSettings->library, true, true, &errorPath) &&
                                isWithoutSideEffects(mTokenizer->isCPP(), ast1->astOperand1()) &&
                                isWithoutSideEffects(mTokenizer->isCPP(), ast1->astOperand2()))
                                // Probably the message should be changed to 'duplicate expressions X in condition or something like that'.
                                duplicateExpressionError(ast1->astOperand1(), tok->astOperand2(), tok, errorPath);
                            ast1 = ast1->astOperand1();
                        }
                    }
                }
            } else if (styleEnabled && tok->astOperand1() && tok->astOperand2() && tok->str() == ":" && tok->astParent() && tok->astParent()->str() == "?") {
                if (!isVariableChanged(tok->astParent(), /*indirect*/ 0, mSettings, mTokenizer->isCPP()) && !tok->astOperand1()->values().empty() && !tok->astOperand2()->values().empty() && isEqualKnownValue(tok->astOperand1(), tok->astOperand2()))
                    duplicateValueTernaryError(tok);
                else if (isSameExpression(mTokenizer->isCPP(), true, tok->astOperand1(), tok->astOperand2(), mSettings->library, false, true, &errorPath))
                    duplicateExpressionTernaryError(tok, errorPath);
            }
        }
    }
}

void CheckOther::oppositeExpressionError(const Token *opTok, ErrorPath errors)
{
    errors.emplace_back(opTok, "");

    const std::string& op = opTok ? opTok->str() : "&&";

    reportError(errors, Severity::style, "oppositeExpression", "Opposite expression on both sides of \'" + op + "\'.\n"
                "Finding the opposite expression on both sides of an operator is suspicious and might "
                "indicate a cut and paste or logic error. Please examine this code carefully to "
                "determine if it is correct.", CWE398, Certainty::normal);
}

void CheckOther::duplicateExpressionError(const Token *tok1, const Token *tok2, const Token *opTok, ErrorPath errors)
{
    errors.emplace_back(opTok, "");

    const std::string& expr1 = tok1 ? tok1->expressionString() : "x";
    const std::string& expr2 = tok2 ? tok2->expressionString() : "x";

    const std::string& op = opTok ? opTok->str() : "&&";
    std::string msg = "Same expression on both sides of \'" + op + "\'";
    const char *id = "duplicateExpression";
    if (expr1 != expr2 && (!opTok || !opTok->isArithmeticalOp())) {
        id = "knownConditionTrueFalse";
        std::string exprMsg = "The comparison \'" + expr1 + " " + op +  " " + expr2 + "\' is always ";
        if (Token::Match(opTok, "==|>=|<="))
            msg = exprMsg + "true";
        else if (Token::Match(opTok, "!=|>|<"))
            msg = exprMsg + "false";
        if (!Token::Match(tok1, "%num%|NULL|nullptr") && !Token::Match(tok2, "%num%|NULL|nullptr"))
            msg += " because '" + expr1 + "' and '" + expr2 + "' represent the same value";
    }

    reportError(errors, Severity::style, id, msg + ".\n"
                "Finding the same expression on both sides of an operator is suspicious and might "
                "indicate a cut and paste or logic error. Please examine this code carefully to "
                "determine if it is correct.", CWE398, Certainty::normal);
}

void CheckOther::duplicateAssignExpressionError(const Token *tok1, const Token *tok2, bool inconclusive)
{
    const std::list<const Token *> toks = { tok2, tok1 };

    const std::string& var1 = tok1 ? tok1->str() : "x";
    const std::string& var2 = tok2 ? tok2->str() : "x";

    reportError(toks, Severity::style, "duplicateAssignExpression",
                "Same expression used in consecutive assignments of '" + var1 + "' and '" + var2 + "'.\n"
                "Finding variables '" + var1 + "' and '" + var2 + "' that are assigned the same expression "
                "is suspicious and might indicate a cut and paste or logic error. Please examine this code carefully to "
                "determine if it is correct.", CWE398, inconclusive ? Certainty::inconclusive : Certainty::normal);
}

void CheckOther::duplicateExpressionTernaryError(const Token *tok, ErrorPath errors)
{
    errors.emplace_back(tok, "");
    reportError(errors, Severity::style, "duplicateExpressionTernary", "Same expression in both branches of ternary operator.\n"
                "Finding the same expression in both branches of ternary operator is suspicious as "
                "the same code is executed regardless of the condition.", CWE398, Certainty::normal);
}

void CheckOther::duplicateValueTernaryError(const Token *tok)
{
    reportError(tok, Severity::style, "duplicateValueTernary", "Same value in both branches of ternary operator.\n"
                "Finding the same value in both branches of ternary operator is suspicious as "
                "the same code is executed regardless of the condition.", CWE398, Certainty::normal);
}

void CheckOther::selfAssignmentError(const Token *tok, const std::string &varname)
{
    reportError(tok, Severity::warning,
                "selfAssignment",
                "$symbol:" + varname + "\n"
                "Redundant assignment of '$symbol' to itself.", CWE398, Certainty::normal);
}

//-----------------------------------------------------------------------------
// Check is a comparison of two variables leads to condition, which is
// always true or false.
// For instance: int a = 1; if(isless(a,a)){...}
// In this case isless(a,a) always evaluates to false.
//
// Reference:
// - http://www.cplusplus.com/reference/cmath/
//-----------------------------------------------------------------------------
void CheckOther::checkComparisonFunctionIsAlwaysTrueOrFalse()
{
    if (!mSettings->severity.isEnabled(Severity::warning))
        return;

    const SymbolDatabase *symbolDatabase = mTokenizer->getSymbolDatabase();
    for (const Scope * scope : symbolDatabase->functionScopes) {
        for (const Token* tok = scope->bodyStart->next(); tok != scope->bodyEnd; tok = tok->next()) {
            if (tok->isName() && Token::Match(tok, "isgreater|isless|islessgreater|isgreaterequal|islessequal ( %var% , %var% )")) {
                const int varidLeft = tok->tokAt(2)->varId();// get the left varid
                const int varidRight = tok->tokAt(4)->varId();// get the right varid
                // compare varids: if they are not zero but equal
                // --> the comparison function is called with the same variables
                if (varidLeft == varidRight) {
                    const std::string& functionName = tok->str(); // store function name
                    const std::string& varNameLeft = tok->strAt(2); // get the left variable name
                    if (functionName == "isgreater" || functionName == "isless" || functionName == "islessgreater") {
                        // e.g.: isgreater(x,x) --> (x)>(x) --> false
                        checkComparisonFunctionIsAlwaysTrueOrFalseError(tok, functionName, varNameLeft, false);
                    } else { // functionName == "isgreaterequal" || functionName == "islessequal"
                        // e.g.: isgreaterequal(x,x) --> (x)>=(x) --> true
                        checkComparisonFunctionIsAlwaysTrueOrFalseError(tok, functionName, varNameLeft, true);
                    }
                }
            }
        }
    }
}
void CheckOther::checkComparisonFunctionIsAlwaysTrueOrFalseError(const Token* tok, const std::string &functionName, const std::string &varName, const bool result)
{
    const std::string strResult = result ? "true" : "false";
    const struct CWE cweResult = result ? CWE571 : CWE570;

    reportError(tok, Severity::warning, "comparisonFunctionIsAlwaysTrueOrFalse",
                "$symbol:" + functionName + "\n"
                "Comparison of two identical variables with $symbol(" + varName + "," + varName + ") always evaluates to " + strResult + ".\n"
                "The function $symbol is designed to compare two variables. Calling this function with one variable (" + varName + ") "
                "for both parameters leads to a statement which is always " + strResult + ".", cweResult, Certainty::normal);
}

//---------------------------------------------------------------------------
// Check testing sign of unsigned variables and pointers.
//---------------------------------------------------------------------------
void CheckOther::checkSignOfUnsignedVariable()
{
    if (!mSettings->severity.isEnabled(Severity::style))
        return;

    const SymbolDatabase *symbolDatabase = mTokenizer->getSymbolDatabase();

    for (const Scope * scope : symbolDatabase->functionScopes) {
        // check all the code in the function
        for (const Token *tok = scope->bodyStart->next(); tok != scope->bodyEnd; tok = tok->next()) {
            const ValueFlow::Value *zeroValue = nullptr;
            const Token *nonZeroExpr = nullptr;
            if (comparisonNonZeroExpressionLessThanZero(tok, &zeroValue, &nonZeroExpr)) {
                const ValueType* vt = nonZeroExpr->valueType();
                if (vt->pointer)
                    pointerLessThanZeroError(tok, zeroValue);
                else
                    unsignedLessThanZeroError(tok, zeroValue, nonZeroExpr->expressionString());
            } else if (testIfNonZeroExpressionIsPositive(tok, &zeroValue, &nonZeroExpr)) {
                const ValueType* vt = nonZeroExpr->valueType();
                if (vt->pointer)
                    pointerPositiveError(tok, zeroValue);
                else
                    unsignedPositiveError(tok, zeroValue, nonZeroExpr->expressionString());
            }
        }
    }
}

bool CheckOther::comparisonNonZeroExpressionLessThanZero(const Token *tok, const ValueFlow::Value **zeroValue, const Token **nonZeroExpr)
{
    if (!tok->isComparisonOp() || !tok->astOperand1() || !tok->astOperand2())
        return false;

    const ValueFlow::Value *v1 = tok->astOperand1()->getValue(0);
    const ValueFlow::Value *v2 = tok->astOperand2()->getValue(0);

    if (Token::Match(tok, "<|<=") && v2 && v2->isKnown()) {
        *zeroValue = v2;
        *nonZeroExpr = tok->astOperand1();
    } else if (Token::Match(tok, ">|>=") && v1 && v1->isKnown()) {
        *zeroValue = v1;
        *nonZeroExpr = tok->astOperand2();
    } else {
        return false;
    }

    const ValueType* vt = (*nonZeroExpr)->valueType();
    return vt && (vt->pointer || vt->sign == ValueType::UNSIGNED);
}

bool CheckOther::testIfNonZeroExpressionIsPositive(const Token *tok, const ValueFlow::Value **zeroValue, const Token **nonZeroExpr)
{
    if (!tok->isComparisonOp() || !tok->astOperand1() || !tok->astOperand2())
        return false;

    const ValueFlow::Value *v1 = tok->astOperand1()->getValue(0);
    const ValueFlow::Value *v2 = tok->astOperand2()->getValue(0);

    if (Token::simpleMatch(tok, ">=") && v2 && v2->isKnown()) {
        *zeroValue = v2;
        *nonZeroExpr = tok->astOperand1();
    } else if (Token::simpleMatch(tok, "<=") && v1 && v1->isKnown()) {
        *zeroValue = v1;
        *nonZeroExpr = tok->astOperand2();
    } else {
        return false;
    }

    const ValueType* vt = (*nonZeroExpr)->valueType();
    return vt && (vt->pointer || vt->sign == ValueType::UNSIGNED);
}

void CheckOther::unsignedLessThanZeroError(const Token *tok, const ValueFlow::Value * v, const std::string &varname)
{
    reportError(getErrorPath(tok, v, "Unsigned less than zero"), Severity::style, "unsignedLessThanZero",
                "$symbol:" + varname + "\n"
                "Checking if unsigned expression '$symbol' is less than zero.\n"
                "The unsigned expression '$symbol' will never be negative so it "
                "is either pointless or an error to check if it is.", CWE570, Certainty::normal);
}

void CheckOther::pointerLessThanZeroError(const Token *tok, const ValueFlow::Value *v)
{
    reportError(getErrorPath(tok, v, "Pointer less than zero"), Severity::style, "pointerLessThanZero",
                "A pointer can not be negative so it is either pointless or an error to check if it is.", CWE570, Certainty::normal);
}

void CheckOther::unsignedPositiveError(const Token *tok, const ValueFlow::Value * v, const std::string &varname)
{
    reportError(getErrorPath(tok, v, "Unsigned positive"), Severity::style, "unsignedPositive",
                "$symbol:" + varname + "\n"
                "Unsigned expression '$symbol' can't be negative so it is unnecessary to test it.", CWE570, Certainty::normal);
}

void CheckOther::pointerPositiveError(const Token *tok, const ValueFlow::Value * v)
{
    reportError(getErrorPath(tok, v, "Pointer positive"), Severity::style, "pointerPositive",
                "A pointer can not be negative so it is either pointless or an error to check if it is not.", CWE570, Certainty::normal);
}

/* check if a constructor in given class scope takes a reference */
static bool constructorTakesReference(const Scope * const classScope)
{
    for (const Function &constructor : classScope->functionList) {
        if (constructor.isConstructor()) {
            for (int argnr = 0U; argnr < constructor.argCount(); argnr++) {
                const Variable * const argVar = constructor.getArgumentVar(argnr);
                if (argVar && argVar->isReference()) {
                    return true;
                }
            }
        }
    }
    return false;
}

//---------------------------------------------------------------------------
// This check rule works for checking the "const A a = getA()" usage when getA() returns "const A &" or "A &".
// In most scenarios, "const A & a = getA()" will be more efficient.
//---------------------------------------------------------------------------
void CheckOther::checkRedundantCopy()
{
    if (!mSettings->severity.isEnabled(Severity::performance) || mTokenizer->isC() || !mSettings->certainty.isEnabled(Certainty::inconclusive))
        return;

    const SymbolDatabase *symbolDatabase = mTokenizer->getSymbolDatabase();

    for (const Variable* var : symbolDatabase->variableList()) {
        if (!var || var->isReference() || !var->isConst() || var->isPointer() || (!var->type() && !var->isStlType())) // bailout if var is of standard type, if it is a pointer or non-const
            continue;

        const Token* startTok = var->nameToken();
        if (startTok->strAt(1) == "=") // %type% %name% = ... ;
            ;
        else if (startTok->strAt(1) == "(" && var->isClass() && var->typeScope()) {
            // Object is instantiated. Warn if constructor takes arguments by value.
            if (constructorTakesReference(var->typeScope()))
                continue;
        } else
            continue;

        const Token* tok = startTok->next()->astOperand2();
        if (!tok)
            continue;
        if (!Token::Match(tok->previous(), "%name% ("))
            continue;
        if (!Token::Match(tok->link(), ") )| ;")) // bailout for usage like "const A a = getA()+3"
            continue;

        const Function* func = tok->previous()->function();
        if (func && func->tokenDef->strAt(-1) == "&") {
            redundantCopyError(startTok, startTok->str());
        }
    }
}
void CheckOther::redundantCopyError(const Token *tok,const std::string& varname)
{
    reportError(tok, Severity::performance, "redundantCopyLocalConst",
                "$symbol:" + varname + "\n"
                "Use const reference for '$symbol' to avoid unnecessary data copying.\n"
                "The const variable '$symbol' is assigned a copy of the data. You can avoid "
                "the unnecessary data copying by converting '$symbol' to const reference.",
                CWE398,
                Certainty::inconclusive); // since #5618 that check became inconclusive
}

//---------------------------------------------------------------------------
// Checking for shift by negative values
//---------------------------------------------------------------------------

static bool isNegative(const Token *tok, const Settings *settings)
{
    return tok->valueType() && tok->valueType()->sign == ValueType::SIGNED && tok->getValueLE(-1LL, settings);
}

void CheckOther::checkNegativeBitwiseShift()
{
    const bool portability = mSettings->severity.isEnabled(Severity::portability);

    for (const Token* tok = mTokenizer->tokens(); tok; tok = tok->next()) {
        if (!tok->astOperand1() || !tok->astOperand2())
            continue;

        if (!Token::Match(tok, "<<|>>|<<=|>>="))
            continue;

        // don't warn if lhs is a class. this is an overloaded operator then
        if (mTokenizer->isCPP()) {
            const ValueType * lhsType = tok->astOperand1()->valueType();
            if (!lhsType || !lhsType->isIntegral())
                continue;
        }

        // bailout if operation is protected by ?:
        bool ternary = false;
        for (const Token *parent = tok; parent; parent = parent->astParent()) {
            if (Token::Match(parent, "?|:")) {
                ternary = true;
                break;
            }
        }
        if (ternary)
            continue;

        // Get negative rhs value. preferably a value which doesn't have 'condition'.
        if (portability && isNegative(tok->astOperand1(), mSettings))
            negativeBitwiseShiftError(tok, 1);
        else if (isNegative(tok->astOperand2(), mSettings))
            negativeBitwiseShiftError(tok, 2);
    }
}


void CheckOther::negativeBitwiseShiftError(const Token *tok, int op)
{
    if (op == 1)
        // LHS - this is used by intention in various software, if it
        // is used often in a project and works as expected then this is
        // a portability issue
        reportError(tok, Severity::portability, "shiftNegativeLHS", "Shifting a negative value is technically undefined behaviour", CWE758, Certainty::normal);
    else // RHS
        reportError(tok, Severity::error, "shiftNegative", "Shifting by a negative value is undefined behaviour", CWE758, Certainty::normal);
}

//---------------------------------------------------------------------------
// Check for incompletely filled buffers.
//---------------------------------------------------------------------------
void CheckOther::checkIncompleteArrayFill()
{
    if (!mSettings->certainty.isEnabled(Certainty::inconclusive))
        return;
    const bool printWarning = mSettings->severity.isEnabled(Severity::warning);
    const bool printPortability = mSettings->severity.isEnabled(Severity::portability);
    if (!printPortability && !printWarning)
        return;

    const SymbolDatabase *symbolDatabase = mTokenizer->getSymbolDatabase();

    for (const Scope * scope : symbolDatabase->functionScopes) {
        for (const Token* tok = scope->bodyStart->next(); tok != scope->bodyEnd; tok = tok->next()) {
            if (Token::Match(tok, "memset|memcpy|memmove ( %var% ,") && Token::Match(tok->linkAt(1)->tokAt(-2), ", %num% )")) {
                const Variable *var = tok->tokAt(2)->variable();
                if (!var || !var->isArray() || var->dimensions().empty() || !var->dimension(0))
                    continue;

                if (MathLib::toLongNumber(tok->linkAt(1)->strAt(-1)) == var->dimension(0)) {
                    int size = mTokenizer->sizeOfType(var->typeStartToken());
                    if (size == 0 && var->valueType()->pointer)
                        size = mSettings->sizeof_pointer;
                    else if (size == 0 && var->type())
                        size = estimateSize(var->type(), mSettings, symbolDatabase);
                    if ((size != 1 && size != 100 && size != 0) || var->isPointer()) {
                        if (printWarning)
                            incompleteArrayFillError(tok, var->name(), tok->str(), false);
                    } else if (var->valueType()->type == ValueType::Type::BOOL && printPortability) // sizeof(bool) is not 1 on all platforms
                        incompleteArrayFillError(tok, var->name(), tok->str(), true);
                }
            }
        }
    }
}

void CheckOther::incompleteArrayFillError(const Token* tok, const std::string& buffer, const std::string& function, bool boolean)
{
    if (boolean)
        reportError(tok, Severity::portability, "incompleteArrayFill",
                    "$symbol:" + buffer + "\n"
                    "$symbol:" + function + "\n"
                    "Array '" + buffer + "' might be filled incompletely. Did you forget to multiply the size given to '" + function + "()' with 'sizeof(*" + buffer + ")'?\n"
                    "The array '" + buffer + "' is filled incompletely. The function '" + function + "()' needs the size given in bytes, but the type 'bool' is larger than 1 on some platforms. Did you forget to multiply the size with 'sizeof(*" + buffer + ")'?", CWE131, Certainty::inconclusive);
    else
        reportError(tok, Severity::warning, "incompleteArrayFill",
                    "$symbol:" + buffer + "\n"
                    "$symbol:" + function + "\n"
                    "Array '" + buffer + "' is filled incompletely. Did you forget to multiply the size given to '" + function + "()' with 'sizeof(*" + buffer + ")'?\n"
                    "The array '" + buffer + "' is filled incompletely. The function '" + function + "()' needs the size given in bytes, but an element of the given array is larger than one byte. Did you forget to multiply the size with 'sizeof(*" + buffer + ")'?", CWE131, Certainty::inconclusive);
}

//---------------------------------------------------------------------------
// Detect NULL being passed to variadic function.
//---------------------------------------------------------------------------

void CheckOther::checkVarFuncNullUB()
{
    if (!mSettings->severity.isEnabled(Severity::portability))
        return;

    const SymbolDatabase *symbolDatabase = mTokenizer->getSymbolDatabase();
    for (const Scope * scope : symbolDatabase->functionScopes) {
        for (const Token* tok = scope->bodyStart; tok != scope->bodyEnd; tok = tok->next()) {
            // Is NULL passed to a function?
            if (Token::Match(tok,"[(,] NULL [,)]")) {
                // Locate function name in this function call.
                const Token *ftok = tok;
                int argnr = 1;
                while (ftok && ftok->str() != "(") {
                    if (ftok->str() == ")")
                        ftok = ftok->link();
                    else if (ftok->str() == ",")
                        ++argnr;
                    ftok = ftok->previous();
                }
                ftok = ftok ? ftok->previous() : nullptr;
                if (ftok && ftok->isName()) {
                    // If this is a variadic function then report error
                    const Function *f = ftok->function();
                    if (f && f->argCount() <= argnr) {
                        const Token *tok2 = f->argDef;
                        tok2 = tok2 ? tok2->link() : nullptr; // goto ')'
                        if (tok2 && Token::simpleMatch(tok2->tokAt(-1), "..."))
                            varFuncNullUBError(tok);
                    }
                }
            }
        }
    }
}

void CheckOther::varFuncNullUBError(const Token *tok)
{
    reportError(tok,
                Severity::portability,
                "varFuncNullUB",
                "Passing NULL after the last typed argument to a variadic function leads to undefined behaviour.\n"
                "Passing NULL after the last typed argument to a variadic function leads to undefined behaviour.\n"
                "The C99 standard, in section 7.15.1.1, states that if the type used by va_arg() is not compatible with the type of the actual next argument (as promoted according to the default argument promotions), the behavior is undefined.\n"
                "The value of the NULL macro is an implementation-defined null pointer constant (7.17), which can be any integer constant expression with the value 0, or such an expression casted to (void*) (6.3.2.3). This includes values like 0, 0L, or even 0LL.\n"
                "In practice on common architectures, this will cause real crashes if sizeof(int) != sizeof(void*), and NULL is defined to 0 or any other null pointer constant that promotes to int.\n"
                "To reproduce you might be able to use this little code example on 64bit platforms. If the output includes \"ERROR\", the sentinel had only 4 out of 8 bytes initialized to zero and was not detected as the final argument to stop argument processing via va_arg(). Changing the 0 to (void*)0 or 0L will make the \"ERROR\" output go away.\n"
                "#include <stdarg.h>\n"
                "#include <stdio.h>\n"
                "\n"
                "void f(char *s, ...) {\n"
                "    va_list ap;\n"
                "    va_start(ap,s);\n"
                "    for (;;) {\n"
                "        char *p = va_arg(ap,char*);\n"
                "        printf(\"%018p, %s\\n\", p, (long)p & 255 ? p : \"\");\n"
                "        if(!p) break;\n"
                "    }\n"
                "    va_end(ap);\n"
                "}\n"
                "\n"
                "void g() {\n"
                "    char *s2 = \"x\";\n"
                "    char *s3 = \"ERROR\";\n"
                "\n"
                "    // changing 0 to 0L for the 7th argument (which is intended to act as sentinel) makes the error go away on x86_64\n"
                "    f(\"first\", s2, s2, s2, s2, s2, 0, s3, (char*)0);\n"
                "}\n"
                "\n"
                "void h() {\n"
                "    int i;\n"
                "    volatile unsigned char a[1000];\n"
                "    for (i = 0; i<sizeof(a); i++)\n"
                "        a[i] = -1;\n"
                "}\n"
                "\n"
                "int main() {\n"
                "    h();\n"
                "    g();\n"
                "    return 0;\n"
                "}", CWE475, Certainty::normal);
}

void CheckOther::checkRedundantPointerOp()
{
    if (!mSettings->severity.isEnabled(Severity::style))
        return;

    for (const Token *tok = mTokenizer->tokens(); tok; tok = tok->next()) {
        if (tok->isExpandedMacro() && tok->str() == "(")
            tok = tok->link();

        if (!tok->isUnaryOp("&") || !tok->astOperand1()->isUnaryOp("*"))
            continue;

        // variable
        const Token *varTok = tok->astOperand1()->astOperand1();
        if (!varTok || varTok->isExpandedMacro())
            continue;

        const Variable *var = varTok->variable();
        if (!var || !var->isPointer())
            continue;

        redundantPointerOpError(tok, var->name(), false);
    }
}

void CheckOther::redundantPointerOpError(const Token* tok, const std::string &varname, bool inconclusive)
{
    reportError(tok, Severity::style, "redundantPointerOp",
                "$symbol:" + varname + "\n"
                "Redundant pointer operation on '$symbol' - it's already a pointer.", CWE398, inconclusive ? Certainty::inconclusive : Certainty::normal);
}

void CheckOther::checkInterlockedDecrement()
{
    if (!mSettings->isWindowsPlatform()) {
        return;
    }

    for (const Token *tok = mTokenizer->tokens(); tok; tok = tok->next()) {
        if (tok->isName() && Token::Match(tok, "InterlockedDecrement ( & %name% ) ; if ( %name%|!|0")) {
            const Token* interlockedVarTok = tok->tokAt(3);
            const Token* checkStartTok =  interlockedVarTok->tokAt(5);
            if ((Token::Match(checkStartTok, "0 %comp% %name% )") && checkStartTok->strAt(2) == interlockedVarTok->str()) ||
                (Token::Match(checkStartTok, "! %name% )") && checkStartTok->strAt(1) == interlockedVarTok->str()) ||
                (Token::Match(checkStartTok, "%name% )") && checkStartTok->str() == interlockedVarTok->str()) ||
                (Token::Match(checkStartTok, "%name% %comp% 0 )") && checkStartTok->str() == interlockedVarTok->str())) {
                raceAfterInterlockedDecrementError(checkStartTok);
            }
        } else if (Token::Match(tok, "if ( ::| InterlockedDecrement ( & %name%")) {
            const Token* condEnd = tok->next()->link();
            const Token* funcTok = tok->tokAt(2);
            const Token* firstAccessTok = funcTok->str() == "::" ? funcTok->tokAt(4) : funcTok->tokAt(3);
            if (condEnd && condEnd->next() && condEnd->next()->link()) {
                const Token* ifEndTok = condEnd->next()->link();
                if (Token::Match(ifEndTok, "} return %name%")) {
                    const Token* secondAccessTok = ifEndTok->tokAt(2);
                    if (secondAccessTok->str() == firstAccessTok->str()) {
                        raceAfterInterlockedDecrementError(secondAccessTok);
                    }
                } else if (Token::Match(ifEndTok, "} else { return %name%")) {
                    const Token* secondAccessTok = ifEndTok->tokAt(4);
                    if (secondAccessTok->str() == firstAccessTok->str()) {
                        raceAfterInterlockedDecrementError(secondAccessTok);
                    }
                }
            }
        }
    }
}

void CheckOther::raceAfterInterlockedDecrementError(const Token* tok)
{
    reportError(tok, Severity::error, "raceAfterInterlockedDecrement",
                "Race condition: non-interlocked access after InterlockedDecrement(). Use InterlockedDecrement() return value instead.", CWE362, Certainty::normal);
}

void CheckOther::checkUnusedLabel()
{
    if (!mSettings->severity.isEnabled(Severity::style) && !mSettings->severity.isEnabled(Severity::warning))
        return;

    const SymbolDatabase *symbolDatabase = mTokenizer->getSymbolDatabase();
    for (const Scope * scope : symbolDatabase->functionScopes) {
        const bool hasIfdef = mTokenizer->hasIfdef(scope->bodyStart, scope->bodyEnd);
        for (const Token* tok = scope->bodyStart; tok != scope->bodyEnd; tok = tok->next()) {
            if (!tok->scope()->isExecutable())
                tok = tok->scope()->bodyEnd;

            if (Token::Match(tok, "{|}|; %name% :") && tok->strAt(1) != "default") {
                const std::string tmp("goto " + tok->strAt(1));
                if (!Token::findsimplematch(scope->bodyStart->next(), tmp.c_str(), tmp.size(), scope->bodyEnd->previous()))
                    unusedLabelError(tok->next(), tok->next()->scope()->type == Scope::eSwitch, hasIfdef);
            }
        }
    }
}

void CheckOther::unusedLabelError(const Token* tok, bool inSwitch, bool hasIfdef)
{
    if (tok && !mSettings->severity.isEnabled(inSwitch ? Severity::warning : Severity::style))
        return;

    std::string id = "unusedLabel";
    if (inSwitch)
        id += "Switch";
    if (hasIfdef)
        id += "Configuration";

    std::string msg = "$symbol:" + (tok ? tok->str() : emptyString) + "\nLabel '$symbol' is not used.";
    if (hasIfdef)
        msg += " There is #if in function body so the label might be used in code that is removed by the preprocessor.";
    if (inSwitch)
        msg += " Should this be a 'case' of the enclosing switch()?";

    reportError(tok,
                inSwitch ? Severity::warning : Severity::style,
                id,
                msg,
                CWE398,
                Certainty::normal);
}


void CheckOther::checkEvaluationOrder()
{
    // This checker is not written according to C++11 sequencing rules
    if (mTokenizer->isCPP() && mSettings->standards.cpp >= Standards::CPP11)
        return;

    const SymbolDatabase *symbolDatabase = mTokenizer->getSymbolDatabase();
    for (const Scope * functionScope : symbolDatabase->functionScopes) {
        for (const Token* tok = functionScope->bodyStart; tok != functionScope->bodyEnd; tok = tok->next()) {
            if (!Token::Match(tok, "++|--") && !tok->isAssignmentOp())
                continue;
            if (!tok->astOperand1())
                continue;
            for (const Token *tok2 = tok;; tok2 = tok2->astParent()) {
                // If ast parent is a sequence point then break
                const Token * const parent = tok2->astParent();
                if (!parent)
                    break;
                if (Token::Match(parent, "%oror%|&&|?|:|;"))
                    break;
                if (parent->str() == ",") {
                    const Token *par = parent;
                    while (Token::simpleMatch(par,","))
                        par = par->astParent();
                    // not function or in a while clause => break
                    if (!(par && par->str() == "(" && par->astOperand2() && par->strAt(-1) != "while"))
                        break;
                    // control flow (if|while|etc) => break
                    if (Token::simpleMatch(par->link(),") {"))
                        break;
                    // sequence point in function argument: dostuff((1,2),3) => break
                    par = par->next();
                    while (par && (par->previous() != parent))
                        par = par->nextArgument();
                    if (!par)
                        break;
                }
                if (parent->str() == "(" && parent->astOperand2())
                    break;

                // self assignment..
                if (tok2 == tok &&
                    tok->str() == "=" &&
                    parent->str() == "=" &&
                    isSameExpression(mTokenizer->isCPP(), false, tok->astOperand1(), parent->astOperand1(), mSettings->library, true, false)) {
                    if (mSettings->severity.isEnabled(Severity::warning) &&
                        isSameExpression(mTokenizer->isCPP(), true, tok->astOperand1(), parent->astOperand1(), mSettings->library, true, false))
                        selfAssignmentError(parent, tok->astOperand1()->expressionString());
                    break;
                }

                // Is expression used?
                bool foundError = false;
                visitAstNodes((parent->astOperand1() != tok2) ? parent->astOperand1() : parent->astOperand2(),
                              [&](const Token *tok3) {
                    if (tok3->str() == "&" && !tok3->astOperand2())
                        return ChildrenToVisit::none; // don't handle address-of for now
                    if (tok3->str() == "(" && Token::simpleMatch(tok3->previous(), "sizeof"))
                        return ChildrenToVisit::none; // don't care about sizeof usage
                    if (isSameExpression(mTokenizer->isCPP(), false, tok->astOperand1(), tok3, mSettings->library, true, false))
                        foundError = true;
                    return foundError ? ChildrenToVisit::done : ChildrenToVisit::op1_and_op2;
                });

                if (foundError) {
                    unknownEvaluationOrder(parent);
                    break;
                }
            }
        }
    }
}

void CheckOther::unknownEvaluationOrder(const Token* tok)
{
    reportError(tok, Severity::error, "unknownEvaluationOrder",
                "Expression '" + (tok ? tok->expressionString() : std::string("x = x++;")) + "' depends on order of evaluation of side effects", CWE768, Certainty::normal);
}

void CheckOther::checkAccessOfMovedVariable()
{
    if (!mTokenizer->isCPP() || mSettings->standards.cpp < Standards::CPP11 || !mSettings->severity.isEnabled(Severity::warning))
        return;
    CheckUninitVar checkUninitVar(mTokenizer, mSettings, mErrorLogger);
    const bool reportInconclusive = mSettings->certainty.isEnabled(Certainty::inconclusive);
    const SymbolDatabase *symbolDatabase = mTokenizer->getSymbolDatabase();
    for (const Scope * scope : symbolDatabase->functionScopes) {
        const Token * scopeStart = scope->bodyStart;
        if (scope->function) {
            const Token * memberInitializationStart = scope->function->constructorMemberInitialization();
            if (memberInitializationStart)
                scopeStart = memberInitializationStart;
        }
        for (const Token* tok = scopeStart->next(); tok != scope->bodyEnd; tok = tok->next()) {
            const ValueFlow::Value * movedValue = tok->getMovedValue();
            if (!movedValue || movedValue->moveKind == ValueFlow::Value::MoveKind::NonMovedVariable)
                continue;
            if (movedValue->isInconclusive() && !reportInconclusive)
                continue;

            bool inconclusive = false;
            bool accessOfMoved = false;
            if (tok->strAt(1) == ".") {
                if (tok->next()->originalName() == "->")
                    accessOfMoved = true;
                else
                    inconclusive = true;
            } else {
                const bool variableChanged = isVariableChangedByFunctionCall(tok, 0, mSettings, &inconclusive);
                accessOfMoved = !variableChanged && checkUninitVar.isVariableUsage(tok, false, CheckUninitVar::NO_ALLOC);
                if (inconclusive) {
                    accessOfMoved = !isMovedParameterAllowedForInconclusiveFunction(tok);
                    if (accessOfMoved)
                        inconclusive = false;
                }
            }
            if (accessOfMoved || (inconclusive && reportInconclusive))
                accessMovedError(tok, tok->str(), movedValue, inconclusive || movedValue->isInconclusive());
        }
    }
}

bool CheckOther::isMovedParameterAllowedForInconclusiveFunction(const Token * tok)
{
    if (Token::simpleMatch(tok->tokAt(-4), "std :: move ("))
        return false;
    const Token * tokAtM2 = tok->tokAt(-2);
    if (Token::simpleMatch(tokAtM2, "> (") && tokAtM2->link()) {
        const Token * leftAngle = tokAtM2->link();
        if (Token::simpleMatch(leftAngle->tokAt(-3), "std :: forward <"))
            return false;
    }
    return true;
}

void CheckOther::accessMovedError(const Token *tok, const std::string &varname, const ValueFlow::Value *value, bool inconclusive)
{
    if (!tok) {
        reportError(tok, Severity::warning, "accessMoved", "Access of moved variable 'v'.", CWE672, Certainty::normal);
        reportError(tok, Severity::warning, "accessForwarded", "Access of forwarded variable 'v'.", CWE672, Certainty::normal);
        return;
    }

    const char * errorId = nullptr;
    std::string kindString;
    switch (value->moveKind) {
    case ValueFlow::Value::MoveKind::MovedVariable:
        errorId = "accessMoved";
        kindString = "moved";
        break;
    case ValueFlow::Value::MoveKind::ForwardedVariable:
        errorId = "accessForwarded";
        kindString = "forwarded";
        break;
    default:
        return;
    }
    const std::string errmsg("$symbol:" + varname + "\nAccess of " + kindString + " variable '$symbol'.");
    const ErrorPath errorPath = getErrorPath(tok, value, errmsg);
    reportError(errorPath, Severity::warning, errorId, errmsg, CWE672, inconclusive ? Certainty::inconclusive : Certainty::normal);
}



void CheckOther::checkFuncArgNamesDifferent()
{
    const bool style = mSettings->severity.isEnabled(Severity::style);
    const bool inconclusive = mSettings->certainty.isEnabled(Certainty::inconclusive);
    const bool warning = mSettings->severity.isEnabled(Severity::warning);

    if (!(warning || (style && inconclusive)))
        return;

    const SymbolDatabase *symbolDatabase = mTokenizer->getSymbolDatabase();
    // check every function
    for (const Scope *scope : symbolDatabase->functionScopes) {
        const Function * function = scope->function;
        // only check functions with arguments
        if (!function || function->argCount() == 0)
            continue;

        // only check functions with separate declarations and definitions
        if (function->argDef == function->arg)
            continue;

        // get the function argument name tokens
        std::vector<const Token *>  declarations(function->argCount());
        std::vector<const Token *>  definitions(function->argCount());
        const Token * decl = function->argDef->next();
        for (int j = 0; j < function->argCount(); ++j) {
            declarations[j] = nullptr;
            definitions[j] = nullptr;
            // get the definition
            const Variable * variable = function->getArgumentVar(j);
            if (variable) {
                definitions[j] = variable->nameToken();
            }
            // get the declaration (search for first token with varId)
            while (decl && !Token::Match(decl, ",|)|;")) {
                // skip everything after the assignment because
                // it could also have a varId or be the first
                // token with a varId if there is no name token
                if (decl->str() == "=") {
                    decl = decl->nextArgument();
                    break;
                }
                // skip over template
                if (decl->link())
                    decl = decl->link();
                else if (decl->varId())
                    declarations[j] = decl;
                decl = decl->next();
            }
            if (Token::simpleMatch(decl, ","))
                decl = decl->next();
        }
        // check for different argument order
        if (warning) {
            bool order_different = false;
            for (int j = 0; j < function->argCount(); ++j) {
                if (!declarations[j] || !definitions[j] || declarations[j]->str() == definitions[j]->str())
                    continue;

                for (int k = 0; k < function->argCount(); ++k) {
                    if (j != k && definitions[k] && declarations[j]->str() == definitions[k]->str()) {
                        order_different = true;
                        break;
                    }
                }
            }
            if (order_different) {
                funcArgOrderDifferent(function->name(), function->argDef->next(), function->arg->next(), declarations, definitions);
                continue;
            }
        }
        // check for different argument names
        if (style && inconclusive) {
            for (int j = 0; j < function->argCount(); ++j) {
                if (declarations[j] && definitions[j] && declarations[j]->str() != definitions[j]->str())
                    funcArgNamesDifferent(function->name(), j, declarations[j], definitions[j]);
            }
        }
    }
}

void CheckOther::funcArgNamesDifferent(const std::string & functionName, nonneg int index,
                                       const Token* declaration, const Token* definition)
{
    std::list<const Token *> tokens = { declaration,definition };
    reportError(tokens, Severity::style, "funcArgNamesDifferent",
                "$symbol:" + functionName + "\n"
                "Function '$symbol' argument " + MathLib::toString(index + 1) + " names different: declaration '" +
                (declaration ? declaration->str() : std::string("A")) + "' definition '" +
                (definition ? definition->str() : std::string("B")) + "'.", CWE628, Certainty::inconclusive);
}

void CheckOther::funcArgOrderDifferent(const std::string & functionName,
                                       const Token* declaration, const Token* definition,
                                       const std::vector<const Token *> & declarations,
                                       const std::vector<const Token *> & definitions)
{
    std::list<const Token *> tokens = {
        declarations.size() ? declarations[0] ? declarations[0] : declaration : nullptr,
        definitions.size() ? definitions[0] ? definitions[0] : definition : nullptr
    };
    std::string msg = "$symbol:" + functionName + "\nFunction '$symbol' argument order different: declaration '";
    for (int i = 0; i < declarations.size(); ++i) {
        if (i != 0)
            msg += ", ";
        if (declarations[i])
            msg += declarations[i]->str();
    }
    msg += "' definition '";
    for (int i = 0; i < definitions.size(); ++i) {
        if (i != 0)
            msg += ", ";
        if (definitions[i])
            msg += definitions[i]->str();
    }
    msg += "'";
    reportError(tokens, Severity::warning, "funcArgOrderDifferent", msg, CWE683, Certainty::normal);
}

static const Token *findShadowed(const Scope *scope, const std::string &varname, int linenr)
{
    if (!scope)
        return nullptr;
    for (const Variable &var : scope->varlist) {
        if (scope->isExecutable() && var.nameToken()->linenr() > linenr)
            continue;
        if (var.name() == varname)
            return var.nameToken();
    }
    for (const Function &f : scope->functionList) {
        if (f.type == Function::Type::eFunction && f.name() == varname)
            return f.tokenDef;
    }
    if (scope->type == Scope::eLambda)
        return nullptr;
    const Token* shadowed = findShadowed(scope->nestedIn, varname, linenr);
    if (!shadowed)
        shadowed = findShadowed(scope->functionOf, varname, linenr);
    return shadowed;
}

void CheckOther::checkShadowVariables()
{
    if (!mSettings->severity.isEnabled(Severity::style))
        return;
    const SymbolDatabase *symbolDatabase = mTokenizer->getSymbolDatabase();
    for (const Scope & scope : symbolDatabase->scopeList) {
        if (!scope.isExecutable() || scope.type == Scope::eLambda)
            continue;
        const Scope *functionScope = &scope;
        while (functionScope && functionScope->type != Scope::ScopeType::eFunction && functionScope->type != Scope::ScopeType::eLambda)
            functionScope = functionScope->nestedIn;
        for (const Variable &var : scope.varlist) {
            if (var.nameToken() && var.nameToken()->isExpandedMacro()) // #8903
                continue;

            if (functionScope && functionScope->type == Scope::ScopeType::eFunction && functionScope->function) {
                bool shadowArg = false;
                for (const Variable &arg : functionScope->function->argumentList) {
                    if (arg.nameToken() && var.name() == arg.name()) {
                        shadowError(var.nameToken(), arg.nameToken(), "argument");
                        shadowArg = true;
                        break;
                    }
                }
                if (shadowArg)
                    continue;
            }

            const Token *shadowed = findShadowed(scope.nestedIn, var.name(), var.nameToken()->linenr());
            if (!shadowed)
                shadowed = findShadowed(scope.functionOf, var.name(), var.nameToken()->linenr());
            if (!shadowed)
                continue;
            if (scope.type == Scope::eFunction && scope.className == var.name())
                continue;
            if (functionScope->function && functionScope->function->isStatic() && shadowed->variable() && !shadowed->variable()->isLocal())
                continue;
            shadowError(var.nameToken(), shadowed, (shadowed->varId() != 0) ? "variable" : "function");
        }
    }
}

void CheckOther::shadowError(const Token *var, const Token *shadowed, std::string type)
{
    ErrorPath errorPath;
    errorPath.push_back(ErrorPathItem(shadowed, "Shadowed declaration"));
    errorPath.push_back(ErrorPathItem(var, "Shadow variable"));
    const std::string &varname = var ? var->str() : type;
    const std::string Type = char(std::toupper(type[0])) + type.substr(1);
    const std::string id = "shadow" + Type;
    const std::string message = "$symbol:" + varname + "\nLocal variable \'$symbol\' shadows outer " + type;
    reportError(errorPath, Severity::style, id.c_str(), message, CWE398, Certainty::normal);
}

static bool isVariableExpression(const Token* tok)
{
    if (Token::Match(tok, "%var%"))
        return true;
    if (Token::simpleMatch(tok, "."))
        return isVariableExpression(tok->astOperand1()) &&
               isVariableExpression(tok->astOperand2());
    if (Token::simpleMatch(tok, "["))
        return isVariableExpression(tok->astOperand1()) &&
               tok->astOperand2() && tok->astOperand2()->hasKnownIntValue();
    return false;
}

void CheckOther::checkKnownArgument()
{
    if (!mSettings->severity.isEnabled(Severity::style))
        return;
    const SymbolDatabase *symbolDatabase = mTokenizer->getSymbolDatabase();
    for (const Scope *functionScope : symbolDatabase->functionScopes) {
        for (const Token *tok = functionScope->bodyStart; tok != functionScope->bodyEnd; tok = tok->next()) {
            if (!Token::simpleMatch(tok->astParent(), "("))
                continue;
            if (!Token::Match(tok->astParent()->previous(), "%name%"))
                continue;
            if (Token::Match(tok->astParent()->previous(), "if|while|switch|sizeof"))
                continue;
            if (tok == tok->astParent()->previous())
                continue;
            if (!tok->hasKnownIntValue())
                continue;
            if (Token::Match(tok, "++|--"))
                continue;
            if (isConstVarExpression(tok))
                continue;
            const Token * tok2 = tok;
            if (isCPPCast(tok2))
                tok2 = tok2->astOperand2();
            if (isVariableExpression(tok2))
                continue;
            // ensure that there is a integer variable in expression with unknown value
            std::string varexpr;
            bool isVariableExprHidden = false;  // Is variable expression explicitly hidden
            auto setVarExpr = [&varexpr, &isVariableExprHidden](const Token *child) {
                if (Token::Match(child, "%var%|.|[")) {
                    if (child->valueType() && child->valueType()->pointer == 0 && child->valueType()->isIntegral() && child->values().empty()) {
                        varexpr = child->expressionString();
                        return ChildrenToVisit::done;
                    }
                    return ChildrenToVisit::none;
                }
                if (Token::simpleMatch(child->previous(), "sizeof ("))
                    return ChildrenToVisit::none;

                // hide variable explicitly with 'x * 0' etc
                if (!isVariableExprHidden) {
                    if (Token::simpleMatch(child, "*") && (Token::simpleMatch(child->astOperand1(), "0") || Token::simpleMatch(child->astOperand2(), "0")))
                        return ChildrenToVisit::none;
                    if (Token::simpleMatch(child, "&&") && (Token::simpleMatch(child->astOperand1(), "false") || Token::simpleMatch(child->astOperand2(), "false")))
                        return ChildrenToVisit::none;
                    if (Token::simpleMatch(child, "||") && (Token::simpleMatch(child->astOperand1(), "true") || Token::simpleMatch(child->astOperand2(), "true")))
                        return ChildrenToVisit::none;
                }

                return ChildrenToVisit::op1_and_op2;
            };
            visitAstNodes(tok, setVarExpr);
            if (varexpr.empty()) {
                isVariableExprHidden = true;
                visitAstNodes(tok, setVarExpr);
            }
            if (varexpr.empty())
                continue;
            // ensure that function name does not contain "assert"
            std::string funcname = tok->astParent()->previous()->str();
            std::transform(funcname.begin(), funcname.end(), funcname.begin(), [](int c) {
                return std::tolower(c);
            });
            if (funcname.find("assert") != std::string::npos)
                continue;
            knownArgumentError(tok, tok->astParent()->previous(), &tok->values().front(), varexpr, isVariableExprHidden);
        }
    }
}

void CheckOther::knownArgumentError(const Token *tok, const Token *ftok, const ValueFlow::Value *value, const std::string &varexpr, bool isVariableExpressionHidden)
{
    if (!tok) {
        reportError(tok, Severity::style, "knownArgument", "Argument 'x-x' to function 'func' is always 0. It does not matter what value 'x' has.");
        reportError(tok, Severity::style, "knownArgumentHiddenVariableExpression", "Argument 'x*0' to function 'func' is always 0. Constant literal calculation disable/hide variable expression 'x'.");
        return;
    }

    const MathLib::bigint intvalue = value->intvalue;
    const std::string &expr = tok->expressionString();
    const std::string &fun = ftok->str();

    const char *id;
    std::string errmsg = "Argument '" + expr + "' to function " + fun + " is always " + std::to_string(intvalue) + ". ";
    if (!isVariableExpressionHidden) {
        id = "knownArgument";
        errmsg += "It does not matter what value '" + varexpr + "' has.";
    } else {
        id = "knownArgumentHiddenVariableExpression";
        errmsg += "Constant literal calculation disable/hide variable expression '" + varexpr + "'.";
    }

    const ErrorPath errorPath = getErrorPath(tok, value, errmsg);
    reportError(errorPath, Severity::style, id, errmsg, CWE570, Certainty::normal);
}

void CheckOther::checkComparePointers()
{
    const SymbolDatabase *symbolDatabase = mTokenizer->getSymbolDatabase();
    for (const Scope *functionScope : symbolDatabase->functionScopes) {
        for (const Token *tok = functionScope->bodyStart; tok != functionScope->bodyEnd; tok = tok->next()) {
            if (!Token::Match(tok, "<|>|<=|>=|-"))
                continue;
            const Token *tok1 = tok->astOperand1();
            const Token *tok2 = tok->astOperand2();
            if (!astIsPointer(tok1) || !astIsPointer(tok2))
                continue;
            ValueFlow::Value v1 = getLifetimeObjValue(tok1);
            ValueFlow::Value v2 = getLifetimeObjValue(tok2);
            if (!v1.isLocalLifetimeValue() || !v2.isLocalLifetimeValue())
                continue;
            const Variable *var1 = v1.tokvalue->variable();
            const Variable *var2 = v2.tokvalue->variable();
            if (!var1 || !var2)
                continue;
            if (v1.tokvalue->varId() == v2.tokvalue->varId())
                continue;
            if (var1->isReference() || var2->isReference())
                continue;
            if (var1->isRValueReference() || var2->isRValueReference())
                continue;
            comparePointersError(tok, &v1, &v2);
        }
    }
}

void CheckOther::comparePointersError(const Token *tok, const ValueFlow::Value *v1, const ValueFlow::Value *v2)
{
    ErrorPath errorPath;
    std::string verb = "Comparing";
    if (Token::simpleMatch(tok, "-"))
        verb = "Subtracting";
    if (v1) {
        errorPath.emplace_back(v1->tokvalue->variable()->nameToken(), "Variable declared here.");
        errorPath.insert(errorPath.end(), v1->errorPath.begin(), v1->errorPath.end());
    }
    if (v2) {
        errorPath.emplace_back(v2->tokvalue->variable()->nameToken(), "Variable declared here.");
        errorPath.insert(errorPath.end(), v2->errorPath.begin(), v2->errorPath.end());
    }
    errorPath.emplace_back(tok, "");
    reportError(
        errorPath, Severity::error, "comparePointers", verb + " pointers that point to different objects", CWE570, Certainty::normal);
}

void CheckOther::checkModuloOfOne()
{
    if (!mSettings->severity.isEnabled(Severity::style))
        return;

    for (const Token *tok = mTokenizer->tokens(); tok; tok = tok->next()) {
        if (!tok->astOperand2() || !tok->astOperand1())
            continue;
        if (tok->str() != "%")
            continue;
        if (!tok->valueType() || !tok->valueType()->isIntegral())
            continue;

        // Value flow..
        const ValueFlow::Value *value = tok->astOperand2()->getValue(1LL);
        if (value && value->isKnown())
            checkModuloOfOneError(tok);
    }
}

void CheckOther::checkModuloOfOneError(const Token *tok)
{
    reportError(tok, Severity::style, "moduloofone", "Modulo of one is always equal to zero");
}

//-----------------------------------------------------------------------------
// Overlapping write (undefined behavior)
//-----------------------------------------------------------------------------
static bool getBufAndOffset(const Token *expr, const Token **buf, MathLib::bigint *offset)
{
    if (!expr)
        return false;
    const Token *bufToken, *offsetToken;
    if (expr->isUnaryOp("&") && Token::simpleMatch(expr->astOperand1(), "[")) {
        bufToken = expr->astOperand1()->astOperand1();
        offsetToken = expr->astOperand1()->astOperand2();
    } else if (Token::Match(expr, "+|-") && expr->isBinaryOp()) {
        const bool pointer1 = (expr->astOperand1()->valueType() && expr->astOperand1()->valueType()->pointer > 0);
        const bool pointer2 = (expr->astOperand2()->valueType() && expr->astOperand2()->valueType()->pointer > 0);
        if (pointer1 && !pointer2) {
            bufToken = expr->astOperand1();
            offsetToken = expr->astOperand2();
        } else if (!pointer1 && pointer2) {
            bufToken = expr->astOperand2();
            offsetToken = expr->astOperand1();
        } else {
            return false;
        }
    } else if (expr->valueType() && expr->valueType()->pointer > 0) {
        *buf = expr;
        *offset = 0;
        return true;
    } else {
        return false;
    }
    if (!bufToken->valueType() || !bufToken->valueType()->pointer)
        return false;
    if (!offsetToken->hasKnownIntValue())
        return false;
    *buf = bufToken;
    *offset = offsetToken->getKnownIntValue();
    return true;
}

void CheckOther::checkOverlappingWrite()
{
    const SymbolDatabase *symbolDatabase = mTokenizer->getSymbolDatabase();
    for (const Scope *functionScope : symbolDatabase->functionScopes) {
        for (const Token *tok = functionScope->bodyStart; tok != functionScope->bodyEnd; tok = tok->next()) {
            if (tok->isAssignmentOp()) {
                // check if LHS is a union member..
                const Token * const lhs = tok->astOperand1();
                if (!Token::simpleMatch(lhs, ".") || !lhs->isBinaryOp())
                    continue;
                const Variable * const lhsvar = lhs->astOperand1()->variable();
                if (!lhsvar || !lhsvar->typeScope() || lhsvar->typeScope()->type != Scope::ScopeType::eUnion)
                    continue;
                const Token* const lhsmember = lhs->astOperand2();
                if (!lhsmember)
                    continue;

                // Is other union member used in RHS?
                const Token *errorToken = nullptr;
                visitAstNodes(tok->astOperand2(), [lhsvar, lhsmember, &errorToken](const Token *rhs) {
                    if (!Token::simpleMatch(rhs, "."))
                        return ChildrenToVisit::op1_and_op2;
                    if (!rhs->isBinaryOp() || rhs->astOperand1()->variable() != lhsvar)
                        return ChildrenToVisit::none;
                    if (lhsmember->str() == rhs->astOperand2()->str())
                        return ChildrenToVisit::none;
                    errorToken = rhs->astOperand2();
                    return ChildrenToVisit::done;
                });
                if (errorToken)
                    overlappingWriteUnion(tok);
            } else if (Token::Match(tok, "%name% (")) {
                const Library::NonOverlappingData *nonOverlappingData = mSettings->library.getNonOverlappingData(tok);
                if (!nonOverlappingData)
                    continue;
                const std::vector<const Token *> args = getArguments(tok);
                if (nonOverlappingData->ptr1Arg <= 0 || nonOverlappingData->ptr1Arg > args.size())
                    continue;
                if (nonOverlappingData->ptr2Arg <= 0 || nonOverlappingData->ptr2Arg > args.size())
                    continue;

                const Token *ptr1 = args[nonOverlappingData->ptr1Arg - 1];
                if (ptr1->hasKnownIntValue() && ptr1->getKnownIntValue() == 0)
                    continue;

                const Token *ptr2 = args[nonOverlappingData->ptr2Arg - 1];
                if (ptr2->hasKnownIntValue() && ptr2->getKnownIntValue() == 0)
                    continue;

                // TODO: nonOverlappingData->strlenArg
                if (nonOverlappingData->sizeArg <= 0 || nonOverlappingData->sizeArg > args.size()) {
                    if (nonOverlappingData->sizeArg == -1) {
                        ErrorPath errorPath;
                        const bool macro = true;
                        const bool pure = true;
                        const bool follow = true;
                        if (!isSameExpression(mTokenizer->isCPP(), macro, ptr1, ptr2, mSettings->library, pure, follow, &errorPath))
                            continue;
                        overlappingWriteFunction(tok);
                    }
                    continue;
                }
                if (!args[nonOverlappingData->sizeArg-1]->hasKnownIntValue())
                    continue;
                const MathLib::bigint sizeValue = args[nonOverlappingData->sizeArg-1]->getKnownIntValue();
                const Token *buf1, *buf2;
                MathLib::bigint offset1, offset2;
                if (!getBufAndOffset(ptr1, &buf1, &offset1))
                    continue;
                if (!getBufAndOffset(ptr2, &buf2, &offset2))
                    continue;

                if (offset1 < offset2 && offset1 + sizeValue <= offset2)
                    continue;
                if (offset2 < offset1 && offset2 + sizeValue <= offset1)
                    continue;

                ErrorPath errorPath;
                const bool macro = true;
                const bool pure = true;
                const bool follow = true;
                if (!isSameExpression(mTokenizer->isCPP(), macro, buf1, buf2, mSettings->library, pure, follow, &errorPath))
                    continue;
                overlappingWriteFunction(tok);
            }
        }
    }
}

void CheckOther::overlappingWriteUnion(const Token *tok)
{
    reportError(tok, Severity::error, "overlappingWriteUnion", "Overlapping read/write of union is undefined behavior");
}

void CheckOther::overlappingWriteFunction(const Token *tok)
{
    const std::string funcname = tok ? tok->str() : "";
    reportError(tok, Severity::error, "overlappingWriteFunction", "Overlapping read/write in " + funcname + "() is undefined behavior");
}<|MERGE_RESOLUTION|>--- conflicted
+++ resolved
@@ -1761,13 +1761,7 @@
         return isWithoutSideEffects(cpp, tok) && isConstStatement(tok->astOperand2(), cpp);
     else if (tok->isCast() && tok->next() && tok->next()->isStandardType())
         return isWithoutSideEffects(cpp, tok->astOperand1()) && isConstStatement(tok->astOperand1(), cpp);
-<<<<<<< HEAD
-    if (Token::Match(tok, ",|."))
-=======
-    if (Token::Match(tok, "( %type%"))
-        return isConstStatement(tok->astOperand1(), cpp);
     if (Token::simpleMatch(tok, "."))
->>>>>>> e073860e
         return isConstStatement(tok->astOperand2(), cpp);
     if (Token::simpleMatch(tok, ",")) // warn about const statement on rhs at the top level
         return tok->astParent() ? isConstStatement(tok->astOperand1(), cpp) && isConstStatement(tok->astOperand2(), cpp) : isConstStatement(tok->astOperand2(), cpp);
