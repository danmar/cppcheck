--- conflicted
+++ resolved
@@ -321,7 +321,6 @@
                 if (Token::simpleMatch(castTok, "<") && castTok->link())
                     castTok = castTok->link()->next();
             }
-<<<<<<< HEAD
             if (castTok == tok->next())
                 continue;
             bool isPtr = false, isRef = false;
@@ -333,13 +332,6 @@
                 castTok = castTok->next();
             }
             if ((!isPtr && !isRef) || !Token::Match(castTok, ") (| %name%|%num%|%bool%|%char%|%str%|&"))
-=======
-            if (castTok == tok->next() || !Token::simpleMatch(castTok, "*"))
-                continue;
-            while (Token::Match(castTok, "*|const|&"))
-                castTok = castTok->next();
-            if (!Token::Match(castTok, ") (| %name%|%num%|%bool%|%char%|%str%|&"))
->>>>>>> 49ce02fd
                 continue;
 
             if (Token::Match(tok->previous(), "%type%"))
