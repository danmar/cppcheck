--- conflicted
+++ resolved
@@ -3219,7 +3219,6 @@
                 if (!var || !var->isArray() || var->dimensions().empty() || !var->dimension(0))
                     continue;
 
-<<<<<<< HEAD
                 if (!args[2]->hasKnownIntValue() || args[2]->getKnownIntValue() != var->dimension(0))
                     continue;
                 int size = mTokenizer->sizeOfType(var->typeStartToken());
@@ -3233,21 +3232,6 @@
                         incompleteArrayFillError(tok, tok3->expressionString(), tok->str(), false);
                 } else if (var->valueType()->type == ValueType::Type::BOOL && printPortability) // sizeof(bool) is not 1 on all platforms
                     incompleteArrayFillError(tok, tok3->expressionString(), tok->str(), true);
-=======
-                if (MathLib::toBigNumber(tok->linkAt(1)->tokAt(-1)) == var->dimension(0)) {
-                    int size = mTokenizer->sizeOfType(var->typeStartToken());
-                    if (size == 0 && var->valueType()->pointer)
-                        size = mSettings->platform.sizeof_pointer;
-                    else if (size == 0 && var->valueType())
-                        size = ValueFlow::getSizeOf(*var->valueType(), *mSettings);
-                    const Token* tok3 = tok->next()->astOperand2()->astOperand1()->astOperand1();
-                    if ((size != 1 && size != 100 && size != 0) || var->isPointer()) {
-                        if (printWarning)
-                            incompleteArrayFillError(tok, tok3->expressionString(), tok->str(), false);
-                    } else if (var->valueType()->type == ValueType::Type::BOOL && printPortability) // sizeof(bool) is not 1 on all platforms
-                        incompleteArrayFillError(tok, tok3->expressionString(), tok->str(), true);
-                }
->>>>>>> 3216458f
             }
         }
     }
