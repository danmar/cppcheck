--- conflicted
+++ resolved
@@ -851,18 +851,6 @@
 
 void CheckOther::unreachableCodeError(const Token *tok, const Token* noreturn, bool inconclusive)
 {
-    std::string msg = "Statements following ";
-<<<<<<< HEAD
-    if (noreturn && (noreturn->function() || mSettings->library.isnoreturn(noreturn)))
-=======
-    if (noreturn && noreturn->function())
->>>>>>> 9c7b4c95
-        msg += "noreturn function '" + noreturn->str() + "()'";
-    else if (noreturn && noreturn->isKeyword())
-        msg += "'" + noreturn->str() + "'";
-    else
-        msg += "return, break, continue, goto or throw";
-    msg += " will never be executed.";
     reportError(tok, Severity::style, "unreachableCode",
                 msg, CWE561, inconclusive ? Certainty::inconclusive : Certainty::normal);
 }
