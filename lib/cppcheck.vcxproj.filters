--- conflicted
+++ resolved
@@ -1,338 +1,335 @@
-﻿<?xml version="1.0" encoding="utf-8"?>
-<Project ToolsVersion="4.0" xmlns="http://schemas.microsoft.com/developer/msbuild/2003">
-  <ItemGroup>
-    <Filter Include="Header Files">
-      <UniqueIdentifier>{93995380-89BD-4b04-88EB-625FBE52EBFB}</UniqueIdentifier>
-      <Extensions>h;hpp;hxx;hm;inl;inc;xsd</Extensions>
-    </Filter>
-    <Filter Include="Source Files">
-      <UniqueIdentifier>{4FC737F1-C7A5-4376-A066-2A32D752A2FF}</UniqueIdentifier>
-      <Extensions>cpp;c;cxx;def;odl;idl;hpj;bat;asm;asmx</Extensions>
-    </Filter>
-  </ItemGroup>
-  <ItemGroup>
-    <ClCompile Include="tokenize.cpp">
-      <Filter>Source Files</Filter>
-    </ClCompile>
-    <ClCompile Include="check64bit.cpp">
-      <Filter>Source Files</Filter>
-    </ClCompile>
-    <ClCompile Include="checkautovariables.cpp">
-      <Filter>Source Files</Filter>
-    </ClCompile>
-    <ClCompile Include="checkbufferoverrun.cpp">
-      <Filter>Source Files</Filter>
-    </ClCompile>
-    <ClCompile Include="checkclass.cpp">
-      <Filter>Source Files</Filter>
-    </ClCompile>
-    <ClCompile Include="checkexceptionsafety.cpp">
-      <Filter>Source Files</Filter>
-    </ClCompile>
-    <ClCompile Include="checkmemoryleak.cpp">
-      <Filter>Source Files</Filter>
-    </ClCompile>
-    <ClCompile Include="checknullpointer.cpp">
-      <Filter>Source Files</Filter>
-    </ClCompile>
-    <ClCompile Include="checkother.cpp">
-      <Filter>Source Files</Filter>
-    </ClCompile>
-    <ClCompile Include="checkpostfixoperator.cpp">
-      <Filter>Source Files</Filter>
-    </ClCompile>
-    <ClCompile Include="checkstl.cpp">
-      <Filter>Source Files</Filter>
-    </ClCompile>
-    <ClCompile Include="checkuninitvar.cpp">
-      <Filter>Source Files</Filter>
-    </ClCompile>
-    <ClCompile Include="checkunusedfunctions.cpp">
-      <Filter>Source Files</Filter>
-    </ClCompile>
-    <ClCompile Include="checkunusedvar.cpp">
-      <Filter>Source Files</Filter>
-    </ClCompile>
-    <ClCompile Include="cppcheck.cpp">
-      <Filter>Source Files</Filter>
-    </ClCompile>
-    <ClCompile Include="errorlogger.cpp">
-      <Filter>Source Files</Filter>
-    </ClCompile>
-    <ClCompile Include="mathlib.cpp">
-      <Filter>Source Files</Filter>
-    </ClCompile>
-    <ClCompile Include="path.cpp">
-      <Filter>Source Files</Filter>
-    </ClCompile>
-    <ClCompile Include="preprocessor.cpp">
-      <Filter>Source Files</Filter>
-    </ClCompile>
-    <ClCompile Include="settings.cpp">
-      <Filter>Source Files</Filter>
-    </ClCompile>
-    <ClCompile Include="suppressions.cpp">
-      <Filter>Source Files</Filter>
-    </ClCompile>
-    <ClCompile Include="symboldatabase.cpp">
-      <Filter>Source Files</Filter>
-    </ClCompile>
-    <ClCompile Include="timer.cpp">
-      <Filter>Source Files</Filter>
-    </ClCompile>
-    <ClCompile Include="token.cpp">
-      <Filter>Source Files</Filter>
-    </ClCompile>
-    <ClCompile Include="checkboost.cpp">
-      <Filter>Source Files</Filter>
-    </ClCompile>
-    <ClCompile Include="checkinternal.cpp">
-      <Filter>Source Files</Filter>
-    </ClCompile>
-    <ClCompile Include="tokenlist.cpp">
-      <Filter>Source Files</Filter>
-    </ClCompile>
-    <ClCompile Include="checkio.cpp">
-      <Filter>Source Files</Filter>
-    </ClCompile>
-    <ClCompile Include="templatesimplifier.cpp">
-      <Filter>Source Files</Filter>
-    </ClCompile>
-    <ClCompile Include="checkleakautovar.cpp">
-      <Filter>Source Files</Filter>
-    </ClCompile>
-    <ClCompile Include="checkbool.cpp">
-      <Filter>Source Files</Filter>
-    </ClCompile>
-    <ClCompile Include="checksizeof.cpp">
-      <Filter>Source Files</Filter>
-    </ClCompile>
-    <ClCompile Include="checkassert.cpp">
-      <Filter>Source Files</Filter>
-    </ClCompile>
-    <ClCompile Include="library.cpp">
-      <Filter>Source Files</Filter>
-    </ClCompile>
-    <ClCompile Include="..\externals\tinyxml\tinyxml2.cpp">
-      <Filter>Source Files</Filter>
-    </ClCompile>
-    <ClCompile Include="valueflow.cpp">
-      <Filter>Source Files</Filter>
-    </ClCompile>
-    <ClCompile Include="check.cpp">
-      <Filter>Source Files</Filter>
-    </ClCompile>
-    <ClCompile Include="checkvaarg.cpp">
-      <Filter>Source Files</Filter>
-    </ClCompile>
-    <ClCompile Include="checkstring.cpp">
-      <Filter>Source Files</Filter>
-    </ClCompile>
-    <ClCompile Include="checkcondition.cpp">
-      <Filter>Source Files</Filter>
-    </ClCompile>
-    <ClCompile Include="checktype.cpp">
-      <Filter>Source Files</Filter>
-    </ClCompile>
-    <ClCompile Include="astutils.cpp">
-      <Filter>Source Files</Filter>
-    </ClCompile>
-    <ClCompile Include="checkfunctions.cpp">
-      <Filter>Source Files</Filter>
-    </ClCompile>
-    <ClCompile Include="..\externals\simplecpp\simplecpp.cpp">
-      <Filter>Source Files</Filter>
-    </ClCompile>
-    <ClCompile Include="importproject.cpp">
-      <Filter>Source Files</Filter>
-    </ClCompile>
-    <ClCompile Include="platform.cpp">
-      <Filter>Source Files</Filter>
-    </ClCompile>
-    <ClCompile Include="pathmatch.cpp">
-      <Filter>Source Files</Filter>
-    </ClCompile>
-    <ClCompile Include="analyzerinfo.cpp">
-      <Filter>Source Files</Filter>
-    </ClCompile>
-    <ClCompile Include="ctu.cpp">
-      <Filter>Source Files</Filter>
-    </ClCompile>
-    <ClCompile Include="exprengine.cpp">
-      <Filter>Source Files</Filter>
-    </ClCompile>
-<<<<<<< HEAD
-=======
-    <ClCompile Include="pathanalysis.cpp">
-      <Filter>Source Files</Filter>
-    </ClCompile>
-    <ClCompile Include="programmemory.cpp">
-      <Filter>Source Files</Filter>
-    </ClCompile>
->>>>>>> 09eaa412
-  </ItemGroup>
-  <ItemGroup>
-    <ClInclude Include="checkbufferoverrun.h">
-      <Filter>Header Files</Filter>
-    </ClInclude>
-    <ClInclude Include="checkclass.h">
-      <Filter>Header Files</Filter>
-    </ClInclude>
-    <ClInclude Include="checkexceptionsafety.h">
-      <Filter>Header Files</Filter>
-    </ClInclude>
-    <ClInclude Include="checkmemoryleak.h">
-      <Filter>Header Files</Filter>
-    </ClInclude>
-    <ClInclude Include="checknullpointer.h">
-      <Filter>Header Files</Filter>
-    </ClInclude>
-    <ClInclude Include="checkother.h">
-      <Filter>Header Files</Filter>
-    </ClInclude>
-    <ClInclude Include="checkpostfixoperator.h">
-      <Filter>Header Files</Filter>
-    </ClInclude>
-    <ClInclude Include="checkstl.h">
-      <Filter>Header Files</Filter>
-    </ClInclude>
-    <ClInclude Include="checkuninitvar.h">
-      <Filter>Header Files</Filter>
-    </ClInclude>
-    <ClInclude Include="checkunusedfunctions.h">
-      <Filter>Header Files</Filter>
-    </ClInclude>
-    <ClInclude Include="checkunusedvar.h">
-      <Filter>Header Files</Filter>
-    </ClInclude>
-    <ClInclude Include="config.h">
-      <Filter>Header Files</Filter>
-    </ClInclude>
-    <ClInclude Include="cppcheck.h">
-      <Filter>Header Files</Filter>
-    </ClInclude>
-    <ClInclude Include="errorlogger.h">
-      <Filter>Header Files</Filter>
-    </ClInclude>
-    <ClInclude Include="mathlib.h">
-      <Filter>Header Files</Filter>
-    </ClInclude>
-    <ClInclude Include="path.h">
-      <Filter>Header Files</Filter>
-    </ClInclude>
-    <ClInclude Include="preprocessor.h">
-      <Filter>Header Files</Filter>
-    </ClInclude>
-    <ClInclude Include="settings.h">
-      <Filter>Header Files</Filter>
-    </ClInclude>
-    <ClInclude Include="suppressions.h">
-      <Filter>Header Files</Filter>
-    </ClInclude>
-    <ClInclude Include="symboldatabase.h">
-      <Filter>Header Files</Filter>
-    </ClInclude>
-    <ClInclude Include="timer.h">
-      <Filter>Header Files</Filter>
-    </ClInclude>
-    <ClInclude Include="token.h">
-      <Filter>Header Files</Filter>
-    </ClInclude>
-    <ClInclude Include="tokenize.h">
-      <Filter>Header Files</Filter>
-    </ClInclude>
-    <ClInclude Include="check.h">
-      <Filter>Header Files</Filter>
-    </ClInclude>
-    <ClInclude Include="check64bit.h">
-      <Filter>Header Files</Filter>
-    </ClInclude>
-    <ClInclude Include="checkautovariables.h">
-      <Filter>Header Files</Filter>
-    </ClInclude>
-    <ClInclude Include="checkboost.h">
-      <Filter>Header Files</Filter>
-    </ClInclude>
-    <ClInclude Include="checkio.h">
-      <Filter>Header Files</Filter>
-    </ClInclude>
-    <ClInclude Include="checkinternal.h">
-      <Filter>Header Files</Filter>
-    </ClInclude>
-    <ClInclude Include="tokenlist.h">
-      <Filter>Header Files</Filter>
-    </ClInclude>
-    <ClInclude Include="templatesimplifier.h">
-      <Filter>Header Files</Filter>
-    </ClInclude>
-    <ClInclude Include="checkleakautovar.h">
-      <Filter>Header Files</Filter>
-    </ClInclude>
-    <ClInclude Include="version.h">
-      <Filter>Header Files</Filter>
-    </ClInclude>
-    <ClInclude Include="checkbool.h">
-      <Filter>Header Files</Filter>
-    </ClInclude>
-    <ClInclude Include="checksizeof.h">
-      <Filter>Header Files</Filter>
-    </ClInclude>
-    <ClInclude Include="checkassert.h">
-      <Filter>Header Files</Filter>
-    </ClInclude>
-    <ClInclude Include="library.h">
-      <Filter>Header Files</Filter>
-    </ClInclude>
-    <ClInclude Include="..\externals\tinyxml\tinyxml2.h">
-      <Filter>Header Files</Filter>
-    </ClInclude>
-    <ClInclude Include="valueflow.h">
-      <Filter>Header Files</Filter>
-    </ClInclude>
-    <ClInclude Include="checkvaarg.h">
-      <Filter>Header Files</Filter>
-    </ClInclude>
-    <ClInclude Include="checkstring.h">
-      <Filter>Header Files</Filter>
-    </ClInclude>
-    <ClInclude Include="checkcondition.h">
-      <Filter>Header Files</Filter>
-    </ClInclude>
-    <ClInclude Include="checktype.h">
-      <Filter>Header Files</Filter>
-    </ClInclude>
-    <ClInclude Include="astutils.h">
-      <Filter>Header Files</Filter>
-    </ClInclude>
-    <ClInclude Include="utils.h">
-      <Filter>Header Files</Filter>
-    </ClInclude>
-    <ClInclude Include="checkfunctions.h">
-      <Filter>Header Files</Filter>
-    </ClInclude>
-    <ClInclude Include="..\externals\simplecpp\simplecpp.h">
-      <Filter>Header Files</Filter>
-    </ClInclude>
-    <ClInclude Include="importproject.h">
-      <Filter>Header Files</Filter>
-    </ClInclude>
-    <ClInclude Include="platform.h">
-      <Filter>Header Files</Filter>
-    </ClInclude>
-    <ClInclude Include="pathmatch.h">
-      <Filter>Header Files</Filter>
-    </ClInclude>
-    <ClInclude Include="analyzerinfo.h">
-      <Filter>Header Files</Filter>
-    </ClInclude>
-    <ClInclude Include="ctu.h">
-      <Filter>Header Files</Filter>
-    </ClInclude>
-  </ItemGroup>
-  <ItemGroup>
-    <ResourceCompile Include="version.rc" />
-  </ItemGroup>
-  <ItemGroup>
-    <Natvis Include="cppcheck.natvis" />
-  </ItemGroup>
+﻿<?xml version="1.0" encoding="utf-8"?>
+<Project ToolsVersion="4.0" xmlns="http://schemas.microsoft.com/developer/msbuild/2003">
+  <ItemGroup>
+    <Filter Include="Header Files">
+      <UniqueIdentifier>{93995380-89BD-4b04-88EB-625FBE52EBFB}</UniqueIdentifier>
+      <Extensions>h;hpp;hxx;hm;inl;inc;xsd</Extensions>
+    </Filter>
+    <Filter Include="Source Files">
+      <UniqueIdentifier>{4FC737F1-C7A5-4376-A066-2A32D752A2FF}</UniqueIdentifier>
+      <Extensions>cpp;c;cxx;def;odl;idl;hpj;bat;asm;asmx</Extensions>
+    </Filter>
+  </ItemGroup>
+  <ItemGroup>
+    <ClCompile Include="tokenize.cpp">
+      <Filter>Source Files</Filter>
+    </ClCompile>
+    <ClCompile Include="check64bit.cpp">
+      <Filter>Source Files</Filter>
+    </ClCompile>
+    <ClCompile Include="checkautovariables.cpp">
+      <Filter>Source Files</Filter>
+    </ClCompile>
+    <ClCompile Include="checkbufferoverrun.cpp">
+      <Filter>Source Files</Filter>
+    </ClCompile>
+    <ClCompile Include="checkclass.cpp">
+      <Filter>Source Files</Filter>
+    </ClCompile>
+    <ClCompile Include="checkexceptionsafety.cpp">
+      <Filter>Source Files</Filter>
+    </ClCompile>
+    <ClCompile Include="checkmemoryleak.cpp">
+      <Filter>Source Files</Filter>
+    </ClCompile>
+    <ClCompile Include="checknullpointer.cpp">
+      <Filter>Source Files</Filter>
+    </ClCompile>
+    <ClCompile Include="checkother.cpp">
+      <Filter>Source Files</Filter>
+    </ClCompile>
+    <ClCompile Include="checkpostfixoperator.cpp">
+      <Filter>Source Files</Filter>
+    </ClCompile>
+    <ClCompile Include="checkstl.cpp">
+      <Filter>Source Files</Filter>
+    </ClCompile>
+    <ClCompile Include="checkuninitvar.cpp">
+      <Filter>Source Files</Filter>
+    </ClCompile>
+    <ClCompile Include="checkunusedfunctions.cpp">
+      <Filter>Source Files</Filter>
+    </ClCompile>
+    <ClCompile Include="checkunusedvar.cpp">
+      <Filter>Source Files</Filter>
+    </ClCompile>
+    <ClCompile Include="cppcheck.cpp">
+      <Filter>Source Files</Filter>
+    </ClCompile>
+    <ClCompile Include="errorlogger.cpp">
+      <Filter>Source Files</Filter>
+    </ClCompile>
+    <ClCompile Include="mathlib.cpp">
+      <Filter>Source Files</Filter>
+    </ClCompile>
+    <ClCompile Include="path.cpp">
+      <Filter>Source Files</Filter>
+    </ClCompile>
+    <ClCompile Include="preprocessor.cpp">
+      <Filter>Source Files</Filter>
+    </ClCompile>
+    <ClCompile Include="settings.cpp">
+      <Filter>Source Files</Filter>
+    </ClCompile>
+    <ClCompile Include="suppressions.cpp">
+      <Filter>Source Files</Filter>
+    </ClCompile>
+    <ClCompile Include="symboldatabase.cpp">
+      <Filter>Source Files</Filter>
+    </ClCompile>
+    <ClCompile Include="timer.cpp">
+      <Filter>Source Files</Filter>
+    </ClCompile>
+    <ClCompile Include="token.cpp">
+      <Filter>Source Files</Filter>
+    </ClCompile>
+    <ClCompile Include="checkboost.cpp">
+      <Filter>Source Files</Filter>
+    </ClCompile>
+    <ClCompile Include="checkinternal.cpp">
+      <Filter>Source Files</Filter>
+    </ClCompile>
+    <ClCompile Include="tokenlist.cpp">
+      <Filter>Source Files</Filter>
+    </ClCompile>
+    <ClCompile Include="checkio.cpp">
+      <Filter>Source Files</Filter>
+    </ClCompile>
+    <ClCompile Include="templatesimplifier.cpp">
+      <Filter>Source Files</Filter>
+    </ClCompile>
+    <ClCompile Include="checkleakautovar.cpp">
+      <Filter>Source Files</Filter>
+    </ClCompile>
+    <ClCompile Include="checkbool.cpp">
+      <Filter>Source Files</Filter>
+    </ClCompile>
+    <ClCompile Include="checksizeof.cpp">
+      <Filter>Source Files</Filter>
+    </ClCompile>
+    <ClCompile Include="checkassert.cpp">
+      <Filter>Source Files</Filter>
+    </ClCompile>
+    <ClCompile Include="library.cpp">
+      <Filter>Source Files</Filter>
+    </ClCompile>
+    <ClCompile Include="..\externals\tinyxml\tinyxml2.cpp">
+      <Filter>Source Files</Filter>
+    </ClCompile>
+    <ClCompile Include="valueflow.cpp">
+      <Filter>Source Files</Filter>
+    </ClCompile>
+    <ClCompile Include="check.cpp">
+      <Filter>Source Files</Filter>
+    </ClCompile>
+    <ClCompile Include="checkvaarg.cpp">
+      <Filter>Source Files</Filter>
+    </ClCompile>
+    <ClCompile Include="checkstring.cpp">
+      <Filter>Source Files</Filter>
+    </ClCompile>
+    <ClCompile Include="checkcondition.cpp">
+      <Filter>Source Files</Filter>
+    </ClCompile>
+    <ClCompile Include="checktype.cpp">
+      <Filter>Source Files</Filter>
+    </ClCompile>
+    <ClCompile Include="astutils.cpp">
+      <Filter>Source Files</Filter>
+    </ClCompile>
+    <ClCompile Include="checkfunctions.cpp">
+      <Filter>Source Files</Filter>
+    </ClCompile>
+    <ClCompile Include="..\externals\simplecpp\simplecpp.cpp">
+      <Filter>Source Files</Filter>
+    </ClCompile>
+    <ClCompile Include="importproject.cpp">
+      <Filter>Source Files</Filter>
+    </ClCompile>
+    <ClCompile Include="platform.cpp">
+      <Filter>Source Files</Filter>
+    </ClCompile>
+    <ClCompile Include="pathmatch.cpp">
+      <Filter>Source Files</Filter>
+    </ClCompile>
+    <ClCompile Include="analyzerinfo.cpp">
+      <Filter>Source Files</Filter>
+    </ClCompile>
+    <ClCompile Include="ctu.cpp">
+      <Filter>Source Files</Filter>
+    </ClCompile>
+    <ClCompile Include="exprengine.cpp">
+      <Filter>Source Files</Filter>
+    </ClCompile>
+    <ClCompile Include="pathanalysis.cpp">
+      <Filter>Source Files</Filter>
+    </ClCompile>
+    <ClCompile Include="programmemory.cpp">
+      <Filter>Source Files</Filter>
+    </ClCompile>
+  </ItemGroup>
+  <ItemGroup>
+    <ClInclude Include="checkbufferoverrun.h">
+      <Filter>Header Files</Filter>
+    </ClInclude>
+    <ClInclude Include="checkclass.h">
+      <Filter>Header Files</Filter>
+    </ClInclude>
+    <ClInclude Include="checkexceptionsafety.h">
+      <Filter>Header Files</Filter>
+    </ClInclude>
+    <ClInclude Include="checkmemoryleak.h">
+      <Filter>Header Files</Filter>
+    </ClInclude>
+    <ClInclude Include="checknullpointer.h">
+      <Filter>Header Files</Filter>
+    </ClInclude>
+    <ClInclude Include="checkother.h">
+      <Filter>Header Files</Filter>
+    </ClInclude>
+    <ClInclude Include="checkpostfixoperator.h">
+      <Filter>Header Files</Filter>
+    </ClInclude>
+    <ClInclude Include="checkstl.h">
+      <Filter>Header Files</Filter>
+    </ClInclude>
+    <ClInclude Include="checkuninitvar.h">
+      <Filter>Header Files</Filter>
+    </ClInclude>
+    <ClInclude Include="checkunusedfunctions.h">
+      <Filter>Header Files</Filter>
+    </ClInclude>
+    <ClInclude Include="checkunusedvar.h">
+      <Filter>Header Files</Filter>
+    </ClInclude>
+    <ClInclude Include="config.h">
+      <Filter>Header Files</Filter>
+    </ClInclude>
+    <ClInclude Include="cppcheck.h">
+      <Filter>Header Files</Filter>
+    </ClInclude>
+    <ClInclude Include="errorlogger.h">
+      <Filter>Header Files</Filter>
+    </ClInclude>
+    <ClInclude Include="mathlib.h">
+      <Filter>Header Files</Filter>
+    </ClInclude>
+    <ClInclude Include="path.h">
+      <Filter>Header Files</Filter>
+    </ClInclude>
+    <ClInclude Include="preprocessor.h">
+      <Filter>Header Files</Filter>
+    </ClInclude>
+    <ClInclude Include="settings.h">
+      <Filter>Header Files</Filter>
+    </ClInclude>
+    <ClInclude Include="suppressions.h">
+      <Filter>Header Files</Filter>
+    </ClInclude>
+    <ClInclude Include="symboldatabase.h">
+      <Filter>Header Files</Filter>
+    </ClInclude>
+    <ClInclude Include="timer.h">
+      <Filter>Header Files</Filter>
+    </ClInclude>
+    <ClInclude Include="token.h">
+      <Filter>Header Files</Filter>
+    </ClInclude>
+    <ClInclude Include="tokenize.h">
+      <Filter>Header Files</Filter>
+    </ClInclude>
+    <ClInclude Include="check.h">
+      <Filter>Header Files</Filter>
+    </ClInclude>
+    <ClInclude Include="check64bit.h">
+      <Filter>Header Files</Filter>
+    </ClInclude>
+    <ClInclude Include="checkautovariables.h">
+      <Filter>Header Files</Filter>
+    </ClInclude>
+    <ClInclude Include="checkboost.h">
+      <Filter>Header Files</Filter>
+    </ClInclude>
+    <ClInclude Include="checkio.h">
+      <Filter>Header Files</Filter>
+    </ClInclude>
+    <ClInclude Include="checkinternal.h">
+      <Filter>Header Files</Filter>
+    </ClInclude>
+    <ClInclude Include="tokenlist.h">
+      <Filter>Header Files</Filter>
+    </ClInclude>
+    <ClInclude Include="templatesimplifier.h">
+      <Filter>Header Files</Filter>
+    </ClInclude>
+    <ClInclude Include="checkleakautovar.h">
+      <Filter>Header Files</Filter>
+    </ClInclude>
+    <ClInclude Include="version.h">
+      <Filter>Header Files</Filter>
+    </ClInclude>
+    <ClInclude Include="checkbool.h">
+      <Filter>Header Files</Filter>
+    </ClInclude>
+    <ClInclude Include="checksizeof.h">
+      <Filter>Header Files</Filter>
+    </ClInclude>
+    <ClInclude Include="checkassert.h">
+      <Filter>Header Files</Filter>
+    </ClInclude>
+    <ClInclude Include="library.h">
+      <Filter>Header Files</Filter>
+    </ClInclude>
+    <ClInclude Include="..\externals\tinyxml\tinyxml2.h">
+      <Filter>Header Files</Filter>
+    </ClInclude>
+    <ClInclude Include="valueflow.h">
+      <Filter>Header Files</Filter>
+    </ClInclude>
+    <ClInclude Include="checkvaarg.h">
+      <Filter>Header Files</Filter>
+    </ClInclude>
+    <ClInclude Include="checkstring.h">
+      <Filter>Header Files</Filter>
+    </ClInclude>
+    <ClInclude Include="checkcondition.h">
+      <Filter>Header Files</Filter>
+    </ClInclude>
+    <ClInclude Include="checktype.h">
+      <Filter>Header Files</Filter>
+    </ClInclude>
+    <ClInclude Include="astutils.h">
+      <Filter>Header Files</Filter>
+    </ClInclude>
+    <ClInclude Include="utils.h">
+      <Filter>Header Files</Filter>
+    </ClInclude>
+    <ClInclude Include="checkfunctions.h">
+      <Filter>Header Files</Filter>
+    </ClInclude>
+    <ClInclude Include="..\externals\simplecpp\simplecpp.h">
+      <Filter>Header Files</Filter>
+    </ClInclude>
+    <ClInclude Include="importproject.h">
+      <Filter>Header Files</Filter>
+    </ClInclude>
+    <ClInclude Include="platform.h">
+      <Filter>Header Files</Filter>
+    </ClInclude>
+    <ClInclude Include="pathmatch.h">
+      <Filter>Header Files</Filter>
+    </ClInclude>
+    <ClInclude Include="analyzerinfo.h">
+      <Filter>Header Files</Filter>
+    </ClInclude>
+    <ClInclude Include="ctu.h">
+      <Filter>Header Files</Filter>
+    </ClInclude>
+  </ItemGroup>
+  <ItemGroup>
+    <ResourceCompile Include="version.rc" />
+  </ItemGroup>
+  <ItemGroup>
+    <Natvis Include="cppcheck.natvis" />
+  </ItemGroup>
 </Project>