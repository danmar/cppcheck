/*
 * Cppcheck - A tool for static C/C++ code analysis
 * Copyright (C) 2007-2019 Cppcheck team.
 *
 * This program is free software: you can redistribute it and/or modify
 * it under the terms of the GNU General Public License as published by
 * the Free Software Foundation, either version 3 of the License, or
 * (at your option) any later version.
 *
 * This program is distributed in the hope that it will be useful,
 * but WITHOUT ANY WARRANTY; without even the implied warranty of
 * MERCHANTABILITY or FITNESS FOR A PARTICULAR PURPOSE.  See the
 * GNU General Public License for more details.
 *
 * You should have received a copy of the GNU General Public License
 * along with this program.  If not, see <http://www.gnu.org/licenses/>.
 */

#include "importproject.h"

#include "path.h"
#include "settings.h"
#include "tinyxml2.h"
#include "token.h"
#include "tokenize.h"
#include "tokenlist.h"
#include "utils.h"
#define PICOJSON_USE_INT64
#include <picojson.h>

#include <cstring>
#include <fstream>
#include <utility>
#include <sstream>


void ImportProject::ignorePaths(const std::vector<std::string> &ipaths)
{
    for (std::list<FileSettings>::iterator it = fileSettings.begin(); it != fileSettings.end();) {
        bool ignore = false;
        for (std::string i : ipaths) {
            if (it->filename.size() > i.size() && it->filename.compare(0,i.size(),i)==0) {
                ignore = true;
                break;
            }
            if (isValidGlobPattern(i) && matchglob(i, it->filename)) {
                ignore = true;
                break;
            }
            if (!Path::isAbsolute(i)) {
                i = mPath + i;
                if (it->filename.size() > i.size() && it->filename.compare(0,i.size(),i)==0) {
                    ignore = true;
                    break;
                }
            }
        }
        if (ignore)
            fileSettings.erase(it++);
        else
            ++it;
    }
}

void ImportProject::ignoreOtherConfigs(const std::string &cfg)
{
    for (std::list<FileSettings>::iterator it = fileSettings.begin(); it != fileSettings.end();) {
        if (it->cfg != cfg)
            fileSettings.erase(it++);
        else
            ++it;
    }
}

void ImportProject::ignoreOtherPlatforms(cppcheck::Platform::PlatformType platformType)
{
    for (std::list<FileSettings>::iterator it = fileSettings.begin(); it != fileSettings.end();) {
        if (it->platformType != cppcheck::Platform::Unspecified && it->platformType != platformType)
            fileSettings.erase(it++);
        else
            ++it;
    }
}

void ImportProject::FileSettings::setDefines(std::string defs)
{
    while (defs.find(";%(") != std::string::npos) {
        const std::string::size_type pos1 = defs.find(";%(");
        const std::string::size_type pos2 = defs.find(';', pos1+1);
        defs.erase(pos1, pos2 == std::string::npos ? pos2 : (pos2-pos1));
    }
    while (defs.find(";;") != std::string::npos)
        defs.erase(defs.find(";;"),1);
    while (!defs.empty() && defs[0] == ';')
        defs.erase(0, 1);
    while (!defs.empty() && endsWith(defs,';'))
        defs.erase(defs.size() - 1U); // TODO: Use std::string::pop_back() as soon as travis supports it
    bool eq = false;
    for (std::size_t pos = 0; pos < defs.size(); ++pos) {
        if (defs[pos] == '(' || defs[pos] == '=')
            eq = true;
        else if (defs[pos] == ';') {
            if (!eq) {
                defs.insert(pos,"=1");
                pos += 3;
            }
            if (pos < defs.size())
                eq = false;
        }
    }
    if (!eq && !defs.empty())
        defs += "=1";
    defines.swap(defs);
}

static bool simplifyPathWithVariables(std::string &s, std::map<std::string, std::string, cppcheck::stricmp> &variables)
{
    std::set<std::string, cppcheck::stricmp> expanded;
    std::string::size_type start = 0;
    while ((start = s.find("$(")) != std::string::npos) {
        const std::string::size_type end = s.find(')',start);
        if (end == std::string::npos)
            break;
        const std::string var = s.substr(start+2,end-start-2);
        if (expanded.find(var) != expanded.end())
            break;
        expanded.insert(var);
        std::map<std::string, std::string, cppcheck::stricmp>::const_iterator it1 = variables.find(var);
        // variable was not found within defined variables
        if (it1 == variables.end()) {
            const char *envValue = std::getenv(var.c_str());
            if (!envValue) {
                //! \todo generate a debug/info message about undefined variable
                break;
            }
            variables[var] = std::string(envValue);
            it1 = variables.find(var);
        }
        s = s.substr(0, start) + it1->second + s.substr(end + 1);
    }
    if (s.find("$(") != std::string::npos)
        return false;
    s = Path::simplifyPath(Path::fromNativeSeparators(s));
    return true;
}

void ImportProject::FileSettings::setIncludePaths(const std::string &basepath, const std::list<std::string> &in, std::map<std::string, std::string, cppcheck::stricmp> &variables)
{
    std::list<std::string> listInc;
    // only parse each includePath once - so remove duplicates
    std::list<std::string> uniqueIncludePaths = in;
    uniqueIncludePaths.sort();
    uniqueIncludePaths.unique();

    for (const std::string &it : uniqueIncludePaths) {
        if (it.empty())
            continue;
        if (it.compare(0,2,"%(")==0)
            continue;
        std::string s(Path::fromNativeSeparators(it));
        if (s[0] == '/' || (s.size() > 1U && s.compare(1,2,":/") == 0)) {
            if (!endsWith(s,'/'))
                s += '/';
            listInc.push_back(s);
            continue;
        }

        if (endsWith(s,'/')) // this is a temporary hack, simplifyPath can crash if path ends with '/'
            s.erase(s.size() - 1U); // TODO: Use std::string::pop_back() as soon as travis supports it

        if (s.find("$(") == std::string::npos) {
            s = Path::simplifyPath(basepath + s);
        } else {
            if (!simplifyPathWithVariables(s, variables))
                continue;
        }
        if (s.empty())
            continue;
        listInc.push_back(s + '/');
    }
    includePaths.swap(listInc);
}

ImportProject::Type ImportProject::import(const std::string &filename, Settings *settings)
{
    std::ifstream fin(filename);
    if (!fin.is_open())
        return ImportProject::Type::MISSING;

    mPath = Path::getPathFromFilename(Path::fromNativeSeparators(filename));
    if (!mPath.empty() && !endsWith(mPath,'/'))
        mPath += '/';

    if (endsWith(filename, ".json", 5)) {
        importCompileCommands(fin);
        return ImportProject::Type::COMPILE_DB;
    } else if (endsWith(filename, ".sln", 4)) {
        importSln(fin,mPath);
        return ImportProject::Type::VS_SLN;
    } else if (endsWith(filename, ".vcxproj", 8)) {
        std::map<std::string, std::string, cppcheck::stricmp> variables;
        importVcxproj(filename, variables, emptyString);
        return ImportProject::Type::VS_VCXPROJ;
    } else if (endsWith(filename, ".bpr", 4)) {
        importBcb6Prj(filename);
        return ImportProject::Type::BORLAND;
    } else if (settings && endsWith(filename, ".cppcheck", 9)) {
        return importCppcheckGuiProject(fin, settings) ? ImportProject::Type::CPPCHECK_GUI : ImportProject::Type::MISSING;
    }
    return ImportProject::Type::UNKNOWN;
}

static std::string readUntil(const std::string &command, std::string::size_type *pos, const char until[])
{
    std::string ret;
    bool str = false;
    while (*pos < command.size() && (str || !std::strchr(until, command[*pos]))) {
        if (command[*pos] == '\\')
            ++*pos;
        if (*pos < command.size())
            ret += command[(*pos)++];
        if (endsWith(ret, '\"'))
            str = !str;
    }
    return ret;
}

void ImportProject::FileSettings::parseCommand(const std::string &command)
{
    std::string defs;

    // Parse command..
    std::string::size_type pos = 0;
    while (std::string::npos != (pos = command.find(' ',pos))) {
        while (pos < command.size() && command[pos] == ' ')
            pos++;
        if (pos >= command.size())
            break;
        if (command[pos] != '/' && command[pos] != '-')
            continue;
        pos++;
        if (pos >= command.size())
            break;
        const char F = command[pos++];
        if (std::strchr("DUI", F)) {
            while (pos < command.size() && command[pos] == ' ')
                ++pos;
        }
        const std::string fval = readUntil(command, &pos, " =");
        if (F=='D') {
            const std::string defval = readUntil(command, &pos, " ");
            defs += fval;
            if (!defval.empty())
                defs += defval;
            defs += ';';
        } else if (F=='U')
            undefs.insert(fval);
        else if (F=='I') {
            if (std::find(includePaths.begin(), includePaths.end(), fval) == includePaths.end())
                includePaths.push_back(fval);
        } else if (F=='s' && fval.compare(0,2,"td") == 0) {
            ++pos;
            const std::string stdval = readUntil(command, &pos, " ");
            standard = stdval;
            if (standard.compare(0, 3, "c++") || standard.compare(0, 5, "gnu++")) {
                std::string stddef;
                if (standard == "c++98" || standard == "gnu++98" || standard == "c++03" || standard == "gnu++03") {
                    stddef = "199711L";
                } else if (standard == "c++11" || standard == "gnu++11"|| standard == "c++0x" || standard == "gnu++0x") {
                    stddef = "201103L";
                } else if (standard == "c++14" || standard == "gnu++14" || standard == "c++1y" || standard == "gnu++1y") {
                    stddef = "201402L";
                } else if (standard == "c++17" || standard == "gnu++17" || standard == "c++1z" || standard == "gnu++1z") {
                    stddef = "201703L";
                }

                if (stddef.empty()) {
                    // TODO: log error
                    continue;
                }

                defs += "__cplusplus=";
                defs += stddef;
                defs += ";";
            } else if (standard.compare(0, 1, "c") || standard.compare(0, 3, "gnu")) {
                if (standard == "c90" || standard == "iso9899:1990" || standard == "gnu90" || standard == "iso9899:199409") {
                    // __STDC_VERSION__ is not set for C90 although the macro was added in the 1994 amendments
                    continue;
                }

                std::string stddef;

                if (standard == "c99" || standard == "iso9899:1999" || standard == "gnu99") {
                    stddef = "199901L";
                } else if (standard == "c11" || standard == "iso9899:2011" || standard == "gnu11" || standard == "c1x" || standard == "gnu1x") {
                    stddef = "201112L";
                } else if (standard == "c17") {
                    stddef = "201710L";
                }

                if (stddef.empty()) {
                    // TODO: log error
                    continue;
                }

                defs += "__STDC_VERSION__=";
                defs += stddef;
                defs += ";";
            }
        } else if (F == 'i' && fval == "system") {
            ++pos;
            const std::string isystem = readUntil(command, &pos, " ");
            systemIncludePaths.push_back(isystem);
        } else if (F=='m') {
            if (fval == "unicode") {
                defs += "UNICODE";
                defs += ";";
            }
        } else if (F=='f') {
            if (fval == "pic") {
                defs += "__pic__";
                defs += ";";
            } else if (fval == "PIC") {
                defs += "__PIC__";
                defs += ";";
            } else if (fval == "pie") {
                defs += "__pie__";
                defs += ";";
            } else if (fval == "PIE") {
                defs += "__PIE__";
                defs += ";";
            }
        }
    }
    setDefines(defs);
}

void ImportProject::importCompileCommands(std::istream &istr)
{
    picojson::value compileCommands;
    istr >> compileCommands;
    if (!compileCommands.is<picojson::array>())
        return;

    for (const picojson::value &fileInfo : compileCommands.get<picojson::array>()) {
        picojson::object obj = fileInfo.get<picojson::object>();
        std::string dirpath = Path::fromNativeSeparators(obj["directory"].get<std::string>());

        /* CMAKE produces the directory without trailing / so add it if not
         * there - it is needed by setIncludePaths() */
        if (!endsWith(dirpath, '/'))
            dirpath += '/';

        const std::string directory = dirpath;

        std::ostringstream comm;
        if (obj.find("arguments") != obj.end()) {
            if (obj[ "arguments" ].is< picojson::array >()) {
                for (const picojson::value& arg : obj[ "arguments" ].get< picojson::array >()) {
                    if (arg.is< std::string >()) {
                        comm << arg.get< std::string >() << " ";
                    }
                }
            } else {
                return;
            }
        } else if (obj.find("command") != obj.end()) {
            if (obj[ "command" ].is< std::string >()) {
                comm << obj[ "command" ].get< std::string >();
            }
        } else {
            return;
        }

        const std::string command = comm.str();
        const std::string file = Path::fromNativeSeparators(obj["file"].get<std::string>());

        // Accept file?
        if (!Path::acceptFile(file))
            continue;

        struct FileSettings fs;
        if (Path::isAbsolute(file) || Path::fileExists(file))
            fs.filename = file;
        else {
            std::string path = directory;
            if (!path.empty() && !endsWith(path,'/'))
                path += '/';
            path += file;
            fs.filename = Path::simplifyPath(path);
        }
        fs.parseCommand(command); // read settings; -D, -I, -U, -std, -m*, -f*
        std::map<std::string, std::string, cppcheck::stricmp> variables;
        fs.setIncludePaths(directory, fs.includePaths, variables);
        fileSettings.push_back(fs);
    }
}

void ImportProject::importSln(std::istream &istr, const std::string &path)
{
    std::map<std::string,std::string,cppcheck::stricmp> variables;
    variables["SolutionDir"] = path;

    std::string line;
    while (std::getline(istr,line)) {
        if (line.compare(0,8,"Project(")!=0)
            continue;
        const std::string::size_type pos = line.find(".vcxproj");
        if (pos == std::string::npos)
            continue;
        const std::string::size_type pos1 = line.rfind('\"',pos);
        if (pos1 == std::string::npos)
            continue;
        std::string vcxproj(line.substr(pos1+1, pos-pos1+7));
        if (!Path::isAbsolute(vcxproj))
            vcxproj = path + vcxproj;
        importVcxproj(Path::fromNativeSeparators(vcxproj), variables, emptyString);
    }
}

namespace {
    struct ProjectConfiguration {
        explicit ProjectConfiguration(const tinyxml2::XMLElement *cfg) : platform(Unknown) {
            const char *a = cfg->Attribute("Include");
            if (a)
                name = a;
            for (const tinyxml2::XMLElement *e = cfg->FirstChildElement(); e; e = e->NextSiblingElement()) {
                if (!e->GetText())
                    continue;
                if (std::strcmp(e->Name(),"Configuration")==0)
                    configuration = e->GetText();
                else if (std::strcmp(e->Name(),"Platform")==0) {
                    platformStr = e->GetText();
                    if (platformStr == "Win32")
                        platform = Win32;
                    else if (platformStr == "x64")
                        platform = x64;
                    else
                        platform = Unknown;
                }
            }
        }
        std::string name;
        std::string configuration;
        enum { Win32, x64, Unknown } platform;
        std::string platformStr;
    };

    struct ItemDefinitionGroup {
        explicit ItemDefinitionGroup(const tinyxml2::XMLElement *idg, const std::string &includePaths) : additionalIncludePaths(includePaths) {
            const char *condAttr = idg->Attribute("Condition");
            if (condAttr)
                condition = condAttr;
            for (const tinyxml2::XMLElement *e1 = idg->FirstChildElement(); e1; e1 = e1->NextSiblingElement()) {
                if (std::strcmp(e1->Name(), "ClCompile") != 0)
                    continue;
                for (const tinyxml2::XMLElement *e = e1->FirstChildElement(); e; e = e->NextSiblingElement()) {
                    if (e->GetText()) {
                        if (std::strcmp(e->Name(), "PreprocessorDefinitions") == 0)
                            preprocessorDefinitions = e->GetText();
                        else if (std::strcmp(e->Name(), "AdditionalIncludeDirectories") == 0) {
                            if (!additionalIncludePaths.empty())
                                additionalIncludePaths += ';';
                            additionalIncludePaths += e->GetText();
                        }
                    }
                }
            }
        }

        static void replaceAll(std::string &c, const std::string &from, const std::string &to) {
            std::string::size_type pos;
            while ((pos = c.find(from)) != std::string::npos) {
                c.erase(pos,from.size());
                c.insert(pos,to);
            }
        }

        bool conditionIsTrue(const ProjectConfiguration &p) const {
            if (condition.empty())
                return true;
            std::string c = '(' + condition + ");";
            replaceAll(c, "$(Configuration)", p.configuration);
            replaceAll(c, "$(Platform)", p.platformStr);

            // TODO : Better evaluation
            Settings s;
            std::istringstream istr(c);
            Tokenizer tokenizer(&s, nullptr);
            tokenizer.tokenize(istr,"vcxproj");
            for (const Token *tok = tokenizer.tokens(); tok; tok = tok->next()) {
                if (tok->str() == "(" && tok->astOperand1() && tok->astOperand2()) {
                    if (tok->astOperand1()->expressionString() == "Configuration.Contains")
                        return ('\'' + p.configuration + '\'') == tok->astOperand2()->str();
                }
                if (tok->str() == "==" && tok->astOperand1() && tok->astOperand2() && tok->astOperand1()->str() == tok->astOperand2()->str())
                    return true;
            }
            return false;
        }
        std::string condition;
        std::string preprocessorDefinitions;
        std::string additionalIncludePaths;
    };
}

static std::list<std::string> toStringList(const std::string &s)
{
    std::list<std::string> ret;
    std::string::size_type pos1 = 0;
    std::string::size_type pos2;
    while ((pos2 = s.find(';',pos1)) != std::string::npos) {
        ret.push_back(s.substr(pos1, pos2-pos1));
        pos1 = pos2 + 1;
        if (pos1 >= s.size())
            break;
    }
    if (pos1 < s.size())
        ret.push_back(s.substr(pos1));
    return ret;
}

static void importPropertyGroup(const tinyxml2::XMLElement *node, std::map<std::string,std::string,cppcheck::stricmp> *variables, std::string *includePath, bool *useOfMfc)
{
    if (useOfMfc) {
        for (const tinyxml2::XMLElement *e = node->FirstChildElement(); e; e = e->NextSiblingElement()) {
            if (std::strcmp(e->Name(), "UseOfMfc") == 0) {
                *useOfMfc = true;
                break;
            }
        }
    }

    const char* labelAttribute = node->Attribute("Label");
    if (labelAttribute && std::strcmp(labelAttribute, "UserMacros") == 0) {
        for (const tinyxml2::XMLElement *propertyGroup = node->FirstChildElement(); propertyGroup; propertyGroup = propertyGroup->NextSiblingElement()) {
            const std::string name(propertyGroup->Name());
            const char *text = propertyGroup->GetText();
            (*variables)[name] = std::string(text ? text : "");
        }

    } else if (!labelAttribute) {
        for (const tinyxml2::XMLElement *propertyGroup = node->FirstChildElement(); propertyGroup; propertyGroup = propertyGroup->NextSiblingElement()) {
            if (std::strcmp(propertyGroup->Name(), "IncludePath") != 0)
                continue;
            const char *text = propertyGroup->GetText();
            if (!text)
                continue;
            std::string path(text);
            const std::string::size_type pos = path.find("$(IncludePath)");
            if (pos != std::string::npos)
                path = path.substr(0,pos) + *includePath + path.substr(pos+14U);
            *includePath = path;
        }
    }
}

static void loadVisualStudioProperties(const std::string &props, std::map<std::string,std::string,cppcheck::stricmp> *variables, std::string *includePath, const std::string &additionalIncludeDirectories, std::list<ItemDefinitionGroup> &itemDefinitionGroupList)
{
    std::string filename(props);
    // variables can't be resolved
    if (!simplifyPathWithVariables(filename, *variables))
        return;

    // prepend project dir (if it exists) to transform relative paths into absolute ones
    if (!Path::isAbsolute(filename) && variables->count("ProjectDir") > 0)
        filename = Path::getAbsoluteFilePath(variables->at("ProjectDir") + filename);

    tinyxml2::XMLDocument doc;
    if (doc.LoadFile(filename.c_str()) != tinyxml2::XML_SUCCESS)
        return;
    const tinyxml2::XMLElement * const rootnode = doc.FirstChildElement();
    if (rootnode == nullptr)
        return;
    for (const tinyxml2::XMLElement *node = rootnode->FirstChildElement(); node; node = node->NextSiblingElement()) {
        if (std::strcmp(node->Name(), "ImportGroup") == 0) {
            const char *labelAttribute = node->Attribute("Label");
            if (labelAttribute == nullptr || std::strcmp(labelAttribute, "PropertySheets") != 0)
                continue;
            for (const tinyxml2::XMLElement *importGroup = node->FirstChildElement(); importGroup; importGroup = importGroup->NextSiblingElement()) {
                if (std::strcmp(importGroup->Name(), "Import") == 0) {
                    const char *projectAttribute = importGroup->Attribute("Project");
                    if (projectAttribute == nullptr)
                        continue;
                    std::string loadprj(projectAttribute);
                    if (loadprj.find('$') == std::string::npos) {
                        loadprj = Path::getPathFromFilename(filename) + loadprj;
                    }
                    loadVisualStudioProperties(loadprj, variables, includePath, additionalIncludeDirectories, itemDefinitionGroupList);
                }
            }
        } else if (std::strcmp(node->Name(),"PropertyGroup")==0) {
            importPropertyGroup(node, variables, includePath, nullptr);
        } else if (std::strcmp(node->Name(),"ItemDefinitionGroup")==0) {
            itemDefinitionGroupList.emplace_back(node, additionalIncludeDirectories);
        }
    }
}

void ImportProject::importVcxproj(const std::string &filename, std::map<std::string, std::string, cppcheck::stricmp> &variables, const std::string &additionalIncludeDirectories)
{
    variables["ProjectDir"] = Path::simplifyPath(Path::getPathFromFilename(filename));

    std::list<ProjectConfiguration> projectConfigurationList;
    std::list<std::string> compileList;
    std::list<ItemDefinitionGroup> itemDefinitionGroupList;
    std::string includePath;

    bool useOfMfc = false;

    tinyxml2::XMLDocument doc;
    const tinyxml2::XMLError error = doc.LoadFile(filename.c_str());
    if (error != tinyxml2::XML_SUCCESS)
        return;
    const tinyxml2::XMLElement * const rootnode = doc.FirstChildElement();
    if (rootnode == nullptr)
        return;
    for (const tinyxml2::XMLElement *node = rootnode->FirstChildElement(); node; node = node->NextSiblingElement()) {
        if (std::strcmp(node->Name(), "ItemGroup") == 0) {
            const char *labelAttribute = node->Attribute("Label");
            if (labelAttribute && std::strcmp(labelAttribute, "ProjectConfigurations") == 0) {
                for (const tinyxml2::XMLElement *cfg = node->FirstChildElement(); cfg; cfg = cfg->NextSiblingElement()) {
                    if (std::strcmp(cfg->Name(), "ProjectConfiguration") == 0) {
                        const ProjectConfiguration p(cfg);
                        if (p.platform != ProjectConfiguration::Unknown) {
                            projectConfigurationList.emplace_back(cfg);
                            mAllVSConfigs.insert(p.configuration);
                        }
                    }
                }
            } else {
                for (const tinyxml2::XMLElement *e = node->FirstChildElement(); e; e = e->NextSiblingElement()) {
                    if (std::strcmp(e->Name(), "ClCompile") == 0) {
                        const char *include = e->Attribute("Include");
                        if (include && Path::acceptFile(include))
                            compileList.emplace_back(include);
                    }
                }
            }
        } else if (std::strcmp(node->Name(), "ItemDefinitionGroup") == 0) {
            itemDefinitionGroupList.emplace_back(node, additionalIncludeDirectories);
        } else if (std::strcmp(node->Name(), "PropertyGroup") == 0) {
            importPropertyGroup(node, &variables, &includePath, &useOfMfc);
        } else if (std::strcmp(node->Name(), "ImportGroup") == 0) {
            const char *labelAttribute = node->Attribute("Label");
            if (labelAttribute && std::strcmp(labelAttribute, "PropertySheets") == 0) {
                for (const tinyxml2::XMLElement *e = node->FirstChildElement(); e; e = e->NextSiblingElement()) {
                    if (std::strcmp(e->Name(), "Import") == 0) {
                        const char *projectAttribute = e->Attribute("Project");
                        if (projectAttribute)
                            loadVisualStudioProperties(projectAttribute, &variables, &includePath, additionalIncludeDirectories, itemDefinitionGroupList);
                    }
                }
            }
        }
    }

    for (const std::string &c : compileList) {
        for (const ProjectConfiguration &p : projectConfigurationList) {

            if (!guiProject.checkVsConfigs.empty()) {
                bool doChecking = false;
                for (std::string config : guiProject.checkVsConfigs)
                    if (config == p.configuration) {
                        doChecking = true;
                        break;
                    }
                if (!doChecking)
                    continue;
            }

            FileSettings fs;
            fs.filename = Path::simplifyPath(Path::isAbsolute(c) ? c : Path::getPathFromFilename(filename) + c);
            fs.cfg = p.name;
            fs.msc = true;
            fs.useMfc = useOfMfc;
            fs.defines = "_WIN32=1";
            if (p.platform == ProjectConfiguration::Win32)
                fs.platformType = cppcheck::Platform::Win32W;
            else if (p.platform == ProjectConfiguration::x64) {
                fs.platformType = cppcheck::Platform::Win64;
                fs.defines += ";_WIN64=1";
            }
            std::string additionalIncludePaths;
            for (const ItemDefinitionGroup &i : itemDefinitionGroupList) {
                if (!i.conditionIsTrue(p))
                    continue;
                fs.defines += ';' + i.preprocessorDefinitions;
                additionalIncludePaths += ';' + i.additionalIncludePaths;
            }
            fs.setDefines(fs.defines);
            fs.setIncludePaths(Path::getPathFromFilename(filename), toStringList(includePath + ';' + additionalIncludePaths), variables);
            fileSettings.push_back(fs);
        }
    }
}

void ImportProject::importBcb6Prj(const std::string &projectFilename)
{
    tinyxml2::XMLDocument doc;
    const tinyxml2::XMLError error = doc.LoadFile(projectFilename.c_str());
    if (error != tinyxml2::XML_SUCCESS)
        return;
    const tinyxml2::XMLElement * const rootnode = doc.FirstChildElement();
    if (rootnode == nullptr)
        return;

    const std::string& projectDir = Path::simplifyPath(Path::getPathFromFilename(projectFilename));

    std::list<std::string> compileList;
    std::string includePath;
    std::string userdefines;
    std::string sysdefines;
    std::string cflag1;

    for (const tinyxml2::XMLElement *node = rootnode->FirstChildElement(); node; node = node->NextSiblingElement()) {
        if (std::strcmp(node->Name(), "FILELIST") == 0) {
            for (const tinyxml2::XMLElement *f = node->FirstChildElement(); f; f = f->NextSiblingElement()) {
                if (std::strcmp(f->Name(), "FILE") == 0) {
                    const char *filename = f->Attribute("FILENAME");
                    if (filename && Path::acceptFile(filename))
                        compileList.emplace_back(filename);
                }
            }
        } else if (std::strcmp(node->Name(), "MACROS") == 0) {
            for (const tinyxml2::XMLElement *m = node->FirstChildElement(); m; m = m->NextSiblingElement()) {
                if (std::strcmp(m->Name(), "INCLUDEPATH") == 0) {
                    const char *v = m->Attribute("value");
                    if (v)
                        includePath = v;
                } else if (std::strcmp(m->Name(), "USERDEFINES") == 0) {
                    const char *v = m->Attribute("value");
                    if (v)
                        userdefines = v;
                } else if (std::strcmp(m->Name(), "SYSDEFINES") == 0) {
                    const char *v = m->Attribute("value");
                    if (v)
                        sysdefines = v;
                }
            }
        } else if (std::strcmp(node->Name(), "OPTIONS") == 0) {
            for (const tinyxml2::XMLElement *m = node->FirstChildElement(); m; m = m->NextSiblingElement()) {
                if (std::strcmp(m->Name(), "CFLAG1") == 0) {
                    const char *v = m->Attribute("value");
                    if (v)
                        cflag1 = v;
                }
            }
        }
    }

    std::set<std::string> cflags;

    // parse cflag1 and fill the cflags set
    {
        std::string arg;

        for (char i : cflag1) {
            if (i == ' ' && !arg.empty()) {
                cflags.insert(arg);
                arg.clear();
                continue;
            }
            arg += i;
        }

        if (!arg.empty()) {
            cflags.insert(arg);
        }

        // cleanup: -t is "An alternate name for the -Wxxx switches; there is no difference"
        // -> Remove every known -txxx argument and replace it with its -Wxxx counterpart.
        //    This way, we know what we have to check for later on.
        static const std::map<std::string, std::string> synonyms = {
            { "-tC","-WC" },
            { "-tCDR","-WCDR" },
            { "-tCDV","-WCDV" },
            { "-tW","-W" },
            { "-tWC","-WC" },
            { "-tWCDR","-WCDR" },
            { "-tWCDV","-WCDV" },
            { "-tWD","-WD" },
            { "-tWDR","-WDR" },
            { "-tWDV","-WDV" },
            { "-tWM","-WM" },
            { "-tWP","-WP" },
            { "-tWR","-WR" },
            { "-tWU","-WU" },
            { "-tWV","-WV" }
        };

        for (std::map<std::string, std::string>::const_iterator i = synonyms.begin(); i != synonyms.end(); ++i) {
            if (cflags.erase(i->first) > 0) {
                cflags.insert(i->second);
            }
        }
    }

    std::string predefines;
    std::string cppPredefines;

    // Collecting predefines. See BCB6 help topic "Predefined macros"
    {
        cppPredefines +=
            // Defined if you've selected C++ compilation; will increase in later releases.
            // value 0x0560 (but 0x0564 for our BCB6 SP4)
            // @see http://docwiki.embarcadero.com/RADStudio/Tokyo/en/Predefined_Macros#C.2B.2B_Compiler_Versions_in_Predefined_Macros
            ";__BCPLUSPLUS__=0x0560"

            // Defined if in C++ mode; otherwise, undefined.
            ";__cplusplus=1"

            // Defined as 1 for C++ files(meaning that templates are supported); otherwise, it is undefined.
            ";__TEMPLATES__=1"

            // Defined only for C++ programs to indicate that wchar_t is an intrinsically defined data type.
            ";_WCHAR_T"

            // Defined only for C++ programs to indicate that wchar_t is an intrinsically defined data type.
            ";_WCHAR_T_DEFINED"

            // Defined in any compiler that has an optimizer.
            ";__BCOPT__=1"

            // Version number.
            // BCB6 is 0x056X (SP4 is 0x0564)
            // @see http://docwiki.embarcadero.com/RADStudio/Tokyo/en/Predefined_Macros#C.2B.2B_Compiler_Versions_in_Predefined_Macros
            ";__BORLANDC__=0x0560"
            ";__TCPLUSPLUS__=0x0560"
            ";__TURBOC__=0x0560";

        // Defined if Calling Convention is set to cdecl; otherwise undefined.
        const bool useCdecl = (cflags.find("-p") == cflags.end()
                               && cflags.find("-pm") == cflags.end()
                               && cflags.find("-pr") == cflags.end()
                               && cflags.find("-ps") == cflags.end());
        if (useCdecl)
            predefines += ";__CDECL=1";

        // Defined by default indicating that the default char is unsigned char. Use the -K compiler option to undefine this macro.
        const bool treatCharAsUnsignedChar = (cflags.find("-K") != cflags.end());
        if (treatCharAsUnsignedChar)
            predefines += ";_CHAR_UNSIGNED=1";

        // Defined whenever one of the CodeGuard compiler options is used; otherwise it is undefined.
        const bool codeguardUsed = (cflags.find("-vGd") != cflags.end()
                                    || cflags.find("-vGt") != cflags.end()
                                    || cflags.find("-vGc") != cflags.end());
        if (codeguardUsed)
            predefines += ";__CODEGUARD__";

        // When defined, the macro indicates that the program is a console application.
        const bool isConsoleApp = (cflags.find("-WC") != cflags.end());
        if (isConsoleApp)
            predefines += ";__CONSOLE__=1";

        // Enable stack unwinding. This is true by default; use -xd- to disable.
        const bool enableStackUnwinding = (cflags.find("-xd-") == cflags.end());
        if (enableStackUnwinding)
            predefines += ";_CPPUNWIND=1";

        // Defined whenever the -WD compiler option is used; otherwise it is undefined.
        const bool isDLL = (cflags.find("-WD") != cflags.end());
        if (isDLL)
            predefines += ";__DLL__=1";

        // Defined when compiling in 32-bit flat memory model.
        // TODO: not sure how to switch to another memory model or how to read configuration from project file
        predefines += ";__FLAT__=1";

        // Always defined. The default value is 300. You can change the value to 400 or 500 by using the /4 or /5 compiler options.
        if (cflags.find("-6") != cflags.end())
            predefines += ";_M_IX86=600";
        else if (cflags.find("-5") != cflags.end())
            predefines += ";_M_IX86=500";
        else if (cflags.find("-4") != cflags.end())
            predefines += ";_M_IX86=400";
        else
            predefines += ";_M_IX86=300";

        // Defined only if the -WM option is used. It specifies that the multithread library is to be linked.
        const bool linkMtLib = (cflags.find("-WM") != cflags.end());
        if (linkMtLib)
            predefines += ";__MT__=1";

        // Defined if Calling Convention is set to Pascal; otherwise undefined.
        const bool usePascalCallingConvention = (cflags.find("-p") != cflags.end());
        if (usePascalCallingConvention)
            predefines += ";__PASCAL__=1";

        // Defined if you compile with the -A compiler option; otherwise, it is undefined.
        const bool useAnsiKeywordExtensions = (cflags.find("-A") != cflags.end());
        if (useAnsiKeywordExtensions)
            predefines += ";__STDC__=1";

        // Thread Local Storage. Always true in C++Builder.
        predefines += ";__TLC__=1";

        // Defined for Windows-only code.
        const bool isWindowsTarget = (cflags.find("-WC") != cflags.end()
                                      || cflags.find("-WCDR") != cflags.end()
                                      || cflags.find("-WCDV") != cflags.end()
                                      || cflags.find("-WD") != cflags.end()
                                      || cflags.find("-WDR") != cflags.end()
                                      || cflags.find("-WDV") != cflags.end()
                                      || cflags.find("-WM") != cflags.end()
                                      || cflags.find("-WP") != cflags.end()
                                      || cflags.find("-WR") != cflags.end()
                                      || cflags.find("-WU") != cflags.end()
                                      || cflags.find("-WV") != cflags.end());
        if (isWindowsTarget)
            predefines += ";_Windows";

        // Defined for console and GUI applications.
        // TODO: I'm not sure about the difference to define "_Windows".
        //       From description, I would assume __WIN32__ is only defined for
        //       executables, while _Windows would also be defined for DLLs, etc.
        //       However, in a newly created DLL project, both __WIN32__ and
        //       _Windows are defined. -> treating them the same for now.
        //       Also boost uses __WIN32__ for OS identification.
        const bool isConsoleOrGuiApp = isWindowsTarget;
        if (isConsoleOrGuiApp)
            predefines += ";__WIN32__=1";
    }

    // Include paths may contain variables like "$(BCB)\include" or "$(BCB)\include\vcl".
    // Those get resolved by ImportProject::FileSettings::setIncludePaths by
    // 1. checking the provided variables map ("BCB" => "C:\\Program Files (x86)\\Borland\\CBuilder6")
    // 2. checking env variables as a fallback
    // Setting env is always possible. Configuring the variables via cli might be an addition.
    // Reading the BCB6 install location from registry in windows environments would also be possible,
    // but I didn't see any such functionality around the source. Not in favor of adding it only
    // for the BCB6 project loading.
    std::map<std::string, std::string, cppcheck::stricmp> variables;
    const std::string defines = predefines + ";" + sysdefines + ";" + userdefines;
    const std::string cppDefines  = cppPredefines + ";" + defines;
    const bool forceCppMode = (cflags.find("-P") != cflags.end());

    for (const std::string &c : compileList) {
        // C++ compilation is selected by file extension by default, so these
        // defines have to be configured on a per-file base.
        //
        // > Files with the .CPP extension compile as C++ files. Files with a .C
        // > extension, with no extension, or with extensions other than .CPP,
        // > .OBJ, .LIB, or .ASM compile as C files.
        // (http://docwiki.embarcadero.com/RADStudio/Tokyo/en/BCC32.EXE,_the_C%2B%2B_32-bit_Command-Line_Compiler)
        //
        // We can also force C++ compilation for all files using the -P command line switch.
        const bool cppMode = forceCppMode || Path::getFilenameExtensionInLowerCase(c) == ".cpp";
        FileSettings fs;
        fs.setIncludePaths(projectDir, toStringList(includePath), variables);
        fs.setDefines(cppMode ? cppDefines : defines);
        fs.filename = Path::simplifyPath(Path::isAbsolute(c) ? c : projectDir + c);
        fileSettings.push_back(fs);
    }
}

static std::string joinRelativePath(const std::string &path1, const std::string &path2)
{
    if (!path1.empty() && !Path::isAbsolute(path2))
        return path1 + path2;
    return path2;
}

static std::list<std::string> readXmlStringList(const tinyxml2::XMLElement *node, const std::string &path, const char name[], const char attribute[])
{
    std::list<std::string> ret;
    for (const tinyxml2::XMLElement *child = node->FirstChildElement(); child; child = child->NextSiblingElement()) {
        if (strcmp(child->Name(), name) != 0)
            continue;
        const char *attr = attribute ? child->Attribute(attribute) : child->GetText();
        if (attr)
            ret.push_back(joinRelativePath(path, attr));
    }
    return ret;
}

static std::string join(const std::list<std::string> &strlist, const char *sep)
{
    std::string ret;
    for (const std::string &s : strlist) {
        ret += (ret.empty() ? "" : sep) + s;
    }
    return ret;
}

static std::string istream_to_string(std::istream &istr)
{
    std::istreambuf_iterator<char> eos;
    return std::string(std::istreambuf_iterator<char>(istr), eos);
}


bool ImportProject::importCppcheckGuiProject(std::istream &istr, Settings *settings)
{
    tinyxml2::XMLDocument doc;
    const std::string xmldata = istream_to_string(istr);
    if (doc.Parse(xmldata.data(), xmldata.size()) != tinyxml2::XML_SUCCESS)
        return false;
    const tinyxml2::XMLElement * const rootnode = doc.FirstChildElement();
    if (rootnode == nullptr || strcmp(rootnode->Name(), CppcheckXml::ProjectElementName) != 0)
        return false;

    const std::string &path = mPath;

    std::list<std::string> paths;
    std::list<std::string> suppressions;
    Settings temp;

    guiProject.analyzeAllVsConfigs.clear();

    for (const tinyxml2::XMLElement *node = rootnode->FirstChildElement(); node; node = node->NextSiblingElement()) {
        if (strcmp(node->Name(), CppcheckXml::RootPathName) == 0 && node->Attribute(CppcheckXml::RootPathNameAttrib)) {
            temp.basePaths.push_back(joinRelativePath(path, node->Attribute(CppcheckXml::RootPathNameAttrib)));
            temp.relativePaths = true;
        } else if (strcmp(node->Name(), CppcheckXml::BuildDirElementName) == 0)
            temp.buildDir = joinRelativePath(path, node->GetText() ? node->GetText() : "");
        else if (strcmp(node->Name(), CppcheckXml::IncludeDirElementName) == 0)
            temp.includePaths = readXmlStringList(node, path, CppcheckXml::DirElementName, CppcheckXml::DirNameAttrib);
        else if (strcmp(node->Name(), CppcheckXml::DefinesElementName) == 0)
            temp.userDefines = join(readXmlStringList(node, "", CppcheckXml::DefineName, CppcheckXml::DefineNameAttrib), ";");
        else if (strcmp(node->Name(), CppcheckXml::UndefinesElementName) == 0) {
            for (const std::string &u : readXmlStringList(node, "", CppcheckXml::UndefineName, nullptr))
                temp.userUndefs.insert(u);
        } else if (strcmp(node->Name(), CppcheckXml::ImportProjectElementName) == 0)
            guiProject.projectFile = path + (node->GetText() ? node->GetText() : "");
        else if (strcmp(node->Name(), CppcheckXml::PathsElementName) == 0)
            paths = readXmlStringList(node, path, CppcheckXml::PathName, CppcheckXml::PathNameAttrib);
        else if (strcmp(node->Name(), CppcheckXml::ExcludeElementName) == 0)
            guiProject.excludedPaths = readXmlStringList(node, "", CppcheckXml::ExcludePathName, CppcheckXml::ExcludePathNameAttrib);
        else if (strcmp(node->Name(), CppcheckXml::IgnoreElementName) == 0)
            guiProject.excludedPaths = readXmlStringList(node, "", CppcheckXml::IgnorePathName, CppcheckXml::IgnorePathNameAttrib);
        else if (strcmp(node->Name(), CppcheckXml::LibrariesElementName) == 0)
            guiProject.libraries = readXmlStringList(node, "", CppcheckXml::LibraryElementName, nullptr);
        else if (strcmp(node->Name(), CppcheckXml::SuppressionsElementName) == 0)
            suppressions = readXmlStringList(node, "", CppcheckXml::SuppressionElementName, nullptr);
        else if (strcmp(node->Name(), CppcheckXml::VSConfigurationElementName) == 0)
            guiProject.checkVsConfigs = readXmlStringList(node, "", CppcheckXml::VSConfigurationName, nullptr);
        else if (strcmp(node->Name(), CppcheckXml::PlatformElementName) == 0)
            guiProject.platform = node->GetText();
        else if (strcmp(node->Name(), CppcheckXml::AnalyzeAllVsConfigsElementName) == 0)
            guiProject.analyzeAllVsConfigs = node->GetText();
        else if (strcmp(node->Name(), CppcheckXml::Parser) == 0)
            temp.clang = true;
        else if (strcmp(node->Name(), CppcheckXml::AddonsElementName) == 0)
            temp.addons = readXmlStringList(node, "", CppcheckXml::AddonElementName, nullptr);
        else if (strcmp(node->Name(), CppcheckXml::TagsElementName) == 0)
            node->Attribute(CppcheckXml::TagElementName); // FIXME: Write some warning
        else if (strcmp(node->Name(), CppcheckXml::ToolsElementName) == 0) {
            const std::list<std::string> toolList = readXmlStringList(node, "", CppcheckXml::ToolElementName, nullptr);
            for (const std::string &toolName : toolList) {
                if (toolName == std::string(CppcheckXml::ClangTidy))
                    temp.clangTidy = true;
            }
        } else if (strcmp(node->Name(), CppcheckXml::CheckHeadersElementName) == 0)
            temp.checkHeaders = (strcmp(node->GetText(), "true") == 0);
        else if (strcmp(node->Name(), CppcheckXml::CheckUnusedTemplatesElementName) == 0)
            temp.checkUnusedTemplates = (strcmp(node->GetText(), "true") == 0);
        else if (strcmp(node->Name(), CppcheckXml::MaxCtuDepthElementName) == 0)
            temp.maxCtuDepth = std::atoi(node->GetText());
        else if (strcmp(node->Name(), CppcheckXml::CheckUnknownFunctionReturn) == 0)
            ; // TODO
        else if (strcmp(node->Name(), Settings::SafeChecks::XmlRootName) == 0) {
            for (const tinyxml2::XMLElement *child = node->FirstChildElement(); child; child = child->NextSiblingElement()) {
                if (strcmp(child->Name(), Settings::SafeChecks::XmlClasses) == 0)
                    temp.safeChecks.classes = true;
                else if (strcmp(child->Name(), Settings::SafeChecks::XmlExternalFunctions) == 0)
                    temp.safeChecks.externalFunctions = true;
                else if (strcmp(child->Name(), Settings::SafeChecks::XmlInternalFunctions) == 0)
                    temp.safeChecks.internalFunctions = true;
                else if (strcmp(child->Name(), Settings::SafeChecks::XmlExternalVariables) == 0)
                    temp.safeChecks.externalVariables = true;
                else
                    return false;
            }
        } else
            return false;
    }
    settings->basePaths = temp.basePaths;
    settings->relativePaths |= temp.relativePaths;
    settings->buildDir = temp.buildDir;
    settings->includePaths = temp.includePaths;
    settings->userDefines = temp.userDefines;
    settings->userUndefs = temp.userUndefs;
    settings->addons = temp.addons;
<<<<<<< HEAD
    settings->clangTidy = temp.clangTidy;
=======
    settings->clang = temp.clang;
    settings->clangTidy = temp.clangTidy;

>>>>>>> 4c2fd21d
    for (const std::string &p : paths)
        guiProject.pathNames.push_back(p);
    for (const std::string &supp : suppressions)
        settings->nomsg.addSuppressionLine(supp);
    settings->checkHeaders = temp.checkHeaders;
    settings->checkUnusedTemplates = temp.checkUnusedTemplates;
    settings->maxCtuDepth = temp.maxCtuDepth;
    settings->safeChecks = temp.safeChecks;
    return true;
}

void ImportProject::selectOneVsConfig(Settings::PlatformType platform)
{
    std::set<std::string> filenames;
    for (std::list<ImportProject::FileSettings>::iterator it = fileSettings.begin(); it != fileSettings.end();) {
        if (it->cfg.empty()) {
            ++it;
            continue;
        }
        const ImportProject::FileSettings &fs = *it;
        bool remove = false;
        if (fs.cfg.compare(0,5,"Debug") != 0)
            remove = true;
        if (platform == Settings::Win64 && fs.platformType != platform)
            remove = true;
        else if ((platform == Settings::Win32A || platform == Settings::Win32W) && fs.platformType == Settings::Win64)
            remove = true;
        else if (fs.platformType != Settings::Win64 && platform == Settings::Win64)
            remove = true;
        else if (filenames.find(fs.filename) != filenames.end())
            remove = true;
        if (remove) {
            it = fileSettings.erase(it);
        } else {
            filenames.insert(fs.filename);
            ++it;
        }
    }
}

std::list<std::string> ImportProject::getVSConfigs()
{
    return std::list<std::string> (mAllVSConfigs.begin(), mAllVSConfigs.end());
}<|MERGE_RESOLUTION|>--- conflicted
+++ resolved
@@ -1083,13 +1083,9 @@
     settings->userDefines = temp.userDefines;
     settings->userUndefs = temp.userUndefs;
     settings->addons = temp.addons;
-<<<<<<< HEAD
-    settings->clangTidy = temp.clangTidy;
-=======
     settings->clang = temp.clang;
     settings->clangTidy = temp.clangTidy;
 
->>>>>>> 4c2fd21d
     for (const std::string &p : paths)
         guiProject.pathNames.push_back(p);
     for (const std::string &supp : suppressions)
