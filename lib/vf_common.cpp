/*
 * Cppcheck - A tool for static C/C++ code analysis
 * Copyright (C) 2007-2024 Cppcheck team.
 *
 * This program is free software: you can redistribute it and/or modify
 * it under the terms of the GNU General Public License as published by
 * the Free Software Foundation, either version 3 of the License, or
 * (at your option) any later version.
 *
 * This program is distributed in the hope that it will be useful,
 * but WITHOUT ANY WARRANTY; without even the implied warranty of
 * MERCHANTABILITY or FITNESS FOR A PARTICULAR PURPOSE.  See the
 * GNU General Public License for more details.
 *
 * You should have received a copy of the GNU General Public License
 * along with this program.  If not, see <http://www.gnu.org/licenses/>.
 */

#include "vf_common.h"

#include "astutils.h"
#include "mathlib.h"
#include "path.h"
#include "platform.h"
#include "settings.h"
#include "standards.h"
#include "symboldatabase.h"
#include "token.h"
#include "valueflow.h"

#include "vf_settokenvalue.h"

#include <climits>
#include <cstddef>
#include <exception>
#include <limits>
#include <utility>
#include <vector>

namespace ValueFlow
{
    bool getMinMaxValues(const ValueType *vt, const Platform &platform, MathLib::bigint &minValue, MathLib::bigint &maxValue)
    {
        if (!vt || !vt->isIntegral() || vt->pointer)
            return false;

        int bits;
        switch (vt->type) {
        case ValueType::Type::BOOL:
            bits = 1;
            break;
        case ValueType::Type::CHAR:
            bits = platform.char_bit;
            break;
        case ValueType::Type::SHORT:
            bits = platform.short_bit;
            break;
        case ValueType::Type::INT:
            bits = platform.int_bit;
            break;
        case ValueType::Type::LONG:
            bits = platform.long_bit;
            break;
        case ValueType::Type::LONGLONG:
            bits = platform.long_long_bit;
            break;
        default:
            return false;
        }

        if (bits == 1) {
            minValue = 0;
            maxValue = 1;
        } else if (bits < 62) {
            if (vt->sign == ValueType::Sign::UNSIGNED) {
                minValue = 0;
                maxValue = (1LL << bits) - 1;
            } else {
                minValue = -(1LL << (bits - 1));
                maxValue = (1LL << (bits - 1)) - 1;
            }
        } else if (bits == 64) {
            if (vt->sign == ValueType::Sign::UNSIGNED) {
                minValue = 0;
                maxValue = LLONG_MAX; // todo max unsigned value
            } else {
                minValue = LLONG_MIN;
                maxValue = LLONG_MAX;
            }
        } else {
            return false;
        }

        return true;
    }

    long long truncateIntValue(long long value, size_t value_size, const ValueType::Sign dst_sign)
    {
        if (value_size == 0)
            return value;

        const MathLib::biguint unsignedMaxValue = std::numeric_limits<MathLib::biguint>::max() >> ((sizeof(unsignedMaxValue) - value_size) * 8);
        const MathLib::biguint signBit = 1ULL << (value_size * 8 - 1);
        value &= unsignedMaxValue;
        if (dst_sign == ValueType::Sign::SIGNED && (value & signBit))
            value |= ~unsignedMaxValue;

        return value;
    }

    static nonneg int getSizeOfType(const Token *typeTok, const Settings &settings)
    {
        const ValueType &valueType = ValueType::parseDecl(typeTok, settings);

        return getSizeOf(valueType, settings);
    }

    // Handle various constants..
    Token * valueFlowSetConstantValue(Token *tok, const Settings &settings)
    {
        if ((tok->isNumber() && MathLib::isInt(tok->str())) || (tok->tokType() == Token::eChar)) {
            try {
                MathLib::bigint signedValue = MathLib::toBigNumber(tok->str());
                const ValueType* vt = tok->valueType();
                if (vt && vt->sign == ValueType::UNSIGNED && signedValue < 0 && getSizeOf(*vt, settings) < sizeof(MathLib::bigint)) {
                    MathLib::bigint minValue{}, maxValue{};
                    if (getMinMaxValues(tok->valueType(), settings.platform, minValue, maxValue))
                        signedValue += maxValue + 1;
                }
                Value value(signedValue);
                if (!tok->isTemplateArg())
                    value.setKnown();
                setTokenValue(tok, std::move(value), settings);
            } catch (const std::exception & /*e*/) {
                // Bad character literal
            }
        } else if (tok->isNumber() && MathLib::isFloat(tok->str())) {
            Value value;
            value.valueType = Value::ValueType::FLOAT;
            value.floatValue = MathLib::toDoubleNumber(tok->str());
            if (!tok->isTemplateArg())
                value.setKnown();
            setTokenValue(tok, std::move(value), settings);
        } else if (tok->enumerator() && tok->enumerator()->value_known) {
            Value value(tok->enumerator()->value);
            if (!tok->isTemplateArg())
                value.setKnown();
            setTokenValue(tok, std::move(value), settings);
        } else if (tok->str() == "NULL" || (tok->isCpp() && tok->str() == "nullptr")) {
            Value value(0);
            if (!tok->isTemplateArg())
                value.setKnown();
            setTokenValue(tok, std::move(value), settings);
        } else if (Token::simpleMatch(tok, "sizeof (")) {
            if (tok->next()->astOperand2() && !tok->next()->astOperand2()->isLiteral() && tok->next()->astOperand2()->valueType() &&
                (tok->next()->astOperand2()->valueType()->pointer == 0 || // <- TODO this is a bailout, abort when there are array->pointer conversions
                 (tok->next()->astOperand2()->variable() && !tok->next()->astOperand2()->variable()->isArray())) &&
                !tok->next()->astOperand2()->valueType()->isEnum()) { // <- TODO this is a bailout, handle enum with non-int types
                const size_t sz = getSizeOf(*tok->next()->astOperand2()->valueType(), settings);
                if (sz) {
                    Value value(sz);
                    value.setKnown();
                    setTokenValue(tok->next(), std::move(value), settings);
                    return tok->linkAt(1);
                }
            }

            const Token *tok2 = tok->tokAt(2);
            // skip over tokens to find variable or type
            while (tok2 && !tok2->isStandardType() && Token::Match(tok2, "%name% ::|.|[")) {
                if (tok2->strAt(1) == "[")
                    tok2 = tok2->linkAt(1)->next();
                else
                    tok2 = tok2->tokAt(2);
            }
            if (Token::simpleMatch(tok, "sizeof ( *")) {
                const ValueType *vt = tok->tokAt(2)->valueType();
                const size_t sz = vt ? getSizeOf(*vt, settings) : 0;
                if (sz > 0) {
                    Value value(sz);
                    if (!tok2->isTemplateArg() && settings.platform.type != Platform::Type::Unspecified)
                        value.setKnown();
                    setTokenValue(tok->next(), std::move(value), settings);
                }
            } else if (tok2->enumerator() && tok2->enumerator()->scope) {
                long long size = settings.platform.sizeof_int;
                const Token * type = tok2->enumerator()->scope->enumType;
                if (type) {
                    size = getSizeOfType(type, settings);
                    if (size == 0)
                        tok->linkAt(1);
                }
                Value value(size);
                if (!tok2->isTemplateArg() && settings.platform.type != Platform::Type::Unspecified)
                    value.setKnown();
                setTokenValue(tok, value, settings);
                setTokenValue(tok->next(), std::move(value), settings);
            } else if (tok2->type() && tok2->type()->isEnumType()) {
                long long size = settings.platform.sizeof_int;
                if (tok2->type()->classScope) {
                    const Token * type = tok2->type()->classScope->enumType;
                    if (type) {
                        size = getSizeOfType(type, settings);
                    }
                }
                Value value(size);
                if (!tok2->isTemplateArg() && settings.platform.type != Platform::Type::Unspecified)
                    value.setKnown();
                setTokenValue(tok, value, settings);
                setTokenValue(tok->next(), std::move(value), settings);
            } else if (Token::Match(tok, "sizeof ( %var% ) /") && tok->next()->astParent() == tok->tokAt(4) &&
                       tok->tokAt(4)->astOperand2() && Token::simpleMatch(tok->tokAt(4)->astOperand2()->previous(), "sizeof (")) {
                // Get number of elements in array
                const Token *sz1 = tok->tokAt(2);
                const Token *sz2 = tok->tokAt(4)->astOperand2(); // left parenthesis of sizeof on rhs
                const nonneg int varid1 = sz1->varId();
                if (varid1 &&
                    sz1->variable() &&
                    sz1->variable()->isArray() &&
                    !sz1->variable()->dimensions().empty() &&
                    sz1->variable()->dimensionKnown(0) &&
                    Token::Match(sz2->astOperand2(), "*|[") && Token::Match(sz2->astOperand2()->astOperand1(), "%varid%", varid1)) {
                    Value value(sz1->variable()->dimension(0));
                    if (!tok2->isTemplateArg() && settings.platform.type != Platform::Type::Unspecified)
                        value.setKnown();
                    setTokenValue(tok->tokAt(4), std::move(value), settings);
                }
            } else if (Token::Match(tok2, "%var% )")) {
                const Variable *var = tok2->variable();
                // only look for single token types (no pointers or references yet)
                if (var && var->typeStartToken() == var->typeEndToken()) {
                    // find the size of the type
                    size_t size = 0;
                    if (var->isEnumType()) {
                        size = settings.platform.sizeof_int;
                        if (var->type()->classScope && var->type()->classScope->enumType)
                            size = getSizeOfType(var->type()->classScope->enumType, settings);
                    } else if (var->valueType()) {
                        size = getSizeOf(*var->valueType(), settings);
                    } else if (!var->type()) {
                        size = getSizeOfType(var->typeStartToken(), settings);
                    }
                    // find the number of elements
                    size_t count = 1;
                    for (size_t i = 0; i < var->dimensions().size(); ++i) {
                        if (var->dimensionKnown(i))
                            count *= var->dimension(i);
                        else
                            count = 0;
                    }
                    if (size && count > 0) {
                        Value value(count * size);
                        if (settings.platform.type != Platform::Type::Unspecified)
                            value.setKnown();
                        setTokenValue(tok, value, settings);
                        setTokenValue(tok->next(), std::move(value), settings);
                    }
                }
            } else if (tok2->tokType() == Token::eString) {
                const size_t sz = Token::getStrSize(tok2, settings);
                if (sz > 0) {
                    Value value(sz);
                    value.setKnown();
                    setTokenValue(tok->next(), std::move(value), settings);
                }
            } else if (tok2->tokType() == Token::eChar) {
                nonneg int sz = 0;
                if (tok2->isCpp() && settings.standards.cpp >= Standards::CPP20 && tok2->isUtf8())
                    sz = 1;
                else if (tok2->isUtf16())
                    sz = 2;
                else if (tok2->isUtf32())
                    sz = 4;
                else if (tok2->isLong())
                    sz = settings.platform.sizeof_wchar_t;
                else if ((!tok2->isCpp() && tok2->isCChar()) || (tok2->isCMultiChar()))
                    sz = settings.platform.sizeof_int;
                else
                    sz = 1;

                if (sz > 0) {
                    Value value(sz);
                    value.setKnown();
                    setTokenValue(tok->next(), std::move(value), settings);
                }
            } else if (!tok2->type()) {
                const ValueType& vt = ValueType::parseDecl(tok2, settings);
                size_t sz = getSizeOf(vt, settings);
                const Token* brac = tok2->astParent();
                while (Token::simpleMatch(brac, "[")) {
                    const Token* num = brac->astOperand2();
                    if (num && ((num->isNumber() && MathLib::isInt(num->str())) || num->tokType() == Token::eChar)) {
                        try {
                            const MathLib::biguint dim = MathLib::toBigUNumber(num->str());
                            sz *= dim;
                            brac = brac->astParent();
                            continue;
                        }
                        catch (const std::exception& /*e*/) {
                            // Bad integer literal
                        }
                    }
                    sz = 0;
                    break;
                }
                if (sz > 0) {
                    Value value(sz);
                    if (!tok2->isTemplateArg() && settings.platform.type != Platform::Type::Unspecified)
                        value.setKnown();
                    setTokenValue(tok->next(), std::move(value), settings);
                }
            }
            // skip over enum
            tok = tok->linkAt(1);
        } else if (Token::Match(tok, "%name% [{(] [)}]") && (tok->isStandardType() ||
                                                             (tok->variable() && tok->variable()->nameToken() == tok &&
                                                              (tok->variable()->isPointer() || (tok->variable()->valueType() && tok->variable()->valueType()->isIntegral()))))) {
            Value value(0);
            if (!tok->isTemplateArg())
                value.setKnown();
            setTokenValue(tok->next(), std::move(value), settings);
        } else if (Token::simpleMatch(tok, "= { } ;")) {
            const Token* lhs = tok->astOperand1();
            if (lhs && lhs->valueType() && (lhs->valueType()->isIntegral() || lhs->valueType()->pointer > 0)) {
                Value value(0);
                value.setKnown();
                setTokenValue(tok->next(), std::move(value), settings);
            }
        }
        return tok->next();
    }

    Value castValue(Value value, const ValueType::Sign sign, nonneg int bit)
    {
        if (value.isFloatValue()) {
            value.valueType = Value::ValueType::INT;
            if (value.floatValue >= std::numeric_limits<int>::min() && value.floatValue <= std::numeric_limits<int>::max()) {
                value.intvalue = value.floatValue;
            } else { // don't perform UB
                value.intvalue = 0;
            }
        }
        if (bit < MathLib::bigint_bits) {
            constexpr MathLib::biguint one = 1;
            value.intvalue &= (one << bit) - 1;
            if (sign == ValueType::Sign::SIGNED && value.intvalue & (one << (bit - 1))) {
                value.intvalue |= ~((one << bit) - 1ULL);
            }
        }
        return value;
    }

    std::string debugString(const Value& v)
    {
        std::string kind;
        switch (v.valueKind) {

        case Value::ValueKind::Impossible:
        case Value::ValueKind::Known:
            kind = "always";
            break;
        case Value::ValueKind::Inconclusive:
            kind = "inconclusive";
            break;
        case Value::ValueKind::Possible:
            kind = "possible";
            break;
        }
        return kind + " " + v.toString();
    }

    void setSourceLocation(Value& v,
                           SourceLocation ctx,
                           const Token* tok,
                           SourceLocation local)
    {
        std::string file = ctx.file_name();
        if (file.empty())
            return;
        std::string s = Path::stripDirectoryPart(file) + ":" + std::to_string(ctx.line()) + ": " + ctx.function_name() +
                        " => " + local.function_name() + ": " + debugString(v);
        v.debugPath.emplace_back(tok, std::move(s));
    }
<<<<<<< HEAD

    std::list<Value> getIteratorValues(std::list<Value> values, const Value::ValueKind* kind)
    {
        values.remove_if([&](const Value& v) {
            if (kind && v.valueKind != *kind)
                return true;
            return !v.isIteratorValue();
        });
        return values;
    }

    MathLib::bigint valueFlowGetStrLength(const Token* tok)
    {
        if (tok->tokType() == Token::eString)
            return Token::getStrLength(tok);
        if (astIsGenericChar(tok) || tok->tokType() == Token::eChar)
            return 1;
        if (const Value* v = tok->getKnownValue(Value::ValueType::CONTAINER_SIZE))
            return v->intvalue;
        if (const Value* v = tok->getKnownValue(Value::ValueType::TOK)) {
            if (v->tokvalue != tok)
                return valueFlowGetStrLength(v->tokvalue);
        }
        return 0;
    }
=======
>>>>>>> 4d646774
}<|MERGE_RESOLUTION|>--- conflicted
+++ resolved
@@ -381,17 +381,6 @@
                         " => " + local.function_name() + ": " + debugString(v);
         v.debugPath.emplace_back(tok, std::move(s));
     }
-<<<<<<< HEAD
-
-    std::list<Value> getIteratorValues(std::list<Value> values, const Value::ValueKind* kind)
-    {
-        values.remove_if([&](const Value& v) {
-            if (kind && v.valueKind != *kind)
-                return true;
-            return !v.isIteratorValue();
-        });
-        return values;
-    }
 
     MathLib::bigint valueFlowGetStrLength(const Token* tok)
     {
@@ -407,6 +396,4 @@
         }
         return 0;
     }
-=======
->>>>>>> 4d646774
 }