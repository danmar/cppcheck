--- conflicted
+++ resolved
@@ -174,13 +174,8 @@
                 break;
             if (word.find_first_not_of("+-*/%#;") == std::string::npos)
                 break;
-<<<<<<< HEAD
-            if (word.compare(0, SymbolNameString.size(), SymbolNameString) == 0) {
+            if (startsWith(word, SymbolNameString)) {
                 s.symbolName = word.substr(SymbolNameString.size());
-=======
-            if (startsWith(word, "symbolName=")) {
-                s.symbolName = word.substr(11);
->>>>>>> ba23b202
             } else {
                 if (errorMessage && errorMessage->empty())
                     *errorMessage = "Bad multi suppression '" + comment + "'. legal format is cppcheck-suppress[errorId, errorId symbolName=arr, ...]";
@@ -329,13 +324,8 @@
             break;
         if (word.find_first_not_of("+-*/%#;") == std::string::npos)
             break;
-<<<<<<< HEAD
-        if (word.compare(0,SymbolNameString.size(),SymbolNameString)==0)
-            symbolName = word.substr(SymbolNameString.size());
-=======
-        if (startsWith(word,"symbolName="))
-            symbolName = word.substr(11);
->>>>>>> ba23b202
+        if (startsWith(word, SymbolNameString))
+            s.symbolName = word.substr(SymbolNameString.size());
         else if (errorMessage && errorMessage->empty())
             *errorMessage = "Bad suppression attribute '" + word + "'. You can write comments in the comment after a ; or //. Valid suppression attributes; symbolName=sym";
     }
