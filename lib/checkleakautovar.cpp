--- conflicted
+++ resolved
@@ -455,11 +455,7 @@
             bool skipElseBlock = false;
             const Token *condTok = tok->astSibling();
 
-<<<<<<< HEAD
             if (condTok && condTok->hasKnownIntValue()) {
-=======
-            if (condTok->hasKnownIntValue()) {
->>>>>>> 72638606
                 skipIfBlock = !condTok->getKnownIntValue();
                 skipElseBlock = !skipIfBlock;
             }
