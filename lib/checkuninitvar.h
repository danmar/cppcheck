/*
 * Cppcheck - A tool for static C/C++ code analysis
 * Copyright (C) 2007-2019 Cppcheck team.
 *
 * This program is free software: you can redistribute it and/or modify
 * it under the terms of the GNU General Public License as published by
 * the Free Software Foundation, either version 3 of the License, or
 * (at your option) any later version.
 *
 * This program is distributed in the hope that it will be useful,
 * but WITHOUT ANY WARRANTY; without even the implied warranty of
 * MERCHANTABILITY or FITNESS FOR A PARTICULAR PURPOSE.  See the
 * GNU General Public License for more details.
 *
 * You should have received a copy of the GNU General Public License
 * along with this program.  If not, see <http://www.gnu.org/licenses/>.
 */


//---------------------------------------------------------------------------
#ifndef checkuninitvarH
#define checkuninitvarH
//---------------------------------------------------------------------------

#include "check.h"
#include "config.h"
#include "ctu.h"

#include <set>
#include <string>

class ErrorLogger;
class Scope;
class Settings;
class Token;
class Tokenizer;
class Variable;


struct VariableValue {
    explicit VariableValue(MathLib::bigint val = 0) : value(val), notEqual(false) {}
    MathLib::bigint value;
    bool notEqual;
};

/// @addtogroup Checks
/// @{


/** @brief Checking for uninitialized variables */

class CPPCHECKLIB CheckUninitVar : public Check {
public:
    /** @brief This constructor is used when registering the CheckUninitVar */
    CheckUninitVar() : Check(myName()) {
    }

    /** @brief This constructor is used when running checks. */
    CheckUninitVar(const Tokenizer *tokenizer, const Settings *settings, ErrorLogger *errorLogger)
        : Check(myName(), tokenizer, settings, errorLogger) {
    }

    /** @brief Run checks against the normal token list */
    void runChecks(const Tokenizer *tokenizer, const Settings *settings, ErrorLogger *errorLogger) OVERRIDE {
        CheckUninitVar checkUninitVar(tokenizer, settings, errorLogger);
        checkUninitVar.check();
        checkUninitVar.valueFlowUninit();
    }

    /** Check for uninitialized variables */
    void check();
    void checkScope(const Scope* scope, const std::set<std::string> &arrayTypeDefs);
    void checkStruct(const Token *tok, const Variable &structvar);
    enum Alloc { NO_ALLOC, NO_CTOR_CALL, CTOR_CALL, ARRAY };
    bool checkScopeForVariable(const Token *tok, const Variable& var, bool* const possibleInit, bool* const noreturn, Alloc* const alloc, const std::string &membervar, std::map<int, VariableValue> variableValue);
    bool checkIfForWhileHead(const Token *startparentheses, const Variable& var, bool suppressErrors, bool isuninit, Alloc alloc, const std::string &membervar);
    bool checkLoopBody(const Token *tok, const Variable& var, const Alloc alloc, const std::string &membervar, const bool suppressErrors);
    void checkRhs(const Token *tok, const Variable &var, Alloc alloc, nonneg int number_of_if, const std::string &membervar);
<<<<<<< HEAD
    bool isVariableUsage(const Token *vartok, bool pointer, Alloc alloc) const;
    int isFunctionParUsage(const Token *vartok, bool pointer, Alloc alloc) const;
=======
    bool isVariableUsage(const Token *vartok, bool pointer, Alloc alloc, int indirect = 0) const;
    int isFunctionParUsage(const Token *vartok, bool pointer, Alloc alloc, int indirect = 0) const;
>>>>>>> 09eaa412
    bool isMemberVariableAssignment(const Token *tok, const std::string &membervar) const;
    bool isMemberVariableUsage(const Token *tok, bool isPointer, Alloc alloc, const std::string &membervar) const;

    /** ValueFlow-based checking for uninitialized variables */
    void valueFlowUninit();

    /* data for multifile checking */
    class MyFileInfo : public Check::FileInfo {
    public:
        /** function arguments that data are unconditionally read */
        std::list<CTU::FileInfo::UnsafeUsage> unsafeUsage;

        /** Convert MyFileInfo data into xml string */
        std::string toString() const OVERRIDE;
    };

    /** @brief Parse current TU and extract file info */
    Check::FileInfo *getFileInfo(const Tokenizer *tokenizer, const Settings *settings) const OVERRIDE;

    Check::FileInfo * loadFileInfoFromXml(const tinyxml2::XMLElement *xmlElement) const OVERRIDE;

    /** @brief Analyse all file infos for all TU */
    bool analyseWholeProgram(const CTU::FileInfo *ctu, const std::list<Check::FileInfo*> &fileInfo, const Settings& settings, ErrorLogger &errorLogger) OVERRIDE;

    void uninitstringError(const Token *tok, const std::string &varname, bool strncpy_);
    void uninitdataError(const Token *tok, const std::string &varname);
    void uninitvarError(const Token *tok, const std::string &varname, ErrorPath errorPath);
    void uninitvarError(const Token *tok, const std::string &varname) {
        ErrorPath errorPath;
        uninitvarError(tok, varname, errorPath);
    }
    void uninitvarError(const Token *tok, const std::string &varname, Alloc alloc) {
        if (alloc == NO_CTOR_CALL || alloc == CTOR_CALL)
            uninitdataError(tok, varname);
        else
            uninitvarError(tok, varname);
    }
    void uninitStructMemberError(const Token *tok, const std::string &membername);

private:
    Check::FileInfo *getFileInfo() const;
    bool isUnsafeFunction(const Scope *scope, int argnr, const Token **tok) const;

    void getErrorMessages(ErrorLogger *errorLogger, const Settings *settings) const OVERRIDE {
        CheckUninitVar c(nullptr, settings, errorLogger);

        // error
        c.uninitstringError(nullptr, "varname", true);
        c.uninitdataError(nullptr, "varname");
        c.uninitvarError(nullptr, "varname");
        c.uninitStructMemberError(nullptr, "a.b");
    }

    static std::string myName() {
        return "Uninitialized variables";
    }

    std::string classInfo() const OVERRIDE {
        return "Uninitialized variables\n"
               "- using uninitialized local variables\n"
               "- using allocated data before it has been initialized\n";
    }
};
/// @}
//---------------------------------------------------------------------------
#endif // checkuninitvarH<|MERGE_RESOLUTION|>--- conflicted
+++ resolved
@@ -76,13 +76,8 @@
     bool checkIfForWhileHead(const Token *startparentheses, const Variable& var, bool suppressErrors, bool isuninit, Alloc alloc, const std::string &membervar);
     bool checkLoopBody(const Token *tok, const Variable& var, const Alloc alloc, const std::string &membervar, const bool suppressErrors);
     void checkRhs(const Token *tok, const Variable &var, Alloc alloc, nonneg int number_of_if, const std::string &membervar);
-<<<<<<< HEAD
-    bool isVariableUsage(const Token *vartok, bool pointer, Alloc alloc) const;
-    int isFunctionParUsage(const Token *vartok, bool pointer, Alloc alloc) const;
-=======
     bool isVariableUsage(const Token *vartok, bool pointer, Alloc alloc, int indirect = 0) const;
     int isFunctionParUsage(const Token *vartok, bool pointer, Alloc alloc, int indirect = 0) const;
->>>>>>> 09eaa412
     bool isMemberVariableAssignment(const Token *tok, const std::string &membervar) const;
     bool isMemberVariableUsage(const Token *tok, bool isPointer, Alloc alloc, const std::string &membervar) const;
 
