/*
 * Cppcheck - A tool for static C/C++ code analysis
 * Copyright (C) 2007-2023 Cppcheck team.
 *
 * This program is free software: you can redistribute it and/or modify
 * it under the terms of the GNU General Public License as published by
 * the Free Software Foundation, either version 3 of the License, or
 * (at your option) any later version.
 *
 * This program is distributed in the hope that it will be useful,
 * but WITHOUT ANY WARRANTY; without even the implied warranty of
 * MERCHANTABILITY or FITNESS FOR A PARTICULAR PURPOSE.  See the
 * GNU General Public License for more details.
 *
 * You should have received a copy of the GNU General Public License
 * along with this program.  If not, see <http://www.gnu.org/licenses/>.
 */

//---------------------------------------------------------------------------
#ifndef importprojectH
#define importprojectH
//---------------------------------------------------------------------------

#include "config.h"
#include "platform.h"
#include "utils.h"

#include <iosfwd>
#include <list>
#include <map>
#include <set>
#include <string>
#include <vector>

/// @addtogroup Core
/// @{

namespace cppcheck {
    struct stricmp {
        bool operator()(const std::string &lhs, const std::string &rhs) const {
            return caseInsensitiveStringCompare(lhs,rhs) < 0;
        }
    };
}

class Settings;

/**
 * @brief Importing project settings.
 */
class CPPCHECKLIB ImportProject {
public:
    enum class Type {
        UNKNOWN,
        MISSING,
        FAILURE,
        COMPILE_DB,
        VS_SLN,
        VS_VCXPROJ,
        BORLAND,
        CPPCHECK_GUI
    };

    /** File settings. Multiple configurations for a file is allowed. */
    struct CPPCHECKLIB FileSettings {
<<<<<<< HEAD
=======
        FileSettings() : platformType(cppcheck::Platform::Type::Unspecified), msc(false), useMfc(false) {}
>>>>>>> 3b61ecd9
        std::string cfg;
        std::string filename;
        std::string defines;
        std::string cppcheckDefines() const {
            return defines + (msc ? ";_MSC_VER=1900" : "") + (useMfc ? ";__AFXWIN_H__=1" : "");
        }
        std::set<std::string> undefs;
        std::list<std::string> includePaths;
        std::list<std::string> systemIncludePaths;
        std::string standard;
<<<<<<< HEAD
        cppcheck::Platform::PlatformType platformType{};
        bool msc{};
        bool useMfc{};
=======
        cppcheck::Platform::Type platformType;
        bool msc;
        bool useMfc;
>>>>>>> 3b61ecd9

        void parseCommand(std::string command);
        void setDefines(std::string defs);
        void setIncludePaths(const std::string &basepath, const std::list<std::string> &in, std::map<std::string, std::string, cppcheck::stricmp> &variables);
    };
    std::list<FileSettings> fileSettings;
    Type projectType;

    ImportProject();
    virtual ~ImportProject() = default;
    ImportProject(const ImportProject&) = default;
    ImportProject& operator=(const ImportProject&) = default;

    void selectOneVsConfig(cppcheck::Platform::Type platform);

    std::list<std::string> getVSConfigs();

    // Cppcheck GUI output
    struct {
        std::string analyzeAllVsConfigs;
        std::vector<std::string> pathNames;
        std::list<std::string> libraries;
        std::list<std::string> excludedPaths;
        std::list<std::string> checkVsConfigs;
        std::string projectFile;
        std::string platform;
    } guiProject;

    void ignorePaths(const std::vector<std::string> &ipaths);
    void ignoreOtherConfigs(const std::string &cfg);

    Type import(const std::string &filename, Settings *settings=nullptr);
protected:
    bool importCompileCommands(std::istream &istr);
    bool importCppcheckGuiProject(std::istream &istr, Settings *settings);
    virtual bool sourceFileExists(const std::string &file);
private:
    bool importSln(std::istream &istr, const std::string &path, const std::vector<std::string> &fileFilters);
    bool importVcxproj(const std::string &filename, std::map<std::string, std::string, cppcheck::stricmp> &variables, const std::string &additionalIncludeDirectories, const std::vector<std::string> &fileFilters);
    bool importBcb6Prj(const std::string &projectFilename);

    static void printError(const std::string &message);

    void setRelativePaths(const std::string &filename);

    std::string mPath;
    std::set<std::string> mAllVSConfigs;
};


namespace CppcheckXml {
    const char ProjectElementName[] = "project";
    const char ProjectVersionAttrib[] = "version";
    const char ProjectFileVersion[] = "1";
    const char BuildDirElementName[] = "builddir";
    const char ImportProjectElementName[] = "importproject";
    const char AnalyzeAllVsConfigsElementName[] = "analyze-all-vs-configs";
    const char Parser[] = "parser";
    const char IncludeDirElementName[] = "includedir";
    const char DirElementName[] = "dir";
    const char DirNameAttrib[] = "name";
    const char DefinesElementName[] = "defines";
    const char DefineName[] = "define";
    const char DefineNameAttrib[] = "name";
    const char UndefinesElementName[] = "undefines";
    const char UndefineName[] = "undefine";
    const char PathsElementName[] = "paths";
    const char PathName[] = "dir";
    const char PathNameAttrib[] = "name";
    const char RootPathName[] = "root";
    const char RootPathNameAttrib[] = "name";
    const char IgnoreElementName[] = "ignore";
    const char IgnorePathName[] = "path";
    const char IgnorePathNameAttrib[] = "name";
    const char ExcludeElementName[] = "exclude";
    const char ExcludePathName[] = "path";
    const char ExcludePathNameAttrib[] = "name";
    const char FunctionContracts[] = "function-contracts";
    const char VariableContractsElementName[] = "variable-contracts";
    const char LibrariesElementName[] = "libraries";
    const char LibraryElementName[] = "library";
    const char PlatformElementName[] = "platform";
    const char SuppressionsElementName[] = "suppressions";
    const char SuppressionElementName[] = "suppression";
    const char AddonElementName[] = "addon";
    const char AddonsElementName[] = "addons";
    const char ToolElementName[] = "tool";
    const char ToolsElementName[] = "tools";
    const char TagsElementName[] = "tags";
    const char TagElementName[] = "tag";
    const char TagWarningsElementName[] = "tag-warnings";
    const char TagAttributeName[] = "tag";
    const char WarningElementName[] = "warning";
    const char HashAttributeName[] = "hash";
    const char CheckHeadersElementName[] = "check-headers";
    const char CheckUnusedTemplatesElementName[] = "check-unused-templates";
    const char MaxCtuDepthElementName[] = "max-ctu-depth";
    const char MaxTemplateRecursionElementName[] = "max-template-recursion";
    const char CheckUnknownFunctionReturn[] = "check-unknown-function-return-values";
    const char ClangTidy[] = "clang-tidy";
    const char Name[] = "name";
    const char VSConfigurationElementName[] = "vs-configurations";
    const char VSConfigurationName[] = "config";
    // Cppcheck Premium
    const char BughuntingElementName[] = "bug-hunting";
    const char CodingStandardsElementName[] = "coding-standards";
    const char CodingStandardElementName[] = "coding-standard";
    const char CertIntPrecisionElementName[] = "cert-c-int-precision";
    const char ProjectNameElementName[] = "project-name";
}

/// @}
//---------------------------------------------------------------------------
#endif // importprojectH<|MERGE_RESOLUTION|>--- conflicted
+++ resolved
@@ -63,10 +63,6 @@
 
     /** File settings. Multiple configurations for a file is allowed. */
     struct CPPCHECKLIB FileSettings {
-<<<<<<< HEAD
-=======
-        FileSettings() : platformType(cppcheck::Platform::Type::Unspecified), msc(false), useMfc(false) {}
->>>>>>> 3b61ecd9
         std::string cfg;
         std::string filename;
         std::string defines;
@@ -77,15 +73,9 @@
         std::list<std::string> includePaths;
         std::list<std::string> systemIncludePaths;
         std::string standard;
-<<<<<<< HEAD
         cppcheck::Platform::PlatformType platformType{};
         bool msc{};
         bool useMfc{};
-=======
-        cppcheck::Platform::Type platformType;
-        bool msc;
-        bool useMfc;
->>>>>>> 3b61ecd9
 
         void parseCommand(std::string command);
         void setDefines(std::string defs);
