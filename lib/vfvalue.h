--- conflicted
+++ resolved
@@ -258,11 +258,7 @@
         }
 
         /** The value bound  */
-<<<<<<< HEAD
-        Bound bound{};
-=======
         Bound bound = Bound::Point;
->>>>>>> 4fc5cba9
 
         /** int value (or sometimes bool value?) */
         long long intvalue{};
