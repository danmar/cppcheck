--- conflicted
+++ resolved
@@ -502,13 +502,8 @@
             const char * const name = node->Attribute("name");
             if (!name)
                 return Error(MISSING_ATTRIBUTE, "name");
-<<<<<<< HEAD
-            PodType podType = {0,0};
-            const char * const size = node->Attribute("sizeof");
-=======
             PodType podType = {0};
             const char * const size = node->Attribute("size");
->>>>>>> c2b85d10
             if (size)
                 podType.size = atoi(size);
             const char * const sign = node->Attribute("sign");
