/*
 * Cppcheck - A tool for static C/C++ code analysis
 * Copyright (C) 2007-2018 Cppcheck team.
 *
 * This program is free software: you can redistribute it and/or modify
 * it under the terms of the GNU General Public License as published by
 * the Free Software Foundation, either version 3 of the License, or
 * (at your option) any later version.
 *
 * This program is distributed in the hope that it will be useful,
 * but WITHOUT ANY WARRANTY; without even the implied warranty of
 * MERCHANTABILITY or FITNESS FOR A PARTICULAR PURPOSE.  See the
 * GNU General Public License for more details.
 *
 * You should have received a copy of the GNU General Public License
 * along with this program.  If not, see <http://www.gnu.org/licenses/>.
 */


//---------------------------------------------------------------------------
#ifndef checkstlH
#define checkstlH
//---------------------------------------------------------------------------

#include "check.h"
#include "config.h"
#include "library.h"
#include "tokenize.h"

#include <map>
#include <string>

class ErrorLogger;
class Scope;
class Settings;
class Token;
class Variable;


/// @addtogroup Checks
/// @{


/** @brief %Check STL usage (invalidation of iterators, mismatching containers, etc) */
class CPPCHECKLIB CheckStl : public Check {
public:
    /** This constructor is used when registering the CheckClass */
    CheckStl() : Check(myName()) {
    }

    /** This constructor is used when running checks. */
    CheckStl(const Tokenizer* tokenizer, const Settings* settings, ErrorLogger* errorLogger)
        : Check(myName(), tokenizer, settings, errorLogger) {
    }

    /** run checks, the token list is not simplified */
    virtual void runChecks(const Tokenizer *tokenizer, const Settings *settings, ErrorLogger *errorLogger) override {
        if (!tokenizer->isCPP()) {
            return;
        }

        CheckStl checkStl(tokenizer, settings, errorLogger);
        checkStl.outOfBounds();
    }

    /** Simplified checks. The token list is simplified. */
    void runSimplifiedChecks(const Tokenizer* tokenizer, const Settings* settings, ErrorLogger* errorLogger) override {
        if (!tokenizer->isCPP()) {
            return;
        }

        CheckStl checkStl(tokenizer, settings, errorLogger);

        checkStl.stlOutOfBounds();
        checkStl.negativeIndex();
        checkStl.iterators();
        checkStl.mismatchingContainers();
        checkStl.erase();
        checkStl.pushback();
        checkStl.stlBoundaries();
        checkStl.if_find();
        checkStl.string_c_str();
        checkStl.checkAutoPointer();
        checkStl.uselessCalls();
        checkStl.checkDereferenceInvalidIterator();

        // Style check
        checkStl.size();
        checkStl.redundantCondition();
        checkStl.missingComparison();
<<<<<<< HEAD
        checkStl.readingEmptyStlContainer();
        checkStl.useStlAlgorithm();
=======
>>>>>>> 4e7ed9ea
    }

    /** Accessing container out of bounds using ValueFlow */
    void outOfBounds();

    /**
     * Finds errors like this:
     * for (unsigned ii = 0; ii <= foo.size(); ++ii)
     */
    void stlOutOfBounds();

    /**
     * negative index for array like containers
     */
    void negativeIndex();

    /**
     * Finds errors like this:
     * for (it = foo.begin(); it != bar.end(); ++it)
     */
    void iterators();

    /**
     * Mismatching containers:
     * std::find(foo.begin(), bar.end(), x)
     */
    void mismatchingContainers();

    /**
     * Dangerous usage of erase. The iterator is invalidated by erase so
     * it is bad to dereference it after the erase.
     */
    void erase();
    void eraseCheckLoopVar(const Scope& scope, const Variable* var);


    /**
     * Dangerous usage of push_back and insert
     */
    void pushback();

    /**
     * bad condition.. "it < alist.end()"
     */
    void stlBoundaries();

    /** if (a.find(x)) - possibly incorrect condition */
    void if_find();

    /**
     * Suggest using empty() instead of checking size() against zero for containers.
     * Item 4 from Scott Meyers book "Effective STL".
     */
    void size();

    /**
     * Check for redundant condition 'if (ints.find(1) != ints.end()) ints.remove(123);'
     * */
    void redundantCondition();

    /**
     * @brief Missing inner comparison, when incrementing iterator inside loop
     * Dangers:
     *  - may increment iterator beyond end
     *  - may unintentionally skip elements in list/set etc
     */
    void missingComparison();

    /** Check for common mistakes when using the function string::c_str() */
    void string_c_str();

    /** @brief %Check for use and copy auto pointer */
    void checkAutoPointer();

    /** @brief %Check calls that using them is useless */
    void uselessCalls();

    /** @brief %Check for dereferencing an iterator that is invalid */
    void checkDereferenceInvalidIterator();

    /**
     * Dereferencing an erased iterator
     * @param erased token where the erase occurs
     * @param deref token where the dereference occurs
     * @param itername iterator name
     * @param inconclusive inconclusive flag
     */
    void dereferenceErasedError(const Token* erased, const Token* deref, const std::string& itername, bool inconclusive);

    /** @brief Reading from empty stl container (using valueflow) */
    void readingEmptyStlContainer2();

    /** @brief Look for loops that can replaced with std algorithms */
    void useStlAlgorithm();
private:
    void missingComparisonError(const Token* incrementToken1, const Token* incrementToken2);
    void string_c_strThrowError(const Token* tok);
    void string_c_strError(const Token* tok);
    void string_c_strReturn(const Token* tok);
    void string_c_strParam(const Token* tok, unsigned int number);

    void outOfBoundsError(const Token *tok, const ValueFlow::Value *containerSize, const ValueFlow::Value *index);
    void stlOutOfBoundsError(const Token* tok, const std::string& num, const std::string& var, bool at);
    void negativeIndexError(const Token* tok, const ValueFlow::Value& index);
    void invalidIteratorError(const Token* tok, const std::string& iteratorName);
    void iteratorsError(const Token* tok, const std::string& container1, const std::string& container2);
    void mismatchingContainersError(const Token* tok);
    void mismatchingContainerExpressionError(const Token *tok1, const Token *tok2);
    void sameIteratorExpressionError(const Token *tok);
    void invalidIteratorError(const Token* tok, const std::string& func, const std::string& iterator_name);
    void invalidPointerError(const Token* tok, const std::string& func, const std::string& pointer_name);
    void stlBoundariesError(const Token* tok);
    void if_findError(const Token* tok, bool str);
    void sizeError(const Token* tok);
    void redundantIfRemoveError(const Token* tok);

    void autoPointerError(const Token* tok);
    void autoPointerContainerError(const Token* tok);
    void autoPointerArrayError(const Token* tok);
    void autoPointerMallocError(const Token* tok, const std::string& allocFunction);

    void uselessCallsReturnValueError(const Token* tok, const std::string& varname, const std::string& function);
    void uselessCallsSwapError(const Token* tok, const std::string& varname);
    void uselessCallsSubstrError(const Token* tok, bool empty);
    void uselessCallsEmptyError(const Token* tok);
    void uselessCallsRemoveError(const Token* tok, const std::string& function);

    void dereferenceInvalidIteratorError(const Token* deref, const std::string& iterName);

    void readingEmptyStlContainerError(const Token* tok, const ValueFlow::Value *value=nullptr);

    void useStlAlgorithmError(const Token* tok, const std::string &algoName);

    void getErrorMessages(ErrorLogger* errorLogger, const Settings* settings) const override {
        CheckStl c(nullptr, settings, errorLogger);
        c.outOfBoundsError(nullptr, nullptr, nullptr);
        c.invalidIteratorError(nullptr, "iterator");
        c.iteratorsError(nullptr, "container1", "container2");
        c.mismatchingContainersError(nullptr);
        c.mismatchingContainerExpressionError(nullptr, nullptr);
        c.sameIteratorExpressionError(nullptr);
        c.dereferenceErasedError(nullptr, nullptr, "iter", false);
        c.stlOutOfBoundsError(nullptr, "i", "foo", false);
        c.negativeIndexError(nullptr, ValueFlow::Value(-1));
        c.invalidIteratorError(nullptr, "push_back|push_front|insert", "iterator");
        c.invalidPointerError(nullptr, "push_back", "pointer");
        c.stlBoundariesError(nullptr);
        c.if_findError(nullptr, false);
        c.if_findError(nullptr, true);
        c.string_c_strError(nullptr);
        c.string_c_strReturn(nullptr);
        c.string_c_strParam(nullptr, 0);
        c.string_c_strThrowError(nullptr);
        c.sizeError(nullptr);
        c.missingComparisonError(nullptr, nullptr);
        c.redundantIfRemoveError(nullptr);
        c.autoPointerError(nullptr);
        c.autoPointerContainerError(nullptr);
        c.autoPointerArrayError(nullptr);
        c.autoPointerMallocError(nullptr, "malloc");
        c.uselessCallsReturnValueError(nullptr, "str", "find");
        c.uselessCallsSwapError(nullptr, "str");
        c.uselessCallsSubstrError(nullptr, false);
        c.uselessCallsEmptyError(nullptr);
        c.uselessCallsRemoveError(nullptr, "remove");
        c.dereferenceInvalidIteratorError(nullptr, "i");
        c.readingEmptyStlContainerError(nullptr);
        c.useStlAlgorithmError(nullptr, "");
    }

    static std::string myName() {
        return "STL usage";
    }

    std::string classInfo() const override {
        return "Check for invalid usage of STL:\n"
               "- out of bounds errors\n"
               "- misuse of iterators when iterating through a container\n"
               "- mismatching containers in calls\n"
               "- same iterators in calls\n"
               "- dereferencing an erased iterator\n"
               "- for vectors: using iterator/pointer after push_back has been used\n"
               "- optimisation: use empty() instead of size() to guarantee fast code\n"
               "- suspicious condition when using find\n"
               "- redundant condition\n"
               "- common mistakes when using string::c_str()\n"
               "- using auto pointer (auto_ptr)\n"
               "- useless calls of string and STL functions\n"
               "- dereferencing an invalid iterator\n"
               "- reading from empty STL container\n";
    }
};
/// @}
//---------------------------------------------------------------------------
#endif // checkstlH<|MERGE_RESOLUTION|>--- conflicted
+++ resolved
@@ -88,11 +88,7 @@
         checkStl.size();
         checkStl.redundantCondition();
         checkStl.missingComparison();
-<<<<<<< HEAD
-        checkStl.readingEmptyStlContainer();
         checkStl.useStlAlgorithm();
-=======
->>>>>>> 4e7ed9ea
     }
 
     /** Accessing container out of bounds using ValueFlow */
