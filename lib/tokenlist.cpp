/*
 * Cppcheck - A tool for static C/C++ code analysis
 * Copyright (C) 2007-2019 Cppcheck team.
 *
 * This program is free software: you can redistribute it and/or modify
 * it under the terms of the GNU General Public License as published by
 * the Free Software Foundation, either version 3 of the License, or
 * (at your option) any later version.
 *
 * This program is distributed in the hope that it will be useful,
 * but WITHOUT ANY WARRANTY; without even the implied warranty of
 * MERCHANTABILITY or FITNESS FOR A PARTICULAR PURPOSE.  See the
 * GNU General Public License for more details.
 *
 * You should have received a copy of the GNU General Public License
 * along with this program.  If not, see <http://www.gnu.org/licenses/>.
 */

//---------------------------------------------------------------------------
#include "tokenlist.h"

#include "errorlogger.h"
#include "mathlib.h"
#include "path.h"
#include "settings.h"
#include "token.h"

#include <simplecpp.h>
#include <cctype>
#include <cstring>
#include <set>
#include <stack>

// How many compileExpression recursions are allowed?
// For practical code this could be endless. But in some special torture test
// there needs to be a limit.
static const int AST_MAX_DEPTH = 50;


TokenList::TokenList(const Settings* settings) :
    mTokensFrontBack(),
    mSettings(settings),
    mIsC(false),
    mIsCpp(false)
{
}

TokenList::~TokenList()
{
    deallocateTokens();
}

//---------------------------------------------------------------------------

const std::string& TokenList::getSourceFilePath() const
{
    if (getFiles().empty()) {
        return emptyString;
    }
    return getFiles()[0];
}

//---------------------------------------------------------------------------

// Deallocate lists..
void TokenList::deallocateTokens()
{
    deleteTokens(mTokensFrontBack.front);
    mTokensFrontBack.front = nullptr;
    mTokensFrontBack.back = nullptr;
    mFiles.clear();
}

int TokenList::appendFileIfNew(const std::string &fileName)
{
    // Has this file been tokenized already?
    for (int i = 0; i < mFiles.size(); ++i)
        if (Path::sameFileName(mFiles[i], fileName))
            return i;

    // The "mFiles" vector remembers what files have been tokenized..
    mFiles.push_back(fileName);

    // Update mIsC and mIsCpp properties
    if (mFiles.size() == 1) { // Update only useful if first file added to _files
        if (!mSettings) {
            mIsC = Path::isC(getSourceFilePath());
            mIsCpp = Path::isCPP(getSourceFilePath());
        } else {
            mIsC = mSettings->enforcedLang == Settings::C || (mSettings->enforcedLang == Settings::None && Path::isC(getSourceFilePath()));
            mIsCpp = mSettings->enforcedLang == Settings::CPP || (mSettings->enforcedLang == Settings::None && Path::isCPP(getSourceFilePath()));
        }
    }
    return mFiles.size() - 1;
}

void TokenList::deleteTokens(Token *tok)
{
    while (tok) {
        Token *next = tok->next();
        delete tok;
        tok = next;
    }
}

//---------------------------------------------------------------------------
// add a token.
//---------------------------------------------------------------------------

void TokenList::addtoken(std::string str, const nonneg int lineno, const nonneg int fileno, bool split)
{
    if (str.empty())
        return;

    // If token contains # characters, split it up
    if (split) {
        size_t begin = 0;
        size_t end = 0;
        while ((end = str.find("##", begin)) != std::string::npos) {
            addtoken(str.substr(begin, end - begin), lineno, fileno, false);
            addtoken("##", lineno, fileno, false);
            begin = end+2;
        }
        if (begin != 0) {
            addtoken(str.substr(begin), lineno, fileno, false);
            return;
        }
    }

    // Replace hexadecimal value with decimal
    const bool isHex = MathLib::isIntHex(str) ;
    if (isHex || MathLib::isOct(str) || MathLib::isBin(str)) {
        // TODO: It would be better if TokenList didn't simplify hexadecimal numbers
        std::string suffix;
        if (isHex &&
            str.size() == (2 + mSettings->int_bit / 4) &&
            (str[2] >= '8') &&  // includes A-F and a-f
            MathLib::getSuffix(str).empty()
           )
            suffix = "U";
        str = MathLib::value(str).str() + suffix;
    }

    if (mTokensFrontBack.back) {
        mTokensFrontBack.back->insertToken(str);
    } else {
        mTokensFrontBack.front = new Token(&mTokensFrontBack);
        mTokensFrontBack.back = mTokensFrontBack.front;
        mTokensFrontBack.back->str(str);
    }

    if (isCPP() && str == "delete")
        mTokensFrontBack.back->isKeyword(true);
    mTokensFrontBack.back->linenr(lineno);
    mTokensFrontBack.back->fileIndex(fileno);
}

void TokenList::addtoken(std::string str, const Token *locationTok)
{
    if (str.empty())
        return;

    // Replace hexadecimal value with decimal
    const bool isHex = MathLib::isIntHex(str) ;
    if (isHex || MathLib::isOct(str) || MathLib::isBin(str)) {
        // TODO: It would be better if TokenList didn't simplify hexadecimal numbers
        std::string suffix;
        if (isHex &&
            str.size() == (2 + mSettings->int_bit / 4) &&
            (str[2] >= '8') &&  // includes A-F and a-f
            MathLib::getSuffix(str).empty()
           )
            suffix = "U";
        str = MathLib::value(str).str() + suffix;
    }

    if (mTokensFrontBack.back) {
        mTokensFrontBack.back->insertToken(str);
    } else {
        mTokensFrontBack.front = new Token(&mTokensFrontBack);
        mTokensFrontBack.back = mTokensFrontBack.front;
        mTokensFrontBack.back->str(str);
    }

    if (isCPP() && str == "delete")
        mTokensFrontBack.back->isKeyword(true);
    mTokensFrontBack.back->linenr(locationTok->linenr());
    mTokensFrontBack.back->column(locationTok->column());
    mTokensFrontBack.back->fileIndex(locationTok->fileIndex());
}

void TokenList::addtoken(const Token * tok, const nonneg int lineno, const nonneg int fileno)
{
    if (tok == nullptr)
        return;

    if (mTokensFrontBack.back) {
        mTokensFrontBack.back->insertToken(tok->str(), tok->originalName());
    } else {
        mTokensFrontBack.front = new Token(&mTokensFrontBack);
        mTokensFrontBack.back = mTokensFrontBack.front;
        mTokensFrontBack.back->str(tok->str());
        if (!tok->originalName().empty())
            mTokensFrontBack.back->originalName(tok->originalName());
    }

    mTokensFrontBack.back->linenr(lineno);
    mTokensFrontBack.back->fileIndex(fileno);
    mTokensFrontBack.back->flags(tok->flags());
}

void TokenList::addtoken(const Token *tok, const Token *locationTok)
{
    if (tok == nullptr || locationTok == nullptr)
        return;

    if (mTokensFrontBack.back) {
        mTokensFrontBack.back->insertToken(tok->str(), tok->originalName());
    } else {
        mTokensFrontBack.front = new Token(&mTokensFrontBack);
        mTokensFrontBack.back = mTokensFrontBack.front;
        mTokensFrontBack.back->str(tok->str());
        if (!tok->originalName().empty())
            mTokensFrontBack.back->originalName(tok->originalName());
    }

    mTokensFrontBack.back->flags(tok->flags());
    mTokensFrontBack.back->linenr(locationTok->linenr());
    mTokensFrontBack.back->column(locationTok->column());
    mTokensFrontBack.back->fileIndex(locationTok->fileIndex());
}

void TokenList::addtoken(const Token *tok)
{
    if (tok == nullptr)
        return;

    if (mTokensFrontBack.back) {
        mTokensFrontBack.back->insertToken(tok->str(), tok->originalName());
    } else {
        mTokensFrontBack.front = new Token(&mTokensFrontBack);
        mTokensFrontBack.back = mTokensFrontBack.front;
        mTokensFrontBack.back->str(tok->str());
        if (!tok->originalName().empty())
            mTokensFrontBack.back->originalName(tok->originalName());
    }

    mTokensFrontBack.back->flags(tok->flags());
    mTokensFrontBack.back->linenr(tok->linenr());
    mTokensFrontBack.back->column(tok->column());
    mTokensFrontBack.back->fileIndex(tok->fileIndex());
}


//---------------------------------------------------------------------------
// copyTokens - Copy and insert tokens
//---------------------------------------------------------------------------

Token *TokenList::copyTokens(Token *dest, const Token *first, const Token *last, bool one_line)
{
    std::stack<Token *> links;
    Token *tok2 = dest;
    int linenr = dest->linenr();
    const int commonFileIndex = dest->fileIndex();
    for (const Token *tok = first; tok != last->next(); tok = tok->next()) {
        tok2->insertToken(tok->str());
        tok2 = tok2->next();
        tok2->fileIndex(commonFileIndex);
        tok2->linenr(linenr);
        tok2->tokType(tok->tokType());
        tok2->flags(tok->flags());
        tok2->varId(tok->varId());

        // Check for links and fix them up
        if (Token::Match(tok2, "(|[|{"))
            links.push(tok2);
        else if (Token::Match(tok2, ")|]|}")) {
            if (links.empty())
                return tok2;

            Token * link = links.top();

            tok2->link(link);
            link->link(tok2);

            links.pop();
        }
        if (!one_line && tok->next())
            linenr += tok->next()->linenr() - tok->linenr();
    }
    return tok2;
}

//---------------------------------------------------------------------------
// InsertTokens - Copy and insert tokens
//---------------------------------------------------------------------------

void TokenList::insertTokens(Token *dest, const Token *src, nonneg int n)
{
    std::stack<Token *> link;

    while (n > 0) {
        dest->insertToken(src->str(), src->originalName());
        dest = dest->next();

        // Set links
        if (Token::Match(dest, "(|[|{"))
            link.push(dest);
        else if (!link.empty() && Token::Match(dest, ")|]|}")) {
            Token::createMutualLinks(dest, link.top());
            link.pop();
        }

        dest->fileIndex(src->fileIndex());
        dest->linenr(src->linenr());
        dest->column(src->column());
        dest->varId(src->varId());
        dest->tokType(src->tokType());
        dest->flags(src->flags());
        src  = src->next();
        --n;
    }
}

//---------------------------------------------------------------------------
// Tokenize - tokenizes a given file.
//---------------------------------------------------------------------------

bool TokenList::createTokens(std::istream &code, const std::string& file0)
{
    appendFileIfNew(file0);

    simplecpp::OutputList outputList;
    simplecpp::TokenList tokens(code, mFiles, file0, &outputList);

    createTokens(&tokens);

    return outputList.empty();
}

//---------------------------------------------------------------------------

void TokenList::createTokens(const simplecpp::TokenList *tokenList)
{
    if (tokenList->cfront())
        mOrigFiles = mFiles = tokenList->cfront()->location.files;
    else
        mFiles.clear();

    mIsC = mIsCpp = false;
    if (!mFiles.empty()) {
        mIsC = Path::isC(getSourceFilePath());
        mIsCpp = Path::isCPP(getSourceFilePath());
    }
    if (mSettings && mSettings->enforcedLang != Settings::None) {
        mIsC = (mSettings->enforcedLang == Settings::C);
        mIsCpp = (mSettings->enforcedLang == Settings::CPP);
    }

    for (const simplecpp::Token *tok = tokenList->cfront(); tok; tok = tok->next) {

        std::string str = tok->str();

        // Replace hexadecimal value with decimal
        // TODO: Remove this
        const bool isHex = MathLib::isIntHex(str) ;
        if (isHex || MathLib::isOct(str) || MathLib::isBin(str)) {
            // TODO: It would be better if TokenList didn't simplify hexadecimal numbers
            std::string suffix;
            if (isHex &&
                mSettings &&
                str.size() == (2 + mSettings->int_bit / 4) &&
                (str[2] >= '8') &&  // includes A-F and a-f
                MathLib::getSuffix(str).empty()
               )
                suffix = "U";
            str = MathLib::value(str).str() + suffix;
        }

        // Float literal
        if (str.size() > 1 && str[0] == '.' && std::isdigit(str[1]))
            str = '0' + str;

        if (mTokensFrontBack.back) {
            mTokensFrontBack.back->insertToken(str);
        } else {
            mTokensFrontBack.front = new Token(&mTokensFrontBack);
            mTokensFrontBack.back = mTokensFrontBack.front;
            mTokensFrontBack.back->str(str);
        }

        if (isCPP() && mTokensFrontBack.back->str() == "delete")
            mTokensFrontBack.back->isKeyword(true);
        mTokensFrontBack.back->fileIndex(tok->location.fileIndex);
        mTokensFrontBack.back->linenr(tok->location.line);
        mTokensFrontBack.back->column(tok->location.col);
        mTokensFrontBack.back->isExpandedMacro(!tok->macro.empty());
    }

    if (mSettings && mSettings->relativePaths) {
        for (std::string & mFile : mFiles)
            mFile = Path::getRelativePath(mFile, mSettings->basePaths);
    }

    Token::assignProgressValues(mTokensFrontBack.front);
}

//---------------------------------------------------------------------------

unsigned long long TokenList::calculateChecksum() const
{
    unsigned long long checksum = 0;
    for (const Token* tok = front(); tok; tok = tok->next()) {
        const unsigned int subchecksum1 = tok->flags() + tok->varId() + tok->tokType();
        unsigned int subchecksum2 = 0;
        for (char i : tok->str())
            subchecksum2 += (unsigned int)i;
        if (!tok->originalName().empty()) {
            for (char i : tok->originalName())
                subchecksum2 += (unsigned int) i;
        }

        checksum ^= ((static_cast<unsigned long long>(subchecksum1) << 32) | subchecksum2);

        const bool bit1 = (checksum & 1) != 0;
        checksum >>= 1;
        if (bit1)
            checksum |= (1ULL << 63);
    }
    return checksum;
}


//---------------------------------------------------------------------------

struct AST_state {
    std::stack<Token*> op;
    int depth;
    int inArrayAssignment;
    bool cpp;
    int assign;
    bool inCase; // true from case to :
<<<<<<< HEAD
    explicit AST_state(bool cpp) : depth(0), inArrayAssignment(0), cpp(cpp), assign(0), inCase(false) {}
=======
    const Token *functionCallEndPar;
    explicit AST_state(bool cpp) : depth(0), inArrayAssignment(0), cpp(cpp), assign(0), inCase(false), functionCallEndPar(nullptr) {}
>>>>>>> 09eaa412
};

static Token * skipDecl(Token *tok)
{
    if (!Token::Match(tok->previous(), "( %name%"))
        return tok;

    Token *vartok = tok;
    while (Token::Match(vartok, "%name%|*|&|::|<")) {
        if (vartok->str() == "<") {
            if (vartok->link())
                vartok = vartok->link();
            else
                return tok;
        } else if (Token::Match(vartok, "%name% [:=]")) {
            return vartok;
        }
        vartok = vartok->next();
    }
    return tok;
}

static bool iscast(const Token *tok)
{
    if (!Token::Match(tok, "( ::| %name%"))
        return false;

    if (Token::simpleMatch(tok->link(), ") ( )"))
        return false;

    if (tok->previous() && tok->previous()->isName() && tok->previous()->str() != "return")
        return false;

    if (Token::simpleMatch(tok->previous(), ">") && tok->previous()->link())
        return false;

    if (Token::Match(tok, "( (| typeof (") && Token::Match(tok->link(), ") %num%"))
        return true;

    if (Token::Match(tok->link(), ") }|)|]|;"))
        return false;

    if (Token::Match(tok->link(), ") %cop%") && !Token::Match(tok->link(), ") [&*+-~]"))
        return false;

    if (Token::Match(tok->previous(), "= ( %name% ) {") && tok->next()->varId() == 0)
        return true;

    bool type = false;
    for (const Token *tok2 = tok->next(); tok2; tok2 = tok2->next()) {
        if (tok2->varId() != 0)
            return false;

        while (tok2->link() && Token::Match(tok2, "(|[|<"))
            tok2 = tok2->link()->next();

        if (tok2->str() == ")") {
            if (Token::simpleMatch(tok2, ") (") && Token::simpleMatch(tok2->linkAt(1), ") ."))
                return true;
            return type || tok2->strAt(-1) == "*" || Token::simpleMatch(tok2, ") ~") ||
                   (Token::Match(tok2, ") %any%") &&
                    !tok2->next()->isOp() &&
                    !Token::Match(tok2->next(), "[[]);,?:.]"));
        }
        if (!Token::Match(tok2, "%name%|*|&|::"))
            return false;

        if (tok2->isStandardType() && (tok2->next()->str() != "(" || Token::Match(tok2->next(), "( * *| )")))
            type = true;
    }

    return false;
}

// int(1), int*(2), ..
static Token * findCppTypeInitPar(Token *tok)
{
    if (!tok || !Token::Match(tok->previous(), "[,()] %name%"))
        return nullptr;
    bool istype = false;
    while (Token::Match(tok, "%name%|::|<")) {
        if (tok->str() == "<") {
            tok = tok->link();
            if (!tok)
                return nullptr;
        }
        istype |= tok->isStandardType();
        tok = tok->next();
    }
    if (!istype)
        return nullptr;
    if (!Token::Match(tok, "[*&]"))
        return nullptr;
    while (Token::Match(tok, "[*&]"))
        tok = tok->next();
    return (tok && tok->str() == "(") ? tok : nullptr;
}

// X{} X<Y>{} etc
static bool iscpp11init_impl(const Token * const tok);
static bool iscpp11init(const Token * const tok)
{
    if (tok->isCpp11init() == TokenImpl::Cpp11init::UNKNOWN)
        tok->setCpp11init(iscpp11init_impl(tok));
    return tok->isCpp11init() == TokenImpl::Cpp11init::CPP11INIT;
}

static bool iscpp11init_impl(const Token * const tok)
{
    const Token *nameToken = tok;
    while (nameToken && nameToken->str() == "{") {
        if (nameToken->isCpp11init() != TokenImpl::Cpp11init::UNKNOWN)
            return nameToken->isCpp11init() == TokenImpl::Cpp11init::CPP11INIT;
        nameToken = nameToken->previous();
        if (nameToken && nameToken->str() == "," && Token::simpleMatch(nameToken->previous(), "} ,"))
            nameToken = nameToken->linkAt(-1);
    }
    if (!nameToken)
        return false;
    if (nameToken->str() == ">" && nameToken->link())
        nameToken = nameToken->link()->previous();

    const Token *endtok = nullptr;
    if (Token::Match(nameToken, "%name% { !!["))
        endtok = nameToken->linkAt(1);
    else if (Token::Match(nameToken,"%name% <") && Token::simpleMatch(nameToken->linkAt(1),"> {"))
        endtok = nameToken->linkAt(1)->linkAt(1);
    else
        return false;
    if (Token::Match(nameToken, "else|try|do|const|override|volatile|&|&&"))
        return false;
    if (Token::simpleMatch(nameToken->previous(), "namespace"))
        return false;
    // There is no initialisation for example here: 'class Fred {};'
    if (!Token::simpleMatch(endtok, "} ;"))
        return true;
    const Token *prev = nameToken;
    while (Token::Match(prev, "%name%|::|:|<|>")) {
        if (Token::Match(prev, "class|struct"))
            return false;

        prev = prev->previous();
    }
    return true;
}

static void compileUnaryOp(Token *&tok, AST_state& state, void(*f)(Token *&tok, AST_state& state))
{
    Token *unaryop = tok;
    if (f) {
        tok = tok->next();
        state.depth++;
        if (tok && state.depth <= AST_MAX_DEPTH)
            f(tok, state);
        state.depth--;
    }

    if (!state.op.empty()) {
        unaryop->astOperand1(state.op.top());
        state.op.pop();
    }
    state.op.push(unaryop);
}

static void compileBinOp(Token *&tok, AST_state& state, void(*f)(Token *&tok, AST_state& state))
{
    Token *binop = tok;
    if (f) {
        tok = tok->next();
        state.depth++;
        if (tok && state.depth <= AST_MAX_DEPTH)
            f(tok, state);
        state.depth--;
    }

    // TODO: Should we check if op is empty.
    // * Is it better to add assertion that it isn't?
    // * Write debug warning if it's empty?
    if (!state.op.empty()) {
        binop->astOperand2(state.op.top());
        state.op.pop();
    }
    if (!state.op.empty()) {
        binop->astOperand1(state.op.top());
        state.op.pop();
    }
    state.op.push(binop);
}

static void compileExpression(Token *&tok, AST_state& state);

static void compileTerm(Token *&tok, AST_state& state)
{
    if (!tok)
        return;
    if (Token::Match(tok, "L %str%|%char%"))
        tok = tok->next();
    if (state.inArrayAssignment && Token::Match(tok->previous(), "[{,] . %name%")) { // Jump over . in C style struct initialization
        state.op.push(tok);
        tok->astOperand1(tok->next());
        tok = tok->tokAt(2);
    }
    if (state.inArrayAssignment && Token::Match(tok->previous(), "[{,] [ %num%|%name% ]")) {
        state.op.push(tok);
        tok->astOperand1(tok->next());
        tok = tok->tokAt(3);
    }
    if (tok->isLiteral()) {
        state.op.push(tok);
        do {
            tok = tok->next();
        } while (Token::Match(tok, "%name%|%str%"));
    } else if (tok->isName()) {
        if (Token::Match(tok, "return|case") || (state.cpp && tok->str() == "throw")) {
            if (tok->str() == "case")
                state.inCase = true;
            compileUnaryOp(tok, state, compileExpression);
            state.op.pop();
            if (state.inCase && Token::simpleMatch(tok, ": ;")) {
                state.inCase = false;
                tok = tok->next();
            }
        } else if (Token::Match(tok, "sizeof !!(")) {
            compileUnaryOp(tok, state, compileExpression);
            state.op.pop();
        } else if (state.cpp && findCppTypeInitPar(tok))  { // int(0), int*(123), ..
            tok = findCppTypeInitPar(tok);
            state.op.push(tok);
            tok = tok->tokAt(2);
        } else if (state.cpp && iscpp11init(tok)) { // X{} X<Y>{} etc
            state.op.push(tok);
            tok = tok->next();
            if (tok->str() == "<")
                tok = tok->link()->next();
            if (Token::Match(tok, "{ . %name% =")) {
                const int inArrayAssignment = state.inArrayAssignment;
                state.inArrayAssignment = 1;
                compileBinOp(tok, state, compileExpression);
                state.inArrayAssignment = inArrayAssignment;
            }
        } else if (!state.cpp || !Token::Match(tok, "new|delete %name%|*|&|::|(|[")) {
            tok = skipDecl(tok);
            while (tok->next() && tok->next()->isName())
                tok = tok->next();
            state.op.push(tok);
            if (Token::Match(tok, "%name% <") && tok->linkAt(1))
                tok = tok->linkAt(1);
            else if (Token::Match(tok, "%name% ..."))
                tok = tok->next();
            tok = tok->next();
            if (Token::Match(tok, "%str%")) {
                while (Token::Match(tok, "%name%|%str%"))
                    tok = tok->next();
            }
        }
    } else if (tok->str() == "{") {
        const Token *prev = tok->previous();
        if (Token::simpleMatch(prev, ") {") && iscast(prev->link()))
            prev = prev->link()->previous();
        if (Token::simpleMatch(tok->link(),"} [")) {
            tok = tok->next();
        } else if (state.cpp && iscpp11init(tok)) {
            if (state.op.empty() || Token::Match(tok->previous(), "[{,]"))
                compileUnaryOp(tok, state, compileExpression);
            else
                compileBinOp(tok, state, compileExpression);
            if (Token::Match(tok, "} ,|:"))
                tok = tok->next();
        } else if (state.cpp && Token::Match(tok->tokAt(-2), "%name% ( {")) {
            if (Token::simpleMatch(tok, "{ }"))
                tok = tok->tokAt(2);
            else {
                Token *tok1 = tok;
                state.inArrayAssignment++;
                compileUnaryOp(tok, state, compileExpression);
                state.inArrayAssignment--;
                tok = tok1->link()->next();
            }
        } else if (!state.inArrayAssignment && !Token::simpleMatch(prev, "=")) {
            state.op.push(tok);
            tok = tok->link()->next();
        } else {
            if (tok->link() != tok->next()) {
                state.inArrayAssignment++;
                compileUnaryOp(tok, state, compileExpression);
                while (Token::Match(tok, "} [,};]") && state.inArrayAssignment > 0) {
                    tok = tok->next();
                    state.inArrayAssignment--;
                }
            } else {
                state.op.push(tok);
                tok = tok->tokAt(2);
            }
        }
    }
}

static void compileScope(Token *&tok, AST_state& state)
{
    compileTerm(tok, state);
    while (tok) {
        if (tok->str() == "::") {
            Token *binop = tok;
            tok = tok->next();
            if (tok && tok->str() == "~") // Jump over ~ of destructor definition
                tok = tok->next();
            if (tok)
                compileTerm(tok, state);

            if (binop->previous() && (binop->previous()->isName() || (binop->previous()->link() && binop->strAt(-1) == ">")))
                compileBinOp(binop, state, nullptr);
            else
                compileUnaryOp(binop, state, nullptr);
        } else break;
    }
}

static bool isPrefixUnary(const Token* tok, bool cpp)
{
    if (!tok->previous()
        || ((Token::Match(tok->previous(), "(|[|{|%op%|;|}|?|:|,|.|return|::") || (cpp && tok->strAt(-1) == "throw"))
            && (tok->previous()->tokType() != Token::eIncDecOp || tok->tokType() == Token::eIncDecOp)))
        return true;

    if (tok->str() == "*" && tok->previous()->tokType() == Token::eIncDecOp && isPrefixUnary(tok->previous(), cpp))
        return true;

    return tok->strAt(-1) == ")" && iscast(tok->linkAt(-1));
}

static void compilePrecedence2(Token *&tok, AST_state& state)
{
    compileScope(tok, state);
    while (tok) {
        if (tok->tokType() == Token::eIncDecOp && !isPrefixUnary(tok, state.cpp)) {
            compileUnaryOp(tok, state, compileScope);
        } else if (tok->str() == "...") {
            state.op.push(tok);
            tok = tok->next();
            break;
        } else if (tok->str() == "." && tok->strAt(1) != "*") {
            if (tok->strAt(1) == ".") {
                state.op.push(tok);
                tok = tok->tokAt(3);
                break;
            } else
                compileBinOp(tok, state, compileScope);
        } else if (tok->str() == "[") {
            if (state.cpp && isPrefixUnary(tok, state.cpp) && Token::Match(tok->link(), "] (|{")) { // Lambda
                // What we do here:
                // - Nest the round bracket under the square bracket.
                // - Nest what follows the lambda (if anything) with the lambda opening [
                // - Compile the content of the lambda function as separate tree (this is done later)
                // this must be consistent with isLambdaCaptureList
                Token* const squareBracket = tok;
                if (Token::simpleMatch(squareBracket->link(), "] (")) {
                    Token* const roundBracket = squareBracket->link()->next();
                    Token* curlyBracket = roundBracket->link()->next();
                    if (Token::Match(curlyBracket, "mutable|const"))
                        curlyBracket = curlyBracket->next();
                    if (curlyBracket && curlyBracket->originalName() == "->") {
                        while (Token::Match(curlyBracket, "%name%|.|::|&|*"))
                            curlyBracket = curlyBracket->next();
                        if (curlyBracket && curlyBracket->str() == "<" && curlyBracket->link())
                            curlyBracket = curlyBracket->link()->next();
                    }
                    if (curlyBracket && curlyBracket->str() == "{") {
                        squareBracket->astOperand1(roundBracket);
                        roundBracket->astOperand1(curlyBracket);
                        state.op.push(squareBracket);
                        tok = curlyBracket->link()->next();
                        continue;
                    }
                } else {
                    Token* const curlyBracket = squareBracket->link()->next();
                    squareBracket->astOperand1(curlyBracket);
                    state.op.push(squareBracket);
                    tok = curlyBracket->link()->next();
                    continue;
                }
            }

            const Token* const tok2 = tok;
            if (tok->strAt(1) != "]")
                compileBinOp(tok, state, compileExpression);
            else
                compileUnaryOp(tok, state, compileExpression);
            tok = tok2->link()->next();
        } else if (tok->str() == "(" && (!iscast(tok) || Token::Match(tok->previous(), "if|while|for|switch|catch"))) {
            Token* tok2 = tok;
            tok = tok->next();
            const bool opPrevTopSquare = !state.op.empty() && state.op.top() && state.op.top()->str() == "[";
            const std::size_t oldOpSize = state.op.size();
            compileExpression(tok, state);
            tok = tok2;
            if ((tok->previous() && tok->previous()->isName() && (!Token::Match(tok->previous(), "return|case") && (!state.cpp || !Token::Match(tok->previous(), "throw|delete"))))
                || (tok->strAt(-1) == "]" && (!state.cpp || !Token::Match(tok->linkAt(-1)->previous(), "new|delete")))
                || (tok->strAt(-1) == ">" && tok->linkAt(-1))
                || (tok->strAt(-1) == ")" && !iscast(tok->linkAt(-1))) // Don't treat brackets to clarify precedence as function calls
                || (tok->strAt(-1) == "}" && opPrevTopSquare)) {
                const bool operandInside = oldOpSize < state.op.size();
                if (operandInside)
                    compileBinOp(tok, state, nullptr);
                else
                    compileUnaryOp(tok, state, nullptr);
            }
            tok = tok->link()->next();
        } else if (iscast(tok) && Token::simpleMatch(tok->link(), ") {") && Token::simpleMatch(tok->link()->linkAt(1), "} [")) {
            Token *cast = tok;
            tok = tok->link()->next();
            Token *tok1 = tok;
            compileUnaryOp(tok, state, compileExpression);
            cast->astOperand1(tok1);
            tok = tok1->link()->next();
        } else if (state.cpp && tok->str() == "{" && iscpp11init(tok)) {
            if (Token::simpleMatch(tok, "{ }"))
                compileUnaryOp(tok, state, compileExpression);
            else
                compileBinOp(tok, state, compileExpression);
            if (Token::simpleMatch(tok, "}"))
                tok = tok->next();
        } else break;
    }
}

static void compilePrecedence3(Token *&tok, AST_state& state)
{
    compilePrecedence2(tok, state);
    while (tok) {
        if ((Token::Match(tok, "[+-!~*&]") || tok->tokType() == Token::eIncDecOp) &&
            isPrefixUnary(tok, state.cpp)) {
            if (Token::Match(tok, "* [*,)]")) {
                Token* tok2 = tok->next();
                while (tok2->next() && tok2->str() == "*")
                    tok2 = tok2->next();
                if (Token::Match(tok2, "[>),]")) {
                    tok = tok2;
                    continue;
                }
            }
            compileUnaryOp(tok, state, compilePrecedence3);
        } else if (tok->str() == "(" && iscast(tok)) {
            Token* castTok = tok;
            castTok->isCast(true);
            tok = tok->link()->next();
            compilePrecedence3(tok, state);
            compileUnaryOp(castTok, state, nullptr);
        } else if (state.cpp && Token::Match(tok, "new %name%|::|(")) {
            Token* newtok = tok;
            tok = tok->next();
            bool innertype = false;
            if (tok->str() == "(") {
                if (Token::Match(tok, "( &| %name%") && Token::Match(tok->link(), ") ( %type%") && Token::simpleMatch(tok->link()->linkAt(1), ") ("))
                    tok = tok->link()->next();
                if (Token::Match(tok->link(), ") ::| %type%"))
                    tok = tok->link()->next();
                else if (Token::Match(tok, "( %type%") && Token::Match(tok->link(), ") [();,[]")) {
                    tok = tok->next();
                    innertype = true;
                } else if (Token::Match(tok, "( &| %name%") && Token::simpleMatch(tok->link(), ") (")) {
                    tok = tok->next();
                    innertype = true;
                } else {
                    /* bad code */
                    continue;
                }
            }
            state.op.push(tok);
            while (Token::Match(tok, "%name%|*|&|<|::")) {
                if (tok->link())
                    tok = tok->link();
                tok = tok->next();
            }
            if (Token::Match(tok, "( const| %type% ) (")) {
                state.op.push(tok->next());
                tok = tok->link()->next();
                compileBinOp(tok, state, compilePrecedence2);
            } else if (tok && (tok->str() == "[" || tok->str() == "(" || tok->str() == "{"))
                compilePrecedence2(tok, state);
            else if (innertype && Token::simpleMatch(tok, ") [")) {
                tok = tok->next();
                compilePrecedence2(tok, state);
            }
            compileUnaryOp(newtok, state, nullptr);
            if (innertype && Token::simpleMatch(tok, ") ,"))
                tok = tok->next();
        } else if (state.cpp && Token::Match(tok, "delete %name%|*|&|::|(|[")) {
            Token* tok2 = tok;
            tok = tok->next();
            if (tok && tok->str() == "[")
                tok = tok->link()->next();
            compilePrecedence3(tok, state);
            compileUnaryOp(tok2, state, nullptr);
        }
        // TODO: Handle sizeof
        else break;
    }
}

static void compilePointerToElem(Token *&tok, AST_state& state)
{
    compilePrecedence3(tok, state);
    while (tok) {
        if (Token::simpleMatch(tok, ". *")) {
            compileBinOp(tok, state, compilePrecedence3);
        } else break;
    }
}

static void compileMulDiv(Token *&tok, AST_state& state)
{
    compilePointerToElem(tok, state);
    while (tok) {
        if (Token::Match(tok, "[/%]") || (tok->str() == "*" && !tok->astOperand1())) {
            if (Token::Match(tok, "* [*,)]")) {
                Token* tok2 = tok->next();
                while (tok2->next() && tok2->str() == "*")
                    tok2 = tok2->next();
                if (Token::Match(tok2, "[>),]")) {
                    tok = tok2;
                    break;
                }
            }
            compileBinOp(tok, state, compilePointerToElem);
        } else break;
    }
}

static void compileAddSub(Token *&tok, AST_state& state)
{
    compileMulDiv(tok, state);
    while (tok) {
        if (Token::Match(tok, "+|-") && !tok->astOperand1()) {
            compileBinOp(tok, state, compileMulDiv);
        } else break;
    }
}

static void compileShift(Token *&tok, AST_state& state)
{
    compileAddSub(tok, state);
    while (tok) {
        if (Token::Match(tok, "<<|>>")) {
            compileBinOp(tok, state, compileAddSub);
        } else break;
    }
}

static void compileRelComp(Token *&tok, AST_state& state)
{
    compileShift(tok, state);
    while (tok) {
        if (Token::Match(tok, "<|<=|>=|>") && !tok->link()) {
            compileBinOp(tok, state, compileShift);
        } else break;
    }
}

static void compileEqComp(Token *&tok, AST_state& state)
{
    compileRelComp(tok, state);
    while (tok) {
        if (Token::Match(tok, "==|!=")) {
            compileBinOp(tok, state, compileRelComp);
        } else break;
    }
}

static void compileAnd(Token *&tok, AST_state& state)
{
    compileEqComp(tok, state);
    while (tok) {
        if (tok->str() == "&" && !tok->astOperand1()) {
            Token* tok2 = tok->next();
            if (!tok2)
                break;
            if (tok2->str() == "&")
                tok2 = tok2->next();
            if (state.cpp && Token::Match(tok2, ",|)")) {
                tok = tok2;
                break; // rValue reference
            }
            compileBinOp(tok, state, compileEqComp);
        } else break;
    }
}

static void compileXor(Token *&tok, AST_state& state)
{
    compileAnd(tok, state);
    while (tok) {
        if (tok->str() == "^") {
            compileBinOp(tok, state, compileAnd);
        } else break;
    }
}

static void compileOr(Token *&tok, AST_state& state)
{
    compileXor(tok, state);
    while (tok) {
        if (tok->str() == "|") {
            compileBinOp(tok, state, compileXor);
        } else break;
    }
}

static void compileLogicAnd(Token *&tok, AST_state& state)
{
    compileOr(tok, state);
    while (tok) {
        if (tok->str() == "&&") {
            if (!tok->astOperand1()) {
                Token* tok2 = tok->next();
                if (!tok2)
                    break;
                if (state.cpp && Token::Match(tok2, ",|)")) {
                    tok = tok2;
                    break; // rValue reference
                }
            }
            compileBinOp(tok, state, compileOr);
        } else break;
    }
}

static void compileLogicOr(Token *&tok, AST_state& state)
{
    compileLogicAnd(tok, state);
    while (tok) {
        if (tok->str() == "||") {
            compileBinOp(tok, state, compileLogicAnd);
        } else break;
    }
}

static void compileAssignTernary(Token *&tok, AST_state& state)
{
    compileLogicOr(tok, state);
    while (tok) {
        if (tok->isAssignmentOp()) {
            state.assign++;
            compileBinOp(tok, state, compileAssignTernary);
            if (state.assign > 0)
                state.assign--;
        } else if (tok->str() == "?") {
            // http://en.cppreference.com/w/cpp/language/operator_precedence says about ternary operator:
            //       "The expression in the middle of the conditional operator (between ? and :) is parsed as if parenthesized: its precedence relative to ?: is ignored."
            // Hence, we rely on Tokenizer::prepareTernaryOpForAST() to add such parentheses where necessary.
            if (tok->strAt(1) == ":") {
                state.op.push(nullptr);
            }
            const int assign = state.assign;
            state.assign = 0;
            compileBinOp(tok, state, compileAssignTernary);
            state.assign = assign;
        } else if (tok->str() == ":") {
            if (state.depth == 1U && state.inCase) {
                state.inCase = false;
                tok = tok->next();
                break;
            }
            if (state.assign > 0)
                break;
            compileBinOp(tok, state, compileAssignTernary);
        } else break;
    }
}

static void compileComma(Token *&tok, AST_state& state)
{
    compileAssignTernary(tok, state);
    while (tok) {
        if (tok->str() == ",") {
            if (Token::simpleMatch(tok, ", }"))
                tok = tok->next();
            else
                compileBinOp(tok, state, compileAssignTernary);
        } else if (tok->str() == ";" && state.functionCallEndPar && tok->index() < state.functionCallEndPar->index()) {
            compileBinOp(tok, state, compileAssignTernary);
        } else break;
    }
}

static void compileExpression(Token *&tok, AST_state& state)
{
    if (state.depth > AST_MAX_DEPTH)
        return; // ticket #5592
    if (tok)
        compileComma(tok, state);
}

static bool isLambdaCaptureList(const Token * tok)
{
    // a lambda expression '[x](y){}' is compiled as:
    // [
    // `-(  <<-- optional
    //   `-{
    // see compilePrecedence2
    if (tok->str() != "[")
        return false;
    if (!Token::Match(tok->link(), "] (|{"))
        return false;
    if (Token::simpleMatch(tok->astOperand1(), "{") && tok->astOperand1() == tok->link()->next())
        return true;
    if (!tok->astOperand1() || tok->astOperand1()->str() != "(")
        return false;
    const Token * params = tok->astOperand1();
    if (!params || !params->astOperand1() || params->astOperand1()->str() != "{")
        return false;
    return true;
}

static Token * createAstAtToken(Token *tok, bool cpp);

// Compile inner expressions inside inner ({..}) and lambda bodies
static void createAstAtTokenInner(Token * const tok1, const Token *endToken, bool cpp)
{
    for (Token *tok = tok1; tok && tok != endToken; tok = tok ? tok->next() : nullptr) {
        if (tok->str() == "{" && !iscpp11init(tok)) {
            if (Token::simpleMatch(tok->astOperand1(), ","))
                continue;
            if (Token::simpleMatch(tok->previous(), "( {"))
                ;
            // struct assignment
            else if (Token::simpleMatch(tok->previous(), ") {") && Token::simpleMatch(tok->linkAt(-1), "( struct"))
                continue;
            // Lambda function
            else if (Token::simpleMatch(tok->astParent(), "(") &&
                     Token::simpleMatch(tok->astParent()->astParent(), "[") &&
                     tok->astParent()->astParent()->astOperand1() &&
                     tok == tok->astParent()->astParent()->astOperand1()->astOperand1())
                ;
            else {
                // function argument is initializer list?
                const Token *parent = tok->astParent();
                while (Token::simpleMatch(parent, ","))
                    parent = parent->astParent();
                if (!parent || !Token::Match(parent->previous(), "%name% ("))
                    // not function argument..
                    continue;
            }

            if (Token::simpleMatch(tok->previous(), "( { ."))
                break;

            const Token * const endToken2 = tok->link();
            for (; tok && tok != endToken && tok != endToken2; tok = tok ? tok->next() : nullptr)
                tok = createAstAtToken(tok, cpp);
        } else if (cpp && tok->str() == "[") {
            if (isLambdaCaptureList(tok)) {
                tok = tok->astOperand1();
                if (tok->str() == "(")
                    tok = tok->astOperand1();
                const Token * const endToken2 = tok->link();
                for (; tok && tok != endToken && tok != endToken2; tok = tok ? tok->next() : nullptr)
                    tok = createAstAtToken(tok, cpp);
            } else if (Token::simpleMatch(tok->link(), "] (") && Token::Match(tok->link()->linkAt(1), ") .|{")) {
                Token *bodyStart = tok->link()->linkAt(1)->next();
                if (Token::Match(bodyStart, ". %name%") && bodyStart->originalName() == "->") {
                    bodyStart = bodyStart->next();
                    while (Token::Match(bodyStart, "%name%|::"))
                        bodyStart = bodyStart->next();
                    if (Token::simpleMatch(bodyStart, "<") && Token::simpleMatch(bodyStart->link(), "> {"))
                        bodyStart = bodyStart->link()->next();
                }
                if (Token::simpleMatch(bodyStart, "{")) {
                    tok = bodyStart;
                    const Token * const endToken2 = tok->link();
                    for (; tok && tok != endToken && tok != endToken2; tok = tok ? tok->next() : nullptr)
                        tok = createAstAtToken(tok, cpp);
                }
            }
        }
    }
}

static Token * findAstTop(Token *tok1, Token *tok2)
{
    for (Token *tok = tok1; tok && (tok != tok2); tok = tok->next()) {
        if (tok->astParent() || tok->astOperand1() || tok->astOperand2()) {
            while (tok->astParent() && tok->astParent()->index() >= tok1->index() && tok->astParent()->index() <= tok2->index())
                tok = tok->astParent();
            return tok;
        }
        if (Token::simpleMatch(tok, "( {"))
            tok = tok->link();
    }
    for (Token *tok = tok1; tok && (tok != tok2); tok = tok->next()) {
        if (tok->isName() || tok->isNumber())
            return tok;
        if (Token::simpleMatch(tok, "( {"))
            tok = tok->link();
    }
    return nullptr;
}

static Token * createAstAtToken(Token *tok, bool cpp)
{
    if (Token::simpleMatch(tok, "for (")) {
        Token *tok2 = skipDecl(tok->tokAt(2));
        Token *init1 = nullptr;
        Token * const endPar = tok->next()->link();
        while (tok2 && tok2 != endPar && tok2->str() != ";") {
            if (tok2->str() == "<" && tok2->link()) {
                tok2 = tok2->link();
                if (!tok2)
                    break;
            } else if (Token::Match(tok2, "%name% %op%|(|[|.|:|::") || Token::Match(tok2->previous(), "[(;{}] %cop%|(")) {
                init1 = tok2;
                AST_state state1(cpp);
                compileExpression(tok2, state1);
                if (Token::Match(tok2, ";|)"))
                    break;
                init1 = nullptr;
            }
            if (!tok2) // #7109 invalid code
                return nullptr;
            tok2 = tok2->next();
        }
        if (!tok2 || tok2->str() != ";") {
            if (tok2 == endPar && init1) {
                tok->next()->astOperand2(init1);
                tok->next()->astOperand1(tok);
            }
            return tok2;
        }

        Token * const init = init1 ? init1 : tok2;

        Token * const semicolon1 = tok2;
        tok2 = tok2->next();
        AST_state state2(cpp);
        compileExpression(tok2, state2);

        Token * const semicolon2 = tok2;
        if (!semicolon2)
            return nullptr; // invalid code #7235
        tok2 = tok2->next();
        AST_state state3(cpp);
        if (Token::simpleMatch(tok2, "( {")) {
            state3.op.push(tok2->next());
            tok2 = tok2->link()->next();
        }
        compileExpression(tok2, state3);

        if (init != semicolon1)
            semicolon1->astOperand1(init->astTop());
        tok2 = findAstTop(semicolon1->next(), semicolon2);
        if (tok2)
            semicolon2->astOperand1(tok2);
        tok2 = findAstTop(semicolon2->next(), endPar);
        if (tok2)
            semicolon2->astOperand2(tok2);
        else if (!state3.op.empty())
            semicolon2->astOperand2(state3.op.top());

        semicolon1->astOperand2(semicolon2);
        tok->next()->astOperand1(tok);
        tok->next()->astOperand2(semicolon1);

        createAstAtTokenInner(endPar->link(), endPar, cpp);

        return endPar;
    }

    if (cpp && Token::Match(tok, "if|switch (")) {
        Token *semicolon = nullptr;
        Token *tok2;
        for (tok2 = tok->tokAt(2); tok2 && tok2->str() != ")"; tok2 = tok2->next()) {
            if (tok2->str() == ";") {
                if (semicolon)
                    break;
                semicolon = tok2;
            }
            if (tok2->str() == "(")
                tok2 = tok2->link();
        }
        if (semicolon && tok2 == tok->linkAt(1)) {
            tok2 = skipDecl(tok->tokAt(2));
            Token *init1 = tok2;
            AST_state state1(cpp);
            compileExpression(tok2, state1);

            tok2 = semicolon->next();
            Token *expr1 = tok2;
            AST_state state2(cpp);
            compileExpression(tok2, state2);

            semicolon->astOperand1(findAstTop(init1, semicolon->previous()));
            semicolon->astOperand2(findAstTop(expr1, tok2));
            tok->next()->astOperand1(tok);
            tok->next()->astOperand2(semicolon);
        }
    }

    if (Token::simpleMatch(tok, "( {"))
        return tok;

    if (Token::Match(tok, "%type% <") && tok->linkAt(1) && !Token::Match(tok->linkAt(1), "> [({]"))
        return tok->linkAt(1);

    if (Token::Match(tok, "%type% %name%|*|&|::") && tok->str() != "return") {
        bool decl = false;
        Token *typetok = tok;
        while (Token::Match(typetok, "%type%|::|*|&")) {
            if (typetok->isStandardType() || Token::Match(typetok, "struct|const|static"))
                decl = true;
            typetok = typetok->next();
        }
        if (decl && Token::Match(typetok->previous(), "[*&] %var% ="))
            tok = typetok;
    }

    if (Token::Match(tok, "return|case") || (cpp && tok->str() == "throw") || !tok->previous() || Token::Match(tok, "%name% %op%|(|[|.|::|<|?|;") || Token::Match(tok->previous(), "[;{}] %cop%|++|--|( !!{")) {
        if (cpp && (Token::Match(tok->tokAt(-2), "[;{}] new|delete %name%") || Token::Match(tok->tokAt(-3), "[;{}] :: new|delete %name%")))
            tok = tok->previous();

        Token * const tok1 = tok;
        AST_state state(cpp);
        if (Token::Match(tok, "%name% ("))
            state.functionCallEndPar = tok->linkAt(1);
        compileExpression(tok, state);
        const Token * const endToken = tok;
        if (endToken == tok1 || !endToken)
            return tok1;

        createAstAtTokenInner(tok1->next(), endToken, cpp);

        return endToken->previous();
    }

    if (cpp && tok->str() == "{" && iscpp11init(tok)) {
        AST_state state(cpp);
        compileExpression(tok, state);
        return tok;
    }

    return tok;
}

void TokenList::createAst()
{
    for (Token *tok = mTokensFrontBack.front; tok; tok = tok ? tok->next() : nullptr) {
        tok = createAstAtToken(tok, isCPP());
    }
}

void TokenList::validateAst() const
{
    // Check for some known issues in AST to avoid crash/hang later on
    std::set < const Token* > safeAstTokens; // list of "safe" AST tokens without endless recursion
    for (const Token *tok = mTokensFrontBack.front; tok; tok = tok->next()) {
        // Syntax error if binary operator only has 1 operand
        if ((tok->isAssignmentOp() || tok->isComparisonOp() || Token::Match(tok,"[|^/%]")) && tok->astOperand1() && !tok->astOperand2())
            throw InternalError(tok, "Syntax Error: AST broken, binary operator has only one operand.", InternalError::AST);

        // Syntax error if we encounter "?" with operand2 that is not ":"
        if (tok->astOperand2() && tok->str() == "?" && tok->astOperand2()->str() != ":")
            throw InternalError(tok, "Syntax Error: AST broken, ternary operator lacks ':'.", InternalError::AST);

        // Check for endless recursion
        const Token* parent = tok->astParent();
        if (parent) {
            std::set < const Token* > astTokens; // list of anchestors
            astTokens.insert(tok);
            do {
                if (safeAstTokens.find(parent) != safeAstTokens.end())
                    break;
                if (astTokens.find(parent) != astTokens.end())
                    throw InternalError(tok, "AST broken: endless recursion from '" + tok->str() + "'", InternalError::AST);
                astTokens.insert(parent);
            } while ((parent = parent->astParent()) != nullptr);
            safeAstTokens.insert(astTokens.begin(), astTokens.end());
        } else if (tok->str() == ";") {
            safeAstTokens.clear();
        } else {
            safeAstTokens.insert(tok);
        }

        // Check binary operators
        if (Token::Match(tok, "%or%|%oror%|%assign%|%comp%")) {
            // Skip lambda captures
            if (Token::Match(tok, "= ,|]"))
                continue;
            // Don't check templates
            if (tok->link())
                continue;
            // Skip pure virtual functions
            if (Token::simpleMatch(tok->previous(), ") = 0"))
                continue;
            // Skip operator definitions
            if (Token::simpleMatch(tok->previous(), "operator"))
                continue;
            // Skip incomplete code
            if (!tok->astOperand1() && !tok->astOperand2() && !tok->astParent())
                continue;
            // Skip lambda assignment and/or initializer
            if (Token::Match(tok, "= {|^|["))
                continue;
            // FIXME: Workaround broken AST assignment in type aliases
            if (Token::Match(tok->previous(), "%name% = %name%"))
                continue;
            if (!tok->astOperand1() || !tok->astOperand2())
                throw InternalError(tok, "Syntax Error: AST broken, binary operator '" + tok->str() + "' doesn't have two operands.", InternalError::AST);
        }
    }
}

std::string TokenList::getOrigFile(const Token *tok) const
{
    return mOrigFiles.at(tok->fileIndex());
}

const std::string& TokenList::file(const Token *tok) const
{
    return mFiles.at(tok->fileIndex());
}

std::string TokenList::fileLine(const Token *tok) const
{
    return ErrorLogger::ErrorMessage::FileLocation(tok, this).stringify();
}

bool TokenList::validateToken(const Token* tok) const
{
    if (!tok)
        return true;
    for (const Token *t = mTokensFrontBack.front; t; t = t->next()) {
        if (tok==t)
            return true;
    }
    return false;
}

void TokenList::simplifyPlatformTypes()
{
    const bool isCPP11  = mSettings->standards.cpp >= Standards::CPP11;

    enum { isLongLong, isLong, isInt } type;

    /** @todo This assumes a flat address space. Not true for segmented address space (FAR *). */

    if (mSettings->sizeof_size_t == mSettings->sizeof_long)
        type = isLong;
    else if (mSettings->sizeof_size_t == mSettings->sizeof_long_long)
        type = isLongLong;
    else if (mSettings->sizeof_size_t == mSettings->sizeof_int)
        type = isInt;
    else
        return;

    for (Token *tok = front(); tok; tok = tok->next()) {
        // pre-check to reduce unneeded match calls
        if (!Token::Match(tok, "std| ::| %type%"))
            continue;
        bool isUnsigned;
        if (Token::Match(tok, "std| ::| size_t|uintptr_t|uintmax_t")) {
            if (isCPP11 && tok->strAt(-1) == "using" && tok->strAt(1) == "=")
                continue;
            isUnsigned = true;
        } else if (Token::Match(tok, "std| ::| ssize_t|ptrdiff_t|intptr_t|intmax_t")) {
            if (isCPP11 && tok->strAt(-1) == "using" && tok->strAt(1) == "=")
                continue;
            isUnsigned = false;
        } else
            continue;

        bool inStd = false;
        if (tok->str() == "::") {
            tok->deleteThis();
        } else if (tok->str() == "std") {
            if (tok->next()->str() != "::")
                continue;
            inStd = true;
            tok->deleteNext();
            tok->deleteThis();
        }

        if (inStd)
            tok->originalName("std::" + tok->str());
        else
            tok->originalName(tok->str());
        if (isUnsigned)
            tok->isUnsigned(true);

        switch (type) {
        case isLongLong:
            tok->isLong(true);
            tok->str("long");
            break;
        case isLong:
            tok->str("long");
            break;
        case isInt:
            tok->str("int");
            break;
        }
    }

    const std::string platform_type(mSettings->platformString());

    for (Token *tok = front(); tok; tok = tok->next()) {
        if (tok->tokType() != Token::eType && tok->tokType() != Token::eName)
            continue;

        const Library::PlatformType * const platformtype = mSettings->library.platform_type(tok->str(), platform_type);

        if (platformtype) {
            // check for namespace
            if (tok->strAt(-1) == "::") {
                const Token * tok1 = tok->tokAt(-2);
                // skip when non-global namespace defined
                if (tok1 && tok1->tokType() == Token::eName)
                    continue;
                tok = tok->previous();
                tok->deleteThis();
            }
            Token *typeToken;
            if (platformtype->_const_ptr) {
                tok->str("const");
                tok->insertToken("*");
                tok->insertToken(platformtype->mType);
                typeToken = tok;
            } else if (platformtype->_pointer) {
                tok->str(platformtype->mType);
                typeToken = tok;
                tok->insertToken("*");
            } else if (platformtype->_ptr_ptr) {
                tok->str(platformtype->mType);
                typeToken = tok;
                tok->insertToken("*");
                tok->insertToken("*");
            } else {
                tok->originalName(tok->str());
                tok->str(platformtype->mType);
                typeToken = tok;
            }
            if (platformtype->_signed)
                typeToken->isSigned(true);
            if (platformtype->_unsigned)
                typeToken->isUnsigned(true);
            if (platformtype->_long)
                typeToken->isLong(true);
        }
    }
}

void TokenList::simplifyStdType()
{
    for (Token *tok = front(); tok; tok = tok->next()) {
        if (Token::Match(tok, "char|short|int|long|unsigned|signed|double|float") || (mSettings->standards.c >= Standards::C99 && Token::Match(tok, "complex|_Complex"))) {
            bool isFloat= false;
            bool isSigned = false;
            bool isUnsigned = false;
            bool isComplex = false;
            int countLong = 0;
            Token* typeSpec = nullptr;

            Token* tok2 = tok;
            for (; tok2->next(); tok2 = tok2->next()) {
                if (tok2->str() == "long") {
                    countLong++;
                    if (!isFloat)
                        typeSpec = tok2;
                } else if (tok2->str() == "short") {
                    typeSpec = tok2;
                } else if (tok2->str() == "unsigned")
                    isUnsigned = true;
                else if (tok2->str() == "signed")
                    isSigned = true;
                else if (Token::Match(tok2, "float|double")) {
                    isFloat = true;
                    typeSpec = tok2;
                } else if (mSettings->standards.c >= Standards::C99 && Token::Match(tok2, "complex|_Complex"))
                    isComplex = !isFloat || tok2->str() == "_Complex" || Token::Match(tok2->next(), "*|&|%name%"); // Ensure that "complex" is not the variables name
                else if (Token::Match(tok2, "char|int")) {
                    if (!typeSpec)
                        typeSpec = tok2;
                } else
                    break;
            }

            if (!typeSpec) { // unsigned i; or similar declaration
                if (!isComplex) { // Ensure that "complex" is not the variables name
                    tok->str("int");
                    tok->isSigned(isSigned);
                    tok->isUnsigned(isUnsigned);
                }
            } else {
                typeSpec->isLong(typeSpec->isLong() || (isFloat && countLong == 1) || countLong > 1);
                typeSpec->isComplex(typeSpec->isComplex() || (isFloat && isComplex));
                typeSpec->isSigned(typeSpec->isSigned() || isSigned);
                typeSpec->isUnsigned(typeSpec->isUnsigned() || isUnsigned);

                // Remove specifiers
                const Token* tok3 = tok->previous();
                tok2 = tok2->previous();
                while (tok3 != tok2) {
                    if (tok2 != typeSpec &&
                        (isComplex || !Token::Match(tok2, "complex|_Complex")))  // Ensure that "complex" is not the variables name
                        tok2->deleteThis();
                    tok2 = tok2->previous();
                }
            }
        }
    }
}
<|MERGE_RESOLUTION|>--- conflicted
+++ resolved
@@ -440,12 +440,8 @@
     bool cpp;
     int assign;
     bool inCase; // true from case to :
-<<<<<<< HEAD
-    explicit AST_state(bool cpp) : depth(0), inArrayAssignment(0), cpp(cpp), assign(0), inCase(false) {}
-=======
     const Token *functionCallEndPar;
     explicit AST_state(bool cpp) : depth(0), inArrayAssignment(0), cpp(cpp), assign(0), inCase(false), functionCallEndPar(nullptr) {}
->>>>>>> 09eaa412
 };
 
 static Token * skipDecl(Token *tok)
