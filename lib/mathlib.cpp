--- conflicted
+++ resolved
@@ -343,17 +343,9 @@
 
 unsigned int MathLib::encodeMultiChar(const std::string& str)
 {
-<<<<<<< HEAD
     return std::accumulate(str.begin(), str.end(), uint32_t(), [](uint32_t v, char c) {
         return (v << 8) | c;
     });
-=======
-    unsigned int retval = 0;
-    for (const char it : str) {
-        retval = (retval << 8) | it;
-    }
-    return retval;
->>>>>>> bd22ea56
 }
 
 MathLib::bigint MathLib::toLongNumber(const std::string & str)
