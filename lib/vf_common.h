--- conflicted
+++ resolved
@@ -49,13 +49,8 @@
                            SourceLocation ctx,
                            const Token* tok,
                            SourceLocation local = SourceLocation::current());
-<<<<<<< HEAD
-
-    std::list<Value> getIteratorValues(std::list<Value> values, const Value::ValueKind* kind = nullptr);
 
     MathLib::bigint valueFlowGetStrLength(const Token* tok);
-=======
->>>>>>> 4d646774
 }
 
 #endif // vfCommonH