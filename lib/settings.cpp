--- conflicted
+++ resolved
@@ -37,47 +37,6 @@
 const char Settings::SafeChecks::XmlExternalVariables[] = "external-variables";
 
 Settings::Settings()
-<<<<<<< HEAD
-=======
-    : checkAllConfigurations(true),
-    checkConfiguration(false),
-    checkHeaders(true),
-    checkLibrary(false),
-    checksMaxTime(0),
-    checkUnusedTemplates(true),
-    clang(false),
-    clangExecutable("clang"),
-    clangTidy(false),
-    clearIncludeCache(false),
-    daca(false),
-    debugnormal(false),
-    debugSimplified(false),
-    debugtemplate(false),
-    debugwarnings(false),
-    dump(false),
-    enforcedLang(Language::None),
-    exceptionHandling(false),
-    exitCode(0),
-    force(false),
-    inlineSuppressions(false),
-    jobs(1),
-    loadAverage(0),
-    maxConfigs(12),
-    maxCtuDepth(2),
-    maxTemplateRecursion(100),
-    performanceValueFlowMaxTime(-1),
-    preprocessOnly(false),
-    quiet(false),
-    relativePaths(false),
-    reportProgress(false),
-    showtime(SHOWTIME_MODES::SHOWTIME_NONE),
-    templateMaxTime(0),
-    typedefMaxTime(0),
-    valueFlowMaxIterations(4),
-    verbose(false),
-    xml(false),
-    xml_version(2)
->>>>>>> 3eeeaeff
 {
     severity.setEnabled(Severity::error, true);
     certainty.setEnabled(Certainty::normal, true);
