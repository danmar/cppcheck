--- conflicted
+++ resolved
@@ -229,11 +229,8 @@
 {
     // Checking can take a little while. ~ 10 times slower than normal analysis is OK.
     performanceValueFlowMaxIfCount = -1;
-<<<<<<< HEAD
     valueFlowMaxIterations = 4;
-=======
     performanceValueFlowMaxSubFunctionArgs = 256;
->>>>>>> b5ce2c70
 }
 
 void Settings::setCheckLevelNormal()
