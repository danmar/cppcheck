/*
 * Cppcheck - A tool for static C/C++ code analysis
 * Copyright (C) 2007-2022 Cppcheck team.
 *
 * This program is free software: you can redistribute it and/or modify
 * it under the terms of the GNU General Public License as published by
 * the Free Software Foundation, either version 3 of the License, or
 * (at your option) any later version.
 *
 * This program is distributed in the hope that it will be useful,
 * but WITHOUT ANY WARRANTY; without even the implied warranty of
 * MERCHANTABILITY or FITNESS FOR A PARTICULAR PURPOSE.  See the
 * GNU General Public License for more details.
 *
 * You should have received a copy of the GNU General Public License
 * along with this program.  If not, see <http://www.gnu.org/licenses/>.
 */

//---------------------------------------------------------------------------
#include "checkclass.h"

#include "astutils.h"
#include "library.h"
#include "settings.h"
#include "standards.h"
#include "symboldatabase.h"
#include "errorlogger.h"
#include "errortypes.h"
#include "mathlib.h"
#include "token.h"
#include "tokenize.h"
#include "tokenlist.h"
#include "utils.h"

#include <algorithm>
#include <cctype>
#include <cstdlib>
#include <cstring>
#include <memory>
#include <utility>
#include <unordered_map>

#include <tinyxml2.h>

namespace CTU {
    class FileInfo;
}

//---------------------------------------------------------------------------

// Register CheckClass..
namespace {
    CheckClass instance;
}

static const CWE CWE398(398U);  // Indicator of Poor Code Quality
static const CWE CWE404(404U);  // Improper Resource Shutdown or Release
static const CWE CWE665(665U);  // Improper Initialization
static const CWE CWE758(758U);  // Reliance on Undefined, Unspecified, or Implementation-Defined Behavior
static const CWE CWE762(762U);  // Mismatched Memory Management Routines

static const CWE CWE_ONE_DEFINITION_RULE(758U);

static const char * getFunctionTypeName(Function::Type type)
{
    switch (type) {
    case Function::eConstructor:
        return "constructor";
    case Function::eCopyConstructor:
        return "copy constructor";
    case Function::eMoveConstructor:
        return "move constructor";
    case Function::eDestructor:
        return "destructor";
    case Function::eFunction:
        return "function";
    case Function::eOperatorEqual:
        return "operator=";
    case Function::eLambda:
        return "lambda";
    }
    return "";
}

static bool isVariableCopyNeeded(const Variable &var, Function::Type type)
{
    bool isOpEqual = false;
    switch (type) {
    case Function::eOperatorEqual:
        isOpEqual = true;
    case Function::eCopyConstructor:
    case Function::eMoveConstructor:
        break;
    default:
        return true;
    }

    return (!var.hasDefault() || isOpEqual) && // default init does not matter for operator=
           (var.isPointer() ||
            (var.type() && var.type()->needInitialization == Type::NeedInitialization::True) ||
            (var.valueType() && var.valueType()->type >= ValueType::Type::CHAR));
}

static bool isVcl(const Settings *settings)
{
    for (const std::string &library: settings->libraries) {
        if (library == "vcl")
            return true;
    }
    return false;
}

static bool isVclTypeInit(const Type *type)
{
    if (!type)
        return false;
    for (const Type::BaseInfo &baseInfo: type->derivedFrom) {
        if (!baseInfo.type)
            return true;
        if (isVclTypeInit(baseInfo.type))
            return true;
    }
    return false;
}

//---------------------------------------------------------------------------

CheckClass::CheckClass(const Tokenizer *tokenizer, const Settings *settings, ErrorLogger *errorLogger)
    : Check(myName(), tokenizer, settings, errorLogger),
    mSymbolDatabase(tokenizer?tokenizer->getSymbolDatabase():nullptr)
{}

//---------------------------------------------------------------------------
// ClassCheck: Check that all class constructors are ok.
//---------------------------------------------------------------------------

void CheckClass::constructors()
{
    const bool printStyle = mSettings->severity.isEnabled(Severity::style);
    const bool printWarnings = mSettings->severity.isEnabled(Severity::warning);
    if (!printStyle && !printWarnings)
        return;

    const bool printInconclusive = mSettings->certainty.isEnabled(Certainty::inconclusive);
    for (const Scope * scope : mSymbolDatabase->classAndStructScopes) {
        if (isVcl(mSettings) && isVclTypeInit(scope->definedType))
            continue;

        const bool unusedTemplate = Token::simpleMatch(scope->classDef->previous(), ">");

        bool usedInUnion = false;
        for (const Scope &unionScope : mSymbolDatabase->scopeList) {
            if (unionScope.type != Scope::eUnion)
                continue;
            for (const Variable &var : unionScope.varlist) {
                if (var.type() && var.type()->classScope == scope) {
                    usedInUnion = true;
                    break;
                }
            }
        }

        // There are no constructors.
        if (scope->numConstructors == 0 && printStyle && !usedInUnion) {
            // If there is a private variable, there should be a constructor..
            int needInit = 0, haveInit = 0;
            std::vector<const Variable*> uninitVars;
            for (const Variable &var : scope->varlist) {
                if (var.isPrivate() && !var.isStatic() &&
                    (!var.isClass() || (var.type() && var.type()->needInitialization == Type::NeedInitialization::True))) {
                    ++needInit;
                    if (!var.isInit() && !var.hasDefault())
                        uninitVars.emplace_back(&var);
                    else
                        ++haveInit;
                }
            }
            if (needInit > haveInit) {
                if (haveInit == 0)
                    noConstructorError(scope->classDef, scope->className, scope->classDef->str() == "struct");
                else
                    for (const Variable* uv : uninitVars)
                        uninitVarError(uv->typeStartToken(), /*isprivate*/ true, uv->scope()->className, uv->name(), /*derived*/ false, /*inconclusive*/ false, /*inConstructor*/ false);
            }
        }

        if (!printWarnings)
            continue;

        // #3196 => bailout if there are nested unions
        // TODO: handle union variables better
        {
            bool bailout = false;
            for (const Scope * const nestedScope : scope->nestedList) {
                if (nestedScope->type == Scope::eUnion) {
                    bailout = true;
                    break;
                }
            }
            if (bailout)
                continue;
        }


        std::vector<Usage> usageList = createUsageList(scope);

        for (const Function &func : scope->functionList) {
            if (!func.hasBody() || !(func.isConstructor() || func.type == Function::eOperatorEqual))
                continue;

            // Bail: If initializer list is not recognized as a variable or type then skip since parsing is incomplete
            if (unusedTemplate && func.type == Function::eConstructor) {
                const Token *initList = func.constructorMemberInitialization();
                if (Token::Match(initList, ": %name% (") && initList->next()->tokType() == Token::eName)
                    break;
            }

            // Mark all variables not used
            clearAllVar(usageList);

            std::list<const Function *> callstack;
            initializeVarList(func, callstack, scope, usageList);

            // Check if any variables are uninitialized
            for (Usage &usage : usageList) {
                const Variable& var = *usage.var;

                // check for C++11 initializer
                if (var.hasDefault() && func.type != Function::eOperatorEqual && func.type != Function::eCopyConstructor) { // variable still needs to be copied
                    usage.init = true;
                    continue;
                }

                if (usage.assign || usage.init || var.isStatic())
                    continue;

                if (var.valueType() && var.valueType()->pointer == 0 && var.type() && var.type()->needInitialization == Type::NeedInitialization::False && var.type()->derivedFrom.empty())
                    continue;

                if (var.isConst() && func.isOperator()) // We can't set const members in assignment operator
                    continue;

                // Check if this is a class constructor
                if (!var.isPointer() && !var.isPointerArray() && var.isClass() && func.type == Function::eConstructor) {
                    // Unknown type so assume it is initialized
                    if (!var.type())
                        continue;

                    // Known type that doesn't need initialization or
                    // known type that has member variables of an unknown type
                    else if (var.type()->needInitialization != Type::NeedInitialization::True)
                        continue;
                }

                // Check if type can't be copied
                if (!var.isPointer() && !var.isPointerArray() && var.typeScope()) {
                    if (func.type == Function::eMoveConstructor) {
                        if (canNotMove(var.typeScope()))
                            continue;
                    } else {
                        if (canNotCopy(var.typeScope()))
                            continue;
                    }
                }

                // Is there missing member copy in copy/move constructor or assignment operator?
                bool missingCopy = false;

                // Don't warn about unknown types in copy constructors since we
                // don't know if they can be copied or not..
                if (!isVariableCopyNeeded(var, func.type)) {
                    if (!printInconclusive)
                        continue;

                    missingCopy = true;
                }

                // It's non-static and it's not initialized => error
                if (func.type == Function::eOperatorEqual) {
                    const Token *operStart = func.arg;

                    bool classNameUsed = false;
                    for (const Token *operTok = operStart; operTok != operStart->link(); operTok = operTok->next()) {
                        if (operTok->str() == scope->className) {
                            classNameUsed = true;
                            break;
                        }
                    }

                    if (classNameUsed && mSettings->library.getTypeCheck("operatorEqVarError", var.getTypeName()) != Library::TypeCheck::suppress)
                        operatorEqVarError(func.token, scope->className, var.name(), missingCopy);
                } else if (func.access != AccessControl::Private || mSettings->standards.cpp >= Standards::CPP11) {
                    // If constructor is not in scope then we maybe using a constructor from a different template specialization
                    if (!precedes(scope->bodyStart, func.tokenDef))
                        continue;
                    const Scope *varType = var.typeScope();
                    if (!varType || varType->type != Scope::eUnion) {
                        const bool derived = scope != var.scope();
                        if (func.type == Function::eConstructor &&
                            func.nestedIn && (func.nestedIn->numConstructors - func.nestedIn->numCopyOrMoveConstructors) > 1 &&
                            func.argCount() == 0 && func.functionScope &&
                            func.arg && func.arg->link()->next() == func.functionScope->bodyStart &&
                            func.functionScope->bodyStart->link() == func.functionScope->bodyStart->next()) {
                            // don't warn about user defined default constructor when there are other constructors
                            if (printInconclusive)
                                uninitVarError(func.token, func.access == AccessControl::Private, func.type, var.scope()->className, var.name(), derived, true);
                        } else if (missingCopy)
                            missingMemberCopyError(func.token, func.type, var.scope()->className, var.name());
                        else
                            uninitVarError(func.token, func.access == AccessControl::Private, func.type, var.scope()->className, var.name(), derived, false);
                    }
                }
            }
        }
    }
}

void CheckClass::checkExplicitConstructors()
{
    if (!mSettings->severity.isEnabled(Severity::style))
        return;

    for (const Scope * scope : mSymbolDatabase->classAndStructScopes) {
        // Do not perform check, if the class/struct has not any constructors
        if (scope->numConstructors == 0)
            continue;

        // Is class abstract? Maybe this test is over-simplification, but it will suffice for simple cases,
        // and it will avoid false positives.
        bool isAbstractClass = false;
        for (const Function &func : scope->functionList) {
            if (func.isPure()) {
                isAbstractClass = true;
                break;
            }
        }

        // Abstract classes can't be instantiated. But if there is C++11
        // "misuse" by derived classes then these constructors must be explicit.
        if (isAbstractClass && mSettings->standards.cpp >= Standards::CPP11)
            continue;

        for (const Function &func : scope->functionList) {

            // We are looking for constructors, which are meeting following criteria:
            //  1) Constructor is declared with a single parameter
            //  2) Constructor is not declared as explicit
            //  3) It is not a copy/move constructor of non-abstract class
            //  4) Constructor is not marked as delete (programmer can mark the default constructor as deleted, which is ok)
            if (!func.isConstructor() || func.isDelete() || (!func.hasBody() && func.access == AccessControl::Private))
                continue;

            if (!func.isExplicit() &&
                func.minArgCount() == 1 &&
                func.type != Function::eCopyConstructor &&
                func.type != Function::eMoveConstructor) {
                noExplicitConstructorError(func.tokenDef, scope->className, scope->type == Scope::eStruct);
            }
        }
    }
}

static bool hasNonCopyableBase(const Scope *scope, bool *unknown)
{
    // check if there is base class that is not copyable
    for (const Type::BaseInfo &baseInfo : scope->definedType->derivedFrom) {
        if (!baseInfo.type || !baseInfo.type->classScope) {
            *unknown = true;
            continue;
        }

        if (hasNonCopyableBase(baseInfo.type->classScope, unknown))
            return true;

        for (const Function &func : baseInfo.type->classScope->functionList) {
            if (func.type != Function::eCopyConstructor)
                continue;
            if (func.access == AccessControl::Private || func.isDelete()) {
                *unknown = false;
                return true;
            }
        }
    }
    return false;
}

void CheckClass::copyconstructors()
{
    if (!mSettings->severity.isEnabled(Severity::warning))
        return;

    for (const Scope * scope : mSymbolDatabase->classAndStructScopes) {
        std::map<int, const Token*> allocatedVars;

        for (const Function &func : scope->functionList) {
            if (func.type != Function::eConstructor || !func.functionScope)
                continue;
            const Token* tok = func.token->linkAt(1);
            for (const Token* const end = func.functionScope->bodyStart; tok != end; tok = tok->next()) {
                if (Token::Match(tok, "%var% ( new") ||
                    (Token::Match(tok, "%var% ( %name% (") && mSettings->library.getAllocFuncInfo(tok->tokAt(2)))) {
                    const Variable* var = tok->variable();
                    if (var && var->isPointer() && var->scope() == scope)
                        allocatedVars[tok->varId()] = tok;
                }
            }
            for (const Token* const end = func.functionScope->bodyEnd; tok != end; tok = tok->next()) {
                if (Token::Match(tok, "%var% = new") ||
                    (Token::Match(tok, "%var% = %name% (") && mSettings->library.getAllocFuncInfo(tok->tokAt(2)))) {
                    const Variable* var = tok->variable();
                    if (var && var->isPointer() && var->scope() == scope && !var->isStatic())
                        allocatedVars[tok->varId()] = tok;
                }
            }
        }

        if (!allocatedVars.empty()) {
            const Function *funcCopyCtor = nullptr;
            const Function *funcOperatorEq = nullptr;
            const Function *funcDestructor = nullptr;
            for (const Function &func : scope->functionList) {
                if (func.type == Function::eCopyConstructor)
                    funcCopyCtor = &func;
                else if (func.type == Function::eOperatorEqual)
                    funcOperatorEq = &func;
                else if (func.type == Function::eDestructor)
                    funcDestructor = &func;
            }
            if (!funcCopyCtor || funcCopyCtor->isDefault()) {
                bool unknown = false;
                if (!hasNonCopyableBase(scope, &unknown) && !unknown)
                    noCopyConstructorError(scope, funcCopyCtor, allocatedVars.begin()->second, unknown);
            }
            if (!funcOperatorEq || funcOperatorEq->isDefault()) {
                bool unknown = false;
                if (!hasNonCopyableBase(scope, &unknown) && !unknown)
                    noOperatorEqError(scope, funcOperatorEq, allocatedVars.begin()->second, unknown);
            }
            if (!funcDestructor || funcDestructor->isDefault()) {
                const Token * mustDealloc = nullptr;
                for (std::map<int, const Token*>::const_iterator it = allocatedVars.begin(); it != allocatedVars.end(); ++it) {
                    if (!Token::Match(it->second, "%var% [(=] new %type%")) {
                        mustDealloc = it->second;
                        break;
                    }
                    if (it->second->valueType() && it->second->valueType()->isIntegral()) {
                        mustDealloc = it->second;
                        break;
                    }
                    const Variable *var = it->second->variable();
                    if (var && var->typeScope() && var->typeScope()->functionList.empty() && var->type()->derivedFrom.empty()) {
                        mustDealloc = it->second;
                        break;
                    }
                }
                if (mustDealloc)
                    noDestructorError(scope, funcDestructor, mustDealloc);
            }
        }

        std::set<const Token*> copiedVars;
        const Token* copyCtor = nullptr;
        for (const Function &func : scope->functionList) {
            if (func.type != Function::eCopyConstructor)
                continue;
            copyCtor = func.tokenDef;
            if (!func.functionScope) {
                allocatedVars.clear();
                break;
            }
            const Token* tok = func.tokenDef->linkAt(1)->next();
            if (tok->str()==":") {
                tok=tok->next();
                while (Token::Match(tok, "%name% (")) {
                    if (allocatedVars.find(tok->varId()) != allocatedVars.end()) {
                        if (tok->varId() && Token::Match(tok->tokAt(2), "%name% . %name% )"))
                            copiedVars.insert(tok);
                        else if (!Token::Match(tok->tokAt(2), "%any% )"))
                            allocatedVars.erase(tok->varId()); // Assume memory is allocated
                    }
                    tok = tok->linkAt(1)->tokAt(2);
                }
            }
            for (tok = func.functionScope->bodyStart; tok != func.functionScope->bodyEnd; tok = tok->next()) {
                if (Token::Match(tok, "%var% = new|malloc|g_malloc|g_try_malloc|realloc|g_realloc|g_try_realloc")) {
                    allocatedVars.erase(tok->varId());
                } else if (Token::Match(tok, "%var% = %name% . %name% ;") && allocatedVars.find(tok->varId()) != allocatedVars.end()) {
                    copiedVars.insert(tok);
                }
            }
            break;
        }
        if (copyCtor && !copiedVars.empty()) {
            for (const Token *cv : copiedVars)
                copyConstructorShallowCopyError(cv, cv->str());
            // throw error if count mismatch
            /* FIXME: This doesn't work. See #4154
               for (std::map<int, const Token*>::const_iterator i = allocatedVars.begin(); i != allocatedVars.end(); ++i) {
                copyConstructorMallocError(copyCtor, i->second, i->second->str());
               }
             */
        }
    }
}

/* This doesn't work. See #4154
   void CheckClass::copyConstructorMallocError(const Token *cctor, const Token *alloc, const std::string& varname)
   {
    std::list<const Token*> callstack;
    callstack.push_back(cctor);
    callstack.push_back(alloc);
    reportError(callstack, Severity::warning, "copyCtorNoAllocation", "Copy constructor does not allocate memory for member '" + varname + "' although memory has been allocated in other constructors.");
   }
 */

void CheckClass::copyConstructorShallowCopyError(const Token *tok, const std::string& varname)
{
    reportError(tok, Severity::warning, "copyCtorPointerCopying",
                "$symbol:" + varname + "\nValue of pointer '$symbol', which points to allocated memory, is copied in copy constructor instead of allocating new memory.", CWE398, Certainty::normal);
}

static std::string noMemberErrorMessage(const Scope *scope, const char function[], bool isdefault)
{
    const std::string &classname = scope ? scope->className : "class";
    const std::string type = (scope && scope->type == Scope::eStruct) ? "Struct" : "Class";
    const bool isDestructor = (function[0] == 'd');
    std::string errmsg = "$symbol:" + classname + '\n';

    if (isdefault) {
        errmsg += type + " '$symbol' has dynamic memory/resource allocation(s). The " + function + " is explicitly defaulted but the default " + function + " does not work well.";
        if (isDestructor)
            errmsg += " It is recommended to define the " + std::string(function) + '.';
        else
            errmsg += " It is recommended to define or delete the " + std::string(function) + '.';
    } else {
        errmsg += type + " '$symbol' does not have a " + function + " which is recommended since it has dynamic memory/resource allocation(s).";
    }

    return errmsg;
}

void CheckClass::noCopyConstructorError(const Scope *scope, bool isdefault, const Token *alloc, bool inconclusive)
{
    reportError(alloc, Severity::warning, "noCopyConstructor", noMemberErrorMessage(scope, "copy constructor", isdefault), CWE398, inconclusive ? Certainty::inconclusive : Certainty::normal);
}

void CheckClass::noOperatorEqError(const Scope *scope, bool isdefault, const Token *alloc, bool inconclusive)
{
    reportError(alloc, Severity::warning, "noOperatorEq", noMemberErrorMessage(scope, "operator=", isdefault), CWE398, inconclusive ? Certainty::inconclusive : Certainty::normal);
}

void CheckClass::noDestructorError(const Scope *scope, bool isdefault, const Token *alloc)
{
    reportError(alloc, Severity::warning, "noDestructor", noMemberErrorMessage(scope, "destructor", isdefault), CWE398, Certainty::normal);
}

bool CheckClass::canNotCopy(const Scope *scope)
{
    bool constructor = false;
    bool publicAssign = false;
    bool publicCopy = false;

    for (const Function &func : scope->functionList) {
        if (func.isConstructor())
            constructor = true;
        if (func.access != AccessControl::Public)
            continue;
        if (func.type == Function::eCopyConstructor) {
            publicCopy = true;
            break;
        } else if (func.type == Function::eOperatorEqual) {
            publicAssign = true;
            break;
        }
    }

    return constructor && !(publicAssign || publicCopy);
}

bool CheckClass::canNotMove(const Scope *scope)
{
    bool constructor = false;
    bool publicAssign = false;
    bool publicCopy = false;
    bool publicMove = false;

    for (const Function &func : scope->functionList) {
        if (func.isConstructor())
            constructor = true;
        if (func.access != AccessControl::Public)
            continue;
        if (func.type == Function::eCopyConstructor) {
            publicCopy = true;
            break;
        } else if (func.type == Function::eMoveConstructor) {
            publicMove = true;
            break;
        } else if (func.type == Function::eOperatorEqual) {
            publicAssign = true;
            break;
        }
    }

    return constructor && !(publicAssign || publicCopy || publicMove);
}

static void getAllVariableMembers(const Scope *scope, std::vector<const Variable *>& varList)
{
    for (const Variable& var: scope->varlist)
        varList.push_back(&var);
    if (scope->definedType) {
        for (const Type::BaseInfo& baseInfo: scope->definedType->derivedFrom) {
            if (scope->definedType == baseInfo.type)
                continue;
            const Scope *baseClass = baseInfo.type ? baseInfo.type->classScope : nullptr;
            if (baseClass && baseClass->isClassOrStruct() && baseClass->numConstructors == 0)
                getAllVariableMembers(baseClass, varList);
        }
    }
}

std::vector<CheckClass::Usage> CheckClass::createUsageList(const Scope *scope)
{
    std::vector<Usage> ret;
    std::vector<const Variable *> varlist;
    getAllVariableMembers(scope, varlist);
    ret.reserve(varlist.size());
    for (const Variable *var: varlist)
        ret.emplace_back(var);
    return ret;
}

void CheckClass::assignVar(std::vector<Usage> &usageList, nonneg int varid)
{
    for (Usage& usage: usageList) {
        if (usage.var->declarationId() == varid) {
            usage.assign = true;
            return;
        }
    }
}

void CheckClass::initVar(std::vector<Usage> &usageList, nonneg int varid)
{
    for (Usage& usage: usageList) {
        if (usage.var->declarationId() == varid) {
            usage.init = true;
            return;
        }
    }
}

void CheckClass::assignAllVar(std::vector<Usage> &usageList)
{
    for (Usage & i : usageList)
        i.assign = true;
}

void CheckClass::clearAllVar(std::vector<Usage> &usageList)
{
    for (Usage & i : usageList) {
        i.assign = false;
        i.init = false;
    }
}

bool CheckClass::isBaseClassFunc(const Token *tok, const Scope *scope)
{
    // Iterate through each base class...
    for (const Type::BaseInfo & i : scope->definedType->derivedFrom) {
        const Type *derivedFrom = i.type;

        // Check if base class exists in database
        if (derivedFrom && derivedFrom->classScope) {
            const std::list<Function>& functionList = derivedFrom->classScope->functionList;

            for (const Function &func : functionList) {
                if (func.tokenDef->str() == tok->str())
                    return true;
            }
            if (isBaseClassFunc(tok, derivedFrom->classScope))
                return true;
        }

        // Base class not found so assume it is in it.
        else
            return true;
    }

    return false;
}

void CheckClass::initializeVarList(const Function &func, std::list<const Function *> &callstack, const Scope *scope, std::vector<Usage> &usage)
{
    if (!func.functionScope)
        throw InternalError(nullptr, "Internal Error: Invalid syntax"); // #5702
    bool initList = func.isConstructor();
    const Token *ftok = func.arg->link()->next();
    int level = 0;
    for (; ftok && ftok != func.functionScope->bodyEnd; ftok = ftok->next()) {
        // Class constructor.. initializing variables like this
        // clKalle::clKalle() : var(value) { }
        if (initList) {
            if (level == 0 && Token::Match(ftok, "%name% {|(") && Token::Match(ftok->linkAt(1), "}|) ,|{")) {
                if (ftok->str() != func.name()) {
                    initVar(usage, ftok->varId());
                } else { // c++11 delegate constructor
                    const Function *member = ftok->function();
                    // member function not found => assume it initializes all members
                    if (!member) {
                        assignAllVar(usage);
                        return;
                    }

                    // recursive call
                    // assume that all variables are initialized
                    if (std::find(callstack.begin(), callstack.end(), member) != callstack.end()) {
                        /** @todo false negative: just bail */
                        assignAllVar(usage);
                        return;
                    }

                    // member function has implementation
                    if (member->hasBody()) {
                        // initialize variable use list using member function
                        callstack.push_back(member);
                        initializeVarList(*member, callstack, scope, usage);
                        callstack.pop_back();
                    }

                    // there is a called member function, but it has no implementation, so we assume it initializes everything
                    else {
                        assignAllVar(usage);
                    }
                }
            } else if (level != 0 && Token::Match(ftok, "%name% =")) // assignment in the initializer: var(value = x)
                assignVar(usage, ftok->varId());

            // Level handling
            if (ftok->link() && Token::Match(ftok, "(|<"))
                level++;
            else if (ftok->str() == "{") {
                if (level != 0 ||
                    (Token::Match(ftok->previous(), "%name%|>") && Token::Match(ftok->link(), "} ,|{")))
                    level++;
                else
                    initList = false;
            } else if (ftok->link() && Token::Match(ftok, ")|>|}"))
                level--;
        }

        if (initList)
            continue;

        // Variable getting value from stream?
        if (Token::Match(ftok, ">>|& %name%") && isLikelyStreamRead(true, ftok)) {
            assignVar(usage, ftok->next()->varId());
        }

        // If assignment comes after an && or || this is really inconclusive because of short circuiting
        if (Token::Match(ftok, "%oror%|&&"))
            continue;

        if (Token::simpleMatch(ftok, "( !"))
            ftok = ftok->next();

        // Using the operator= function to initialize all variables..
        if (Token::Match(ftok->next(), "return| (| * this )| =")) {
            assignAllVar(usage);
            break;
        }

        // Using swap to assign all variables..
        if (func.type == Function::eOperatorEqual && Token::Match(ftok, "[;{}] %name% (") && Token::Match(ftok->linkAt(2), ") . %name% ( *| this ) ;")) {
            assignAllVar(usage);
            break;
        }

        // Calling member variable function?
        if (Token::Match(ftok->next(), "%var% . %name% (")) {
            for (const Variable &var : scope->varlist) {
                if (var.declarationId() == ftok->next()->varId()) {
                    /** @todo false negative: we assume function changes variable state */
                    assignVar(usage, ftok->next()->varId());
                    break;
                }
            }

            ftok = ftok->tokAt(2);
        }

        if (!Token::Match(ftok->next(), "::| %name%") &&
            !Token::Match(ftok->next(), "*| this . %name%") &&
            !Token::Match(ftok->next(), "* %name% =") &&
            !Token::Match(ftok->next(), "( * this ) . %name%"))
            continue;

        // Goto the first token in this statement..
        ftok = ftok->next();

        // skip "return"
        if (ftok->str() == "return")
            ftok = ftok->next();

        // Skip "( * this )"
        if (Token::simpleMatch(ftok, "( * this ) .")) {
            ftok = ftok->tokAt(5);
        }

        // Skip "this->"
        if (Token::simpleMatch(ftok, "this ."))
            ftok = ftok->tokAt(2);

        // Skip "classname :: "
        if (Token::Match(ftok, ":: %name%"))
            ftok = ftok->next();
        while (Token::Match(ftok, "%name% ::"))
            ftok = ftok->tokAt(2);

        // Clearing all variables..
        if (Token::Match(ftok, "::| memset ( this ,")) {
            assignAllVar(usage);
            return;
        }

        // Ticket #7068
        else if (Token::Match(ftok, "::| memset ( &| this . %name%")) {
            if (ftok->str() == "::")
                ftok = ftok->next();
            int offsetToMember = 4;
            if (ftok->strAt(2) == "&")
                ++offsetToMember;
            assignVar(usage, ftok->tokAt(offsetToMember)->varId());
            ftok = ftok->linkAt(1);
            continue;
        }

        // Clearing array..
        else if (Token::Match(ftok, "::| memset ( %name% ,")) {
            if (ftok->str() == "::")
                ftok = ftok->next();
            assignVar(usage, ftok->tokAt(2)->varId());
            ftok = ftok->linkAt(1);
            continue;
        }

        // Calling member function?
        else if (Token::simpleMatch(ftok, "operator= (")) {
            if (ftok->function()) {
                const Function *member = ftok->function();
                // recursive call
                // assume that all variables are initialized
                if (std::find(callstack.begin(), callstack.end(), member) != callstack.end()) {
                    /** @todo false negative: just bail */
                    assignAllVar(usage);
                    return;
                }

                // member function has implementation
                if (member->hasBody()) {
                    // initialize variable use list using member function
                    callstack.push_back(member);
                    initializeVarList(*member, callstack, scope, usage);
                    callstack.pop_back();
                }

                // there is a called member function, but it has no implementation, so we assume it initializes everything
                else {
                    assignAllVar(usage);
                }
            }

            // using default operator =, assume everything initialized
            else {
                assignAllVar(usage);
            }
        } else if (Token::Match(ftok, "::| %name% (") && !Token::Match(ftok, "if|while|for")) {
            if (ftok->str() == "::")
                ftok = ftok->next();

            // Passing "this" => assume that everything is initialized
            for (const Token *tok2 = ftok->next()->link(); tok2 && tok2 != ftok; tok2 = tok2->previous()) {
                if (tok2->str() == "this") {
                    assignAllVar(usage);
                    return;
                }
            }

            // check if member function
            if (ftok->function() && ftok->function()->nestedIn == scope &&
                !ftok->function()->isConstructor()) {
                const Function *member = ftok->function();

                // recursive call
                // assume that all variables are initialized
                if (std::find(callstack.begin(), callstack.end(), member) != callstack.end()) {
                    assignAllVar(usage);
                    return;
                }

                // member function has implementation
                if (member->hasBody()) {
                    // initialize variable use list using member function
                    callstack.push_back(member);
                    initializeVarList(*member, callstack, scope, usage);
                    callstack.pop_back();

                    // Assume that variables that are passed to it are initialized..
                    for (const Token *tok2 = ftok; tok2; tok2 = tok2->next()) {
                        if (Token::Match(tok2, "[;{}]"))
                            break;
                        if (Token::Match(tok2, "[(,] &| %name% [,)]")) {
                            tok2 = tok2->next();
                            if (tok2->str() == "&")
                                tok2 = tok2->next();
                            assignVar(usage, tok2->varId());
                        }
                    }
                }

                // there is a called member function, but it has no implementation, so we assume it initializes everything
                else {
                    assignAllVar(usage);
                }
            }

            // not member function
            else {
                // could be a base class virtual function, so we assume it initializes everything
                if (!func.isConstructor() && isBaseClassFunc(ftok, scope)) {
                    /** @todo False Negative: we should look at the base class functions to see if they
                     *  call any derived class virtual functions that change the derived class state
                     */
                    assignAllVar(usage);
                }

                // has friends, so we assume it initializes everything
                if (!scope->definedType->friendList.empty())
                    assignAllVar(usage);

                // the function is external and it's neither friend nor inherited virtual function.
                // assume all variables that are passed to it are initialized..
                else {
                    for (const Token *tok = ftok->tokAt(2); tok && tok != ftok->next()->link(); tok = tok->next()) {
                        if (tok->isName()) {
                            assignVar(usage, tok->varId());
                        }
                    }
                }
            }
        }

        // Assignment of member variable?
        else if (Token::Match(ftok, "%name% =")) {
            assignVar(usage, ftok->varId());
            bool bailout = ftok->variable() && ftok->variable()->isReference();
            const Token* tok2 = ftok->tokAt(2);
            if (tok2->str() == "&") {
                tok2 = tok2->next();
                bailout = true;
            }
            if (tok2->variable() && (bailout || tok2->variable()->isArray()) && tok2->strAt(1) != "[")
                assignVar(usage, tok2->varId());
        }

        // Assignment of array item of member variable?
        else if (Token::Match(ftok, "%name% [|.")) {
            const Token *tok2 = ftok;
            while (tok2) {
                if (tok2->strAt(1) == "[")
                    tok2 = tok2->next()->link();
                else if (Token::Match(tok2->next(), ". %name%"))
                    tok2 = tok2->tokAt(2);
                else
                    break;
            }
            if (tok2 && tok2->strAt(1) == "=")
                assignVar(usage, ftok->varId());
        }

        // Assignment of array item of member variable?
        else if (Token::Match(ftok, "* %name% =")) {
            assignVar(usage, ftok->next()->varId());
        } else if (Token::Match(ftok, "* this . %name% =")) {
            assignVar(usage, ftok->tokAt(3)->varId());
        }

        // The functions 'clear' and 'Clear' are supposed to initialize variable.
        if (Token::Match(ftok, "%name% . clear|Clear (")) {
            assignVar(usage, ftok->varId());
        }
    }
}

void CheckClass::noConstructorError(const Token *tok, const std::string &classname, bool isStruct)
{
    // For performance reasons the constructor might be intentionally missing. Therefore this is not a "warning"
    reportError(tok, Severity::style, "noConstructor",
                "$symbol:" + classname + "\n" +
                "The " + std::string(isStruct ? "struct" : "class") + " '$symbol' does not declare a constructor although it has private member variables which likely require initialization.\n"
                "The " + std::string(isStruct ? "struct" : "class") + " '$symbol' does not declare a constructor "
                "although it has private member variables. Member variables of builtin types are left "
                "uninitialized when the class is instantiated. That may cause bugs or undefined behavior.", CWE398, Certainty::normal);
}

void CheckClass::noExplicitConstructorError(const Token *tok, const std::string &classname, bool isStruct)
{
    const std::string message(std::string(isStruct ? "Struct" : "Class") + " '$symbol' has a constructor with 1 argument that is not explicit.");
    const std::string verbose(message + " Such constructors should in general be explicit for type safety reasons. Using the explicit keyword in the constructor means some mistakes when using the class can be avoided.");
    reportError(tok, Severity::style, "noExplicitConstructor", "$symbol:" + classname + '\n' + message + '\n' + verbose, CWE398, Certainty::normal);
}

<<<<<<< HEAD
void CheckClass::uninitVarError(const Token *tok, bool isprivate, Function::Type functionType, const std::string &classname, const std::string &varname, bool derived, bool inconclusive)
{
    std::string ctor;
    if (functionType == Function::eCopyConstructor)
        ctor = "copy ";
    else if (functionType == Function::eMoveConstructor)
        ctor = "move ";
    std::string message("Member variable '$symbol' is not initialized in the " + ctor + "constructor.");
=======
void CheckClass::uninitVarError(const Token *tok, bool isprivate, const std::string &classname, const std::string &varname, bool derived, bool inconclusive, bool inConstructor)
{
    std::string message("Member variable '$symbol' is not initialized");
    message += inConstructor ? " in the constructor." : ".";
>>>>>>> 70593126
    if (derived)
        message += " Maybe it should be initialized directly in the class " + classname + "?";
    std::string id = std::string("uninit") + (derived ? "Derived" : "") + "MemberVar" + (isprivate ? "Private" : "");
    reportError(tok, Severity::warning, id, "$symbol:" + classname + "::" + varname + "\n" + message, CWE398, inconclusive ? Certainty::inconclusive : Certainty::normal);
}

void CheckClass::missingMemberCopyError(const Token *tok, Function::Type functionType, const std::string& classname, const std::string& varname)
{
    const std::string ctor(functionType == Function::Type::eCopyConstructor ? "copy" : "move");
    const std::string action(functionType == Function::Type::eCopyConstructor ? "copied?" : "moved?");
    const std::string message =
        "$symbol:" + classname + "::" + varname + "\n" +
        "Member variable '$symbol' is not assigned in the " + ctor + " constructor. Should it be " + action;
    const char id[] = "missingMemberCopy";
    reportError(tok, Severity::warning, id, message, CWE398, Certainty::inconclusive);
}

void CheckClass::operatorEqVarError(const Token *tok, const std::string &classname, const std::string &varname, bool inconclusive)
{
    reportError(tok, Severity::warning, "operatorEqVarError", "$symbol:" + classname + "::" + varname + "\nMember variable '$symbol' is not assigned a value in '" + classname + "::operator='.", CWE398, inconclusive ? Certainty::inconclusive : Certainty::normal);
}

//---------------------------------------------------------------------------
// ClassCheck: Use initialization list instead of assignment
//---------------------------------------------------------------------------

void CheckClass::initializationListUsage()
{
    if (!mSettings->severity.isEnabled(Severity::performance))
        return;

    for (const Scope *scope : mSymbolDatabase->functionScopes) {
        // Check every constructor
        if (!scope->function || !scope->function->isConstructor())
            continue;

        // Do not warn when a delegate constructor is called
        if (const Token *initList = scope->function->constructorMemberInitialization()) {
            if (Token::Match(initList, ": %name% {|(") && initList->strAt(1) == scope->className)
                continue;
        }

        const Scope* owner = scope->functionOf;
        for (const Token* tok = scope->bodyStart; tok != scope->bodyEnd; tok = tok->next()) {
            if (Token::Match(tok, "%name% (")) // Assignments might depend on this function call or if/for/while/switch statement from now on.
                break;
            if (Token::Match(tok, "try|do {"))
                break;
            if (!Token::Match(tok, "%var% =") || tok->strAt(-1) == "*" || tok->strAt(-1) == ".")
                continue;

            const Variable* var = tok->variable();
            if (!var || var->scope() != owner || var->isStatic())
                continue;
            if (var->isPointer() || var->isReference() || var->isEnumType())
                continue;
            if (!WRONG_DATA(!var->valueType(), tok) && var->valueType()->type > ValueType::Type::ITERATOR)
                continue;

            // bailout: multi line lambda in rhs => do not warn
            if (findLambdaEndToken(tok->tokAt(2)) && tok->tokAt(2)->findExpressionStartEndTokens().second->linenr() > tok->tokAt(2)->linenr())
                continue;

            // Access local var member in rhs => do not warn
            bool localmember = false;
            visitAstNodes(tok->next()->astOperand2(),
                          [&](const Token *rhs) {
                if (rhs->str() == "." && rhs->astOperand1() && rhs->astOperand1()->variable() && rhs->astOperand1()->variable()->isLocal())
                    localmember = true;
                return ChildrenToVisit::op1_and_op2;
            });
            if (localmember)
                continue;

            bool allowed = true;
            visitAstNodes(tok->next()->astOperand2(),
                          [&](const Token *tok2) {
                const Variable* var2 = tok2->variable();
                if (var2) {
                    if (var2->scope() == owner && tok2->strAt(-1)!=".") { // Is there a dependency between two member variables?
                        allowed = false;
                        return ChildrenToVisit::done;
                    } else if (var2->isArray() && var2->isLocal()) { // Can't initialize with a local array
                        allowed = false;
                        return ChildrenToVisit::done;
                    }
                } else if (tok2->str() == "this") { // 'this' instance is not completely constructed in initialization list
                    allowed = false;
                    return ChildrenToVisit::done;
                } else if (Token::Match(tok2, "%name% (") && tok2->strAt(-1) != "." && isMemberFunc(owner, tok2)) { // Member function called?
                    allowed = false;
                    return ChildrenToVisit::done;
                }
                return ChildrenToVisit::op1_and_op2;
            });
            if (!allowed)
                continue;

            suggestInitializationList(tok, tok->str());
        }
    }
}

void CheckClass::suggestInitializationList(const Token* tok, const std::string& varname)
{
    reportError(tok, Severity::performance, "useInitializationList", "$symbol:" + varname + "\nVariable '$symbol' is assigned in constructor body. Consider performing initialization in initialization list.\n"
                "When an object of a class is created, the constructors of all member variables are called consecutively "
                "in the order the variables are declared, even if you don't explicitly write them to the initialization list. You "
                "could avoid assigning '$symbol' a value by passing the value to the constructor in the initialization list.", CWE398, Certainty::normal);
}

//---------------------------------------------------------------------------
// ClassCheck: Unused private functions
//---------------------------------------------------------------------------

static bool checkFunctionUsage(const Function *privfunc, const Scope* scope)
{
    if (!scope)
        return true; // Assume it is used, if scope is not seen

    for (std::list<Function>::const_iterator func = scope->functionList.begin(); func != scope->functionList.end(); ++func) {
        if (func->functionScope) {
            if (Token::Match(func->tokenDef, "%name% (")) {
                for (const Token *ftok = func->tokenDef->tokAt(2); ftok && ftok->str() != ")"; ftok = ftok->next()) {
                    if (Token::Match(ftok, "= %name% [(,)]") && ftok->strAt(1) == privfunc->name())
                        return true;
                    if (ftok->str() == "(")
                        ftok = ftok->link();
                }
            }
            for (const Token *ftok = func->functionScope->classDef->linkAt(1); ftok != func->functionScope->bodyEnd; ftok = ftok->next()) {
                if (ftok->function() == privfunc)
                    return true;
                if (ftok->varId() == 0U && ftok->str() == privfunc->name()) // TODO: This condition should be redundant
                    return true;
            }
        } else if ((func->type != Function::eCopyConstructor &&
                    func->type != Function::eOperatorEqual) ||
                   func->access != AccessControl::Private) // Assume it is used, if a function implementation isn't seen, but empty private copy constructors and assignment operators are OK
            return true;
    }

    const std::map<std::string, Type*>::const_iterator end = scope->definedTypesMap.end();
    for (std::map<std::string, Type*>::const_iterator iter = scope->definedTypesMap.begin(); iter != end; ++iter) {
        const Type *type = (*iter).second;
        if (type->enclosingScope == scope && checkFunctionUsage(privfunc, type->classScope))
            return true;
    }

    for (const Variable &var : scope->varlist) {
        if (var.isStatic()) {
            const Token* tok = Token::findmatch(scope->bodyEnd, "%varid% =|(|{", var.declarationId());
            if (tok)
                tok = tok->tokAt(2);
            while (tok && tok->str() != ";") {
                if (tok->function() == privfunc)
                    return true;
                tok = tok->next();
            }
        }
    }

    return false; // Unused in this scope
}

void CheckClass::privateFunctions()
{
    if (!mSettings->severity.isEnabled(Severity::style))
        return;

    for (const Scope * scope : mSymbolDatabase->classAndStructScopes) {

        // do not check borland classes with properties..
        if (Token::findsimplematch(scope->bodyStart, "; __property ;", scope->bodyEnd))
            continue;

        std::list<const Function*> privateFuncs;
        for (const Function &func : scope->functionList) {
            // Get private functions..
            if (func.type == Function::eFunction && func.access == AccessControl::Private && !func.isOperator()) // TODO: There are smarter ways to check private operator usage
                privateFuncs.push_back(&func);
        }

        // Bailout for overridden virtual functions of base classes
        if (!scope->definedType->derivedFrom.empty()) {
            // Check virtual functions
            for (std::list<const Function*>::iterator it = privateFuncs.begin(); it != privateFuncs.end();) {
                if ((*it)->isImplicitlyVirtual(true)) // Give true as default value to be returned if we don't see all base classes
                    privateFuncs.erase(it++);
                else
                    ++it;
            }
        }

        while (!privateFuncs.empty()) {
            // Check that all private functions are used
            bool used = checkFunctionUsage(privateFuncs.front(), scope); // Usage in this class
            // Check in friend classes
            const std::vector<Type::FriendInfo>& friendList = scope->definedType->friendList;
            for (int i = 0; i < friendList.size() && !used; i++) {
                if (friendList[i].type)
                    used = checkFunctionUsage(privateFuncs.front(), friendList[i].type->classScope);
                else
                    used = true; // Assume, it is used if we do not see friend class
            }

            if (!used)
                unusedPrivateFunctionError(privateFuncs.front()->tokenDef, scope->className, privateFuncs.front()->name());

            privateFuncs.pop_front();
        }
    }
}

void CheckClass::unusedPrivateFunctionError(const Token *tok, const std::string &classname, const std::string &funcname)
{
    reportError(tok, Severity::style, "unusedPrivateFunction", "$symbol:" + classname + "::" + funcname + "\nUnused private function: '$symbol'", CWE398, Certainty::normal);
}

//---------------------------------------------------------------------------
// ClassCheck: Check that memset is not used on classes
//---------------------------------------------------------------------------

static const Scope* findFunctionOf(const Scope* scope)
{
    while (scope) {
        if (scope->type == Scope::eFunction)
            return scope->functionOf;
        scope = scope->nestedIn;
    }
    return nullptr;
}

void CheckClass::checkMemset()
{
    const bool printWarnings = mSettings->severity.isEnabled(Severity::warning);
    for (const Scope *scope : mSymbolDatabase->functionScopes) {
        for (const Token *tok = scope->bodyStart; tok && tok != scope->bodyEnd; tok = tok->next()) {
            if (Token::Match(tok, "memset|memcpy|memmove (")) {
                const Token* arg1 = tok->tokAt(2);
                const Token* arg3 = arg1->nextArgument();
                if (arg3)
                    arg3 = arg3->nextArgument();
                if (!arg3)
                    // weird, shouldn't happen: memset etc should have
                    // 3 arguments.
                    continue;

                const Token *typeTok = nullptr;
                const Scope *type = nullptr;
                if (Token::Match(arg3, "sizeof ( %type% ) )"))
                    typeTok = arg3->tokAt(2);
                else if (Token::Match(arg3, "sizeof ( %type% :: %type% ) )"))
                    typeTok = arg3->tokAt(4);
                else if (Token::Match(arg3, "sizeof ( struct %type% ) )"))
                    typeTok = arg3->tokAt(3);
                else if (Token::simpleMatch(arg3, "sizeof ( * this ) )") || Token::simpleMatch(arg1, "this ,")) {
                    type = findFunctionOf(arg3->scope());
                } else if (Token::Match(arg1, "&|*|%var%")) {
                    int numIndirToVariableType = 0; // Offset to the actual type in terms of dereference/addressof
                    for (;; arg1 = arg1->next()) {
                        if (arg1->str() == "&")
                            ++numIndirToVariableType;
                        else if (arg1->str() == "*")
                            --numIndirToVariableType;
                        else
                            break;
                    }

                    const Variable * const var = arg1->variable();
                    if (var && arg1->strAt(1) == ",") {
                        if (var->isArrayOrPointer()) {
                            const Token *endTok = var->typeEndToken();
                            while (Token::simpleMatch(endTok, "*")) {
                                ++numIndirToVariableType;
                                endTok = endTok->previous();
                            }
                        }

                        if (var->isArray())
                            numIndirToVariableType += int(var->dimensions().size());

                        if (numIndirToVariableType == 1)
                            type = var->typeScope();
                    }
                }

                // No type defined => The tokens didn't match
                if (!typeTok && !type)
                    continue;

                if (typeTok && typeTok->str() == "(")
                    typeTok = typeTok->next();

                if (!type && typeTok->type())
                    type = typeTok->type()->classScope;

                if (type) {
                    const std::set<const Scope *> parsedTypes;
                    checkMemsetType(scope, tok, type, false, parsedTypes);
                }
            } else if (tok->variable() && tok->variable()->typeScope() && Token::Match(tok, "%var% = calloc|malloc|realloc|g_malloc|g_try_malloc|g_realloc|g_try_realloc (")) {
                const std::set<const Scope *> parsedTypes;
                checkMemsetType(scope, tok->tokAt(2), tok->variable()->typeScope(), true, parsedTypes);

                if (printWarnings && tok->variable()->typeScope()->numConstructors > 0)
                    mallocOnClassWarning(tok, tok->strAt(2), tok->variable()->typeScope()->classDef);
            }
        }
    }
}

void CheckClass::checkMemsetType(const Scope *start, const Token *tok, const Scope *type, bool allocation, std::set<const Scope *> parsedTypes)
{
    // If type has been checked there is no need to check it again
    if (parsedTypes.find(type) != parsedTypes.end())
        return;
    parsedTypes.insert(type);

    const bool printPortability = mSettings->severity.isEnabled(Severity::portability);

    // recursively check all parent classes
    for (const Type::BaseInfo & i : type->definedType->derivedFrom) {
        const Type* derivedFrom = i.type;
        if (derivedFrom && derivedFrom->classScope)
            checkMemsetType(start, tok, derivedFrom->classScope, allocation, parsedTypes);
    }

    // Warn if type is a class that contains any virtual functions
    for (const Function &func : type->functionList) {
        if (func.hasVirtualSpecifier()) {
            if (allocation)
                mallocOnClassError(tok, tok->str(), type->classDef, "virtual function");
            else
                memsetError(tok, tok->str(), "virtual function", type->classDef->str());
        }
    }

    // Warn if type is a class or struct that contains any std::* variables
    for (const Variable &var : type->varlist) {
        if (var.isReference() && !var.isStatic()) {
            memsetErrorReference(tok, tok->str(), type->classDef->str());
            continue;
        }
        // don't warn if variable static or const, pointer or array of pointers
        if (!var.isStatic() && !var.isConst() && !var.isPointer() && (!var.isArray() || var.typeEndToken()->str() != "*")) {
            const Token *tok1 = var.typeStartToken();
            const Scope *typeScope = var.typeScope();

            std::string typeName;
            if (Token::Match(tok1, "%type% ::")) {
                const Token *typeTok = tok1;
                while (Token::Match(typeTok, "%type% ::")) {
                    typeName += typeTok->str() + "::";
                    typeTok = typeTok->tokAt(2);
                }
                typeName += typeTok->str();
            }

            // check for std:: type
            if (var.isStlType() && typeName != "std::array" && !mSettings->library.podtype(typeName)) {
                if (allocation)
                    mallocOnClassError(tok, tok->str(), type->classDef, "'" + typeName + "'");
                else
                    memsetError(tok, tok->str(), "'" + typeName + "'", type->classDef->str());
            }

            // check for known type
            else if (typeScope && typeScope != type)
                checkMemsetType(start, tok, typeScope, allocation, parsedTypes);

            // check for float
            else if (printPortability && var.isFloatingType() && tok->str() == "memset")
                memsetErrorFloat(tok, type->classDef->str());
        }
    }
}

void CheckClass::mallocOnClassWarning(const Token* tok, const std::string &memfunc, const Token* classTok)
{
    std::list<const Token *> toks = { tok, classTok };
    reportError(toks, Severity::warning, "mallocOnClassWarning",
                "$symbol:" + memfunc +"\n"
                "Memory for class instance allocated with $symbol(), but class provides constructors.\n"
                "Memory for class instance allocated with $symbol(), but class provides constructors. This is unsafe, "
                "since no constructor is called and class members remain uninitialized. Consider using 'new' instead.", CWE762, Certainty::normal);
}

void CheckClass::mallocOnClassError(const Token* tok, const std::string &memfunc, const Token* classTok, const std::string &classname)
{
    std::list<const Token *> toks = { tok, classTok };
    reportError(toks, Severity::error, "mallocOnClassError",
                "$symbol:" + memfunc +"\n"
                "$symbol:" + classname +"\n"
                "Memory for class instance allocated with " + memfunc + "(), but class contains a " + classname + ".\n"
                "Memory for class instance allocated with " + memfunc + "(), but class a " + classname + ". This is unsafe, "
                "since no constructor is called and class members remain uninitialized. Consider using 'new' instead.", CWE665, Certainty::normal);
}

void CheckClass::memsetError(const Token *tok, const std::string &memfunc, const std::string &classname, const std::string &type)
{
    reportError(tok, Severity::error, "memsetClass",
                "$symbol:" + memfunc +"\n"
                "$symbol:" + classname +"\n"
                "Using '" + memfunc + "' on " + type + " that contains a " + classname + ".\n"
                "Using '" + memfunc + "' on " + type + " that contains a " + classname + " is unsafe, because constructor, destructor "
                "and copy operator calls are omitted. These are necessary for this non-POD type to ensure that a valid object "
                "is created.", CWE762, Certainty::normal);
}

void CheckClass::memsetErrorReference(const Token *tok, const std::string &memfunc, const std::string &type)
{
    reportError(tok, Severity::error, "memsetClassReference",
                "$symbol:" + memfunc +"\n"
                "Using '" + memfunc + "' on " + type + " that contains a reference.", CWE665, Certainty::normal);
}

void CheckClass::memsetErrorFloat(const Token *tok, const std::string &type)
{
    reportError(tok, Severity::portability, "memsetClassFloat", "Using memset() on " + type + " which contains a floating point number.\n"
                "Using memset() on " + type + " which contains a floating point number."
                " This is not portable because memset() sets each byte of a block of memory to a specific value and"
                " the actual representation of a floating-point value is implementation defined."
                " Note: In case of an IEEE754-1985 compatible implementation setting all bits to zero results in the value 0.0.", CWE758, Certainty::normal);
}


//---------------------------------------------------------------------------
// ClassCheck: "C& operator=(const C&) { ... return *this; }"
// operator= should return a reference to *this
//---------------------------------------------------------------------------

void CheckClass::operatorEqRetRefThis()
{
    if (!mSettings->severity.isEnabled(Severity::style))
        return;

    for (const Scope * scope : mSymbolDatabase->classAndStructScopes) {
        for (std::list<Function>::const_iterator func = scope->functionList.begin(); func != scope->functionList.end(); ++func) {
            if (func->type == Function::eOperatorEqual && func->hasBody()) {
                // make sure return signature is correct
                if (func->retType == func->nestedIn->definedType && func->tokenDef->strAt(-1) == "&") {
                    checkReturnPtrThis(scope, &(*func), func->functionScope->bodyStart, func->functionScope->bodyEnd);
                }
            }
        }
    }
}

void CheckClass::checkReturnPtrThis(const Scope *scope, const Function *func, const Token *tok, const Token *last)
{
    std::set<const Function*> analyzedFunctions;
    checkReturnPtrThis(scope, func, tok, last, analyzedFunctions);
}

void CheckClass::checkReturnPtrThis(const Scope *scope, const Function *func, const Token *tok, const Token *last, std::set<const Function*>& analyzedFunctions)
{
    bool foundReturn = false;

    const Token* const startTok = tok;

    for (; tok && tok != last; tok = tok->next()) {
        // check for return of reference to this
        if (tok->str() != "return")
            continue;

        foundReturn = true;

        const Token *retExpr = tok->astOperand1();
        if (retExpr && retExpr->str() == "=")
            retExpr = retExpr->astOperand1();
        if (retExpr && retExpr->isUnaryOp("*") && Token::simpleMatch(retExpr->astOperand1(), "this"))
            continue;

        std::string cast("( " + scope->className + " & )");
        if (Token::simpleMatch(tok->next(), cast.c_str(), cast.size()))
            tok = tok->tokAt(4);

        // check if a function is called
        if (tok->strAt(2) == "(" &&
            tok->linkAt(2)->next()->str() == ";") {
            // check if it is a member function
            for (std::list<Function>::const_iterator it = scope->functionList.begin(); it != scope->functionList.end(); ++it) {
                // check for a regular function with the same name and a body
                if (it->type == Function::eFunction && it->hasBody() &&
                    it->token->str() == tok->next()->str()) {
                    // check for the proper return type
                    if (it->tokenDef->previous()->str() == "&" &&
                        it->tokenDef->strAt(-2) == scope->className) {
                        // make sure it's not a const function
                        if (!it->isConst()) {
                            /** @todo make sure argument types match */
                            // avoid endless recursions
                            if (analyzedFunctions.find(&*it) == analyzedFunctions.end()) {
                                analyzedFunctions.insert(&*it);
                                checkReturnPtrThis(scope, &*it, it->arg->link()->next(), it->arg->link()->next()->link(),
                                                   analyzedFunctions);
                            }
                            // just bail for now
                            else
                                return;
                        }
                    }
                }
            }
        }

        // check if *this is returned
        else if (!(Token::simpleMatch(tok->next(), "operator= (") ||
                   Token::simpleMatch(tok->next(), "this . operator= (") ||
                   (Token::Match(tok->next(), "%type% :: operator= (") &&
                    tok->next()->str() == scope->className)))
            operatorEqRetRefThisError(func->token);
    }
    if (foundReturn) {
        return;
    }
    if (startTok->next() == last) {
        const std::string tmp("( const " + scope->className + " &");
        if (Token::simpleMatch(func->argDef, tmp.c_str(), tmp.size())) {
            // Typical wrong way to suppress default assignment operator by declaring it and leaving empty
            operatorEqMissingReturnStatementError(func->token, func->access == AccessControl::Public);
        } else {
            operatorEqMissingReturnStatementError(func->token, true);
        }
        return;
    }
    if (mSettings->library.isScopeNoReturn(last, nullptr)) {
        // Typical wrong way to prohibit default assignment operator
        // by always throwing an exception or calling a noreturn function
        operatorEqShouldBeLeftUnimplementedError(func->token);
        return;
    }

    operatorEqMissingReturnStatementError(func->token, func->access == AccessControl::Public);
}

void CheckClass::operatorEqRetRefThisError(const Token *tok)
{
    reportError(tok, Severity::style, "operatorEqRetRefThis", "'operator=' should return reference to 'this' instance.", CWE398, Certainty::normal);
}

void CheckClass::operatorEqShouldBeLeftUnimplementedError(const Token *tok)
{
    reportError(tok, Severity::style, "operatorEqShouldBeLeftUnimplemented", "'operator=' should either return reference to 'this' instance or be declared private and left unimplemented.", CWE398, Certainty::normal);
}

void CheckClass::operatorEqMissingReturnStatementError(const Token *tok, bool error)
{
    if (error) {
        reportError(tok, Severity::error, "operatorEqMissingReturnStatement", "No 'return' statement in non-void function causes undefined behavior.", CWE398, Certainty::normal);
    } else {
        operatorEqRetRefThisError(tok);
    }
}

//---------------------------------------------------------------------------
// ClassCheck: "C& operator=(const C& rhs) { if (this == &rhs) ... }"
// operator= should check for assignment to self
//
// For simple classes, an assignment to self check is only a potential optimization.
//
// For classes that allocate dynamic memory, assignment to self can be a real error
// if it is deallocated and allocated again without being checked for.
//
// This check is not valid for classes with multiple inheritance because a
// class can have multiple addresses so there is no trivial way to check for
// assignment to self.
//---------------------------------------------------------------------------

void CheckClass::operatorEqToSelf()
{
    if (!mSettings->severity.isEnabled(Severity::warning))
        return;

    for (const Scope * scope : mSymbolDatabase->classAndStructScopes) {
        // skip classes with multiple inheritance
        if (scope->definedType->derivedFrom.size() > 1)
            continue;

        for (const Function &func : scope->functionList) {
            if (func.type == Function::eOperatorEqual && func.hasBody()) {
                // make sure that the operator takes an object of the same type as *this, otherwise we can't detect self-assignment checks
                if (func.argumentList.empty())
                    continue;
                const Token* typeTok = func.argumentList.front().typeEndToken();
                while (typeTok->str() == "const" || typeTok->str() == "&" || typeTok->str() == "*")
                    typeTok = typeTok->previous();
                if (typeTok->str() != scope->className)
                    continue;

                // make sure return signature is correct
                if (Token::Match(func.retDef, "%type% &") && func.retDef->str() == scope->className) {
                    // find the parameter name
                    const Token *rhs = func.argumentList.begin()->nameToken();
                    const Token* out_ifStatementScopeStart = nullptr;
                    if (!hasAssignSelf(&func, rhs, &out_ifStatementScopeStart)) {
                        if (hasAllocation(&func, scope))
                            operatorEqToSelfError(func.token);
                    } else if (out_ifStatementScopeStart != nullptr) {
                        if (hasAllocationInIfScope(&func, scope, out_ifStatementScopeStart))
                            operatorEqToSelfError(func.token);
                    }
                }
            }
        }
    }
}

bool CheckClass::hasAllocationInIfScope(const Function *func, const Scope* scope, const Token *ifStatementScopeStart) const
{
    const Token *end;
    if (ifStatementScopeStart->str() == "{")
        end = ifStatementScopeStart->link();
    else
        end = func->functionScope->bodyEnd;
    return hasAllocation(func, scope, ifStatementScopeStart, end);
}

bool CheckClass::hasAllocation(const Function *func, const Scope* scope) const
{
    return hasAllocation(func, scope, func->functionScope->bodyStart, func->functionScope->bodyEnd);
}

bool CheckClass::hasAllocation(const Function *func, const Scope* scope, const Token *start, const Token *end) const
{
    if (!end)
        end = func->functionScope->bodyEnd;
    for (const Token *tok = start; tok && (tok != end); tok = tok->next()) {
        if (Token::Match(tok, "%var% = malloc|realloc|calloc|new") && isMemberVar(scope, tok))
            return true;

        // check for deallocating memory
        const Token *var;
        if (Token::Match(tok, "free ( %var%"))
            var = tok->tokAt(2);
        else if (Token::Match(tok, "delete [ ] %var%"))
            var = tok->tokAt(3);
        else if (Token::Match(tok, "delete %var%"))
            var = tok->next();
        else
            continue;
        // Check for assignment to the deleted pointer (only if its a member of the class)
        if (isMemberVar(scope, var)) {
            for (const Token *tok1 = var->next(); tok1 && (tok1 != end); tok1 = tok1->next()) {
                if (Token::Match(tok1, "%varid% =", var->varId()))
                    return true;
            }
        }
    }

    return false;
}

static bool isTrueKeyword(const Token* tok)
{
    return tok->hasKnownIntValue() && tok->getKnownIntValue() == 1;
}

static bool isFalseKeyword(const Token* tok)
{
    return tok->hasKnownIntValue() && tok->getKnownIntValue() == 0;
}

/*
 * Checks if self-assignment test is inverse
 * For example 'if (this == &rhs)'
 */
CheckClass::Bool CheckClass::isInverted(const Token *tok, const Token *rhs)
{
    bool res = true;
    for (const Token *itr = tok; itr && itr->str()!="("; itr=itr->astParent()) {
        if (Token::simpleMatch(itr, "!=") && (isTrueKeyword(itr->astOperand1()) || isTrueKeyword(itr->astOperand2()))) {
            res = !res;
        } else if (Token::simpleMatch(itr, "!=") && ((Token::simpleMatch(itr->astOperand1(), "this") && Token::simpleMatch(itr->astOperand2(), "&") && Token::simpleMatch(itr->astOperand2()->next(), rhs->str().c_str(), rhs->str().size()))
                                                     || (Token::simpleMatch(itr->astOperand2(), "this") && Token::simpleMatch(itr->astOperand1(), "&") && Token::simpleMatch(itr->astOperand1()->next(), rhs->str().c_str(), rhs->str().size())))) {
            res = !res;
        } else if (Token::simpleMatch(itr, "!=") && (isFalseKeyword(itr->astOperand1()) || isFalseKeyword(itr->astOperand2()))) {
            //Do nothing
        } else if (Token::simpleMatch(itr, "!")) {
            res = !res;
        } else if (Token::simpleMatch(itr, "==") && (isFalseKeyword(itr->astOperand1()) || isFalseKeyword(itr->astOperand2()))) {
            res = !res;
        } else if (Token::simpleMatch(itr, "==") && (isTrueKeyword(itr->astOperand1()) || isTrueKeyword(itr->astOperand2()))) {
            //Do nothing
        } else if (Token::simpleMatch(itr, "==") && ((Token::simpleMatch(itr->astOperand1(), "this") && Token::simpleMatch(itr->astOperand2(), "&") && Token::simpleMatch(itr->astOperand2()->next(), rhs->str().c_str(), rhs->str().size()))
                                                     || (Token::simpleMatch(itr->astOperand2(), "this") && Token::simpleMatch(itr->astOperand1(), "&") && Token::simpleMatch(itr->astOperand1()->next(), rhs->str().c_str(), rhs->str().size())))) {
            //Do nothing
        } else {
            return Bool::BAILOUT;
        }
    }
    if (res)
        return Bool::TRUE;
    return Bool::FALSE;
}

const Token * CheckClass::getIfStmtBodyStart(const Token *tok, const Token *rhs)
{
    const Token *top = tok->astTop();
    if (Token::simpleMatch(top->link(), ") {")) {
        switch (isInverted(tok->astParent(), rhs)) {
        case Bool::BAILOUT:
            return nullptr;
        case Bool::TRUE:
            return top->link()->next();
        case Bool::FALSE:
            return top->link()->next()->link();
        }
    }
    return nullptr;
}

bool CheckClass::hasAssignSelf(const Function *func, const Token *rhs, const Token **out_ifStatementScopeStart)
{
    if (!rhs)
        return false;
    const Token *last = func->functionScope->bodyEnd;
    for (const Token *tok = func->functionScope->bodyStart; tok && tok != last; tok = tok->next()) {
        if (!Token::simpleMatch(tok, "if ("))
            continue;

        bool ret = false;
        visitAstNodes(tok->next()->astOperand2(),
                      [&](const Token *tok2) {
            if (!Token::Match(tok2, "==|!="))
                return ChildrenToVisit::op1_and_op2;
            if (Token::simpleMatch(tok2->astOperand1(), "this"))
                tok2 = tok2->astOperand2();
            else if (Token::simpleMatch(tok2->astOperand2(), "this"))
                tok2 = tok2->astOperand1();
            else
                return ChildrenToVisit::op1_and_op2;
            if (tok2 && tok2->isUnaryOp("&") && tok2->astOperand1()->str() == rhs->str())
                ret = true;
            if (ret) {
                *out_ifStatementScopeStart = getIfStmtBodyStart(tok2, rhs);
            }
            return ret ? ChildrenToVisit::done : ChildrenToVisit::op1_and_op2;
        });
        if (ret)
            return ret;
    }

    return false;
}

void CheckClass::operatorEqToSelfError(const Token *tok)
{
    reportError(tok, Severity::warning, "operatorEqToSelf",
                "'operator=' should check for assignment to self to avoid problems with dynamic memory.\n"
                "'operator=' should check for assignment to self to ensure that each block of dynamically "
                "allocated memory is owned and managed by only one instance of the class.", CWE398, Certainty::normal);
}

//---------------------------------------------------------------------------
// A destructor in a base class should be virtual
//---------------------------------------------------------------------------

void CheckClass::virtualDestructor()
{
    // This error should only be given if:
    // * base class doesn't have virtual destructor
    // * derived class has non-empty destructor (only c++03, in c++11 it's UB see paragraph 3 in [expr.delete])
    // * base class is deleted
    // unless inconclusive in which case:
    // * A class with any virtual functions should have a destructor that is either public and virtual or protected
    const bool printInconclusive = mSettings->certainty.isEnabled(Certainty::inconclusive);

    std::list<const Function *> inconclusiveErrors;

    for (const Scope * scope : mSymbolDatabase->classAndStructScopes) {

        // Skip base classes (unless inconclusive)
        if (scope->definedType->derivedFrom.empty()) {
            if (printInconclusive) {
                const Function *destructor = scope->getDestructor();
                if (destructor && !destructor->hasVirtualSpecifier() && destructor->access == AccessControl::Public) {
                    for (const Function &func : scope->functionList) {
                        if (func.hasVirtualSpecifier()) {
                            inconclusiveErrors.push_back(destructor);
                            break;
                        }
                    }
                }
            }
            continue;
        }

        // Check if destructor is empty and non-empty ..
        if (mSettings->standards.cpp <= Standards::CPP03) {
            // Find the destructor
            const Function *destructor = scope->getDestructor();

            // Check for destructor with implementation
            if (!destructor || !destructor->hasBody())
                continue;

            // Empty destructor
            if (destructor->token->linkAt(3) == destructor->token->tokAt(4))
                continue;
        }

        const Token *derived = scope->classDef;
        const Token *derivedClass = derived->next();

        // Iterate through each base class...
        for (const Type::BaseInfo & j : scope->definedType->derivedFrom) {
            // Check if base class is public and exists in database
            if (j.access != AccessControl::Private && j.type) {
                const Type *derivedFrom = j.type;
                const Scope *derivedFromScope = derivedFrom->classScope;
                if (!derivedFromScope)
                    continue;

                // Check for this pattern:
                // 1. Base class pointer is given the address of derived class instance
                // 2. Base class pointer is deleted
                //
                // If this pattern is not seen then bailout the checking of these base/derived classes
                {
                    // pointer variables of type 'Base *'
                    std::set<int> baseClassPointers;

                    for (const Variable* var : mSymbolDatabase->variableList()) {
                        if (var && var->isPointer() && var->type() == derivedFrom)
                            baseClassPointers.insert(var->declarationId());
                    }

                    // pointer variables of type 'Base *' that should not be deleted
                    std::set<int> dontDelete;

                    // No deletion of derived class instance through base class pointer found => the code is ok
                    bool ok = true;

                    for (const Token *tok = mTokenizer->tokens(); tok; tok = tok->next()) {
                        if (Token::Match(tok, "[;{}] %var% =") &&
                            baseClassPointers.find(tok->next()->varId()) != baseClassPointers.end()) {
                            // new derived class..
                            const std::string tmp("new " + derivedClass->str());
                            if (Token::simpleMatch(tok->tokAt(3), tmp.c_str(), tmp.size())) {
                                dontDelete.insert(tok->next()->varId());
                            }
                        }

                        // Delete base class pointer that might point at derived class
                        else if (Token::Match(tok, "delete %var% ;") &&
                                 dontDelete.find(tok->next()->varId()) != dontDelete.end()) {
                            ok = false;
                            break;
                        }
                    }

                    // No base class pointer that points at a derived class is deleted
                    if (ok)
                        continue;
                }

                // Find the destructor declaration for the base class.
                const Function *baseDestructor = derivedFromScope->getDestructor();

                // Check that there is a destructor..
                if (!baseDestructor) {
                    if (derivedFrom->derivedFrom.empty()) {
                        virtualDestructorError(derivedFrom->classDef, derivedFrom->name(), derivedClass->str(), false);
                    }
                } else if (!baseDestructor->hasVirtualSpecifier()) {
                    // TODO: This is just a temporary fix, better solution is needed.
                    // Skip situations where base class has base classes of its own, because
                    // some of the base classes might have virtual destructor.
                    // Proper solution is to check all of the base classes. If base class is not
                    // found or if one of the base classes has virtual destructor, error should not
                    // be printed. See TODO test case "virtualDestructorInherited"
                    if (derivedFrom->derivedFrom.empty()) {
                        // Make sure that the destructor is public (protected or private
                        // would not compile if inheritance is used in a way that would
                        // cause the bug we are trying to find here.)
                        if (baseDestructor->access == AccessControl::Public) {
                            virtualDestructorError(baseDestructor->token, derivedFrom->name(), derivedClass->str(), false);
                            // check for duplicate error and remove it if found
                            const std::list<const Function *>::iterator found = find(inconclusiveErrors.begin(), inconclusiveErrors.end(), baseDestructor);
                            if (found != inconclusiveErrors.end())
                                inconclusiveErrors.erase(found);
                        }
                    }
                }
            }
        }
    }

    for (const Function *func : inconclusiveErrors)
        virtualDestructorError(func->tokenDef, func->name(), emptyString, true);
}

void CheckClass::virtualDestructorError(const Token *tok, const std::string &Base, const std::string &Derived, bool inconclusive)
{
    if (inconclusive) {
        if (mSettings->severity.isEnabled(Severity::warning))
            reportError(tok, Severity::warning, "virtualDestructor", "$symbol:" + Base + "\nClass '$symbol' which has virtual members does not have a virtual destructor.", CWE404, Certainty::inconclusive);
    } else {
        reportError(tok, Severity::error, "virtualDestructor",
                    "$symbol:" + Base +"\n"
                    "$symbol:" + Derived +"\n"
                    "Class '" + Base + "' which is inherited by class '" + Derived + "' does not have a virtual destructor.\n"
                    "Class '" + Base + "' which is inherited by class '" + Derived + "' does not have a virtual destructor. "
                    "If you destroy instances of the derived class by deleting a pointer that points to the base class, only "
                    "the destructor of the base class is executed. Thus, dynamic memory that is managed by the derived class "
                    "could leak. This can be avoided by adding a virtual destructor to the base class.", CWE404, Certainty::normal);
    }
}

//---------------------------------------------------------------------------
// warn for "this-x". The indented code may be "this->x"
//---------------------------------------------------------------------------

void CheckClass::thisSubtraction()
{
    if (!mSettings->severity.isEnabled(Severity::warning))
        return;

    const Token *tok = mTokenizer->tokens();
    for (;;) {
        tok = Token::findmatch(tok, "this - %name%");
        if (!tok)
            break;

        if (tok->strAt(-1) != "*")
            thisSubtractionError(tok);

        tok = tok->next();
    }
}

void CheckClass::thisSubtractionError(const Token *tok)
{
    reportError(tok, Severity::warning, "thisSubtraction", "Suspicious pointer subtraction. Did you intend to write '->'?", CWE398, Certainty::normal);
}

//---------------------------------------------------------------------------
// can member function be const?
//---------------------------------------------------------------------------

void CheckClass::checkConst()
{
    // This is an inconclusive check. False positives: #3322.
    if (!mSettings->certainty.isEnabled(Certainty::inconclusive))
        return;

    if (!mSettings->severity.isEnabled(Severity::style))
        return;

    for (const Scope * scope : mSymbolDatabase->classAndStructScopes) {
        for (const Function &func : scope->functionList) {
            // does the function have a body?
            if (func.type != Function::eFunction || !func.hasBody())
                continue;
            // don't warn for friend/static/virtual functions
            if (func.isFriend() || func.isStatic() || func.hasVirtualSpecifier())
                continue;

            // don't warn when returning non-const pointer/reference
            {
                bool isPointerOrReference = false;
                for (const Token *typeToken = func.retDef; typeToken; typeToken = typeToken->next()) {
                    if (Token::Match(typeToken, "(|{|;"))
                        break;
                    if (!isPointerOrReference && typeToken->str() == "const")
                        break;
                    if (Token::Match(typeToken, "*|&")) {
                        isPointerOrReference = true;
                        break;
                    }
                }
                if (isPointerOrReference)
                    continue;
            }


            if (func.isOperator()) { // Operator without return type: conversion operator
                const std::string& opName = func.tokenDef->str();
                if (opName.compare(8, 5, "const") != 0 && (endsWith(opName,'&') || endsWith(opName,'*')))
                    continue;
            } else if (mSettings->library.isSmartPointer(func.retDef)) {
                // Don't warn if a std::shared_ptr etc is returned
                continue;
            } else {
                // don't warn for unknown types..
                // LPVOID, HDC, etc
                if (func.retDef->str().size() > 2 && !func.retDef->type() && func.retDef->isUpperCaseName())
                    continue;
            }

            // check if base class function is virtual
            if (!scope->definedType->derivedFrom.empty() && func.isImplicitlyVirtual(true))
                continue;

            bool memberAccessed = false;
            // if nothing non-const was found. write error..
            if (!checkConstFunc(scope, &func, memberAccessed))
                continue;

            if (func.isConst() && (memberAccessed || func.isOperator()))
                continue;

            std::string classname = scope->className;
            const Scope *nest = scope->nestedIn;
            while (nest && nest->type != Scope::eGlobal) {
                classname = std::string(nest->className + "::" + classname);
                nest = nest->nestedIn;
            }

            // get function name
            std::string functionName = (func.tokenDef->isName() ? "" : "operator") + func.tokenDef->str();

            if (func.tokenDef->str() == "(")
                functionName += ")";
            else if (func.tokenDef->str() == "[")
                functionName += "]";

            if (func.isInline())
                checkConstError(func.token, classname, functionName, !memberAccessed && !func.isOperator());
            else // not inline
                checkConstError2(func.token, func.tokenDef, classname, functionName, !memberAccessed && !func.isOperator());
        }
    }
}

bool CheckClass::isMemberVar(const Scope *scope, const Token *tok) const
{
    bool again = false;

    // try to find the member variable
    do {
        again = false;

        if (tok->str() == "this") {
            return true;
        } else if (Token::simpleMatch(tok->tokAt(-3), "( * this )")) {
            return true;
        } else if (Token::Match(tok->tokAt(-3), "%name% ) . %name%")) {
            tok = tok->tokAt(-3);
            again = true;
        } else if (Token::Match(tok->tokAt(-2), "%name% . %name%")) {
            tok = tok->tokAt(-2);
            again = true;
        } else if (Token::Match(tok->tokAt(-2), "] . %name%")) {
            tok = tok->linkAt(-2)->previous();
            again = true;
        } else if (tok->str() == "]") {
            tok = tok->link()->previous();
            again = true;
        }
    } while (again);

    for (const Variable& var : scope->varlist) {
        if (var.name() == tok->str()) {
            const Token* fqTok = tok;
            while (Token::Match(fqTok->tokAt(-2), "%name% ::"))
                fqTok = fqTok->tokAt(-2);
            if (fqTok->strAt(-1) == "::")
                fqTok = fqTok->previous();
            bool isMember = tok == fqTok;
            std::string scopeStr;
            const Scope* curScope = scope;
            while (!isMember && curScope && curScope->type != Scope::ScopeType::eGlobal) {
                scopeStr.insert(0, curScope->className + " :: ");
                isMember = Token::Match(fqTok, scopeStr.c_str());

                curScope = curScope->nestedIn;
            }
            if (isMember) {
                if (tok->varId() == 0)
                    mSymbolDatabase->debugMessage(tok, "varid0", "CheckClass::isMemberVar found used member variable \'" + tok->str() + "\' with varid 0");

                return !var.isStatic();
            }
        }
    }

    // not found in this class
    if (!scope->definedType->derivedFrom.empty()) {
        // check each base class
        for (const Type::BaseInfo & i : scope->definedType->derivedFrom) {
            // find the base class
            const Type *derivedFrom = i.type;

            // find the function in the base class
            if (derivedFrom && derivedFrom->classScope && derivedFrom->classScope != scope) {
                if (isMemberVar(derivedFrom->classScope, tok))
                    return true;
            }
        }
    }

    return false;
}

bool CheckClass::isMemberFunc(const Scope *scope, const Token *tok) const
{
    if (!tok->function()) {
        for (const Function &func : scope->functionList) {
            if (func.name() == tok->str()) {
                const Token* tok2 = tok->tokAt(2);
                int argsPassed = tok2->str() == ")" ? 0 : 1;
                for (;;) {
                    tok2 = tok2->nextArgument();
                    if (tok2)
                        argsPassed++;
                    else
                        break;
                }
                if (argsPassed == func.argCount() ||
                    (func.isVariadic() && argsPassed >= (func.argCount() - 1)) ||
                    (argsPassed < func.argCount() && argsPassed >= func.minArgCount()))
                    return true;
            }
        }
    } else if (tok->function()->nestedIn == scope)
        return !tok->function()->isStatic();

    // not found in this class
    if (!scope->definedType->derivedFrom.empty()) {
        // check each base class
        for (const Type::BaseInfo & i : scope->definedType->derivedFrom) {
            // find the base class
            const Type *derivedFrom = i.type;

            // find the function in the base class
            if (derivedFrom && derivedFrom->classScope && derivedFrom->classScope != scope) {
                if (isMemberFunc(derivedFrom->classScope, tok))
                    return true;
            }
        }
    }

    return false;
}

bool CheckClass::isConstMemberFunc(const Scope *scope, const Token *tok) const
{
    if (!tok->function())
        return false;
    else if (tok->function()->nestedIn == scope)
        return tok->function()->isConst();

    // not found in this class
    if (!scope->definedType->derivedFrom.empty()) {
        // check each base class
        for (const Type::BaseInfo & i : scope->definedType->derivedFrom) {
            // find the base class
            const Type *derivedFrom = i.type;

            // find the function in the base class
            if (derivedFrom && derivedFrom->classScope) {
                if (isConstMemberFunc(derivedFrom->classScope, tok))
                    return true;
            }
        }
    }

    return false;
}

const std::set<std::string> CheckClass::stl_containers_not_const = { "map", "unordered_map" };

bool CheckClass::checkConstFunc(const Scope *scope, const Function *func, bool& memberAccessed) const
{
    if (mTokenizer->hasIfdef(func->functionScope->bodyStart, func->functionScope->bodyEnd))
        return false;

    // if the function doesn't have any assignment nor function call,
    // it can be a const function..
    for (const Token *tok1 = func->functionScope->bodyStart; tok1 && tok1 != func->functionScope->bodyEnd; tok1 = tok1->next()) {
        if (tok1->isName() && isMemberVar(scope, tok1)) {
            memberAccessed = true;
            const Variable* v = tok1->variable();
            if (v && v->isMutable())
                continue;

            if (tok1->str() == "this" && tok1->previous()->isAssignmentOp())
                return false;

            // non const pointer cast
            if (tok1->valueType() && tok1->valueType()->pointer > 0 && tok1->astParent() && tok1->astParent()->isCast() && !Token::simpleMatch(tok1->astParent(), "( const"))
                return false;

            const Token* lhs = tok1->previous();
            if (lhs->str() == "(" && tok1->astParent() && tok1->astParent()->astParent())
                lhs = tok1->astParent()->astParent();
            if (lhs->str() == "&") {
                lhs = lhs->previous();
                if (lhs->isAssignmentOp() && lhs->previous()->variable()) {
                    if (lhs->previous()->variable()->typeStartToken()->strAt(-1) != "const" && lhs->previous()->variable()->isPointer())
                        return false;
                }
            } else if (lhs->str() == ":" && lhs->astParent() && lhs->astParent()->str() == "(") { // range-based for-loop (C++11)
                // TODO: We could additionally check what is done with the elements to avoid false negatives. Here we just rely on "const" keyword being used.
                if (lhs->astParent()->strAt(1) != "const")
                    return false;
            } else {
                if (lhs->isAssignmentOp()) {
                    const Variable* lhsVar = lhs->previous()->variable();
                    if (lhsVar && !lhsVar->isConst() && lhsVar->isReference() && lhs == lhsVar->nameToken()->next())
                        return false;
                }
            }

            const Token* jumpBackToken = nullptr;
            const Token *lastVarTok = tok1;
            const Token *end = tok1;
            for (;;) {
                if (Token::Match(end->next(), ". %name%")) {
                    end = end->tokAt(2);
                    if (end->varId())
                        lastVarTok = end;
                } else if (end->strAt(1) == "[") {
                    if (end->varId()) {
                        const Variable *var = end->variable();
                        if (var && var->isStlType(stl_containers_not_const))
                            return false;
                        const Token* assignTok = end->next()->astParent();
                        if (var && assignTok && assignTok->isAssignmentOp() && assignTok->astOperand1() && assignTok->astOperand1()->variable()) {
                            const Variable* assignVar = assignTok->astOperand1()->variable();
                            if (assignVar->isPointer() && !assignVar->isConst() && var->typeScope()) {
                                const auto& funcMap = var->typeScope()->functionMap;
                                // if there is no operator that is const and returns a non-const pointer, func cannot be const
                                if (std::none_of(funcMap.begin(), funcMap.end(), [](const std::pair<std::string, const Function*>& fm) {
                                    return fm.second->isConst() && fm.first == "operator[]" && !Function::returnsConst(fm.second);
                                }))
                                    return false;
                            }
                        }
                    }
                    if (!jumpBackToken)
                        jumpBackToken = end->next(); // Check inside the [] brackets
                    end = end->linkAt(1);
                } else if (end->strAt(1) == ")")
                    end = end->next();
                else
                    break;
            }

            if (end->strAt(1) == "(") {
                const Variable *var = lastVarTok->variable();
                if (!var)
                    return false;
                if ((var->isStlType() // assume all std::*::size() and std::*::empty() are const
                     && (Token::Match(end, "size|empty|cend|crend|cbegin|crbegin|max_size|length|count|capacity|get_allocator|c_str|str ( )") || Token::Match(end, "rfind|copy"))) ||

                    (lastVarTok->valueType() && lastVarTok->valueType()->container &&
                     ((lastVarTok->valueType()->container->getYield(end->str()) == Library::Container::Yield::START_ITERATOR) ||
                      (lastVarTok->valueType()->container->getYield(end->str()) == Library::Container::Yield::END_ITERATOR))
                     && (tok1->previous()->isComparisonOp() ||
                         (tok1->previous()->isAssignmentOp() && tok1->tokAt(-2)->variable() && Token::Match(tok1->tokAt(-2)->variable()->typeEndToken(), "const_iterator|const_reverse_iterator")))))
                    ;
                else if (!var->typeScope() || !isConstMemberFunc(var->typeScope(), end))
                    return false;
            }

            // Assignment
            else if (end->next()->isAssignmentOp())
                return false;

            // Streaming
            else if (end->strAt(1) == "<<" && tok1->strAt(-1) != "<<")
                return false;
            else if (isLikelyStreamRead(true, tok1->previous()))
                return false;

            // ++/--
            else if (end->next()->tokType() == Token::eIncDecOp || tok1->previous()->tokType() == Token::eIncDecOp)
                return false;


            const Token* start = tok1;
            while (tok1->strAt(-1) == ")")
                tok1 = tok1->linkAt(-1);

            if (start->strAt(-1) == "delete")
                return false;

            tok1 = jumpBackToken?jumpBackToken:end; // Jump back to first [ to check inside, or jump to end of expression
            if (tok1 == end && Token::Match(end->previous(), ". %name% ( !!)"))
                tok1 = tok1->previous(); // check function call
        }

        // streaming: <<
        else if (Token::simpleMatch(tok1->previous(), ") <<") &&
                 isMemberVar(scope, tok1->tokAt(-2))) {
            const Variable* var = tok1->tokAt(-2)->variable();
            if (!var || !var->isMutable())
                return false;
        }

        // streaming: >> *this
        else if (Token::simpleMatch(tok1, ">> * this") && isLikelyStreamRead(true, tok1)) {
            return false;
        }

        // function/constructor call, return init list
        else if ((Token::Match(tok1, "%name% (|{") || Token::simpleMatch(tok1->astParent(), "return {")) && !tok1->isStandardType() &&
                 !Token::Match(tok1, "return|if|string|switch|while|catch|for")) {
            if (isMemberFunc(scope, tok1) && tok1->strAt(-1) != ".") {
                if (!isConstMemberFunc(scope, tok1))
                    return false;
                memberAccessed = true;
            }
            // Member variable given as parameter
            const Token *lpar = tok1->next();
            if (Token::simpleMatch(lpar, "( ) ("))
                lpar = lpar->tokAt(2);
            for (const Token* tok2 = lpar->next(); tok2 && tok2 != tok1->next()->link(); tok2 = tok2->next()) {
                if (tok2->str() == "(")
                    tok2 = tok2->link();
                else if ((tok2->isName() && isMemberVar(scope, tok2)) || (tok2->isUnaryOp("&") && (tok2 = tok2->astOperand1()))) {
                    const Variable* var = tok2->variable();
                    if (!var || !var->isMutable())
                        return false; // TODO: Only bailout if function takes argument as non-const reference
                }
            }
        } else if (Token::simpleMatch(tok1, "> (") && (!tok1->link() || !Token::Match(tok1->link()->previous(), "static_cast|const_cast|dynamic_cast|reinterpret_cast"))) {
            return false;
        }
    }

    return true;
}

void CheckClass::checkConstError(const Token *tok, const std::string &classname, const std::string &funcname, bool suggestStatic)
{
    checkConstError2(tok, nullptr, classname, funcname, suggestStatic);
}

void CheckClass::checkConstError2(const Token *tok1, const Token *tok2, const std::string &classname, const std::string &funcname, bool suggestStatic)
{
    std::list<const Token *> toks;
    toks.push_back(tok1);
    if (tok2)
        toks.push_back(tok2);
    if (!suggestStatic)
        reportError(toks, Severity::style, "functionConst",
                    "$symbol:" + classname + "::" + funcname +"\n"
                    "Technically the member function '$symbol' can be const.\n"
                    "The member function '$symbol' can be made a const "
                    "function. Making this function 'const' should not cause compiler errors. "
                    "Even though the function can be made const function technically it may not make "
                    "sense conceptually. Think about your design and the task of the function first - is "
                    "it a function that must not change object internal state?", CWE398, Certainty::inconclusive);
    else
        reportError(toks, Severity::performance, "functionStatic",
                    "$symbol:" + classname + "::" + funcname +"\n"
                    "Technically the member function '$symbol' can be static (but you may consider moving to unnamed namespace).\n"
                    "The member function '$symbol' can be made a static "
                    "function. Making a function static can bring a performance benefit since no 'this' instance is "
                    "passed to the function. This change should not cause compiler errors but it does not "
                    "necessarily make sense conceptually. Think about your design and the task of the function first - "
                    "is it a function that must not access members of class instances? And maybe it is more appropriate "
                    "to move this function to a unnamed namespace.", CWE398, Certainty::inconclusive);
}

//---------------------------------------------------------------------------
// ClassCheck: Check that initializer list is in declared order.
//---------------------------------------------------------------------------

namespace { // avoid one-definition-rule violation
    struct VarInfo {
        VarInfo(const Variable *_var, const Token *_tok)
            : var(_var), tok(_tok) {}

        const Variable *var;
        const Token *tok;
    };
}

void CheckClass::initializerListOrder()
{
    if (!mSettings->severity.isEnabled(Severity::style))
        return;

    // This check is not inconclusive.  However it only determines if the initialization
    // order is incorrect.  It does not determine if being out of order causes
    // a real error.  Out of order is not necessarily an error but you can never
    // have an error if the list is in order so this enforces defensive programming.
    if (!mSettings->certainty.isEnabled(Certainty::inconclusive))
        return;

    for (const Scope * scope : mSymbolDatabase->classAndStructScopes) {

        // iterate through all member functions looking for constructors
        for (std::list<Function>::const_iterator func = scope->functionList.begin(); func != scope->functionList.end(); ++func) {
            if (func->isConstructor() && func->hasBody()) {
                // check for initializer list
                const Token *tok = func->arg->link()->next();

                if (tok->str() == ":") {
                    std::vector<VarInfo> vars;
                    tok = tok->next();

                    // find all variable initializations in list
                    while (tok && tok != func->functionScope->bodyStart) {
                        if (Token::Match(tok, "%name% (|{")) {
                            const Variable *var = scope->getVariable(tok->str());
                            if (var)
                                vars.emplace_back(var, tok);

                            if (Token::Match(tok->tokAt(2), "%name% =")) {
                                var = scope->getVariable(tok->strAt(2));

                                if (var)
                                    vars.emplace_back(var, tok->tokAt(2));
                            }
                            tok = tok->next()->link()->next();
                        } else
                            tok = tok->next();
                    }

                    // need at least 2 members to have out of order initialization
                    for (int j = 1; j < vars.size(); j++) {
                        // check for out of order initialization
                        if (vars[j].var->index() < vars[j - 1].var->index())
                            initializerListError(vars[j].tok,vars[j].var->nameToken(), scope->className, vars[j].var->name());
                    }
                }
            }
        }
    }
}

void CheckClass::initializerListError(const Token *tok1, const Token *tok2, const std::string &classname, const std::string &varname)
{
    std::list<const Token *> toks = { tok1, tok2 };
    reportError(toks, Severity::style, "initializerList",
                "$symbol:" + classname + "::" + varname +"\n"
                "Member variable '$symbol' is in the wrong place in the initializer list.\n"
                "Member variable '$symbol' is in the wrong place in the initializer list. "
                "Members are initialized in the order they are declared, not in the "
                "order they are in the initializer list.  Keeping the initializer list "
                "in the same order that the members were declared prevents order dependent "
                "initialization errors.", CWE398, Certainty::inconclusive);
}


//---------------------------------------------------------------------------
// Check for self initialization in initialization list
//---------------------------------------------------------------------------

void CheckClass::checkSelfInitialization()
{
    for (const Scope *scope : mSymbolDatabase->functionScopes) {
        const Function* function = scope->function;
        if (!function || !function->isConstructor())
            continue;

        const Token* tok = function->arg->link()->next();
        if (tok->str() != ":")
            continue;

        for (; tok != scope->bodyStart; tok = tok->next()) {
            if (Token::Match(tok, "[:,] %var% (|{ %var% )|}") && tok->next()->varId() == tok->tokAt(3)->varId()) {
                selfInitializationError(tok, tok->strAt(1));
            }
        }
    }
}

void CheckClass::selfInitializationError(const Token* tok, const std::string& varname)
{
    reportError(tok, Severity::error, "selfInitialization", "$symbol:" + varname + "\nMember variable '$symbol' is initialized by itself.", CWE665, Certainty::normal);
}


//---------------------------------------------------------------------------
// Check for virtual function calls in constructor/destructor
//---------------------------------------------------------------------------

void CheckClass::checkVirtualFunctionCallInConstructor()
{
    if (!mSettings->severity.isEnabled(Severity::warning))
        return;
    std::map<const Function *, std::list<const Token *>> virtualFunctionCallsMap;
    for (const Scope *scope : mSymbolDatabase->functionScopes) {
        if (scope->function == nullptr || !scope->function->hasBody() ||
            !(scope->function->isConstructor() ||
              scope->function->isDestructor()))
            continue;

        const std::list<const Token *> & virtualFunctionCalls = getVirtualFunctionCalls(*scope->function, virtualFunctionCallsMap);
        for (const Token *callToken : virtualFunctionCalls) {
            std::list<const Token *> callstack(1, callToken);
            getFirstVirtualFunctionCallStack(virtualFunctionCallsMap, callToken, callstack);
            if (callstack.empty())
                continue;
            if (!(callstack.back()->function()->hasVirtualSpecifier() || callstack.back()->function()->hasOverrideSpecifier()))
                continue;
            if (callstack.back()->function()->isPure())
                pureVirtualFunctionCallInConstructorError(scope->function, callstack, callstack.back()->str());
            else if (!callstack.back()->function()->hasFinalSpecifier())
                virtualFunctionCallInConstructorError(scope->function, callstack, callstack.back()->str());
        }
    }
}

const std::list<const Token *> & CheckClass::getVirtualFunctionCalls(const Function & function,
                                                                     std::map<const Function *, std::list<const Token *>> & virtualFunctionCallsMap)
{
    const std::map<const Function *, std::list<const Token *>>::const_iterator found = virtualFunctionCallsMap.find(&function);
    if (found != virtualFunctionCallsMap.end())
        return found->second;

    virtualFunctionCallsMap[&function] = std::list<const Token *>();
    std::list<const Token *> & virtualFunctionCalls = virtualFunctionCallsMap.find(&function)->second;

    if (!function.hasBody())
        return virtualFunctionCalls;

    for (const Token *tok = function.arg->link(); tok != function.functionScope->bodyEnd; tok = tok->next()) {
        if (function.type != Function::eConstructor &&
            function.type != Function::eCopyConstructor &&
            function.type != Function::eMoveConstructor &&
            function.type != Function::eDestructor) {
            if ((Token::simpleMatch(tok, ") {") && tok->link() && Token::Match(tok->link()->previous(), "if|switch")) ||
                Token::simpleMatch(tok, "else {")) {
                // Assume pure virtual function call is prevented by "if|else|switch" condition
                tok = tok->linkAt(1);
                continue;
            }
        }
        if (tok->scope()->type == Scope::eLambda)
            tok = tok->scope()->bodyEnd->next();

        const Function * callFunction = tok->function();
        if (!callFunction ||
            function.nestedIn != callFunction->nestedIn ||
            (tok->previous() && tok->previous()->str() == "."))
            continue;

        if (tok->previous() &&
            tok->previous()->str() == "(") {
            const Token * prev = tok->previous();
            if (prev->previous() &&
                (mSettings->library.ignorefunction(tok->str())
                 || mSettings->library.ignorefunction(prev->previous()->str())))
                continue;
        }

        if (callFunction->isImplicitlyVirtual()) {
            if (!callFunction->isPure() && Token::simpleMatch(tok->previous(), "::"))
                continue;
            virtualFunctionCalls.push_back(tok);
            continue;
        }

        const std::list<const Token *> & virtualFunctionCallsOfTok = getVirtualFunctionCalls(*callFunction, virtualFunctionCallsMap);
        if (!virtualFunctionCallsOfTok.empty())
            virtualFunctionCalls.push_back(tok);
    }
    return virtualFunctionCalls;
}

void CheckClass::getFirstVirtualFunctionCallStack(
    std::map<const Function *, std::list<const Token *>> & virtualFunctionCallsMap,
    const Token * callToken,
    std::list<const Token *> & pureFuncStack)
{
    const Function *callFunction = callToken->function();
    if (callFunction->isImplicitlyVirtual() && (!callFunction->isPure() || !callFunction->hasBody())) {
        pureFuncStack.push_back(callFunction->tokenDef);
        return;
    }
    std::map<const Function *, std::list<const Token *>>::const_iterator found = virtualFunctionCallsMap.find(callFunction);
    if (found == virtualFunctionCallsMap.end() || found->second.empty()) {
        pureFuncStack.clear();
        return;
    }
    const Token * firstCall = *found->second.begin();
    pureFuncStack.push_back(firstCall);
    getFirstVirtualFunctionCallStack(virtualFunctionCallsMap, firstCall, pureFuncStack);
}

void CheckClass::virtualFunctionCallInConstructorError(
    const Function * scopeFunction,
    const std::list<const Token *> & tokStack,
    const std::string &funcname)
{
    const char * scopeFunctionTypeName = scopeFunction ? getFunctionTypeName(scopeFunction->type) : "constructor";

    ErrorPath errorPath;
    int lineNumber = 1;
    for (const Token *tok : tokStack)
        errorPath.emplace_back(tok, "Calling " + tok->str());
    if (!errorPath.empty()) {
        lineNumber = errorPath.front().first->linenr();
        errorPath.back().second = funcname + " is a virtual function";
    }

    std::string constructorName;
    if (scopeFunction) {
        const Token *endToken = scopeFunction->argDef->link()->next();
        if (scopeFunction->type == Function::Type::eDestructor)
            constructorName = "~";
        for (const Token *tok = scopeFunction->tokenDef; tok != endToken; tok = tok->next()) {
            if (!constructorName.empty() && Token::Match(tok->previous(), "%name%|%num% %name%|%num%"))
                constructorName += ' ';
            constructorName += tok->str();
            if (tok->str() == ")")
                break;
        }
    }

    reportError(errorPath, Severity::style, "virtualCallInConstructor",
                "Virtual function '" + funcname + "' is called from " + scopeFunctionTypeName + " '" + constructorName + "' at line " + MathLib::toString(lineNumber) + ". Dynamic binding is not used.", CWE(0U), Certainty::normal);
}

void CheckClass::pureVirtualFunctionCallInConstructorError(
    const Function * scopeFunction,
    const std::list<const Token *> & tokStack,
    const std::string &purefuncname)
{
    const char * scopeFunctionTypeName = scopeFunction ? getFunctionTypeName(scopeFunction->type) : "constructor";

    ErrorPath errorPath;
    for (const Token *tok : tokStack)
        errorPath.emplace_back(tok, "Calling " + tok->str());
    if (!errorPath.empty())
        errorPath.back().second = purefuncname + " is a pure virtual function without body";

    reportError(errorPath, Severity::warning, "pureVirtualCall",
                "$symbol:" + purefuncname +"\n"
                "Call of pure virtual function '$symbol' in " + scopeFunctionTypeName + ".\n"
                "Call of pure virtual function '$symbol' in " + scopeFunctionTypeName + ". The call will fail during runtime.", CWE(0U), Certainty::normal);
}


//---------------------------------------------------------------------------
// Check for members hiding inherited members with the same name
//---------------------------------------------------------------------------

void CheckClass::checkDuplInheritedMembers()
{
    if (!mSettings->severity.isEnabled(Severity::warning))
        return;

    // Iterate over all classes
    for (const Type &classIt : mSymbolDatabase->typeList) {
        // Iterate over the parent classes
        checkDuplInheritedMembersRecursive(&classIt, &classIt);
    }
}

void CheckClass::checkDuplInheritedMembersRecursive(const Type* typeCurrent, const Type* typeBase)
{
    for (const Type::BaseInfo &parentClassIt : typeBase->derivedFrom) {
        // Check if there is info about the 'Base' class
        if (!parentClassIt.type || !parentClassIt.type->classScope)
            continue;
        // Don't crash on recursive templates
        if (parentClassIt.type == typeBase)
            continue;
        // Check if they have a member variable in common
        for (const Variable &classVarIt : typeCurrent->classScope->varlist) {
            for (const Variable &parentClassVarIt : parentClassIt.type->classScope->varlist) {
                if (classVarIt.name() == parentClassVarIt.name() && !parentClassVarIt.isPrivate()) { // Check if the class and its parent have a common variable
                    duplInheritedMembersError(classVarIt.nameToken(), parentClassVarIt.nameToken(),
                                              typeCurrent->name(), parentClassIt.type->name(), classVarIt.name(),
                                              typeCurrent->classScope->type == Scope::eStruct,
                                              parentClassIt.type->classScope->type == Scope::eStruct);
                }
            }
        }
        if (typeCurrent != parentClassIt.type)
            checkDuplInheritedMembersRecursive(typeCurrent, parentClassIt.type);
    }
}

void CheckClass::duplInheritedMembersError(const Token *tok1, const Token* tok2,
                                           const std::string &derivedName, const std::string &baseName,
                                           const std::string &variableName, bool derivedIsStruct, bool baseIsStruct)
{
    ErrorPath errorPath;
    errorPath.emplace_back(tok2, "Parent variable '" + baseName + "::" + variableName + "'");
    errorPath.emplace_back(tok1, "Derived variable '" + derivedName + "::" + variableName + "'");

    const std::string symbols = "$symbol:" + derivedName + "\n$symbol:" + variableName + "\n$symbol:" + baseName;

    const std::string message = "The " + std::string(derivedIsStruct ? "struct" : "class") + " '" + derivedName +
                                "' defines member variable with name '" + variableName + "' also defined in its parent " +
                                std::string(baseIsStruct ? "struct" : "class") + " '" + baseName + "'.";
    reportError(errorPath, Severity::warning, "duplInheritedMember", symbols + '\n' + message, CWE398, Certainty::normal);
}


//---------------------------------------------------------------------------
// Check that copy constructor and operator defined together
//---------------------------------------------------------------------------

enum class CtorType {
    NO,
    WITHOUT_BODY,
    WITH_BODY
};

void CheckClass::checkCopyCtorAndEqOperator()
{
    // This is disabled because of #8388
    // The message must be clarified. How is the behaviour different?
    return;

    // cppcheck-suppress unreachableCode - remove when code is enabled again
    if (!mSettings->severity.isEnabled(Severity::warning))
        return;

    for (const Scope * scope : mSymbolDatabase->classAndStructScopes) {

        bool hasNonStaticVars = false;
        for (std::list<Variable>::const_iterator var = scope->varlist.begin(); var != scope->varlist.end(); ++var) {
            if (!var->isStatic()) {
                hasNonStaticVars = true;
                break;
            }
        }
        if (!hasNonStaticVars)
            continue;

        CtorType copyCtors = CtorType::NO;
        bool moveCtor = false;
        CtorType assignmentOperators = CtorType::NO;

        for (const Function &func : scope->functionList) {
            if (copyCtors == CtorType::NO && func.type == Function::eCopyConstructor) {
                copyCtors = func.hasBody() ? CtorType::WITH_BODY : CtorType::WITHOUT_BODY;
            }
            if (assignmentOperators == CtorType::NO && func.type == Function::eOperatorEqual) {
                const Variable * variable = func.getArgumentVar(0);
                if (variable && variable->type() && variable->type()->classScope == scope) {
                    assignmentOperators = func.hasBody() ? CtorType::WITH_BODY : CtorType::WITHOUT_BODY;
                }
            }
            if (func.type == Function::eMoveConstructor) {
                moveCtor = true;
                break;
            }
        }

        if (moveCtor)
            continue;

        // No method defined
        if (copyCtors != CtorType::WITH_BODY && assignmentOperators != CtorType::WITH_BODY)
            continue;

        // both methods are defined
        if (copyCtors != CtorType::NO && assignmentOperators != CtorType::NO)
            continue;

        copyCtorAndEqOperatorError(scope->classDef, scope->className, scope->type == Scope::eStruct, copyCtors == CtorType::WITH_BODY);
    }
}

void CheckClass::copyCtorAndEqOperatorError(const Token *tok, const std::string &classname, bool isStruct, bool hasCopyCtor)
{
    const std::string message = "$symbol:" + classname + "\n"
                                "The " + std::string(isStruct ? "struct" : "class") + " '$symbol' has '" +
                                getFunctionTypeName(hasCopyCtor ? Function::eCopyConstructor : Function::eOperatorEqual) +
                                "' but lack of '" + getFunctionTypeName(hasCopyCtor ? Function::eOperatorEqual : Function::eCopyConstructor) +
                                "'.";
    reportError(tok, Severity::warning, "copyCtorAndEqOperator", message);
}

void CheckClass::checkOverride()
{
    if (!mSettings->severity.isEnabled(Severity::style))
        return;
    if (mSettings->standards.cpp < Standards::CPP11)
        return;
    for (const Scope * classScope : mSymbolDatabase->classAndStructScopes) {
        if (!classScope->definedType || classScope->definedType->derivedFrom.empty())
            continue;
        for (const Function &func : classScope->functionList) {
            if (func.hasOverrideSpecifier() || func.hasFinalSpecifier())
                continue;
            const Function *baseFunc = func.getOverriddenFunction();
            if (baseFunc)
                overrideError(baseFunc, &func);
        }
    }
}

void CheckClass::overrideError(const Function *funcInBase, const Function *funcInDerived)
{
    const std::string functionName = funcInDerived ? ((funcInDerived->isDestructor() ? "~" : "") + funcInDerived->name()) : "";
    const std::string funcType = (funcInDerived && funcInDerived->isDestructor()) ? "destructor" : "function";

    ErrorPath errorPath;
    if (funcInBase && funcInDerived) {
        errorPath.push_back(ErrorPathItem(funcInBase->tokenDef, "Virtual " + funcType + " in base class"));
        errorPath.push_back(ErrorPathItem(funcInDerived->tokenDef, char(std::toupper(funcType[0])) + funcType.substr(1) + " in derived class"));
    }

    reportError(errorPath, Severity::style, "missingOverride",
                "$symbol:" + functionName + "\n"
                "The " + funcType + " '$symbol' overrides a " + funcType + " in a base class but is not marked with a 'override' specifier.",
                CWE(0U) /* Unknown CWE! */,
                Certainty::normal);
}

void CheckClass::checkThisUseAfterFree()
{
    if (!mSettings->severity.isEnabled(Severity::warning))
        return;

    for (const Scope * classScope : mSymbolDatabase->classAndStructScopes) {

        for (const Variable &var : classScope->varlist) {
            // Find possible "self pointer".. pointer/smartpointer member variable of "self" type.
            if (var.valueType() && var.valueType()->smartPointerType != classScope->definedType && var.valueType()->typeScope != classScope) {
                const ValueType valueType = ValueType::parseDecl(var.typeStartToken(), mSettings);
                if (valueType.smartPointerType != classScope->definedType)
                    continue;
            }

            // If variable is not static, check that "this" is assigned
            if (!var.isStatic()) {
                bool hasAssign = false;
                for (const Function &func : classScope->functionList) {
                    if (func.type != Function::Type::eFunction || !func.hasBody())
                        continue;
                    for (const Token *tok = func.functionScope->bodyStart; tok != func.functionScope->bodyEnd; tok = tok->next()) {
                        if (Token::Match(tok, "%varid% = this|shared_from_this", var.declarationId())) {
                            hasAssign = true;
                            break;
                        }
                    }
                    if (hasAssign)
                        break;
                }
                if (!hasAssign)
                    continue;
            }

            // Check usage of self pointer..
            for (const Function &func : classScope->functionList) {
                if (func.type != Function::Type::eFunction || !func.hasBody())
                    continue;

                const Token * freeToken = nullptr;
                std::set<const Function *> callstack;
                checkThisUseAfterFreeRecursive(classScope, &func, &var, callstack, &freeToken);
            }
        }
    }
}

bool CheckClass::checkThisUseAfterFreeRecursive(const Scope *classScope, const Function *func, const Variable *selfPointer, std::set<const Function *> callstack, const Token **freeToken)
{
    if (!func || !func->functionScope)
        return false;

    // avoid recursion
    if (callstack.count(func))
        return false;
    callstack.insert(func);

    const Token * const bodyStart = func->functionScope->bodyStart;
    const Token * const bodyEnd = func->functionScope->bodyEnd;
    for (const Token *tok = bodyStart; tok != bodyEnd; tok = tok->next()) {
        const bool isDestroyed = *freeToken != nullptr && !func->isStatic();
        if (Token::Match(tok, "delete %var% ;") && selfPointer == tok->next()->variable()) {
            *freeToken = tok;
            tok = tok->tokAt(2);
        } else if (Token::Match(tok, "%var% . reset ( )") && selfPointer == tok->variable())
            *freeToken = tok;
        else if (Token::Match(tok->previous(), "!!. %name% (") && tok->function() && tok->function()->nestedIn == classScope) {
            if (isDestroyed) {
                thisUseAfterFree(selfPointer->nameToken(), *freeToken, tok);
                return true;
            }
            if (checkThisUseAfterFreeRecursive(classScope, tok->function(), selfPointer, callstack, freeToken))
                return true;
        } else if (isDestroyed && Token::Match(tok->previous(), "!!. %name%") && tok->variable() && tok->variable()->scope() == classScope && !tok->variable()->isStatic() && !tok->variable()->isArgument()) {
            thisUseAfterFree(selfPointer->nameToken(), *freeToken, tok);
            return true;
        } else if (*freeToken && Token::Match(tok, "return|throw")) {
            // TODO
            return tok->str() == "throw";
        } else if (tok->str() == "{" && tok->scope()->type == Scope::ScopeType::eLambda) {
            tok = tok->link();
        }
    }
    return false;
}

void CheckClass::thisUseAfterFree(const Token *self, const Token *free, const Token *use)
{
    std::string selfPointer = self ? self->str() : "ptr";
    const ErrorPath errorPath = { ErrorPathItem(self, "Assuming '" + selfPointer + "' is used as 'this'"), ErrorPathItem(free, "Delete '" + selfPointer + "', invalidating 'this'"), ErrorPathItem(use, "Call method when 'this' is invalid") };
    const std::string usestr = use ? use->str() : "x";
    const std::string usemsg = use && use->function() ? ("Calling method '" + usestr + "()'") : ("Using member '" + usestr + "'");
    reportError(errorPath, Severity::warning, "thisUseAfterFree",
                "$symbol:" + selfPointer + "\n" +
                usemsg + " when 'this' might be invalid",
                CWE(0), Certainty::normal);
}

void CheckClass::checkUnsafeClassRefMember()
{
    if (!mSettings->safeChecks.classes || !mSettings->severity.isEnabled(Severity::warning))
        return;
    for (const Scope * classScope : mSymbolDatabase->classAndStructScopes) {
        for (const Function &func : classScope->functionList) {
            if (!func.hasBody() || !func.isConstructor())
                continue;

            const Token *initList = func.constructorMemberInitialization();
            while (Token::Match(initList, "[:,] %name% (")) {
                if (Token::Match(initList->tokAt(2), "( %var% )")) {
                    const Variable * const memberVar = initList->next()->variable();
                    const Variable * const argVar = initList->tokAt(3)->variable();
                    if (memberVar && argVar && memberVar->isConst() && memberVar->isReference() && argVar->isArgument() && argVar->isConst() && argVar->isReference())
                        unsafeClassRefMemberError(initList->next(), classScope->className + "::" + memberVar->name());
                }
                initList = initList->linkAt(2)->next();
            }
        }
    }
}

void CheckClass::unsafeClassRefMemberError(const Token *tok, const std::string &varname)
{
    reportError(tok, Severity::warning, "unsafeClassRefMember",
                "$symbol:" + varname + "\n"
                "Unsafe class: The const reference member '$symbol' is initialized by a const reference constructor argument. You need to be careful about lifetime issues.\n"
                "Unsafe class checking: The const reference member '$symbol' is initialized by a const reference constructor argument. You need to be careful about lifetime issues. If you pass a local variable or temporary value in this constructor argument, be extra careful. If the argument is always some global object that is never destroyed then this is safe usage. However it would be defensive to make the member '$symbol' a non-reference variable or a smart pointer.",
                CWE(0), Certainty::normal);
}

Check::FileInfo *CheckClass::getFileInfo(const Tokenizer *tokenizer, const Settings *settings) const
{
    if (!tokenizer->isCPP())
        return nullptr;
    (void)settings;
    // One definition rule
    std::vector<MyFileInfo::NameLoc> classDefinitions;
    for (const Scope * classScope : tokenizer->getSymbolDatabase()->classAndStructScopes) {
        if (classScope->isAnonymous())
            continue;

        // the full definition must be compared
        bool fullDefinition = std::all_of(classScope->functionList.begin(),
                                          classScope->functionList.end(),
                                          [](const Function& f) {
            return f.hasBody();
        });
        if (!fullDefinition)
            continue;

        std::string name;
        const Scope *scope = classScope;
        while (scope->isClassOrStruct() && !classScope->className.empty()) {
            if (Token::Match(scope->classDef, "struct|class %name% :: %name%")) {
                // TODO handle such classnames
                name.clear();
                break;
            }
            name = scope->className + "::" + name;
            scope = scope->nestedIn;
        }
        if (name.empty())
            continue;
        name.erase(name.size() - 2);
        if (scope->type != Scope::ScopeType::eGlobal)
            continue;

        MyFileInfo::NameLoc nameLoc;
        nameLoc.className = name;
        nameLoc.fileName = tokenizer->list.file(classScope->classDef);
        nameLoc.lineNumber = classScope->classDef->linenr();
        nameLoc.column = classScope->classDef->column();

        // Calculate hash from the full class/struct definition
        std::string def;
        for (const Token *tok = classScope->classDef; tok != classScope->bodyEnd; tok = tok->next())
            def += tok->str();
        for (const Function &f: classScope->functionList) {
            if (f.functionScope && f.functionScope->nestedIn != classScope) {
                for (const Token *tok = f.functionScope->bodyStart; tok != f.functionScope->bodyEnd; tok = tok->next())
                    def += tok->str();
            }
        }
        nameLoc.hash = std::hash<std::string> {}(def);

        classDefinitions.push_back(nameLoc);
    }

    if (classDefinitions.empty())
        return nullptr;

    MyFileInfo *fileInfo = new MyFileInfo;
    fileInfo->classDefinitions.swap(classDefinitions);
    return fileInfo;
}

std::string CheckClass::MyFileInfo::toString() const
{
    std::string ret;
    for (const MyFileInfo::NameLoc &nameLoc: classDefinitions) {
        ret += "<class name=\"" + ErrorLogger::toxml(nameLoc.className) +
               "\" file=\"" + ErrorLogger::toxml(nameLoc.fileName) +
               "\" line=\"" + std::to_string(nameLoc.lineNumber) +
               "\" col=\"" + std::to_string(nameLoc.column) +
               "\" hash=\"" + std::to_string(nameLoc.hash) +
               "\"/>\n";
    }
    return ret;
}

Check::FileInfo * CheckClass::loadFileInfoFromXml(const tinyxml2::XMLElement *xmlElement) const
{
    MyFileInfo *fileInfo = new MyFileInfo;
    for (const tinyxml2::XMLElement *e = xmlElement->FirstChildElement(); e; e = e->NextSiblingElement()) {
        if (std::strcmp(e->Name(), "class") != 0)
            continue;
        const char *name = e->Attribute("name");
        const char *file = e->Attribute("file");
        const char *line = e->Attribute("line");
        const char *col = e->Attribute("col");
        const char *hash = e->Attribute("hash");
        if (name && file && line && col && hash) {
            MyFileInfo::NameLoc nameLoc;
            nameLoc.className = name;
            nameLoc.fileName = file;
            nameLoc.lineNumber = std::atoi(line);
            nameLoc.column = std::atoi(col);
            nameLoc.hash = MathLib::toULongNumber(hash);
            fileInfo->classDefinitions.push_back(nameLoc);
        }
    }
    if (fileInfo->classDefinitions.empty()) {
        delete fileInfo;
        fileInfo = nullptr;
    }
    return fileInfo;
}

bool CheckClass::analyseWholeProgram(const CTU::FileInfo *ctu, const std::list<Check::FileInfo*> &fileInfo, const Settings& settings, ErrorLogger &errorLogger)
{
    bool foundErrors = false;
    (void)ctu; // This argument is unused
    (void)settings; // This argument is unused

    std::unordered_map<std::string, MyFileInfo::NameLoc> all;

    for (Check::FileInfo *fi1 : fileInfo) {
        const MyFileInfo *fi = dynamic_cast<MyFileInfo*>(fi1);
        if (!fi)
            continue;
        for (const MyFileInfo::NameLoc &nameLoc : fi->classDefinitions) {
            auto it = all.find(nameLoc.className);
            if (it == all.end()) {
                all[nameLoc.className] = nameLoc;
                continue;
            }
            if (it->second.hash == nameLoc.hash)
                continue;
            // Same location, sometimes the hash is different wrongly (possibly because of different token simplifications).
            if (it->second.isSameLocation(nameLoc))
                continue;

            std::list<ErrorMessage::FileLocation> locationList;
            locationList.emplace_back(nameLoc.fileName, nameLoc.lineNumber, nameLoc.column);
            locationList.emplace_back(it->second.fileName, it->second.lineNumber, it->second.column);

            const ErrorMessage errmsg(locationList,
                                      emptyString,
                                      Severity::error,
                                      "$symbol:" + nameLoc.className +
                                      "\nThe one definition rule is violated, different classes/structs have the same name '$symbol'",
                                      "ctuOneDefinitionRuleViolation",
                                      CWE_ONE_DEFINITION_RULE,
                                      Certainty::normal);
            errorLogger.reportErr(errmsg);

            foundErrors = true;
        }
    }
    return foundErrors;
}

<|MERGE_RESOLUTION|>--- conflicted
+++ resolved
@@ -1010,8 +1010,7 @@
     reportError(tok, Severity::style, "noExplicitConstructor", "$symbol:" + classname + '\n' + message + '\n' + verbose, CWE398, Certainty::normal);
 }
 
-<<<<<<< HEAD
-void CheckClass::uninitVarError(const Token *tok, bool isprivate, Function::Type functionType, const std::string &classname, const std::string &varname, bool derived, bool inconclusive)
+void CheckClass::uninitVarError(const Token *tok, bool isprivate, Function::Type functionType, const std::string &classname, const std::string &varname, bool derived, bool inconclusive, bool inConstructor)
 {
     std::string ctor;
     if (functionType == Function::eCopyConstructor)
@@ -1019,12 +1018,6 @@
     else if (functionType == Function::eMoveConstructor)
         ctor = "move ";
     std::string message("Member variable '$symbol' is not initialized in the " + ctor + "constructor.");
-=======
-void CheckClass::uninitVarError(const Token *tok, bool isprivate, const std::string &classname, const std::string &varname, bool derived, bool inconclusive, bool inConstructor)
-{
-    std::string message("Member variable '$symbol' is not initialized");
-    message += inConstructor ? " in the constructor." : ".";
->>>>>>> 70593126
     if (derived)
         message += " Maybe it should be initialized directly in the class " + classname + "?";
     std::string id = std::string("uninit") + (derived ? "Derived" : "") + "MemberVar" + (isprivate ? "Private" : "");
