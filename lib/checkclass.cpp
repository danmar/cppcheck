/*
 * Cppcheck - A tool for static C/C++ code analysis
 * Copyright (C) 2007-2021 Cppcheck team.
 *
 * This program is free software: you can redistribute it and/or modify
 * it under the terms of the GNU General Public License as published by
 * the Free Software Foundation, either version 3 of the License, or
 * (at your option) any later version.
 *
 * This program is distributed in the hope that it will be useful,
 * but WITHOUT ANY WARRANTY; without even the implied warranty of
 * MERCHANTABILITY or FITNESS FOR A PARTICULAR PURPOSE.  See the
 * GNU General Public License for more details.
 *
 * You should have received a copy of the GNU General Public License
 * along with this program.  If not, see <http://www.gnu.org/licenses/>.
 */

//---------------------------------------------------------------------------
#include "checkclass.h"

#include "astutils.h"
#include "library.h"
#include "settings.h"
#include "standards.h"
#include "symboldatabase.h"
#include "errorlogger.h"
#include "errortypes.h"
#include "mathlib.h"
#include "token.h"
#include "tokenize.h"
#include "tokenlist.h"
#include "utils.h"

#include <algorithm>
#include <cctype>
#include <cstdlib>
#include <cstring>
#include <memory>
#include <utility>
#include <unordered_map>

#include <tinyxml2.h>

namespace CTU {
    class FileInfo;
}

//---------------------------------------------------------------------------

// Register CheckClass..
namespace {
    CheckClass instance;
}

static const CWE CWE398(398U);  // Indicator of Poor Code Quality
static const CWE CWE404(404U);  // Improper Resource Shutdown or Release
static const CWE CWE665(665U);  // Improper Initialization
static const CWE CWE758(758U);  // Reliance on Undefined, Unspecified, or Implementation-Defined Behavior
static const CWE CWE762(762U);  // Mismatched Memory Management Routines

static const CWE CWE_ONE_DEFINITION_RULE(758U);

static const char * getFunctionTypeName(Function::Type type)
{
    switch (type) {
    case Function::eConstructor:
        return "constructor";
    case Function::eCopyConstructor:
        return "copy constructor";
    case Function::eMoveConstructor:
        return "move constructor";
    case Function::eDestructor:
        return "destructor";
    case Function::eFunction:
        return "function";
    case Function::eOperatorEqual:
        return "operator=";
    case Function::eLambda:
        return "lambda";
    }
    return "";
}

static bool isVariableCopyNeeded(const Variable &var)
{
    return var.isPointer() ||
           (var.type() && var.type()->needInitialization == Type::NeedInitialization::True) ||
           (var.valueType() && var.valueType()->type >= ValueType::Type::CHAR);
}

static bool isVcl(const Settings *settings)
{
    for (const std::string &library: settings->libraries) {
        if (library == "vcl")
            return true;
    }
    return false;
}

static bool isVclTypeInit(const Type *type)
{
    if (!type)
        return false;
    for (const Type::BaseInfo &baseInfo: type->derivedFrom) {
        if (!baseInfo.type)
            return true;
        if (isVclTypeInit(baseInfo.type))
            return true;
    }
    return false;
}

//---------------------------------------------------------------------------

CheckClass::CheckClass(const Tokenizer *tokenizer, const Settings *settings, ErrorLogger *errorLogger)
    : Check(myName(), tokenizer, settings, errorLogger),
    mSymbolDatabase(tokenizer?tokenizer->getSymbolDatabase():nullptr)
{}

//---------------------------------------------------------------------------
// ClassCheck: Check that all class constructors are ok.
//---------------------------------------------------------------------------

void CheckClass::constructors()
{
    const bool printStyle = mSettings->severity.isEnabled(Severity::style);
    const bool printWarnings = mSettings->severity.isEnabled(Severity::warning);
    if (!printStyle && !printWarnings)
        return;

    const bool printInconclusive = mSettings->certainty.isEnabled(Certainty::inconclusive);
    for (const Scope * scope : mSymbolDatabase->classAndStructScopes) {
        if (isVcl(mSettings) && isVclTypeInit(scope->definedType))
            continue;

        const bool unusedTemplate = Token::simpleMatch(scope->classDef->previous(), ">");

        bool usedInUnion = false;
        for (const Scope &unionScope : mSymbolDatabase->scopeList) {
            if (unionScope.type != Scope::eUnion)
                continue;
            for (const Variable &var : unionScope.varlist) {
                if (var.type() && var.type()->classScope == scope) {
                    usedInUnion = true;
                    break;
                }
            }
        }

        // There are no constructors.
        if (scope->numConstructors == 0 && printStyle && !usedInUnion) {
            // If there is a private variable, there should be a constructor..
            for (const Variable &var : scope->varlist) {
                if (var.isPrivate() && !var.isStatic() && !var.isInit() &&
                    (!var.isClass() || (var.type() && var.type()->needInitialization == Type::NeedInitialization::True))) {
                    noConstructorError(scope->classDef, scope->className, scope->classDef->str() == "struct");
                    break;
                }
            }
        }

        if (!printWarnings)
            continue;

        // #3196 => bailout if there are nested unions
        // TODO: handle union variables better
        {
            bool bailout = false;
            for (const Scope * const nestedScope : scope->nestedList) {
                if (nestedScope->type == Scope::eUnion) {
                    bailout = true;
                    break;
                }
            }
            if (bailout)
                continue;
        }


        std::vector<Usage> usageList = createUsageList(scope);

        for (const Function &func : scope->functionList) {
            if (!func.hasBody() || !(func.isConstructor() || func.type == Function::eOperatorEqual))
                continue;

            // Bail: If initializer list is not recognized as a variable or type then skip since parsing is incomplete
            if (unusedTemplate && func.type == Function::eConstructor) {
                const Token *initList = func.constructorMemberInitialization();
                if (Token::Match(initList, ": %name% (") && initList->next()->tokType() == Token::eName)
                    break;
            }

            // Mark all variables not used
            clearAllVar(usageList);

            std::list<const Function *> callstack;
            initializeVarList(func, callstack, scope, usageList);

            // Check if any variables are uninitialized
            for (Usage &usage : usageList) {
                const Variable& var = *usage.var;

                // check for C++11 initializer
                if (var.hasDefault()) {
                    usage.init = true;
                    continue;
                }

                if (usage.assign || usage.init || var.isStatic())
                    continue;

                if (var.valueType() && var.valueType()->pointer == 0 && var.type() && var.type()->needInitialization == Type::NeedInitialization::False && var.type()->derivedFrom.empty())
                    continue;

                if (var.isConst() && func.isOperator()) // We can't set const members in assignment operator
                    continue;

                // Check if this is a class constructor
                if (!var.isPointer() && !var.isPointerArray() && var.isClass() && func.type == Function::eConstructor) {
                    // Unknown type so assume it is initialized
                    if (!var.type())
                        continue;

                    // Known type that doesn't need initialization or
                    // known type that has member variables of an unknown type
                    else if (var.type()->needInitialization != Type::NeedInitialization::True)
                        continue;
                }

                // Check if type can't be copied
                if (!var.isPointer() && !var.isPointerArray() && var.typeScope()) {
                    if (func.type == Function::eMoveConstructor) {
                        if (canNotMove(var.typeScope()))
                            continue;
                    } else {
                        if (canNotCopy(var.typeScope()))
                            continue;
                    }
                }

                // Is there missing member copy in copy/move constructor or assignment operator?
                bool missingCopy = false;

                // Don't warn about unknown types in copy constructors since we
                // don't know if they can be copied or not..
                if ((func.type == Function::eCopyConstructor || func.type == Function::eMoveConstructor || func.type == Function::eOperatorEqual) && !isVariableCopyNeeded(var)) {
                    if (!printInconclusive)
                        continue;

                    missingCopy = true;
                }

                // It's non-static and it's not initialized => error
                if (func.type == Function::eOperatorEqual) {
                    const Token *operStart = func.arg;

                    bool classNameUsed = false;
                    for (const Token *operTok = operStart; operTok != operStart->link(); operTok = operTok->next()) {
                        if (operTok->str() == scope->className) {
                            classNameUsed = true;
                            break;
                        }
                    }

                    if (classNameUsed)
                        operatorEqVarError(func.token, scope->className, var.name(), missingCopy);
                } else if (func.access != AccessControl::Private || mSettings->standards.cpp >= Standards::CPP11) {
                    // If constructor is not in scope then we maybe using a constructor from a different template specialization
                    if (!precedes(scope->bodyStart, func.tokenDef))
                        continue;
                    const Scope *varType = var.typeScope();
                    if (!varType || varType->type != Scope::eUnion) {
                        const bool derived = scope != var.scope();
                        if (func.type == Function::eConstructor &&
                            func.nestedIn && (func.nestedIn->numConstructors - func.nestedIn->numCopyOrMoveConstructors) > 1 &&
                            func.argCount() == 0 && func.functionScope &&
                            func.arg && func.arg->link()->next() == func.functionScope->bodyStart &&
                            func.functionScope->bodyStart->link() == func.functionScope->bodyStart->next()) {
                            // don't warn about user defined default constructor when there are other constructors
                            if (printInconclusive)
                                uninitVarError(func.token, func.access == AccessControl::Private, var.scope()->className, var.name(), derived, true);
                        } else if (missingCopy)
                            missingMemberCopyError(func.token, var.scope()->className, var.name());
                        else
                            uninitVarError(func.token, func.access == AccessControl::Private, var.scope()->className, var.name(), derived, false);
                    }
                }
            }
        }
    }
}

void CheckClass::checkExplicitConstructors()
{
    if (!mSettings->severity.isEnabled(Severity::style))
        return;

    for (const Scope * scope : mSymbolDatabase->classAndStructScopes) {
        // Do not perform check, if the class/struct has not any constructors
        if (scope->numConstructors == 0)
            continue;

        // Is class abstract? Maybe this test is over-simplification, but it will suffice for simple cases,
        // and it will avoid false positives.
        bool isAbstractClass = false;
        for (const Function &func : scope->functionList) {
            if (func.isPure()) {
                isAbstractClass = true;
                break;
            }
        }

        // Abstract classes can't be instantiated. But if there is C++11
        // "misuse" by derived classes then these constructors must be explicit.
        if (isAbstractClass && mSettings->standards.cpp >= Standards::CPP11)
            continue;

        for (const Function &func : scope->functionList) {

            // We are looking for constructors, which are meeting following criteria:
            //  1) Constructor is declared with a single parameter
            //  2) Constructor is not declared as explicit
            //  3) It is not a copy/move constructor of non-abstract class
            //  4) Constructor is not marked as delete (programmer can mark the default constructor as deleted, which is ok)
            if (!func.isConstructor() || func.isDelete() || (!func.hasBody() && func.access == AccessControl::Private))
                continue;

            if (!func.isExplicit() &&
                func.minArgCount() == 1 &&
                func.type != Function::eCopyConstructor &&
                func.type != Function::eMoveConstructor) {
                noExplicitConstructorError(func.tokenDef, scope->className, scope->type == Scope::eStruct);
            }
        }
    }
}

static bool hasNonCopyableBase(const Scope *scope, bool *unknown)
{
    // check if there is base class that is not copyable
    for (const Type::BaseInfo &baseInfo : scope->definedType->derivedFrom) {
        if (!baseInfo.type || !baseInfo.type->classScope) {
            *unknown = true;
            continue;
        }

        if (hasNonCopyableBase(baseInfo.type->classScope, unknown))
            return true;

        for (const Function &func : baseInfo.type->classScope->functionList) {
            if (func.type != Function::eCopyConstructor)
                continue;
            if (func.access == AccessControl::Private || func.isDelete()) {
                *unknown = false;
                return true;
            }
        }
    }
    return false;
}

void CheckClass::copyconstructors()
{
    if (!mSettings->severity.isEnabled(Severity::warning))
        return;

    for (const Scope * scope : mSymbolDatabase->classAndStructScopes) {
        std::map<int, const Token*> allocatedVars;

        for (const Function &func : scope->functionList) {
            if (func.type != Function::eConstructor || !func.functionScope)
                continue;
            const Token* tok = func.token->linkAt(1);
            for (const Token* const end = func.functionScope->bodyStart; tok != end; tok = tok->next()) {
                if (Token::Match(tok, "%var% ( new") ||
                    (Token::Match(tok, "%var% ( %name% (") && mSettings->library.getAllocFuncInfo(tok->tokAt(2)))) {
                    const Variable* var = tok->variable();
                    if (var && var->isPointer() && var->scope() == scope)
                        allocatedVars[tok->varId()] = tok;
                }
            }
            for (const Token* const end = func.functionScope->bodyEnd; tok != end; tok = tok->next()) {
                if (Token::Match(tok, "%var% = new") ||
                    (Token::Match(tok, "%var% = %name% (") && mSettings->library.getAllocFuncInfo(tok->tokAt(2)))) {
                    const Variable* var = tok->variable();
                    if (var && var->isPointer() && var->scope() == scope && !var->isStatic())
                        allocatedVars[tok->varId()] = tok;
                }
            }
        }

        if (!allocatedVars.empty()) {
            const Function *funcCopyCtor = nullptr;
            const Function *funcOperatorEq = nullptr;
            const Function *funcDestructor = nullptr;
            for (const Function &func : scope->functionList) {
                if (func.type == Function::eCopyConstructor)
                    funcCopyCtor = &func;
                else if (func.type == Function::eOperatorEqual)
                    funcOperatorEq = &func;
                else if (func.type == Function::eDestructor)
                    funcDestructor = &func;
            }
            if (!funcCopyCtor || funcCopyCtor->isDefault()) {
                bool unknown = false;
                if (!hasNonCopyableBase(scope, &unknown) && !unknown)
                    noCopyConstructorError(scope, funcCopyCtor, allocatedVars.begin()->second, unknown);
            }
            if (!funcOperatorEq || funcOperatorEq->isDefault()) {
                bool unknown = false;
                if (!hasNonCopyableBase(scope, &unknown) && !unknown)
                    noOperatorEqError(scope, funcOperatorEq, allocatedVars.begin()->second, unknown);
            }
            if (!funcDestructor || funcDestructor->isDefault()) {
                const Token * mustDealloc = nullptr;
                for (std::map<int, const Token*>::const_iterator it = allocatedVars.begin(); it != allocatedVars.end(); ++it) {
                    if (!Token::Match(it->second, "%var% [(=] new %type%")) {
                        mustDealloc = it->second;
                        break;
                    }
                    if (it->second->valueType() && it->second->valueType()->isIntegral()) {
                        mustDealloc = it->second;
                        break;
                    }
                    const Variable *var = it->second->variable();
                    if (var && var->typeScope() && var->typeScope()->functionList.empty() && var->type()->derivedFrom.empty()) {
                        mustDealloc = it->second;
                        break;
                    }
                }
                if (mustDealloc)
                    noDestructorError(scope, funcDestructor, mustDealloc);
            }
        }

        std::set<const Token*> copiedVars;
        const Token* copyCtor = nullptr;
        for (const Function &func : scope->functionList) {
            if (func.type != Function::eCopyConstructor)
                continue;
            copyCtor = func.tokenDef;
            if (!func.functionScope) {
                allocatedVars.clear();
                break;
            }
            const Token* tok = func.tokenDef->linkAt(1)->next();
            if (tok->str()==":") {
                tok=tok->next();
                while (Token::Match(tok, "%name% (")) {
                    if (allocatedVars.find(tok->varId()) != allocatedVars.end()) {
                        if (tok->varId() && Token::Match(tok->tokAt(2), "%name% . %name% )"))
                            copiedVars.insert(tok);
                        else if (!Token::Match(tok->tokAt(2), "%any% )"))
                            allocatedVars.erase(tok->varId()); // Assume memory is allocated
                    }
                    tok = tok->linkAt(1)->tokAt(2);
                }
            }
            for (tok = func.functionScope->bodyStart; tok != func.functionScope->bodyEnd; tok = tok->next()) {
                if (Token::Match(tok, "%var% = new|malloc|g_malloc|g_try_malloc|realloc|g_realloc|g_try_realloc")) {
                    allocatedVars.erase(tok->varId());
                } else if (Token::Match(tok, "%var% = %name% . %name% ;") && allocatedVars.find(tok->varId()) != allocatedVars.end()) {
                    copiedVars.insert(tok);
                }
            }
            break;
        }
        if (copyCtor && !copiedVars.empty()) {
            for (const Token *cv : copiedVars)
                copyConstructorShallowCopyError(cv, cv->str());
            // throw error if count mismatch
            /* FIXME: This doesn't work. See #4154
               for (std::map<int, const Token*>::const_iterator i = allocatedVars.begin(); i != allocatedVars.end(); ++i) {
                copyConstructorMallocError(copyCtor, i->second, i->second->str());
               }
             */
        }
    }
}

/* This doesn't work. See #4154
   void CheckClass::copyConstructorMallocError(const Token *cctor, const Token *alloc, const std::string& varname)
   {
    std::list<const Token*> callstack;
    callstack.push_back(cctor);
    callstack.push_back(alloc);
    reportError(callstack, Severity::warning, "copyCtorNoAllocation", "Copy constructor does not allocate memory for member '" + varname + "' although memory has been allocated in other constructors.");
   }
 */

void CheckClass::copyConstructorShallowCopyError(const Token *tok, const std::string& varname)
{
    reportError(tok, Severity::warning, "copyCtorPointerCopying",
                "$symbol:" + varname + "\nValue of pointer '$symbol', which points to allocated memory, is copied in copy constructor instead of allocating new memory.", CWE398, Certainty::normal);
}

static std::string noMemberErrorMessage(const Scope *scope, const char function[], bool isdefault)
{
    const std::string &classname = scope ? scope->className : "class";
    const std::string type = (scope && scope->type == Scope::eStruct) ? "Struct" : "Class";
    const bool isDestructor = (function[0] == 'd');
    std::string errmsg = "$symbol:" + classname + '\n';

    if (isdefault) {
        errmsg += type + " '$symbol' has dynamic memory/resource allocation(s). The " + function + " is explicitly defaulted but the default " + function + " does not work well.";
        if (isDestructor)
            errmsg += " It is recommended to define the " + std::string(function) + '.';
        else
            errmsg += " It is recommended to define or delete the " + std::string(function) + '.';
    } else {
        errmsg += type + " '$symbol' does not have a " + function + " which is recommended since it has dynamic memory/resource allocation(s).";
    }

    return errmsg;
}

void CheckClass::noCopyConstructorError(const Scope *scope, bool isdefault, const Token *alloc, bool inconclusive)
{
    reportError(alloc, Severity::warning, "noCopyConstructor", noMemberErrorMessage(scope, "copy constructor", isdefault), CWE398, inconclusive ? Certainty::inconclusive : Certainty::normal);
}

void CheckClass::noOperatorEqError(const Scope *scope, bool isdefault, const Token *alloc, bool inconclusive)
{
    reportError(alloc, Severity::warning, "noOperatorEq", noMemberErrorMessage(scope, "operator=", isdefault), CWE398, inconclusive ? Certainty::inconclusive : Certainty::normal);
}

void CheckClass::noDestructorError(const Scope *scope, bool isdefault, const Token *alloc)
{
    reportError(alloc, Severity::warning, "noDestructor", noMemberErrorMessage(scope, "destructor", isdefault), CWE398, Certainty::normal);
}

bool CheckClass::canNotCopy(const Scope *scope)
{
    bool constructor = false;
    bool publicAssign = false;
    bool publicCopy = false;

    for (const Function &func : scope->functionList) {
        if (func.isConstructor())
            constructor = true;
        if (func.access != AccessControl::Public)
            continue;
        if (func.type == Function::eCopyConstructor) {
            publicCopy = true;
            break;
        } else if (func.type == Function::eOperatorEqual) {
            publicAssign = true;
            break;
        }
    }

    return constructor && !(publicAssign || publicCopy);
}

bool CheckClass::canNotMove(const Scope *scope)
{
    bool constructor = false;
    bool publicAssign = false;
    bool publicCopy = false;
    bool publicMove = false;

    for (const Function &func : scope->functionList) {
        if (func.isConstructor())
            constructor = true;
        if (func.access != AccessControl::Public)
            continue;
        if (func.type == Function::eCopyConstructor) {
            publicCopy = true;
            break;
        } else if (func.type == Function::eMoveConstructor) {
            publicMove = true;
            break;
        } else if (func.type == Function::eOperatorEqual) {
            publicAssign = true;
            break;
        }
    }

    return constructor && !(publicAssign || publicCopy || publicMove);
}

static void getAllVariableMembers(const Scope *scope, std::vector<const Variable *>& varList)
{
    for (const Variable& var: scope->varlist)
        varList.push_back(&var);
    if (scope->definedType) {
        for (const Type::BaseInfo& baseInfo: scope->definedType->derivedFrom) {
            if (scope->definedType == baseInfo.type)
                continue;
            const Scope *baseClass = baseInfo.type ? baseInfo.type->classScope : nullptr;
            if (baseClass && baseClass->isClassOrStruct() && baseClass->numConstructors == 0)
                getAllVariableMembers(baseClass, varList);
        }
    }
}

std::vector<CheckClass::Usage> CheckClass::createUsageList(const Scope *scope)
{
    std::vector<Usage> ret;
    std::vector<const Variable *> varlist;
    getAllVariableMembers(scope, varlist);
    ret.reserve(varlist.size());
    for (const Variable *var: varlist)
        ret.emplace_back(var);
    return ret;
}

void CheckClass::assignVar(std::vector<Usage> &usageList, nonneg int varid)
{
    for (Usage& usage: usageList) {
        if (usage.var->declarationId() == varid) {
            usage.assign = true;
            return;
        }
    }
}

void CheckClass::initVar(std::vector<Usage> &usageList, nonneg int varid)
{
    for (Usage& usage: usageList) {
        if (usage.var->declarationId() == varid) {
            usage.init = true;
            return;
        }
    }
}

void CheckClass::assignAllVar(std::vector<Usage> &usageList)
{
    for (Usage & i : usageList)
        i.assign = true;
}

void CheckClass::clearAllVar(std::vector<Usage> &usageList)
{
    for (Usage & i : usageList) {
        i.assign = false;
        i.init = false;
    }
}

bool CheckClass::isBaseClassFunc(const Token *tok, const Scope *scope)
{
    // Iterate through each base class...
    for (const Type::BaseInfo & i : scope->definedType->derivedFrom) {
        const Type *derivedFrom = i.type;

        // Check if base class exists in database
        if (derivedFrom && derivedFrom->classScope) {
            const std::list<Function>& functionList = derivedFrom->classScope->functionList;

            for (const Function &func : functionList) {
                if (func.tokenDef->str() == tok->str())
                    return true;
            }
        }

        // Base class not found so assume it is in it.
        else
            return true;
    }

    return false;
}

void CheckClass::initializeVarList(const Function &func, std::list<const Function *> &callstack, const Scope *scope, std::vector<Usage> &usage)
{
    if (!func.functionScope)
        throw InternalError(nullptr, "Internal Error: Invalid syntax"); // #5702
    bool initList = func.isConstructor();
    const Token *ftok = func.arg->link()->next();
    int level = 0;
    for (; ftok && ftok != func.functionScope->bodyEnd; ftok = ftok->next()) {
        // Class constructor.. initializing variables like this
        // clKalle::clKalle() : var(value) { }
        if (initList) {
            if (level == 0 && Token::Match(ftok, "%name% {|(") && Token::Match(ftok->linkAt(1), "}|) ,|{")) {
                if (ftok->str() != func.name()) {
                    initVar(usage, ftok->varId());
                } else { // c++11 delegate constructor
                    const Function *member = ftok->function();
                    // member function not found => assume it initializes all members
                    if (!member) {
                        assignAllVar(usage);
                        return;
                    }

                    // recursive call
                    // assume that all variables are initialized
                    if (std::find(callstack.begin(), callstack.end(), member) != callstack.end()) {
                        /** @todo false negative: just bail */
                        assignAllVar(usage);
                        return;
                    }

                    // member function has implementation
                    if (member->hasBody()) {
                        // initialize variable use list using member function
                        callstack.push_back(member);
                        initializeVarList(*member, callstack, scope, usage);
                        callstack.pop_back();
                    }

                    // there is a called member function, but it has no implementation, so we assume it initializes everything
                    else {
                        assignAllVar(usage);
                    }
                }
            } else if (level != 0 && Token::Match(ftok, "%name% =")) // assignment in the initializer: var(value = x)
                assignVar(usage, ftok->varId());

            // Level handling
            if (ftok->link() && Token::Match(ftok, "(|<"))
                level++;
            else if (ftok->str() == "{") {
                if (level != 0 ||
                    (Token::Match(ftok->previous(), "%name%|>") && Token::Match(ftok->link(), "} ,|{")))
                    level++;
                else
                    initList = false;
            } else if (ftok->link() && Token::Match(ftok, ")|>|}"))
                level--;
        }

        if (initList)
            continue;

        // Variable getting value from stream?
        if (Token::Match(ftok, ">>|& %name%") && isLikelyStreamRead(true, ftok)) {
            assignVar(usage, ftok->next()->varId());
        }

        // If assignment comes after an && or || this is really inconclusive because of short circuiting
        if (Token::Match(ftok, "%oror%|&&"))
            continue;

        if (Token::simpleMatch(ftok, "( !"))
            ftok = ftok->next();

        // Using the operator= function to initialize all variables..
        if (Token::Match(ftok->next(), "return| (| * this )| =")) {
            assignAllVar(usage);
            break;
        }

        // Using swap to assign all variables..
        if (func.type == Function::eOperatorEqual && Token::Match(ftok, "[;{}] %name% (") && Token::Match(ftok->linkAt(2), ") . %name% ( *| this ) ;")) {
            assignAllVar(usage);
            break;
        }

        // Calling member variable function?
        if (Token::Match(ftok->next(), "%var% . %name% (")) {
            for (const Variable &var : scope->varlist) {
                if (var.declarationId() == ftok->next()->varId()) {
                    /** @todo false negative: we assume function changes variable state */
                    assignVar(usage, ftok->next()->varId());
                    break;
                }
            }

            ftok = ftok->tokAt(2);
        }

        if (!Token::Match(ftok->next(), "::| %name%") &&
            !Token::Match(ftok->next(), "*| this . %name%") &&
            !Token::Match(ftok->next(), "* %name% =") &&
            !Token::Match(ftok->next(), "( * this ) . %name%"))
            continue;

        // Goto the first token in this statement..
        ftok = ftok->next();

        // skip "return"
        if (ftok->str() == "return")
            ftok = ftok->next();

        // Skip "( * this )"
        if (Token::simpleMatch(ftok, "( * this ) .")) {
            ftok = ftok->tokAt(5);
        }

        // Skip "this->"
        if (Token::simpleMatch(ftok, "this ."))
            ftok = ftok->tokAt(2);

        // Skip "classname :: "
        if (Token::Match(ftok, ":: %name%"))
            ftok = ftok->next();
        while (Token::Match(ftok, "%name% ::"))
            ftok = ftok->tokAt(2);

        // Clearing all variables..
        if (Token::Match(ftok, "::| memset ( this ,")) {
            assignAllVar(usage);
            return;
        }

        // Ticket #7068
        else if (Token::Match(ftok, "::| memset ( &| this . %name%")) {
            if (ftok->str() == "::")
                ftok = ftok->next();
            int offsetToMember = 4;
            if (ftok->strAt(2) == "&")
                ++offsetToMember;
            assignVar(usage, ftok->tokAt(offsetToMember)->varId());
            ftok = ftok->linkAt(1);
            continue;
        }

        // Clearing array..
        else if (Token::Match(ftok, "::| memset ( %name% ,")) {
            if (ftok->str() == "::")
                ftok = ftok->next();
            assignVar(usage, ftok->tokAt(2)->varId());
            ftok = ftok->linkAt(1);
            continue;
        }

        // Calling member function?
        else if (Token::simpleMatch(ftok, "operator= (") &&
                 ftok->previous()->str() != "::") {
            if (ftok->function() && ftok->function()->nestedIn == scope) {
                const Function *member = ftok->function();
                // recursive call
                // assume that all variables are initialized
                if (std::find(callstack.begin(), callstack.end(), member) != callstack.end()) {
                    /** @todo false negative: just bail */
                    assignAllVar(usage);
                    return;
                }

                // member function has implementation
                if (member->hasBody()) {
                    // initialize variable use list using member function
                    callstack.push_back(member);
                    initializeVarList(*member, callstack, scope, usage);
                    callstack.pop_back();
                }

                // there is a called member function, but it has no implementation, so we assume it initializes everything
                else {
                    assignAllVar(usage);
                }
            }

            // using default operator =, assume everything initialized
            else {
                assignAllVar(usage);
            }
        } else if (Token::Match(ftok, "::| %name% (") && !Token::Match(ftok, "if|while|for")) {
            if (ftok->str() == "::")
                ftok = ftok->next();

            // Passing "this" => assume that everything is initialized
            for (const Token *tok2 = ftok->next()->link(); tok2 && tok2 != ftok; tok2 = tok2->previous()) {
                if (tok2->str() == "this") {
                    assignAllVar(usage);
                    return;
                }
            }

            // check if member function
            if (ftok->function() && ftok->function()->nestedIn == scope &&
                !ftok->function()->isConstructor()) {
                const Function *member = ftok->function();

                // recursive call
                // assume that all variables are initialized
                if (std::find(callstack.begin(), callstack.end(), member) != callstack.end()) {
                    assignAllVar(usage);
                    return;
                }

                // member function has implementation
                if (member->hasBody()) {
                    // initialize variable use list using member function
                    callstack.push_back(member);
                    initializeVarList(*member, callstack, scope, usage);
                    callstack.pop_back();

                    // Assume that variables that are passed to it are initialized..
                    for (const Token *tok2 = ftok; tok2; tok2 = tok2->next()) {
                        if (Token::Match(tok2, "[;{}]"))
                            break;
                        if (Token::Match(tok2, "[(,] &| %name% [,)]")) {
                            tok2 = tok2->next();
                            if (tok2->str() == "&")
                                tok2 = tok2->next();
                            assignVar(usage, tok2->varId());
                        }
                    }
                }

                // there is a called member function, but it has no implementation, so we assume it initializes everything
                else {
                    assignAllVar(usage);
                }
            }

            // not member function
            else {
                // could be a base class virtual function, so we assume it initializes everything
                if (!func.isConstructor() && isBaseClassFunc(ftok, scope)) {
                    /** @todo False Negative: we should look at the base class functions to see if they
                     *  call any derived class virtual functions that change the derived class state
                     */
                    assignAllVar(usage);
                }

                // has friends, so we assume it initializes everything
                if (!scope->definedType->friendList.empty())
                    assignAllVar(usage);

                // the function is external and it's neither friend nor inherited virtual function.
                // assume all variables that are passed to it are initialized..
                else {
                    for (const Token *tok = ftok->tokAt(2); tok && tok != ftok->next()->link(); tok = tok->next()) {
                        if (tok->isName()) {
                            assignVar(usage, tok->varId());
                        }
                    }
                }
            }
        }

        // Assignment of member variable?
        else if (Token::Match(ftok, "%name% =")) {
            assignVar(usage, ftok->varId());
            bool bailout = ftok->variable() && ftok->variable()->isReference();
            const Token* tok2 = ftok->tokAt(2);
            if (tok2->str() == "&") {
                tok2 = tok2->next();
                bailout = true;
            }
            if (tok2->variable() && (bailout || tok2->variable()->isArray()) && tok2->strAt(1) != "[")
                assignVar(usage, tok2->varId());
        }

        // Assignment of array item of member variable?
        else if (Token::Match(ftok, "%name% [|.")) {
            const Token *tok2 = ftok;
            while (tok2) {
                if (tok2->strAt(1) == "[")
                    tok2 = tok2->next()->link();
                else if (Token::Match(tok2->next(), ". %name%"))
                    tok2 = tok2->tokAt(2);
                else
                    break;
            }
            if (tok2 && tok2->strAt(1) == "=")
                assignVar(usage, ftok->varId());
        }

        // Assignment of array item of member variable?
        else if (Token::Match(ftok, "* %name% =")) {
            assignVar(usage, ftok->next()->varId());
        } else if (Token::Match(ftok, "* this . %name% =")) {
            assignVar(usage, ftok->tokAt(3)->varId());
        }

        // The functions 'clear' and 'Clear' are supposed to initialize variable.
        if (Token::Match(ftok, "%name% . clear|Clear (")) {
            assignVar(usage, ftok->varId());
        }
    }
}

void CheckClass::noConstructorError(const Token *tok, const std::string &classname, bool isStruct)
{
    // For performance reasons the constructor might be intentionally missing. Therefore this is not a "warning"
    reportError(tok, Severity::style, "noConstructor",
                "$symbol:" + classname + "\n" +
                "The " + std::string(isStruct ? "struct" : "class") + " '$symbol' does not declare a constructor although it has private member variables which likely require initialization.\n"
                "The " + std::string(isStruct ? "struct" : "class") + " '$symbol' does not declare a constructor "
                "although it has private member variables. Member variables of builtin types are left "
                "uninitialized when the class is instantiated. That may cause bugs or undefined behavior.", CWE398, Certainty::normal);
}

void CheckClass::noExplicitConstructorError(const Token *tok, const std::string &classname, bool isStruct)
{
    const std::string message(std::string(isStruct ? "Struct" : "Class") + " '$symbol' has a constructor with 1 argument that is not explicit.");
    const std::string verbose(message + " Such constructors should in general be explicit for type safety reasons. Using the explicit keyword in the constructor means some mistakes when using the class can be avoided.");
    reportError(tok, Severity::style, "noExplicitConstructor", "$symbol:" + classname + '\n' + message + '\n' + verbose, CWE398, Certainty::normal);
}

void CheckClass::uninitVarError(const Token *tok, bool isprivate, const std::string &classname, const std::string &varname, bool derived, bool inconclusive)
{
<<<<<<< HEAD
    std::string message("Member variable '$symbol' is not ");
    switch (functionType) {
    case Function::eCopyConstructor:
        if (inconclusive)
            message += "assigned in the copy constructor. Should it be copied?";
        else
            message += "initialized in the copy constructor.";
        break;
    case Function::eMoveConstructor:
        if (inconclusive)
            message += "assigned in the move constructor. Should it be moved?";
        else
            message += "initialized in the move constructor.";
        break;
    default:
        message += "initialized in the constructor.";
    }
=======
    std::string message;
    message = "Member variable '$symbol' is not initialized in the constructor.";
>>>>>>> 4d9a1427
    if (derived)
        message += " Maybe it should be initialized directly in the class " + classname + "?";
    std::string id = std::string("uninit") + (derived ? "Derived" : "") + "MemberVar" + (isprivate ? "Private" : "");
    reportError(tok, Severity::warning, id, "$symbol:" + classname + "::" + varname + "\n" + message, CWE398, inconclusive ? Certainty::inconclusive : Certainty::normal);
}

void CheckClass::missingMemberCopyError(const Token *tok, const std::string& classname, const std::string& varname)
{
    const std::string message =
        "$symbol:" + classname + "::" + varname + "\n" +
        "Member variable '$symbol' is not assigned in the copy constructor. Should it be copied?";
    const char id[] = "missingMemberCopy";
    reportError(tok, Severity::warning, id, message, CWE398, Certainty::inconclusive);
}

void CheckClass::operatorEqVarError(const Token *tok, const std::string &classname, const std::string &varname, bool inconclusive)
{
    reportError(tok, Severity::warning, "operatorEqVarError", "$symbol:" + classname + "::" + varname + "\nMember variable '$symbol' is not assigned a value in '" + classname + "::operator='.", CWE398, inconclusive ? Certainty::inconclusive : Certainty::normal);
}

//---------------------------------------------------------------------------
// ClassCheck: Use initialization list instead of assignment
//---------------------------------------------------------------------------

void CheckClass::initializationListUsage()
{
    if (!mSettings->severity.isEnabled(Severity::performance))
        return;

    for (const Scope *scope : mSymbolDatabase->functionScopes) {
        // Check every constructor
        if (!scope->function || !scope->function->isConstructor())
            continue;

        // Do not warn when a delegate constructor is called
        if (const Token *initList = scope->function->constructorMemberInitialization()) {
            if (Token::Match(initList, ": %name% {|(") && initList->strAt(1) == scope->className)
                continue;
        }

        const Scope* owner = scope->functionOf;
        for (const Token* tok = scope->bodyStart; tok != scope->bodyEnd; tok = tok->next()) {
            if (Token::Match(tok, "%name% (")) // Assignments might depend on this function call or if/for/while/switch statement from now on.
                break;
            if (Token::Match(tok, "try|do {"))
                break;
            if (!Token::Match(tok, "%var% =") || tok->strAt(-1) == "*" || tok->strAt(-1) == ".")
                continue;

            const Variable* var = tok->variable();
            if (!var || var->scope() != owner || var->isStatic())
                continue;
            if (var->isPointer() || var->isReference() || var->isEnumType())
                continue;
            if (!WRONG_DATA(!var->valueType(), tok) && var->valueType()->type > ValueType::Type::ITERATOR)
                continue;

            // bailout: multi line lambda in rhs => do not warn
            if (findLambdaEndToken(tok->tokAt(2)) && tok->tokAt(2)->findExpressionStartEndTokens().second->linenr() > tok->tokAt(2)->linenr())
                continue;

            // Access local var member in rhs => do not warn
            bool localmember = false;
            visitAstNodes(tok->next()->astOperand2(),
                          [&](const Token *rhs) {
                if (rhs->str() == "." && rhs->astOperand1() && rhs->astOperand1()->variable() && rhs->astOperand1()->variable()->isLocal())
                    localmember = true;
                return ChildrenToVisit::op1_and_op2;
            });
            if (localmember)
                continue;

            bool allowed = true;
            visitAstNodes(tok->next()->astOperand2(),
                          [&](const Token *tok2) {
                const Variable* var2 = tok2->variable();
                if (var2) {
                    if (var2->scope() == owner && tok2->strAt(-1)!=".") { // Is there a dependency between two member variables?
                        allowed = false;
                        return ChildrenToVisit::done;
                    } else if (var2->isArray() && var2->isLocal()) { // Can't initialize with a local array
                        allowed = false;
                        return ChildrenToVisit::done;
                    }
                } else if (tok2->str() == "this") { // 'this' instance is not completely constructed in initialization list
                    allowed = false;
                    return ChildrenToVisit::done;
                } else if (Token::Match(tok2, "%name% (") && tok2->strAt(-1) != "." && isMemberFunc(owner, tok2)) { // Member function called?
                    allowed = false;
                    return ChildrenToVisit::done;
                }
                return ChildrenToVisit::op1_and_op2;
            });
            if (!allowed)
                continue;

            suggestInitializationList(tok, tok->str());
        }
    }
}

void CheckClass::suggestInitializationList(const Token* tok, const std::string& varname)
{
    reportError(tok, Severity::performance, "useInitializationList", "$symbol:" + varname + "\nVariable '$symbol' is assigned in constructor body. Consider performing initialization in initialization list.\n"
                "When an object of a class is created, the constructors of all member variables are called consecutively "
                "in the order the variables are declared, even if you don't explicitly write them to the initialization list. You "
                "could avoid assigning '$symbol' a value by passing the value to the constructor in the initialization list.", CWE398, Certainty::normal);
}

//---------------------------------------------------------------------------
// ClassCheck: Unused private functions
//---------------------------------------------------------------------------

static bool checkFunctionUsage(const Function *privfunc, const Scope* scope)
{
    if (!scope)
        return true; // Assume it is used, if scope is not seen

    for (std::list<Function>::const_iterator func = scope->functionList.begin(); func != scope->functionList.end(); ++func) {
        if (func->functionScope) {
            if (Token::Match(func->tokenDef, "%name% (")) {
                for (const Token *ftok = func->tokenDef->tokAt(2); ftok && ftok->str() != ")"; ftok = ftok->next()) {
                    if (Token::Match(ftok, "= %name% [(,)]") && ftok->strAt(1) == privfunc->name())
                        return true;
                    if (ftok->str() == "(")
                        ftok = ftok->link();
                }
            }
            for (const Token *ftok = func->functionScope->classDef->linkAt(1); ftok != func->functionScope->bodyEnd; ftok = ftok->next()) {
                if (ftok->function() == privfunc)
                    return true;
                if (ftok->varId() == 0U && ftok->str() == privfunc->name()) // TODO: This condition should be redundant
                    return true;
            }
        } else if ((func->type != Function::eCopyConstructor &&
                    func->type != Function::eOperatorEqual) ||
                   func->access != AccessControl::Private) // Assume it is used, if a function implementation isn't seen, but empty private copy constructors and assignment operators are OK
            return true;
    }

    const std::map<std::string, Type*>::const_iterator end = scope->definedTypesMap.end();
    for (std::map<std::string, Type*>::const_iterator iter = scope->definedTypesMap.begin(); iter != end; ++iter) {
        const Type *type = (*iter).second;
        if (type->enclosingScope == scope && checkFunctionUsage(privfunc, type->classScope))
            return true;
    }

    for (const Variable &var : scope->varlist) {
        if (var.isStatic()) {
            const Token* tok = Token::findmatch(scope->bodyEnd, "%varid% =|(|{", var.declarationId());
            if (tok)
                tok = tok->tokAt(2);
            while (tok && tok->str() != ";") {
                if (tok->function() == privfunc)
                    return true;
                tok = tok->next();
            }
        }
    }

    return false; // Unused in this scope
}

void CheckClass::privateFunctions()
{
    if (!mSettings->severity.isEnabled(Severity::style))
        return;

    for (const Scope * scope : mSymbolDatabase->classAndStructScopes) {

        // do not check borland classes with properties..
        if (Token::findsimplematch(scope->bodyStart, "; __property ;", scope->bodyEnd))
            continue;

        std::list<const Function*> privateFuncs;
        for (const Function &func : scope->functionList) {
            // Get private functions..
            if (func.type == Function::eFunction && func.access == AccessControl::Private && !func.isOperator()) // TODO: There are smarter ways to check private operator usage
                privateFuncs.push_back(&func);
        }

        // Bailout for overridden virtual functions of base classes
        if (!scope->definedType->derivedFrom.empty()) {
            // Check virtual functions
            for (std::list<const Function*>::iterator it = privateFuncs.begin(); it != privateFuncs.end();) {
                if ((*it)->isImplicitlyVirtual(true)) // Give true as default value to be returned if we don't see all base classes
                    privateFuncs.erase(it++);
                else
                    ++it;
            }
        }

        while (!privateFuncs.empty()) {
            // Check that all private functions are used
            bool used = checkFunctionUsage(privateFuncs.front(), scope); // Usage in this class
            // Check in friend classes
            const std::vector<Type::FriendInfo>& friendList = scope->definedType->friendList;
            for (int i = 0; i < friendList.size() && !used; i++) {
                if (friendList[i].type)
                    used = checkFunctionUsage(privateFuncs.front(), friendList[i].type->classScope);
                else
                    used = true; // Assume, it is used if we do not see friend class
            }

            if (!used)
                unusedPrivateFunctionError(privateFuncs.front()->tokenDef, scope->className, privateFuncs.front()->name());

            privateFuncs.pop_front();
        }
    }
}

void CheckClass::unusedPrivateFunctionError(const Token *tok, const std::string &classname, const std::string &funcname)
{
    reportError(tok, Severity::style, "unusedPrivateFunction", "$symbol:" + classname + "::" + funcname + "\nUnused private function: '$symbol'", CWE398, Certainty::normal);
}

//---------------------------------------------------------------------------
// ClassCheck: Check that memset is not used on classes
//---------------------------------------------------------------------------

static const Scope* findFunctionOf(const Scope* scope)
{
    while (scope) {
        if (scope->type == Scope::eFunction)
            return scope->functionOf;
        scope = scope->nestedIn;
    }
    return nullptr;
}

void CheckClass::checkMemset()
{
    const bool printWarnings = mSettings->severity.isEnabled(Severity::warning);
    for (const Scope *scope : mSymbolDatabase->functionScopes) {
        for (const Token *tok = scope->bodyStart; tok && tok != scope->bodyEnd; tok = tok->next()) {
            if (Token::Match(tok, "memset|memcpy|memmove (")) {
                const Token* arg1 = tok->tokAt(2);
                const Token* arg3 = arg1->nextArgument();
                if (arg3)
                    arg3 = arg3->nextArgument();
                if (!arg3)
                    // weird, shouldn't happen: memset etc should have
                    // 3 arguments.
                    continue;

                const Token *typeTok = nullptr;
                const Scope *type = nullptr;
                if (Token::Match(arg3, "sizeof ( %type% ) )"))
                    typeTok = arg3->tokAt(2);
                else if (Token::Match(arg3, "sizeof ( %type% :: %type% ) )"))
                    typeTok = arg3->tokAt(4);
                else if (Token::Match(arg3, "sizeof ( struct %type% ) )"))
                    typeTok = arg3->tokAt(3);
                else if (Token::simpleMatch(arg3, "sizeof ( * this ) )") || Token::simpleMatch(arg1, "this ,")) {
                    type = findFunctionOf(arg3->scope());
                } else if (Token::Match(arg1, "&|*|%var%")) {
                    int numIndirToVariableType = 0; // Offset to the actual type in terms of dereference/addressof
                    for (;; arg1 = arg1->next()) {
                        if (arg1->str() == "&")
                            ++numIndirToVariableType;
                        else if (arg1->str() == "*")
                            --numIndirToVariableType;
                        else
                            break;
                    }

                    const Variable * const var = arg1->variable();
                    if (var && arg1->strAt(1) == ",") {
                        if (var->isArrayOrPointer()) {
                            const Token *endTok = var->typeEndToken();
                            while (Token::simpleMatch(endTok, "*")) {
                                ++numIndirToVariableType;
                                endTok = endTok->previous();
                            }
                        }

                        if (var->isArray())
                            numIndirToVariableType += int(var->dimensions().size());

                        if (numIndirToVariableType == 1)
                            type = var->typeScope();
                    }
                }

                // No type defined => The tokens didn't match
                if (!typeTok && !type)
                    continue;

                if (typeTok && typeTok->str() == "(")
                    typeTok = typeTok->next();

                if (!type && typeTok->type())
                    type = typeTok->type()->classScope;

                if (type) {
                    const std::set<const Scope *> parsedTypes;
                    checkMemsetType(scope, tok, type, false, parsedTypes);
                }
            } else if (tok->variable() && tok->variable()->typeScope() && Token::Match(tok, "%var% = calloc|malloc|realloc|g_malloc|g_try_malloc|g_realloc|g_try_realloc (")) {
                const std::set<const Scope *> parsedTypes;
                checkMemsetType(scope, tok->tokAt(2), tok->variable()->typeScope(), true, parsedTypes);

                if (printWarnings && tok->variable()->typeScope()->numConstructors > 0)
                    mallocOnClassWarning(tok, tok->strAt(2), tok->variable()->typeScope()->classDef);
            }
        }
    }
}

void CheckClass::checkMemsetType(const Scope *start, const Token *tok, const Scope *type, bool allocation, std::set<const Scope *> parsedTypes)
{
    // If type has been checked there is no need to check it again
    if (parsedTypes.find(type) != parsedTypes.end())
        return;
    parsedTypes.insert(type);

    const bool printPortability = mSettings->severity.isEnabled(Severity::portability);

    // recursively check all parent classes
    for (const Type::BaseInfo & i : type->definedType->derivedFrom) {
        const Type* derivedFrom = i.type;
        if (derivedFrom && derivedFrom->classScope)
            checkMemsetType(start, tok, derivedFrom->classScope, allocation, parsedTypes);
    }

    // Warn if type is a class that contains any virtual functions
    for (const Function &func : type->functionList) {
        if (func.hasVirtualSpecifier()) {
            if (allocation)
                mallocOnClassError(tok, tok->str(), type->classDef, "virtual function");
            else
                memsetError(tok, tok->str(), "virtual function", type->classDef->str());
        }
    }

    // Warn if type is a class or struct that contains any std::* variables
    for (const Variable &var : type->varlist) {
        if (var.isReference() && !var.isStatic()) {
            memsetErrorReference(tok, tok->str(), type->classDef->str());
            continue;
        }
        // don't warn if variable static or const, pointer or array of pointers
        if (!var.isStatic() && !var.isConst() && !var.isPointer() && (!var.isArray() || var.typeEndToken()->str() != "*")) {
            const Token *tok1 = var.typeStartToken();
            const Scope *typeScope = var.typeScope();

            std::string typeName;
            if (Token::Match(tok1, "%type% ::")) {
                const Token *typeTok = tok1;
                while (Token::Match(typeTok, "%type% ::")) {
                    typeName += typeTok->str() + "::";
                    typeTok = typeTok->tokAt(2);
                }
                typeName += typeTok->str();
            }

            // check for std:: type
            if (var.isStlType() && typeName != "std::array" && !mSettings->library.podtype(typeName)) {
                if (allocation)
                    mallocOnClassError(tok, tok->str(), type->classDef, "'" + typeName + "'");
                else
                    memsetError(tok, tok->str(), "'" + typeName + "'", type->classDef->str());
            }

            // check for known type
            else if (typeScope && typeScope != type)
                checkMemsetType(start, tok, typeScope, allocation, parsedTypes);

            // check for float
            else if (printPortability && var.isFloatingType() && tok->str() == "memset")
                memsetErrorFloat(tok, type->classDef->str());
        }
    }
}

void CheckClass::mallocOnClassWarning(const Token* tok, const std::string &memfunc, const Token* classTok)
{
    std::list<const Token *> toks = { tok, classTok };
    reportError(toks, Severity::warning, "mallocOnClassWarning",
                "$symbol:" + memfunc +"\n"
                "Memory for class instance allocated with $symbol(), but class provides constructors.\n"
                "Memory for class instance allocated with $symbol(), but class provides constructors. This is unsafe, "
                "since no constructor is called and class members remain uninitialized. Consider using 'new' instead.", CWE762, Certainty::normal);
}

void CheckClass::mallocOnClassError(const Token* tok, const std::string &memfunc, const Token* classTok, const std::string &classname)
{
    std::list<const Token *> toks = { tok, classTok };
    reportError(toks, Severity::error, "mallocOnClassError",
                "$symbol:" + memfunc +"\n"
                "$symbol:" + classname +"\n"
                "Memory for class instance allocated with " + memfunc + "(), but class contains a " + classname + ".\n"
                "Memory for class instance allocated with " + memfunc + "(), but class a " + classname + ". This is unsafe, "
                "since no constructor is called and class members remain uninitialized. Consider using 'new' instead.", CWE665, Certainty::normal);
}

void CheckClass::memsetError(const Token *tok, const std::string &memfunc, const std::string &classname, const std::string &type)
{
    reportError(tok, Severity::error, "memsetClass",
                "$symbol:" + memfunc +"\n"
                "$symbol:" + classname +"\n"
                "Using '" + memfunc + "' on " + type + " that contains a " + classname + ".\n"
                "Using '" + memfunc + "' on " + type + " that contains a " + classname + " is unsafe, because constructor, destructor "
                "and copy operator calls are omitted. These are necessary for this non-POD type to ensure that a valid object "
                "is created.", CWE762, Certainty::normal);
}

void CheckClass::memsetErrorReference(const Token *tok, const std::string &memfunc, const std::string &type)
{
    reportError(tok, Severity::error, "memsetClassReference",
                "$symbol:" + memfunc +"\n"
                "Using '" + memfunc + "' on " + type + " that contains a reference.", CWE665, Certainty::normal);
}

void CheckClass::memsetErrorFloat(const Token *tok, const std::string &type)
{
    reportError(tok, Severity::portability, "memsetClassFloat", "Using memset() on " + type + " which contains a floating point number.\n"
                "Using memset() on " + type + " which contains a floating point number."
                " This is not portable because memset() sets each byte of a block of memory to a specific value and"
                " the actual representation of a floating-point value is implementation defined."
                " Note: In case of an IEEE754-1985 compatible implementation setting all bits to zero results in the value 0.0.", CWE758, Certainty::normal);
}


//---------------------------------------------------------------------------
// ClassCheck: "C& operator=(const C&) { ... return *this; }"
// operator= should return a reference to *this
//---------------------------------------------------------------------------

void CheckClass::operatorEqRetRefThis()
{
    if (!mSettings->severity.isEnabled(Severity::style))
        return;

    for (const Scope * scope : mSymbolDatabase->classAndStructScopes) {
        for (std::list<Function>::const_iterator func = scope->functionList.begin(); func != scope->functionList.end(); ++func) {
            if (func->type == Function::eOperatorEqual && func->hasBody()) {
                // make sure return signature is correct
                if (func->retType == func->nestedIn->definedType && func->tokenDef->strAt(-1) == "&") {
                    checkReturnPtrThis(scope, &(*func), func->functionScope->bodyStart, func->functionScope->bodyEnd);
                }
            }
        }
    }
}

void CheckClass::checkReturnPtrThis(const Scope *scope, const Function *func, const Token *tok, const Token *last)
{
    std::set<const Function*> analyzedFunctions;
    checkReturnPtrThis(scope, func, tok, last, analyzedFunctions);
}

void CheckClass::checkReturnPtrThis(const Scope *scope, const Function *func, const Token *tok, const Token *last, std::set<const Function*>& analyzedFunctions)
{
    bool foundReturn = false;

    const Token* const startTok = tok;

    for (; tok && tok != last; tok = tok->next()) {
        // check for return of reference to this
        if (tok->str() != "return")
            continue;

        foundReturn = true;

        const Token *retExpr = tok->astOperand1();
        if (retExpr && retExpr->str() == "=")
            retExpr = retExpr->astOperand1();
        if (retExpr && retExpr->isUnaryOp("*") && Token::simpleMatch(retExpr->astOperand1(), "this"))
            continue;

        std::string cast("( " + scope->className + " & )");
        if (Token::simpleMatch(tok->next(), cast.c_str(), cast.size()))
            tok = tok->tokAt(4);

        // check if a function is called
        if (tok->strAt(2) == "(" &&
            tok->linkAt(2)->next()->str() == ";") {
            // check if it is a member function
            for (std::list<Function>::const_iterator it = scope->functionList.begin(); it != scope->functionList.end(); ++it) {
                // check for a regular function with the same name and a body
                if (it->type == Function::eFunction && it->hasBody() &&
                    it->token->str() == tok->next()->str()) {
                    // check for the proper return type
                    if (it->tokenDef->previous()->str() == "&" &&
                        it->tokenDef->strAt(-2) == scope->className) {
                        // make sure it's not a const function
                        if (!it->isConst()) {
                            /** @todo make sure argument types match */
                            // avoid endless recursions
                            if (analyzedFunctions.find(&*it) == analyzedFunctions.end()) {
                                analyzedFunctions.insert(&*it);
                                checkReturnPtrThis(scope, &*it, it->arg->link()->next(), it->arg->link()->next()->link(),
                                                   analyzedFunctions);
                            }
                            // just bail for now
                            else
                                return;
                        }
                    }
                }
            }
        }

        // check if *this is returned
        else if (!(Token::simpleMatch(tok->next(), "operator= (") ||
                   Token::simpleMatch(tok->next(), "this . operator= (") ||
                   (Token::Match(tok->next(), "%type% :: operator= (") &&
                    tok->next()->str() == scope->className)))
            operatorEqRetRefThisError(func->token);
    }
    if (foundReturn) {
        return;
    }
    if (startTok->next() == last) {
        const std::string tmp("( const " + scope->className + " &");
        if (Token::simpleMatch(func->argDef, tmp.c_str(), tmp.size())) {
            // Typical wrong way to suppress default assignment operator by declaring it and leaving empty
            operatorEqMissingReturnStatementError(func->token, func->access == AccessControl::Public);
        } else {
            operatorEqMissingReturnStatementError(func->token, true);
        }
        return;
    }
    if (mSettings->library.isScopeNoReturn(last, nullptr)) {
        // Typical wrong way to prohibit default assignment operator
        // by always throwing an exception or calling a noreturn function
        operatorEqShouldBeLeftUnimplementedError(func->token);
        return;
    }

    operatorEqMissingReturnStatementError(func->token, func->access == AccessControl::Public);
}

void CheckClass::operatorEqRetRefThisError(const Token *tok)
{
    reportError(tok, Severity::style, "operatorEqRetRefThis", "'operator=' should return reference to 'this' instance.", CWE398, Certainty::normal);
}

void CheckClass::operatorEqShouldBeLeftUnimplementedError(const Token *tok)
{
    reportError(tok, Severity::style, "operatorEqShouldBeLeftUnimplemented", "'operator=' should either return reference to 'this' instance or be declared private and left unimplemented.", CWE398, Certainty::normal);
}

void CheckClass::operatorEqMissingReturnStatementError(const Token *tok, bool error)
{
    if (error) {
        reportError(tok, Severity::error, "operatorEqMissingReturnStatement", "No 'return' statement in non-void function causes undefined behavior.", CWE398, Certainty::normal);
    } else {
        operatorEqRetRefThisError(tok);
    }
}

//---------------------------------------------------------------------------
// ClassCheck: "C& operator=(const C& rhs) { if (this == &rhs) ... }"
// operator= should check for assignment to self
//
// For simple classes, an assignment to self check is only a potential optimization.
//
// For classes that allocate dynamic memory, assignment to self can be a real error
// if it is deallocated and allocated again without being checked for.
//
// This check is not valid for classes with multiple inheritance because a
// class can have multiple addresses so there is no trivial way to check for
// assignment to self.
//---------------------------------------------------------------------------

void CheckClass::operatorEqToSelf()
{
    if (!mSettings->severity.isEnabled(Severity::warning))
        return;

    for (const Scope * scope : mSymbolDatabase->classAndStructScopes) {
        // skip classes with multiple inheritance
        if (scope->definedType->derivedFrom.size() > 1)
            continue;

        for (const Function &func : scope->functionList) {
            if (func.type == Function::eOperatorEqual && func.hasBody()) {
                // make sure that the operator takes an object of the same type as *this, otherwise we can't detect self-assignment checks
                if (func.argumentList.empty())
                    continue;
                const Token* typeTok = func.argumentList.front().typeEndToken();
                while (typeTok->str() == "const" || typeTok->str() == "&" || typeTok->str() == "*")
                    typeTok = typeTok->previous();
                if (typeTok->str() != scope->className)
                    continue;

                // make sure return signature is correct
                if (Token::Match(func.retDef, "%type% &") && func.retDef->str() == scope->className) {
                    // find the parameter name
                    const Token *rhs = func.argumentList.begin()->nameToken();
                    const Token* out_ifStatementScopeStart = nullptr;
                    if (!hasAssignSelf(&func, rhs, &out_ifStatementScopeStart)) {
                        if (hasAllocation(&func, scope))
                            operatorEqToSelfError(func.token);
                    } else if (out_ifStatementScopeStart != nullptr) {
                        if (hasAllocationInIfScope(&func, scope, out_ifStatementScopeStart))
                            operatorEqToSelfError(func.token);
                    }
                }
            }
        }
    }
}

bool CheckClass::hasAllocationInIfScope(const Function *func, const Scope* scope, const Token *ifStatementScopeStart) const
{
    const Token *end;
    if (ifStatementScopeStart->str() == "{")
        end = ifStatementScopeStart->link();
    else
        end = func->functionScope->bodyEnd;
    return hasAllocation(func, scope, ifStatementScopeStart, end);
}

bool CheckClass::hasAllocation(const Function *func, const Scope* scope) const
{
    return hasAllocation(func, scope, func->functionScope->bodyStart, func->functionScope->bodyEnd);
}

bool CheckClass::hasAllocation(const Function *func, const Scope* scope, const Token *start, const Token *end) const
{
    if (!end)
        end = func->functionScope->bodyEnd;
    for (const Token *tok = start; tok && (tok != end); tok = tok->next()) {
        if (Token::Match(tok, "%var% = malloc|realloc|calloc|new") && isMemberVar(scope, tok))
            return true;

        // check for deallocating memory
        const Token *var;
        if (Token::Match(tok, "free ( %var%"))
            var = tok->tokAt(2);
        else if (Token::Match(tok, "delete [ ] %var%"))
            var = tok->tokAt(3);
        else if (Token::Match(tok, "delete %var%"))
            var = tok->next();
        else
            continue;
        // Check for assignment to the deleted pointer (only if its a member of the class)
        if (isMemberVar(scope, var)) {
            for (const Token *tok1 = var->next(); tok1 && (tok1 != end); tok1 = tok1->next()) {
                if (Token::Match(tok1, "%varid% =", var->varId()))
                    return true;
            }
        }
    }

    return false;
}

static bool isTrueKeyword(const Token* tok)
{
    return tok->hasKnownIntValue() && tok->getKnownIntValue() == 1;
}

static bool isFalseKeyword(const Token* tok)
{
    return tok->hasKnownIntValue() && tok->getKnownIntValue() == 0;
}

/*
 * Checks if self-assignment test is inverse
 * For example 'if (this == &rhs)'
 */
CheckClass::Bool CheckClass::isInverted(const Token *tok, const Token *rhs)
{
    bool res = true;
    for (const Token *itr = tok; itr && itr->str()!="("; itr=itr->astParent()) {
        if (Token::simpleMatch(itr, "!=") && (isTrueKeyword(itr->astOperand1()) || isTrueKeyword(itr->astOperand2()))) {
            res = !res;
        } else if (Token::simpleMatch(itr, "!=") && ((Token::simpleMatch(itr->astOperand1(), "this") && Token::simpleMatch(itr->astOperand2(), "&") && Token::simpleMatch(itr->astOperand2()->next(), rhs->str().c_str(), rhs->str().size()))
                                                     || (Token::simpleMatch(itr->astOperand2(), "this") && Token::simpleMatch(itr->astOperand1(), "&") && Token::simpleMatch(itr->astOperand1()->next(), rhs->str().c_str(), rhs->str().size())))) {
            res = !res;
        } else if (Token::simpleMatch(itr, "!=") && (isFalseKeyword(itr->astOperand1()) || isFalseKeyword(itr->astOperand2()))) {
            //Do nothing
        } else if (Token::simpleMatch(itr, "!")) {
            res = !res;
        } else if (Token::simpleMatch(itr, "==") && (isFalseKeyword(itr->astOperand1()) || isFalseKeyword(itr->astOperand2()))) {
            res = !res;
        } else if (Token::simpleMatch(itr, "==") && (isTrueKeyword(itr->astOperand1()) || isTrueKeyword(itr->astOperand2()))) {
            //Do nothing
        } else if (Token::simpleMatch(itr, "==") && ((Token::simpleMatch(itr->astOperand1(), "this") && Token::simpleMatch(itr->astOperand2(), "&") && Token::simpleMatch(itr->astOperand2()->next(), rhs->str().c_str(), rhs->str().size()))
                                                     || (Token::simpleMatch(itr->astOperand2(), "this") && Token::simpleMatch(itr->astOperand1(), "&") && Token::simpleMatch(itr->astOperand1()->next(), rhs->str().c_str(), rhs->str().size())))) {
            //Do nothing
        } else {
            return Bool::BAILOUT;
        }
    }
    if (res)
        return Bool::TRUE;
    return Bool::FALSE;
}

const Token * CheckClass::getIfStmtBodyStart(const Token *tok, const Token *rhs)
{
    const Token *top = tok->astTop();
    if (Token::simpleMatch(top->link(), ") {")) {
        switch (isInverted(tok->astParent(), rhs)) {
        case Bool::BAILOUT:
            return nullptr;
        case Bool::TRUE:
            return top->link()->next();
        case Bool::FALSE:
            return top->link()->next()->link();
        }
    }
    return nullptr;
}

bool CheckClass::hasAssignSelf(const Function *func, const Token *rhs, const Token **out_ifStatementScopeStart)
{
    if (!rhs)
        return false;
    const Token *last = func->functionScope->bodyEnd;
    for (const Token *tok = func->functionScope->bodyStart; tok && tok != last; tok = tok->next()) {
        if (!Token::simpleMatch(tok, "if ("))
            continue;

        bool ret = false;
        visitAstNodes(tok->next()->astOperand2(),
                      [&](const Token *tok2) {
            if (!Token::Match(tok2, "==|!="))
                return ChildrenToVisit::op1_and_op2;
            if (Token::simpleMatch(tok2->astOperand1(), "this"))
                tok2 = tok2->astOperand2();
            else if (Token::simpleMatch(tok2->astOperand2(), "this"))
                tok2 = tok2->astOperand1();
            else
                return ChildrenToVisit::op1_and_op2;
            if (tok2 && tok2->isUnaryOp("&") && tok2->astOperand1()->str() == rhs->str())
                ret = true;
            if (ret) {
                *out_ifStatementScopeStart = getIfStmtBodyStart(tok2, rhs);
            }
            return ret ? ChildrenToVisit::done : ChildrenToVisit::op1_and_op2;
        });
        if (ret)
            return ret;
    }

    return false;
}

void CheckClass::operatorEqToSelfError(const Token *tok)
{
    reportError(tok, Severity::warning, "operatorEqToSelf",
                "'operator=' should check for assignment to self to avoid problems with dynamic memory.\n"
                "'operator=' should check for assignment to self to ensure that each block of dynamically "
                "allocated memory is owned and managed by only one instance of the class.", CWE398, Certainty::normal);
}

//---------------------------------------------------------------------------
// A destructor in a base class should be virtual
//---------------------------------------------------------------------------

void CheckClass::virtualDestructor()
{
    // This error should only be given if:
    // * base class doesn't have virtual destructor
    // * derived class has non-empty destructor (only c++03, in c++11 it's UB see paragraph 3 in [expr.delete])
    // * base class is deleted
    // unless inconclusive in which case:
    // * A class with any virtual functions should have a destructor that is either public and virtual or protected
    const bool printInconclusive = mSettings->certainty.isEnabled(Certainty::inconclusive);

    std::list<const Function *> inconclusiveErrors;

    for (const Scope * scope : mSymbolDatabase->classAndStructScopes) {

        // Skip base classes (unless inconclusive)
        if (scope->definedType->derivedFrom.empty()) {
            if (printInconclusive) {
                const Function *destructor = scope->getDestructor();
                if (destructor && !destructor->hasVirtualSpecifier() && destructor->access == AccessControl::Public) {
                    for (const Function &func : scope->functionList) {
                        if (func.hasVirtualSpecifier()) {
                            inconclusiveErrors.push_back(destructor);
                            break;
                        }
                    }
                }
            }
            continue;
        }

        // Check if destructor is empty and non-empty ..
        if (mSettings->standards.cpp <= Standards::CPP03) {
            // Find the destructor
            const Function *destructor = scope->getDestructor();

            // Check for destructor with implementation
            if (!destructor || !destructor->hasBody())
                continue;

            // Empty destructor
            if (destructor->token->linkAt(3) == destructor->token->tokAt(4))
                continue;
        }

        const Token *derived = scope->classDef;
        const Token *derivedClass = derived->next();

        // Iterate through each base class...
        for (const Type::BaseInfo & j : scope->definedType->derivedFrom) {
            // Check if base class is public and exists in database
            if (j.access != AccessControl::Private && j.type) {
                const Type *derivedFrom = j.type;
                const Scope *derivedFromScope = derivedFrom->classScope;
                if (!derivedFromScope)
                    continue;

                // Check for this pattern:
                // 1. Base class pointer is given the address of derived class instance
                // 2. Base class pointer is deleted
                //
                // If this pattern is not seen then bailout the checking of these base/derived classes
                {
                    // pointer variables of type 'Base *'
                    std::set<int> baseClassPointers;

                    for (const Variable* var : mSymbolDatabase->variableList()) {
                        if (var && var->isPointer() && var->type() == derivedFrom)
                            baseClassPointers.insert(var->declarationId());
                    }

                    // pointer variables of type 'Base *' that should not be deleted
                    std::set<int> dontDelete;

                    // No deletion of derived class instance through base class pointer found => the code is ok
                    bool ok = true;

                    for (const Token *tok = mTokenizer->tokens(); tok; tok = tok->next()) {
                        if (Token::Match(tok, "[;{}] %var% =") &&
                            baseClassPointers.find(tok->next()->varId()) != baseClassPointers.end()) {
                            // new derived class..
                            const std::string tmp("new " + derivedClass->str());
                            if (Token::simpleMatch(tok->tokAt(3), tmp.c_str(), tmp.size())) {
                                dontDelete.insert(tok->next()->varId());
                            }
                        }

                        // Delete base class pointer that might point at derived class
                        else if (Token::Match(tok, "delete %var% ;") &&
                                 dontDelete.find(tok->next()->varId()) != dontDelete.end()) {
                            ok = false;
                            break;
                        }
                    }

                    // No base class pointer that points at a derived class is deleted
                    if (ok)
                        continue;
                }

                // Find the destructor declaration for the base class.
                const Function *baseDestructor = derivedFromScope->getDestructor();

                // Check that there is a destructor..
                if (!baseDestructor) {
                    if (derivedFrom->derivedFrom.empty()) {
                        virtualDestructorError(derivedFrom->classDef, derivedFrom->name(), derivedClass->str(), false);
                    }
                } else if (!baseDestructor->hasVirtualSpecifier()) {
                    // TODO: This is just a temporary fix, better solution is needed.
                    // Skip situations where base class has base classes of its own, because
                    // some of the base classes might have virtual destructor.
                    // Proper solution is to check all of the base classes. If base class is not
                    // found or if one of the base classes has virtual destructor, error should not
                    // be printed. See TODO test case "virtualDestructorInherited"
                    if (derivedFrom->derivedFrom.empty()) {
                        // Make sure that the destructor is public (protected or private
                        // would not compile if inheritance is used in a way that would
                        // cause the bug we are trying to find here.)
                        if (baseDestructor->access == AccessControl::Public) {
                            virtualDestructorError(baseDestructor->token, derivedFrom->name(), derivedClass->str(), false);
                            // check for duplicate error and remove it if found
                            const std::list<const Function *>::iterator found = find(inconclusiveErrors.begin(), inconclusiveErrors.end(), baseDestructor);
                            if (found != inconclusiveErrors.end())
                                inconclusiveErrors.erase(found);
                        }
                    }
                }
            }
        }
    }

    for (const Function *func : inconclusiveErrors)
        virtualDestructorError(func->tokenDef, func->name(), emptyString, true);
}

void CheckClass::virtualDestructorError(const Token *tok, const std::string &Base, const std::string &Derived, bool inconclusive)
{
    if (inconclusive) {
        if (mSettings->severity.isEnabled(Severity::warning))
            reportError(tok, Severity::warning, "virtualDestructor", "$symbol:" + Base + "\nClass '$symbol' which has virtual members does not have a virtual destructor.", CWE404, Certainty::inconclusive);
    } else {
        reportError(tok, Severity::error, "virtualDestructor",
                    "$symbol:" + Base +"\n"
                    "$symbol:" + Derived +"\n"
                    "Class '" + Base + "' which is inherited by class '" + Derived + "' does not have a virtual destructor.\n"
                    "Class '" + Base + "' which is inherited by class '" + Derived + "' does not have a virtual destructor. "
                    "If you destroy instances of the derived class by deleting a pointer that points to the base class, only "
                    "the destructor of the base class is executed. Thus, dynamic memory that is managed by the derived class "
                    "could leak. This can be avoided by adding a virtual destructor to the base class.", CWE404, Certainty::normal);
    }
}

//---------------------------------------------------------------------------
// warn for "this-x". The indented code may be "this->x"
//---------------------------------------------------------------------------

void CheckClass::thisSubtraction()
{
    if (!mSettings->severity.isEnabled(Severity::warning))
        return;

    const Token *tok = mTokenizer->tokens();
    for (;;) {
        tok = Token::findmatch(tok, "this - %name%");
        if (!tok)
            break;

        if (tok->strAt(-1) != "*")
            thisSubtractionError(tok);

        tok = tok->next();
    }
}

void CheckClass::thisSubtractionError(const Token *tok)
{
    reportError(tok, Severity::warning, "thisSubtraction", "Suspicious pointer subtraction. Did you intend to write '->'?", CWE398, Certainty::normal);
}

//---------------------------------------------------------------------------
// can member function be const?
//---------------------------------------------------------------------------

void CheckClass::checkConst()
{
    // This is an inconclusive check. False positives: #3322.
    if (!mSettings->certainty.isEnabled(Certainty::inconclusive))
        return;

    if (!mSettings->severity.isEnabled(Severity::style))
        return;

    for (const Scope * scope : mSymbolDatabase->classAndStructScopes) {
        for (const Function &func : scope->functionList) {
            // does the function have a body?
            if (func.type != Function::eFunction || !func.hasBody())
                continue;
            // don't warn for friend/static/virtual functions
            if (func.isFriend() || func.isStatic() || func.hasVirtualSpecifier())
                continue;

            // don't warn when returning non-const pointer/reference
            {
                bool isPointerOrReference = false;
                for (const Token *typeToken = func.retDef; typeToken; typeToken = typeToken->next()) {
                    if (Token::Match(typeToken, "(|{|;"))
                        break;
                    if (!isPointerOrReference && typeToken->str() == "const")
                        break;
                    if (Token::Match(typeToken, "*|&")) {
                        isPointerOrReference = true;
                        break;
                    }
                }
                if (isPointerOrReference)
                    continue;
            }


            if (func.isOperator()) { // Operator without return type: conversion operator
                const std::string& opName = func.tokenDef->str();
                if (opName.compare(8, 5, "const") != 0 && (endsWith(opName,'&') || endsWith(opName,'*')))
                    continue;
            } else if (mSettings->library.isSmartPointer(func.retDef)) {
                // Don't warn if a std::shared_ptr etc is returned
                continue;
            } else {
                // don't warn for unknown types..
                // LPVOID, HDC, etc
                if (func.retDef->str().size() > 2 && !func.retDef->type() && func.retDef->isUpperCaseName())
                    continue;
            }

            // check if base class function is virtual
            if (!scope->definedType->derivedFrom.empty() && func.isImplicitlyVirtual(true))
                continue;

            bool memberAccessed = false;
            // if nothing non-const was found. write error..
            if (!checkConstFunc(scope, &func, memberAccessed))
                continue;

            if (func.isConst() && (memberAccessed || func.isOperator()))
                continue;

            std::string classname = scope->className;
            const Scope *nest = scope->nestedIn;
            while (nest && nest->type != Scope::eGlobal) {
                classname = std::string(nest->className + "::" + classname);
                nest = nest->nestedIn;
            }

            // get function name
            std::string functionName = (func.tokenDef->isName() ? "" : "operator") + func.tokenDef->str();

            if (func.tokenDef->str() == "(")
                functionName += ")";
            else if (func.tokenDef->str() == "[")
                functionName += "]";

            if (func.isInline())
                checkConstError(func.token, classname, functionName, !memberAccessed && !func.isOperator());
            else // not inline
                checkConstError2(func.token, func.tokenDef, classname, functionName, !memberAccessed && !func.isOperator());
        }
    }
}

bool CheckClass::isMemberVar(const Scope *scope, const Token *tok) const
{
    bool again = false;

    // try to find the member variable
    do {
        again = false;

        if (tok->str() == "this") {
            return true;
        } else if (Token::simpleMatch(tok->tokAt(-3), "( * this )")) {
            return true;
        } else if (Token::Match(tok->tokAt(-2), "%name% . %name%")) {
            tok = tok->tokAt(-2);
            again = true;
        } else if (Token::Match(tok->tokAt(-2), "] . %name%")) {
            tok = tok->linkAt(-2)->previous();
            again = true;
        } else if (tok->str() == "]") {
            tok = tok->link()->previous();
            again = true;
        }
    } while (again);

    for (const Variable &var : scope->varlist) {
        if (var.name() == tok->str()) {
            if (tok->varId() == 0)
                mSymbolDatabase->debugMessage(tok, "varid0", "CheckClass::isMemberVar found used member variable \'" + tok->str() + "\' with varid 0");

            return !var.isStatic();
        }
    }

    // not found in this class
    if (!scope->definedType->derivedFrom.empty()) {
        // check each base class
        for (const Type::BaseInfo & i : scope->definedType->derivedFrom) {
            // find the base class
            const Type *derivedFrom = i.type;

            // find the function in the base class
            if (derivedFrom && derivedFrom->classScope && derivedFrom->classScope != scope) {
                if (isMemberVar(derivedFrom->classScope, tok))
                    return true;
            }
        }
    }

    return false;
}

bool CheckClass::isMemberFunc(const Scope *scope, const Token *tok) const
{
    if (!tok->function()) {
        for (const Function &func : scope->functionList) {
            if (func.name() == tok->str()) {
                const Token* tok2 = tok->tokAt(2);
                int argsPassed = tok2->str() == ")" ? 0 : 1;
                for (;;) {
                    tok2 = tok2->nextArgument();
                    if (tok2)
                        argsPassed++;
                    else
                        break;
                }
                if (argsPassed == func.argCount() ||
                    (func.isVariadic() && argsPassed >= (func.argCount() - 1)) ||
                    (argsPassed < func.argCount() && argsPassed >= func.minArgCount()))
                    return true;
            }
        }
    } else if (tok->function()->nestedIn == scope)
        return !tok->function()->isStatic();

    // not found in this class
    if (!scope->definedType->derivedFrom.empty()) {
        // check each base class
        for (const Type::BaseInfo & i : scope->definedType->derivedFrom) {
            // find the base class
            const Type *derivedFrom = i.type;

            // find the function in the base class
            if (derivedFrom && derivedFrom->classScope && derivedFrom->classScope != scope) {
                if (isMemberFunc(derivedFrom->classScope, tok))
                    return true;
            }
        }
    }

    return false;
}

bool CheckClass::isConstMemberFunc(const Scope *scope, const Token *tok) const
{
    if (!tok->function())
        return false;
    else if (tok->function()->nestedIn == scope)
        return tok->function()->isConst();

    // not found in this class
    if (!scope->definedType->derivedFrom.empty()) {
        // check each base class
        for (const Type::BaseInfo & i : scope->definedType->derivedFrom) {
            // find the base class
            const Type *derivedFrom = i.type;

            // find the function in the base class
            if (derivedFrom && derivedFrom->classScope) {
                if (isConstMemberFunc(derivedFrom->classScope, tok))
                    return true;
            }
        }
    }

    return false;
}


// The container contains the STL types whose operator[] is not a const.
static const std::set<std::string> stl_containers_not_const = { "map", "unordered_map" };

bool CheckClass::checkConstFunc(const Scope *scope, const Function *func, bool& memberAccessed) const
{
    if (mTokenizer->hasIfdef(func->functionScope->bodyStart, func->functionScope->bodyEnd))
        return false;

    // if the function doesn't have any assignment nor function call,
    // it can be a const function..
    for (const Token *tok1 = func->functionScope->bodyStart; tok1 && tok1 != func->functionScope->bodyEnd; tok1 = tok1->next()) {
        if (tok1->isName() && isMemberVar(scope, tok1)) {
            memberAccessed = true;
            const Variable* v = tok1->variable();
            if (v && v->isMutable())
                continue;

            if (tok1->str() == "this" && tok1->previous()->isAssignmentOp())
                return false;

            // non const pointer cast
            if (tok1->valueType() && tok1->valueType()->pointer > 0 && tok1->astParent() && tok1->astParent()->isCast() && !Token::simpleMatch(tok1->astParent(), "( const"))
                return false;

            const Token* lhs = tok1->previous();
            if (lhs->str() == "(" && tok1->astParent() && tok1->astParent()->astParent())
                lhs = tok1->astParent()->astParent();
            if (lhs->str() == "&") {
                lhs = lhs->previous();
                if (lhs->isAssignmentOp() && lhs->previous()->variable()) {
                    if (lhs->previous()->variable()->typeStartToken()->strAt(-1) != "const" && lhs->previous()->variable()->isPointer())
                        return false;
                }
            } else if (lhs->str() == ":" && lhs->astParent() && lhs->astParent()->str() == "(") { // range-based for-loop (C++11)
                // TODO: We could additionally check what is done with the elements to avoid false negatives. Here we just rely on "const" keyword being used.
                if (lhs->astParent()->strAt(1) != "const")
                    return false;
            } else {
                if (lhs->isAssignmentOp()) {
                    const Variable* lhsVar = lhs->previous()->variable();
                    if (lhsVar && !lhsVar->isConst() && lhsVar->isReference() && lhs == lhsVar->nameToken()->next())
                        return false;
                }
            }

            const Token* jumpBackToken = nullptr;
            const Token *lastVarTok = tok1;
            const Token *end = tok1;
            for (;;) {
                if (Token::Match(end->next(), ". %name%")) {
                    end = end->tokAt(2);
                    if (end->varId())
                        lastVarTok = end;
                } else if (end->strAt(1) == "[") {
                    if (end->varId()) {
                        const Variable *var = end->variable();
                        if (var && var->isStlType(stl_containers_not_const))
                            return false;
                        const Token* assignTok = end->next()->astParent();
                        if (var && assignTok && assignTok->isAssignmentOp() && assignTok->astOperand1() && assignTok->astOperand1()->variable()) {
                            const Variable* assignVar = assignTok->astOperand1()->variable();
                            if (assignVar->isPointer() && !assignVar->isConst() && var->typeScope()) {
                                const auto& funcMap = var->typeScope()->functionMap;
                                // if there is no operator that is const and returns a non-const pointer, func cannot be const
                                if (std::none_of(funcMap.begin(), funcMap.end(), [](const std::pair<std::string, const Function*>& fm) {
                                    return fm.second->isConst() && fm.first == "operator[]" && !Function::returnsConst(fm.second);
                                }))
                                    return false;
                            }
                        }
                    }
                    if (!jumpBackToken)
                        jumpBackToken = end->next(); // Check inside the [] brackets
                    end = end->linkAt(1);
                } else if (end->strAt(1) == ")")
                    end = end->next();
                else
                    break;
            }

            if (end->strAt(1) == "(") {
                const Variable *var = lastVarTok->variable();
                if (!var)
                    return false;
                if ((var->isStlType() // assume all std::*::size() and std::*::empty() are const
                     && (Token::Match(end, "size|empty|cend|crend|cbegin|crbegin|max_size|length|count|capacity|get_allocator|c_str|str ( )") || Token::Match(end, "rfind|copy"))) ||

                    (lastVarTok->valueType() && lastVarTok->valueType()->container &&
                     ((lastVarTok->valueType()->container->getYield(end->str()) == Library::Container::Yield::START_ITERATOR) ||
                      (lastVarTok->valueType()->container->getYield(end->str()) == Library::Container::Yield::END_ITERATOR))
                     && (tok1->previous()->isComparisonOp() || (tok1->previous()->isAssignmentOp() && Token::Match(tok1->tokAt(-2)->variable()->typeEndToken(), "const_iterator|const_reverse_iterator")))))
                    ;
                else if (!var->typeScope() || !isConstMemberFunc(var->typeScope(), end))
                    return false;
            }

            // Assignment
            else if (end->next()->isAssignmentOp())
                return false;

            // Streaming
            else if (end->strAt(1) == "<<" && tok1->strAt(-1) != "<<")
                return false;
            else if (isLikelyStreamRead(true, tok1->previous()))
                return false;

            // ++/--
            else if (end->next()->tokType() == Token::eIncDecOp || tok1->previous()->tokType() == Token::eIncDecOp)
                return false;


            const Token* start = tok1;
            while (tok1->strAt(-1) == ")")
                tok1 = tok1->linkAt(-1);

            if (start->strAt(-1) == "delete")
                return false;

            tok1 = jumpBackToken?jumpBackToken:end; // Jump back to first [ to check inside, or jump to end of expression
            if (tok1 == end && Token::Match(end->previous(), ". %name% ( !!)"))
                tok1 = tok1->previous(); // check function call
        }

        // streaming: <<
        else if (Token::simpleMatch(tok1->previous(), ") <<") &&
                 isMemberVar(scope, tok1->tokAt(-2))) {
            const Variable* var = tok1->tokAt(-2)->variable();
            if (!var || !var->isMutable())
                return false;
        }

        // streaming: >> *this
        else if (Token::simpleMatch(tok1, ">> * this") && isLikelyStreamRead(true, tok1)) {
            return false;
        }

        // function/constructor call, return init list
        else if ((Token::Match(tok1, "%name% (|{") || Token::simpleMatch(tok1->astParent(), "return {")) && !tok1->isStandardType() &&
                 !Token::Match(tok1, "return|if|string|switch|while|catch|for")) {
            if (isMemberFunc(scope, tok1) && tok1->strAt(-1) != ".") {
                if (!isConstMemberFunc(scope, tok1))
                    return false;
                memberAccessed = true;
            }
            // Member variable given as parameter
            const Token *lpar = tok1->next();
            if (Token::simpleMatch(lpar, "( ) ("))
                lpar = lpar->tokAt(2);
            for (const Token* tok2 = lpar->next(); tok2 && tok2 != tok1->next()->link(); tok2 = tok2->next()) {
                if (tok2->str() == "(")
                    tok2 = tok2->link();
                else if ((tok2->isName() && isMemberVar(scope, tok2)) || (tok2->isUnaryOp("&") && (tok2 = tok2->astOperand1()))) {
                    const Variable* var = tok2->variable();
                    if (!var || !var->isMutable())
                        return false; // TODO: Only bailout if function takes argument as non-const reference
                }
            }
        } else if (Token::simpleMatch(tok1, "> (") && (!tok1->link() || !Token::Match(tok1->link()->previous(), "static_cast|const_cast|dynamic_cast|reinterpret_cast"))) {
            return false;
        }
    }

    return true;
}

void CheckClass::checkConstError(const Token *tok, const std::string &classname, const std::string &funcname, bool suggestStatic)
{
    checkConstError2(tok, nullptr, classname, funcname, suggestStatic);
}

void CheckClass::checkConstError2(const Token *tok1, const Token *tok2, const std::string &classname, const std::string &funcname, bool suggestStatic)
{
    std::list<const Token *> toks;
    toks.push_back(tok1);
    if (tok2)
        toks.push_back(tok2);
    if (!suggestStatic)
        reportError(toks, Severity::style, "functionConst",
                    "$symbol:" + classname + "::" + funcname +"\n"
                    "Technically the member function '$symbol' can be const.\n"
                    "The member function '$symbol' can be made a const "
                    "function. Making this function 'const' should not cause compiler errors. "
                    "Even though the function can be made const function technically it may not make "
                    "sense conceptually. Think about your design and the task of the function first - is "
                    "it a function that must not change object internal state?", CWE398, Certainty::inconclusive);
    else
        reportError(toks, Severity::performance, "functionStatic",
                    "$symbol:" + classname + "::" + funcname +"\n"
                    "Technically the member function '$symbol' can be static (but you may consider moving to unnamed namespace).\n"
                    "The member function '$symbol' can be made a static "
                    "function. Making a function static can bring a performance benefit since no 'this' instance is "
                    "passed to the function. This change should not cause compiler errors but it does not "
                    "necessarily make sense conceptually. Think about your design and the task of the function first - "
                    "is it a function that must not access members of class instances? And maybe it is more appropriate "
                    "to move this function to a unnamed namespace.", CWE398, Certainty::inconclusive);
}

//---------------------------------------------------------------------------
// ClassCheck: Check that initializer list is in declared order.
//---------------------------------------------------------------------------

namespace { // avoid one-definition-rule violation
    struct VarInfo {
        VarInfo(const Variable *_var, const Token *_tok)
            : var(_var), tok(_tok) {}

        const Variable *var;
        const Token *tok;
    };
}

void CheckClass::initializerListOrder()
{
    if (!mSettings->severity.isEnabled(Severity::style))
        return;

    // This check is not inconclusive.  However it only determines if the initialization
    // order is incorrect.  It does not determine if being out of order causes
    // a real error.  Out of order is not necessarily an error but you can never
    // have an error if the list is in order so this enforces defensive programming.
    if (!mSettings->certainty.isEnabled(Certainty::inconclusive))
        return;

    for (const Scope * scope : mSymbolDatabase->classAndStructScopes) {

        // iterate through all member functions looking for constructors
        for (std::list<Function>::const_iterator func = scope->functionList.begin(); func != scope->functionList.end(); ++func) {
            if (func->isConstructor() && func->hasBody()) {
                // check for initializer list
                const Token *tok = func->arg->link()->next();

                if (tok->str() == ":") {
                    std::vector<VarInfo> vars;
                    tok = tok->next();

                    // find all variable initializations in list
                    while (tok && tok != func->functionScope->bodyStart) {
                        if (Token::Match(tok, "%name% (|{")) {
                            const Variable *var = scope->getVariable(tok->str());
                            if (var)
                                vars.emplace_back(var, tok);

                            if (Token::Match(tok->tokAt(2), "%name% =")) {
                                var = scope->getVariable(tok->strAt(2));

                                if (var)
                                    vars.emplace_back(var, tok->tokAt(2));
                            }
                            tok = tok->next()->link()->next();
                        } else
                            tok = tok->next();
                    }

                    // need at least 2 members to have out of order initialization
                    for (int j = 1; j < vars.size(); j++) {
                        // check for out of order initialization
                        if (vars[j].var->index() < vars[j - 1].var->index())
                            initializerListError(vars[j].tok,vars[j].var->nameToken(), scope->className, vars[j].var->name());
                    }
                }
            }
        }
    }
}

void CheckClass::initializerListError(const Token *tok1, const Token *tok2, const std::string &classname, const std::string &varname)
{
    std::list<const Token *> toks = { tok1, tok2 };
    reportError(toks, Severity::style, "initializerList",
                "$symbol:" + classname + "::" + varname +"\n"
                "Member variable '$symbol' is in the wrong place in the initializer list.\n"
                "Member variable '$symbol' is in the wrong place in the initializer list. "
                "Members are initialized in the order they are declared, not in the "
                "order they are in the initializer list.  Keeping the initializer list "
                "in the same order that the members were declared prevents order dependent "
                "initialization errors.", CWE398, Certainty::inconclusive);
}


//---------------------------------------------------------------------------
// Check for self initialization in initialization list
//---------------------------------------------------------------------------

void CheckClass::checkSelfInitialization()
{
    for (const Scope *scope : mSymbolDatabase->functionScopes) {
        const Function* function = scope->function;
        if (!function || !function->isConstructor())
            continue;

        const Token* tok = function->arg->link()->next();
        if (tok->str() != ":")
            continue;

        for (; tok != scope->bodyStart; tok = tok->next()) {
            if (Token::Match(tok, "[:,] %var% (|{ %var% )|}") && tok->next()->varId() == tok->tokAt(3)->varId()) {
                selfInitializationError(tok, tok->strAt(1));
            }
        }
    }
}

void CheckClass::selfInitializationError(const Token* tok, const std::string& varname)
{
    reportError(tok, Severity::error, "selfInitialization", "$symbol:" + varname + "\nMember variable '$symbol' is initialized by itself.", CWE665, Certainty::normal);
}


//---------------------------------------------------------------------------
// Check for virtual function calls in constructor/destructor
//---------------------------------------------------------------------------

void CheckClass::checkVirtualFunctionCallInConstructor()
{
    if (!mSettings->severity.isEnabled(Severity::warning))
        return;
    std::map<const Function *, std::list<const Token *>> virtualFunctionCallsMap;
    for (const Scope *scope : mSymbolDatabase->functionScopes) {
        if (scope->function == nullptr || !scope->function->hasBody() ||
            !(scope->function->isConstructor() ||
              scope->function->isDestructor()))
            continue;

        const std::list<const Token *> & virtualFunctionCalls = getVirtualFunctionCalls(*scope->function, virtualFunctionCallsMap);
        for (const Token *callToken : virtualFunctionCalls) {
            std::list<const Token *> callstack(1, callToken);
            getFirstVirtualFunctionCallStack(virtualFunctionCallsMap, callToken, callstack);
            if (callstack.empty())
                continue;
            if (!(callstack.back()->function()->hasVirtualSpecifier() || callstack.back()->function()->hasOverrideSpecifier()))
                continue;
            if (callstack.back()->function()->isPure())
                pureVirtualFunctionCallInConstructorError(scope->function, callstack, callstack.back()->str());
            else if (!callstack.back()->function()->hasFinalSpecifier())
                virtualFunctionCallInConstructorError(scope->function, callstack, callstack.back()->str());
        }
    }
}

const std::list<const Token *> & CheckClass::getVirtualFunctionCalls(const Function & function,
                                                                     std::map<const Function *, std::list<const Token *>> & virtualFunctionCallsMap)
{
    const std::map<const Function *, std::list<const Token *>>::const_iterator found = virtualFunctionCallsMap.find(&function);
    if (found != virtualFunctionCallsMap.end())
        return found->second;

    virtualFunctionCallsMap[&function] = std::list<const Token *>();
    std::list<const Token *> & virtualFunctionCalls = virtualFunctionCallsMap.find(&function)->second;

    if (!function.hasBody())
        return virtualFunctionCalls;

    for (const Token *tok = function.arg->link(); tok != function.functionScope->bodyEnd; tok = tok->next()) {
        if (function.type != Function::eConstructor &&
            function.type != Function::eCopyConstructor &&
            function.type != Function::eMoveConstructor &&
            function.type != Function::eDestructor) {
            if ((Token::simpleMatch(tok, ") {") && tok->link() && Token::Match(tok->link()->previous(), "if|switch")) ||
                Token::simpleMatch(tok, "else {")) {
                // Assume pure virtual function call is prevented by "if|else|switch" condition
                tok = tok->linkAt(1);
                continue;
            }
        }
        if (tok->scope()->type == Scope::eLambda)
            tok = tok->scope()->bodyEnd->next();

        const Function * callFunction = tok->function();
        if (!callFunction ||
            function.nestedIn != callFunction->nestedIn ||
            (tok->previous() && tok->previous()->str() == "."))
            continue;

        if (tok->previous() &&
            tok->previous()->str() == "(") {
            const Token * prev = tok->previous();
            if (prev->previous() &&
                (mSettings->library.ignorefunction(tok->str())
                 || mSettings->library.ignorefunction(prev->previous()->str())))
                continue;
        }

        if (callFunction->isImplicitlyVirtual()) {
            if (!callFunction->isPure() && Token::simpleMatch(tok->previous(), "::"))
                continue;
            virtualFunctionCalls.push_back(tok);
            continue;
        }

        const std::list<const Token *> & virtualFunctionCallsOfTok = getVirtualFunctionCalls(*callFunction, virtualFunctionCallsMap);
        if (!virtualFunctionCallsOfTok.empty())
            virtualFunctionCalls.push_back(tok);
    }
    return virtualFunctionCalls;
}

void CheckClass::getFirstVirtualFunctionCallStack(
    std::map<const Function *, std::list<const Token *>> & virtualFunctionCallsMap,
    const Token * callToken,
    std::list<const Token *> & pureFuncStack)
{
    const Function *callFunction = callToken->function();
    if (callFunction->isImplicitlyVirtual() && (!callFunction->isPure() || !callFunction->hasBody())) {
        pureFuncStack.push_back(callFunction->tokenDef);
        return;
    }
    std::map<const Function *, std::list<const Token *>>::const_iterator found = virtualFunctionCallsMap.find(callFunction);
    if (found == virtualFunctionCallsMap.end() || found->second.empty()) {
        pureFuncStack.clear();
        return;
    }
    const Token * firstCall = *found->second.begin();
    pureFuncStack.push_back(firstCall);
    getFirstVirtualFunctionCallStack(virtualFunctionCallsMap, firstCall, pureFuncStack);
}

void CheckClass::virtualFunctionCallInConstructorError(
    const Function * scopeFunction,
    const std::list<const Token *> & tokStack,
    const std::string &funcname)
{
    const char * scopeFunctionTypeName = scopeFunction ? getFunctionTypeName(scopeFunction->type) : "constructor";

    ErrorPath errorPath;
    int lineNumber = 1;
    for (const Token *tok : tokStack)
        errorPath.emplace_back(tok, "Calling " + tok->str());
    if (!errorPath.empty()) {
        lineNumber = errorPath.front().first->linenr();
        errorPath.back().second = funcname + " is a virtual function";
    }

    std::string constructorName;
    if (scopeFunction) {
        const Token *endToken = scopeFunction->argDef->link()->next();
        if (scopeFunction->type == Function::Type::eDestructor)
            constructorName = "~";
        for (const Token *tok = scopeFunction->tokenDef; tok != endToken; tok = tok->next()) {
            if (!constructorName.empty() && Token::Match(tok->previous(), "%name%|%num% %name%|%num%"))
                constructorName += ' ';
            constructorName += tok->str();
            if (tok->str() == ")")
                break;
        }
    }

    reportError(errorPath, Severity::style, "virtualCallInConstructor",
                "Virtual function '" + funcname + "' is called from " + scopeFunctionTypeName + " '" + constructorName + "' at line " + MathLib::toString(lineNumber) + ". Dynamic binding is not used.", CWE(0U), Certainty::normal);
}

void CheckClass::pureVirtualFunctionCallInConstructorError(
    const Function * scopeFunction,
    const std::list<const Token *> & tokStack,
    const std::string &purefuncname)
{
    const char * scopeFunctionTypeName = scopeFunction ? getFunctionTypeName(scopeFunction->type) : "constructor";

    ErrorPath errorPath;
    for (const Token *tok : tokStack)
        errorPath.emplace_back(tok, "Calling " + tok->str());
    if (!errorPath.empty())
        errorPath.back().second = purefuncname + " is a pure virtual function without body";

    reportError(errorPath, Severity::warning, "pureVirtualCall",
                "$symbol:" + purefuncname +"\n"
                "Call of pure virtual function '$symbol' in " + scopeFunctionTypeName + ".\n"
                "Call of pure virtual function '$symbol' in " + scopeFunctionTypeName + ". The call will fail during runtime.", CWE(0U), Certainty::normal);
}


//---------------------------------------------------------------------------
// Check for members hiding inherited members with the same name
//---------------------------------------------------------------------------

void CheckClass::checkDuplInheritedMembers()
{
    if (!mSettings->severity.isEnabled(Severity::warning))
        return;

    // Iterate over all classes
    for (const Type &classIt : mSymbolDatabase->typeList) {
        // Iterate over the parent classes
        checkDuplInheritedMembersRecursive(&classIt, &classIt);
    }
}

void CheckClass::checkDuplInheritedMembersRecursive(const Type* typeCurrent, const Type* typeBase)
{
    for (const Type::BaseInfo &parentClassIt : typeBase->derivedFrom) {
        // Check if there is info about the 'Base' class
        if (!parentClassIt.type || !parentClassIt.type->classScope)
            continue;
        // Don't crash on recursive templates
        if (parentClassIt.type == typeBase)
            continue;
        // Check if they have a member variable in common
        for (const Variable &classVarIt : typeCurrent->classScope->varlist) {
            for (const Variable &parentClassVarIt : parentClassIt.type->classScope->varlist) {
                if (classVarIt.name() == parentClassVarIt.name() && !parentClassVarIt.isPrivate()) { // Check if the class and its parent have a common variable
                    duplInheritedMembersError(classVarIt.nameToken(), parentClassVarIt.nameToken(),
                                              typeCurrent->name(), parentClassIt.type->name(), classVarIt.name(),
                                              typeCurrent->classScope->type == Scope::eStruct,
                                              parentClassIt.type->classScope->type == Scope::eStruct);
                }
            }
        }
        if (typeCurrent != parentClassIt.type)
            checkDuplInheritedMembersRecursive(typeCurrent, parentClassIt.type);
    }
}

void CheckClass::duplInheritedMembersError(const Token *tok1, const Token* tok2,
                                           const std::string &derivedName, const std::string &baseName,
                                           const std::string &variableName, bool derivedIsStruct, bool baseIsStruct)
{
    ErrorPath errorPath;
    errorPath.emplace_back(tok2, "Parent variable '" + baseName + "::" + variableName + "'");
    errorPath.emplace_back(tok1, "Derived variable '" + derivedName + "::" + variableName + "'");

    const std::string symbols = "$symbol:" + derivedName + "\n$symbol:" + variableName + "\n$symbol:" + baseName;

    const std::string message = "The " + std::string(derivedIsStruct ? "struct" : "class") + " '" + derivedName +
                                "' defines member variable with name '" + variableName + "' also defined in its parent " +
                                std::string(baseIsStruct ? "struct" : "class") + " '" + baseName + "'.";
    reportError(errorPath, Severity::warning, "duplInheritedMember", symbols + '\n' + message, CWE398, Certainty::normal);
}


//---------------------------------------------------------------------------
// Check that copy constructor and operator defined together
//---------------------------------------------------------------------------

enum class CtorType {
    NO,
    WITHOUT_BODY,
    WITH_BODY
};

void CheckClass::checkCopyCtorAndEqOperator()
{
    // This is disabled because of #8388
    // The message must be clarified. How is the behaviour different?
    return;

    // cppcheck-suppress unreachableCode - remove when code is enabled again
    if (!mSettings->severity.isEnabled(Severity::warning))
        return;

    for (const Scope * scope : mSymbolDatabase->classAndStructScopes) {

        bool hasNonStaticVars = false;
        for (std::list<Variable>::const_iterator var = scope->varlist.begin(); var != scope->varlist.end(); ++var) {
            if (!var->isStatic()) {
                hasNonStaticVars = true;
                break;
            }
        }
        if (!hasNonStaticVars)
            continue;

        CtorType copyCtors = CtorType::NO;
        bool moveCtor = false;
        CtorType assignmentOperators = CtorType::NO;

        for (const Function &func : scope->functionList) {
            if (copyCtors == CtorType::NO && func.type == Function::eCopyConstructor) {
                copyCtors = func.hasBody() ? CtorType::WITH_BODY : CtorType::WITHOUT_BODY;
            }
            if (assignmentOperators == CtorType::NO && func.type == Function::eOperatorEqual) {
                const Variable * variable = func.getArgumentVar(0);
                if (variable && variable->type() && variable->type()->classScope == scope) {
                    assignmentOperators = func.hasBody() ? CtorType::WITH_BODY : CtorType::WITHOUT_BODY;
                }
            }
            if (func.type == Function::eMoveConstructor) {
                moveCtor = true;
                break;
            }
        }

        if (moveCtor)
            continue;

        // No method defined
        if (copyCtors != CtorType::WITH_BODY && assignmentOperators != CtorType::WITH_BODY)
            continue;

        // both methods are defined
        if (copyCtors != CtorType::NO && assignmentOperators != CtorType::NO)
            continue;

        copyCtorAndEqOperatorError(scope->classDef, scope->className, scope->type == Scope::eStruct, copyCtors == CtorType::WITH_BODY);
    }
}

void CheckClass::copyCtorAndEqOperatorError(const Token *tok, const std::string &classname, bool isStruct, bool hasCopyCtor)
{
    const std::string message = "$symbol:" + classname + "\n"
                                "The " + std::string(isStruct ? "struct" : "class") + " '$symbol' has '" +
                                getFunctionTypeName(hasCopyCtor ? Function::eCopyConstructor : Function::eOperatorEqual) +
                                "' but lack of '" + getFunctionTypeName(hasCopyCtor ? Function::eOperatorEqual : Function::eCopyConstructor) +
                                "'.";
    reportError(tok, Severity::warning, "copyCtorAndEqOperator", message);
}

void CheckClass::checkOverride()
{
    if (!mSettings->severity.isEnabled(Severity::style))
        return;
    if (mSettings->standards.cpp < Standards::CPP11)
        return;
    for (const Scope * classScope : mSymbolDatabase->classAndStructScopes) {
        if (!classScope->definedType || classScope->definedType->derivedFrom.empty())
            continue;
        for (const Function &func : classScope->functionList) {
            if (func.hasOverrideSpecifier() || func.hasFinalSpecifier())
                continue;
            const Function *baseFunc = func.getOverriddenFunction();
            if (baseFunc)
                overrideError(baseFunc, &func);
        }
    }
}

void CheckClass::overrideError(const Function *funcInBase, const Function *funcInDerived)
{
    const std::string functionName = funcInDerived ? ((funcInDerived->isDestructor() ? "~" : "") + funcInDerived->name()) : "";
    const std::string funcType = (funcInDerived && funcInDerived->isDestructor()) ? "destructor" : "function";

    ErrorPath errorPath;
    if (funcInBase && funcInDerived) {
        errorPath.push_back(ErrorPathItem(funcInBase->tokenDef, "Virtual " + funcType + " in base class"));
        errorPath.push_back(ErrorPathItem(funcInDerived->tokenDef, char(std::toupper(funcType[0])) + funcType.substr(1) + " in derived class"));
    }

    reportError(errorPath, Severity::style, "missingOverride",
                "$symbol:" + functionName + "\n"
                "The " + funcType + " '$symbol' overrides a " + funcType + " in a base class but is not marked with a 'override' specifier.",
                CWE(0U) /* Unknown CWE! */,
                Certainty::normal);
}

void CheckClass::checkThisUseAfterFree()
{
    if (!mSettings->severity.isEnabled(Severity::warning))
        return;

    for (const Scope * classScope : mSymbolDatabase->classAndStructScopes) {

        for (const Variable &var : classScope->varlist) {
            // Find possible "self pointer".. pointer/smartpointer member variable of "self" type.
            if (var.valueType() && var.valueType()->smartPointerType != classScope->definedType && var.valueType()->typeScope != classScope) {
                const ValueType valueType = ValueType::parseDecl(var.typeStartToken(), mSettings);
                if (valueType.smartPointerType != classScope->definedType)
                    continue;
            }

            // If variable is not static, check that "this" is assigned
            if (!var.isStatic()) {
                bool hasAssign = false;
                for (const Function &func : classScope->functionList) {
                    if (func.type != Function::Type::eFunction || !func.hasBody())
                        continue;
                    for (const Token *tok = func.functionScope->bodyStart; tok != func.functionScope->bodyEnd; tok = tok->next()) {
                        if (Token::Match(tok, "%varid% = this|shared_from_this", var.declarationId())) {
                            hasAssign = true;
                            break;
                        }
                    }
                    if (hasAssign)
                        break;
                }
                if (!hasAssign)
                    continue;
            }

            // Check usage of self pointer..
            for (const Function &func : classScope->functionList) {
                if (func.type != Function::Type::eFunction || !func.hasBody())
                    continue;

                const Token * freeToken = nullptr;
                std::set<const Function *> callstack;
                checkThisUseAfterFreeRecursive(classScope, &func, &var, callstack, &freeToken);
            }
        }
    }
}

bool CheckClass::checkThisUseAfterFreeRecursive(const Scope *classScope, const Function *func, const Variable *selfPointer, std::set<const Function *> callstack, const Token **freeToken)
{
    if (!func || !func->functionScope)
        return false;

    // avoid recursion
    if (callstack.count(func))
        return false;
    callstack.insert(func);

    const Token * const bodyStart = func->functionScope->bodyStart;
    const Token * const bodyEnd = func->functionScope->bodyEnd;
    for (const Token *tok = bodyStart; tok != bodyEnd; tok = tok->next()) {
        const bool isDestroyed = *freeToken != nullptr && !func->isStatic();
        if (Token::Match(tok, "delete %var% ;") && selfPointer == tok->next()->variable()) {
            *freeToken = tok;
            tok = tok->tokAt(2);
        } else if (Token::Match(tok, "%var% . reset ( )") && selfPointer == tok->variable())
            *freeToken = tok;
        else if (Token::Match(tok->previous(), "!!. %name% (") && tok->function() && tok->function()->nestedIn == classScope) {
            if (isDestroyed) {
                thisUseAfterFree(selfPointer->nameToken(), *freeToken, tok);
                return true;
            }
            if (checkThisUseAfterFreeRecursive(classScope, tok->function(), selfPointer, callstack, freeToken))
                return true;
        } else if (isDestroyed && Token::Match(tok->previous(), "!!. %name%") && tok->variable() && tok->variable()->scope() == classScope && !tok->variable()->isStatic() && !tok->variable()->isArgument()) {
            thisUseAfterFree(selfPointer->nameToken(), *freeToken, tok);
            return true;
        } else if (*freeToken && Token::Match(tok, "return|throw")) {
            // TODO
            return tok->str() == "throw";
        } else if (tok->str() == "{" && tok->scope()->type == Scope::ScopeType::eLambda) {
            tok = tok->link();
        }
    }
    return false;
}

void CheckClass::thisUseAfterFree(const Token *self, const Token *free, const Token *use)
{
    std::string selfPointer = self ? self->str() : "ptr";
    const ErrorPath errorPath = { ErrorPathItem(self, "Assuming '" + selfPointer + "' is used as 'this'"), ErrorPathItem(free, "Delete '" + selfPointer + "', invalidating 'this'"), ErrorPathItem(use, "Call method when 'this' is invalid") };
    const std::string usestr = use ? use->str() : "x";
    const std::string usemsg = use && use->function() ? ("Calling method '" + usestr + "()'") : ("Using member '" + usestr + "'");
    reportError(errorPath, Severity::warning, "thisUseAfterFree",
                "$symbol:" + selfPointer + "\n" +
                usemsg + " when 'this' might be invalid",
                CWE(0), Certainty::normal);
}

void CheckClass::checkUnsafeClassRefMember()
{
    if (!mSettings->safeChecks.classes || !mSettings->severity.isEnabled(Severity::warning))
        return;
    for (const Scope * classScope : mSymbolDatabase->classAndStructScopes) {
        for (const Function &func : classScope->functionList) {
            if (!func.hasBody() || !func.isConstructor())
                continue;

            const Token *initList = func.constructorMemberInitialization();
            while (Token::Match(initList, "[:,] %name% (")) {
                if (Token::Match(initList->tokAt(2), "( %var% )")) {
                    const Variable * const memberVar = initList->next()->variable();
                    const Variable * const argVar = initList->tokAt(3)->variable();
                    if (memberVar && argVar && memberVar->isConst() && memberVar->isReference() && argVar->isArgument() && argVar->isConst() && argVar->isReference())
                        unsafeClassRefMemberError(initList->next(), classScope->className + "::" + memberVar->name());
                }
                initList = initList->linkAt(2)->next();
            }
        }
    }
}

void CheckClass::unsafeClassRefMemberError(const Token *tok, const std::string &varname)
{
    reportError(tok, Severity::warning, "unsafeClassRefMember",
                "$symbol:" + varname + "\n"
                "Unsafe class: The const reference member '$symbol' is initialized by a const reference constructor argument. You need to be careful about lifetime issues.\n"
                "Unsafe class checking: The const reference member '$symbol' is initialized by a const reference constructor argument. You need to be careful about lifetime issues. If you pass a local variable or temporary value in this constructor argument, be extra careful. If the argument is always some global object that is never destroyed then this is safe usage. However it would be defensive to make the member '$symbol' a non-reference variable or a smart pointer.",
                CWE(0), Certainty::normal);
}

Check::FileInfo *CheckClass::getFileInfo(const Tokenizer *tokenizer, const Settings *settings) const
{
    if (!tokenizer->isCPP())
        return nullptr;
    (void)settings;
    // One definition rule
    std::vector<MyFileInfo::NameLoc> classDefinitions;
    for (const Scope * classScope : tokenizer->getSymbolDatabase()->classAndStructScopes) {
        if (classScope->isAnonymous())
            continue;

        // the full definition must be compared
        bool fullDefinition = std::all_of(classScope->functionList.begin(),
                                          classScope->functionList.end(),
                                          [](const Function& f) {
            return f.hasBody();
        });
        if (!fullDefinition)
            continue;

        std::string name;
        const Scope *scope = classScope;
        while (scope->isClassOrStruct() && !classScope->className.empty()) {
            if (Token::Match(scope->classDef, "struct|class %name% :: %name%")) {
                // TODO handle such classnames
                name.clear();
                break;
            }
            name = scope->className + "::" + name;
            scope = scope->nestedIn;
        }
        if (name.empty())
            continue;
        name.erase(name.size() - 2);
        if (scope->type != Scope::ScopeType::eGlobal)
            continue;

        MyFileInfo::NameLoc nameLoc;
        nameLoc.className = name;
        nameLoc.fileName = tokenizer->list.file(classScope->classDef);
        nameLoc.lineNumber = classScope->classDef->linenr();
        nameLoc.column = classScope->classDef->column();

        // Calculate hash from the full class/struct definition
        std::string def;
        for (const Token *tok = classScope->classDef; tok != classScope->bodyEnd; tok = tok->next())
            def += tok->str();
        for (const Function &f: classScope->functionList) {
            if (f.functionScope && f.functionScope->nestedIn != classScope) {
                for (const Token *tok = f.functionScope->bodyStart; tok != f.functionScope->bodyEnd; tok = tok->next())
                    def += tok->str();
            }
        }
        nameLoc.hash = std::hash<std::string> {}(def);

        classDefinitions.push_back(nameLoc);
    }

    if (classDefinitions.empty())
        return nullptr;

    MyFileInfo *fileInfo = new MyFileInfo;
    fileInfo->classDefinitions.swap(classDefinitions);
    return fileInfo;
}

std::string CheckClass::MyFileInfo::toString() const
{
    std::string ret;
    for (const MyFileInfo::NameLoc &nameLoc: classDefinitions) {
        ret += "<class name=\"" + ErrorLogger::toxml(nameLoc.className) +
               "\" file=\"" + ErrorLogger::toxml(nameLoc.fileName) +
               "\" line=\"" + std::to_string(nameLoc.lineNumber) +
               "\" col=\"" + std::to_string(nameLoc.column) +
               "\" hash=\"" + std::to_string(nameLoc.hash) +
               "\"/>\n";
    }
    return ret;
}

Check::FileInfo * CheckClass::loadFileInfoFromXml(const tinyxml2::XMLElement *xmlElement) const
{
    MyFileInfo *fileInfo = new MyFileInfo;
    for (const tinyxml2::XMLElement *e = xmlElement->FirstChildElement(); e; e = e->NextSiblingElement()) {
        if (std::strcmp(e->Name(), "class") != 0)
            continue;
        const char *name = e->Attribute("name");
        const char *file = e->Attribute("file");
        const char *line = e->Attribute("line");
        const char *col = e->Attribute("col");
        const char *hash = e->Attribute("hash");
        if (name && file && line && col && hash) {
            MyFileInfo::NameLoc nameLoc;
            nameLoc.className = name;
            nameLoc.fileName = file;
            nameLoc.lineNumber = std::atoi(line);
            nameLoc.column = std::atoi(col);
            nameLoc.hash = MathLib::toULongNumber(hash);
            fileInfo->classDefinitions.push_back(nameLoc);
        }
    }
    if (fileInfo->classDefinitions.empty()) {
        delete fileInfo;
        fileInfo = nullptr;
    }
    return fileInfo;
}

bool CheckClass::analyseWholeProgram(const CTU::FileInfo *ctu, const std::list<Check::FileInfo*> &fileInfo, const Settings& settings, ErrorLogger &errorLogger)
{
    bool foundErrors = false;
    (void)ctu; // This argument is unused
    (void)settings; // This argument is unused

    std::unordered_map<std::string, MyFileInfo::NameLoc> all;

    for (Check::FileInfo *fi1 : fileInfo) {
        const MyFileInfo *fi = dynamic_cast<MyFileInfo*>(fi1);
        if (!fi)
            continue;
        for (const MyFileInfo::NameLoc &nameLoc : fi->classDefinitions) {
            auto it = all.find(nameLoc.className);
            if (it == all.end()) {
                all[nameLoc.className] = nameLoc;
                continue;
            }
            if (it->second.hash == nameLoc.hash)
                continue;
            // Same location, sometimes the hash is different wrongly (possibly because of different token simplifications).
            if (it->second.isSameLocation(nameLoc))
                continue;

            std::list<ErrorMessage::FileLocation> locationList;
            locationList.emplace_back(nameLoc.fileName, nameLoc.lineNumber, nameLoc.column);
            locationList.emplace_back(it->second.fileName, it->second.lineNumber, it->second.column);

            const ErrorMessage errmsg(locationList,
                                      emptyString,
                                      Severity::error,
                                      "$symbol:" + nameLoc.className +
                                      "\nThe one definition rule is violated, different classes/structs have the same name '$symbol'",
                                      "ctuOneDefinitionRuleViolation",
                                      CWE_ONE_DEFINITION_RULE,
                                      Certainty::normal);
            errorLogger.reportErr(errmsg);

            foundErrors = true;
        }
    }
    return foundErrors;
}

<|MERGE_RESOLUTION|>--- conflicted
+++ resolved
@@ -987,7 +987,6 @@
 
 void CheckClass::uninitVarError(const Token *tok, bool isprivate, const std::string &classname, const std::string &varname, bool derived, bool inconclusive)
 {
-<<<<<<< HEAD
     std::string message("Member variable '$symbol' is not ");
     switch (functionType) {
     case Function::eCopyConstructor:
@@ -1005,10 +1004,6 @@
     default:
         message += "initialized in the constructor.";
     }
-=======
-    std::string message;
-    message = "Member variable '$symbol' is not initialized in the constructor.";
->>>>>>> 4d9a1427
     if (derived)
         message += " Maybe it should be initialized directly in the class " + classname + "?";
     std::string id = std::string("uninit") + (derived ? "Derived" : "") + "MemberVar" + (isprivate ? "Private" : "");
