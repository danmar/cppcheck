
#include "programmemory.h"
#include "astutils.h"
#include "calculate.h"
#include "errortypes.h"
#include "mathlib.h"
#include "symboldatabase.h"
#include "settings.h"
#include "token.h"
#include "valueflow.h"
#include <algorithm>
#include <cassert>
#include <cmath>
#include <functional>
#include <limits>
#include <memory>

void ProgramMemory::setValue(nonneg int exprid, const ValueFlow::Value& value)
{
    values[exprid] = value;
}
const ValueFlow::Value* ProgramMemory::getValue(nonneg int exprid, bool impossible) const
{
    const ProgramMemory::Map::const_iterator it = values.find(exprid);
    const bool found = it != values.end() && (impossible || !it->second.isImpossible());
    if (found)
        return &it->second;
    else
        return nullptr;
}

bool ProgramMemory::getIntValue(nonneg int exprid, MathLib::bigint* result) const
{
    const ValueFlow::Value* value = getValue(exprid);
    if (value && value->isIntValue()) {
        *result = value->intvalue;
        return true;
    }
    return false;
}

void ProgramMemory::setIntValue(nonneg int exprid, MathLib::bigint value, bool impossible)
{
    ValueFlow::Value v(value);
    if (impossible)
        v.setImpossible();
    values[exprid] = v;
}

bool ProgramMemory::getTokValue(nonneg int exprid, const Token** result) const
{
    const ValueFlow::Value* value = getValue(exprid);
    if (value && value->isTokValue()) {
        *result = value->tokvalue;
        return true;
    }
    return false;
}

bool ProgramMemory::getContainerSizeValue(nonneg int exprid, MathLib::bigint* result) const
{
    const ValueFlow::Value* value = getValue(exprid);
    if (value && value->isContainerSizeValue()) {
        *result = value->intvalue;
        return true;
    }
    return false;
}
bool ProgramMemory::getContainerEmptyValue(nonneg int exprid, MathLib::bigint* result) const
{
    const ValueFlow::Value* value = getValue(exprid, true);
    if (value && value->isContainerSizeValue()) {
        if (value->isImpossible() && value->intvalue == 0) {
            *result = false;
            return true;
        }
        if (!value->isImpossible()) {
            *result = (value->intvalue == 0);
            return true;
        }
    }
    return false;
}

void ProgramMemory::setContainerSizeValue(nonneg int exprid, MathLib::bigint value, bool isEqual)
{
    ValueFlow::Value v(value);
    v.valueType = ValueFlow::Value::ValueType::CONTAINER_SIZE;
    if (!isEqual)
        v.valueKind = ValueFlow::Value::ValueKind::Impossible;
    values[exprid] = v;
}

void ProgramMemory::setUnknown(nonneg int exprid)
{
    values[exprid].valueType = ValueFlow::Value::ValueType::UNINIT;
}

bool ProgramMemory::hasValue(nonneg int exprid)
{
    return values.find(exprid) != values.end();
}

void ProgramMemory::swap(ProgramMemory &pm)
{
    values.swap(pm.values);
}

void ProgramMemory::clear()
{
    values.clear();
}

bool ProgramMemory::empty() const
{
    return values.empty();
}

void ProgramMemory::replace(const ProgramMemory &pm)
{
    for (auto&& p : pm.values) {
        values[p.first] = p.second;
    }
}

void ProgramMemory::insert(const ProgramMemory &pm)
{
    for (auto&& p:pm.values)
        values.insert(p);
}

bool conditionIsFalse(const Token *condition, const ProgramMemory &programMemory)
{
    if (!condition)
        return false;
    if (condition->str() == "&&") {
        return conditionIsFalse(condition->astOperand1(), programMemory) ||
               conditionIsFalse(condition->astOperand2(), programMemory);
    }
    ProgramMemory progmem(programMemory);
    MathLib::bigint result = 0;
    bool error = false;
    execute(condition, &progmem, &result, &error);
    return !error && result == 0;
}

bool conditionIsTrue(const Token *condition, const ProgramMemory &programMemory)
{
    if (!condition)
        return false;
    if (condition->str() == "||") {
        return conditionIsTrue(condition->astOperand1(), programMemory) ||
               conditionIsTrue(condition->astOperand2(), programMemory);
    }
    ProgramMemory progmem(programMemory);
    bool error = false;
    MathLib::bigint result = 0;
    execute(condition, &progmem, &result, &error);
    return !error && result == 1;
}

static bool frontIs(const std::vector<MathLib::bigint>& v, bool i)
{
    if (v.empty())
        return false;
    if (v.front())
        return i;
    return !i;
}

void programMemoryParseCondition(ProgramMemory& pm, const Token* tok, const Token* endTok, const Settings* settings, bool then)
{
    auto eval = [&](const Token* t) -> std::vector<MathLib::bigint> {
        if (t->hasKnownIntValue())
            return {t->values().front().intvalue};
        MathLib::bigint result = 0;
        bool error = false;
        execute(t, &pm, &result, &error);
        if (!error)
            return {result};
        return std::vector<MathLib::bigint>{};
    };
    if (Token::Match(tok, "==|>=|<=|<|>|!=")) {
        ValueFlow::Value truevalue;
        ValueFlow::Value falsevalue;
        const Token* vartok = parseCompareInt(tok, truevalue, falsevalue, eval);
        if (!vartok)
            return;
        if (vartok->exprId() == 0)
            return;
        if (!truevalue.isIntValue())
            return;
        if (endTok && isExpressionChanged(vartok, tok->next(), endTok, settings, true))
            return;
        bool impossible = (tok->str() == "==" && !then) || (tok->str() == "!=" && then);
        pm.setIntValue(vartok->exprId(), then ? truevalue.intvalue : falsevalue.intvalue, impossible);
        const Token* containerTok = settings->library.getContainerFromYield(vartok, Library::Container::Yield::SIZE);
        if (containerTok)
            pm.setContainerSizeValue(containerTok->exprId(), then ? truevalue.intvalue : falsevalue.intvalue, !impossible);
    } else if (Token::simpleMatch(tok, "!")) {
        programMemoryParseCondition(pm, tok->astOperand1(), endTok, settings, !then);
    } else if (then && Token::simpleMatch(tok, "&&")) {
        programMemoryParseCondition(pm, tok->astOperand1(), endTok, settings, then);
        programMemoryParseCondition(pm, tok->astOperand2(), endTok, settings, then);
    } else if (!then && Token::simpleMatch(tok, "||")) {
        programMemoryParseCondition(pm, tok->astOperand1(), endTok, settings, then);
        programMemoryParseCondition(pm, tok->astOperand2(), endTok, settings, then);
    } else if (Token::Match(tok, "&&|%oror%")) {
        std::vector<MathLib::bigint> lhs = eval(tok->astOperand1());
        std::vector<MathLib::bigint> rhs = eval(tok->astOperand2());
        if (lhs.empty() || rhs.empty()) {
            if (frontIs(lhs, !then))
                programMemoryParseCondition(pm, tok->astOperand2(), endTok, settings, then);
            if (frontIs(rhs, !then))
                programMemoryParseCondition(pm, tok->astOperand1(), endTok, settings, then);
        }
    } else if (tok->exprId() > 0) {
        if (then && !astIsPointer(tok) && !astIsBool(tok))
            return;
        if (endTok && isExpressionChanged(tok, tok->next(), endTok, settings, true))
            return;
        pm.setIntValue(tok->exprId(), then);
        const Token* containerTok = settings->library.getContainerFromYield(tok, Library::Container::Yield::EMPTY);
        if (containerTok)
            pm.setContainerSizeValue(containerTok->exprId(), 0, then);
    }
}

static void fillProgramMemoryFromConditions(ProgramMemory& pm, const Scope* scope, const Token* endTok, const Settings* settings)
{
    if (!scope)
        return;
    if (!scope->isLocal())
        return;
    assert(scope != scope->nestedIn);
    fillProgramMemoryFromConditions(pm, scope->nestedIn, endTok, settings);
    if (scope->type == Scope::eIf || scope->type == Scope::eWhile || scope->type == Scope::eElse || scope->type == Scope::eFor) {
        const Token* condTok = getCondTokFromEnd(scope->bodyEnd);
        if (!condTok)
            return;
        MathLib::bigint result = 0;
        bool error = false;
        execute(condTok, &pm, &result, &error);
        if (error)
            programMemoryParseCondition(pm, condTok, endTok, settings, scope->type != Scope::eElse);
    }
}

static void fillProgramMemoryFromConditions(ProgramMemory& pm, const Token* tok, const Settings* settings)
{
    fillProgramMemoryFromConditions(pm, tok->scope(), tok, settings);
}

static void fillProgramMemoryFromAssignments(ProgramMemory& pm, const Token* tok, const ProgramMemory& state, const ProgramMemory::Map& vars)
{
    int indentlevel = 0;
    for (const Token *tok2 = tok; tok2; tok2 = tok2->previous()) {
        if ((Token::simpleMatch(tok2, "=") || Token::Match(tok2->previous(), "%var% (|{")) && tok2->astOperand1() &&
            tok2->astOperand2()) {
            bool setvar = false;
            const Token* vartok = tok2->astOperand1();
            const Token* valuetok = tok2->astOperand2();
            for (const auto& p:vars) {
                if (p.first != vartok->exprId())
                    continue;
                if (vartok == tok)
                    continue;
                pm.setValue(vartok->exprId(), p.second);
                setvar = true;
            }
            if (!setvar) {
                if (!pm.hasValue(vartok->exprId())) {
                    MathLib::bigint result = 0;
                    bool error = false;
                    execute(valuetok, &pm, &result, &error);
                    if (!error)
                        pm.setIntValue(vartok->exprId(), result);
                    else
                        pm.setUnknown(vartok->exprId());
                }
            }
        } else if (tok2->exprId() > 0 && Token::Match(tok2, ".|(|[|*|%var%") && !pm.hasValue(tok2->exprId()) &&
                   isVariableChanged(tok2, 0, nullptr, true)) {
            pm.setUnknown(tok2->exprId());
        }

        if (tok2->str() == "{") {
            if (indentlevel <= 0) {
                // Keep progressing with anonymous/do scopes
                if (!Token::Match(tok2->previous(), "do|; {"))
                    break;
            } else
                --indentlevel;
            if (Token::simpleMatch(tok2->previous(), "else {"))
                tok2 = tok2->linkAt(-2)->previous();
        }
        if (tok2->str() == "}") {
            const Token *cond = getCondTokFromEnd(tok2);
            const bool inElse = Token::simpleMatch(tok2->link()->previous(), "else {");
            if (cond) {
                if (conditionIsFalse(cond, state)) {
                    if (inElse) {
                        ++indentlevel;
                        continue;
                    }
                    tok2 = cond->astParent()->previous();
                } else if (conditionIsTrue(cond, state)) {
                    if (inElse)
                        tok2 = tok2->link()->tokAt(-2);
                    ++indentlevel;
                    continue;
                }
            }
            break;
        }
    }
}

static void removeModifiedVars(ProgramMemory& pm, const Token* tok, const Token* origin)
{
    for (auto i = pm.values.begin(), last = pm.values.end(); i != last;) {
        if (isVariableChanged(origin, tok, i->first, false, nullptr, true)) {
            i = pm.values.erase(i);
        } else {
            ++i;
        }
    }
}

static ProgramMemory getInitialProgramState(const Token* tok,
                                            const Token* origin,
                                            const ProgramMemory::Map& vars = ProgramMemory::Map {})
{
    ProgramMemory pm;
    if (origin) {
        fillProgramMemoryFromConditions(pm, origin, nullptr);
        const ProgramMemory state = pm;
        fillProgramMemoryFromAssignments(pm, tok, state, vars);
        removeModifiedVars(pm, tok, origin);
    }
    return pm;
}

ProgramMemoryState::ProgramMemoryState(const Settings* s) : state(), origins(), settings(s) {}

void ProgramMemoryState::insert(const ProgramMemory &pm, const Token* origin)
{
    if (origin)
        for (auto&& p:pm.values)
            origins.insert(std::make_pair(p.first, origin));
    state.insert(pm);
}

void ProgramMemoryState::replace(const ProgramMemory &pm, const Token* origin)
{
    if (origin)
        for (auto&& p:pm.values)
            origins[p.first] = origin;
    state.replace(pm);
}

void ProgramMemoryState::addState(const Token* tok, const ProgramMemory::Map& vars)
{
    ProgramMemory pm = state;
    for (const auto& p:vars) {
        nonneg int exprid = p.first;
        const ValueFlow::Value &value = p.second;
        pm.setValue(exprid, value);
        if (value.varId)
            pm.setIntValue(value.varId, value.varvalue);
    }
    fillProgramMemoryFromConditions(pm, tok, settings);
    ProgramMemory local = pm;
    fillProgramMemoryFromAssignments(pm, tok, local, vars);
    replace(pm, tok);
}

void ProgramMemoryState::assume(const Token* tok, bool b, bool isEmpty)
{
    ProgramMemory pm = state;
    if (isEmpty)
        pm.setContainerSizeValue(tok->exprId(), 0, b);
    else
        programMemoryParseCondition(pm, tok, nullptr, settings, b);
    const Token* origin = tok;
    const Token* top = tok->astTop();
    if (top && Token::Match(top->previous(), "for|while ("))
        origin = top->link();
    replace(pm, origin);
}

void ProgramMemoryState::removeModifiedVars(const Token* tok)
{
    for (auto i = state.values.begin(), last = state.values.end(); i != last;) {
        const Token* start = origins[i->first];
        const Token* expr = findExpression(start ? start : tok, i->first);
        if (!expr || isExpressionChanged(expr, start, tok, settings, true)) {
            origins.erase(i->first);
            i = state.values.erase(i);
        } else {
            ++i;
        }
    }
}

ProgramMemory ProgramMemoryState::get(const Token* tok, const Token* ctx, const ProgramMemory::Map& vars) const
{
    ProgramMemoryState local = *this;
    if (ctx)
        local.addState(ctx, vars);
    const Token* start = previousBeforeAstLeftmostLeaf(tok);
    if (!start)
        start = tok;

    if (!ctx || precedes(start, ctx)) {
        local.removeModifiedVars(start);
        local.addState(start, vars);
    } else {
        local.removeModifiedVars(ctx);
    }
    return local.state;
}

ProgramMemory getProgramMemory(const Token *tok, const ProgramMemory::Map& vars)
{
    ProgramMemory programMemory;
    for (const auto& p:vars) {
        const ValueFlow::Value &value = p.second;
        programMemory.replace(getInitialProgramState(tok, value.tokvalue));
        programMemory.replace(getInitialProgramState(tok, value.condition));
    }
    fillProgramMemoryFromConditions(programMemory, tok, nullptr);
    ProgramMemory state;
    for (const auto& p:vars) {
        nonneg int exprid = p.first;
        const ValueFlow::Value &value = p.second;
        programMemory.setValue(exprid, value);
        if (value.varId)
            programMemory.setIntValue(value.varId, value.varvalue);
    }
    state = programMemory;
    fillProgramMemoryFromAssignments(programMemory, tok, state, vars);
    return programMemory;
}

ProgramMemory getProgramMemory(const Token* tok, nonneg int exprid, const ValueFlow::Value& value, const Settings *settings)
{
    ProgramMemory programMemory;
    programMemory.replace(getInitialProgramState(tok, value.tokvalue));
    programMemory.replace(getInitialProgramState(tok, value.condition));
    fillProgramMemoryFromConditions(programMemory, tok, settings);
    programMemory.setValue(exprid, value);
    if (value.varId)
        programMemory.setIntValue(value.varId, value.varvalue);
    const ProgramMemory state = programMemory;
    fillProgramMemoryFromAssignments(programMemory, tok, state, {{exprid, value}});
    return programMemory;
}

static PMEvaluateFunction evaluateAsInt(PMEvaluateFunction f, ValueFlow::Value::ValueType t)
{
    return [=](const Token* expr, ProgramMemory* const programMemory, MathLib::bigint* result) -> bool {
        const ValueFlow::Value* value = expr->getKnownValue(t);
        if (!value)
            value = programMemory->getValue(expr->exprId());
        if (value && value->valueType == t)
        {
            *result = value->intvalue;
            return true;
        }
        return f && f(expr, programMemory, result);
    };
}

static std::set<ValueFlow::Value::ValueType> findIteratorTypes(const ProgramMemory& pm)
{
    std::set<ValueFlow::Value::ValueType> result;
    for (auto&& p : pm.values) {
        if (p.second.isIteratorValue())
            result.insert(p.second.valueType);
        if (result.size() == 2)
            break;
    }
    return result;
}

static bool isIterator(const Token* expr)
{
    if (!expr)
        return false;
    if (astIsIterator(expr))
        return true;
    return std::any_of(expr->values().begin(), expr->values().end(), std::mem_fn(&ValueFlow::Value::isIteratorValue));
}

static bool isNumericValue(const ValueFlow::Value& value) {
    return value.isIntValue() || value.isFloatValue();
}

static double asFloat(const ValueFlow::Value& value)
{
    return value.isFloatValue() ? value.floatValue : value.intvalue;
}

static std::string removeAssign(const std::string& assign) {
    return std::string{assign.begin(), assign.end() - 1};
}

struct assign {
    template<class T, class U>
    void operator()(T& x, const U& y) const
    {
        x = y;
    }
};

static ValueFlow::Value evaluate(const std::string& op, const ValueFlow::Value& lhs, const ValueFlow::Value& rhs)
{
    ValueFlow::Value result;
    if (lhs.isImpossible() && rhs.isImpossible())
        return ValueFlow::Value::unknown();
    if (lhs.isImpossible() || rhs.isImpossible()) {
        // noninvertible
        if (contains({"%", "/", "&", "|"}, op))
            return ValueFlow::Value::unknown();
        result.setImpossible();
    }
    if (isNumericValue(lhs) && isNumericValue(rhs)) {
        if (lhs.isFloatValue() || rhs.isFloatValue()) {
            result.valueType = ValueFlow::Value::ValueType::FLOAT;
            bool error = false;
            result.floatValue = calculate(op, asFloat(lhs), asFloat(rhs), &error);
            if (error)
                return ValueFlow::Value::unknown();
            return result;
        }
    }
    result.valueType = ValueFlow::Value::ValueType::INT;
    if (op == "+") {
        if (lhs.isIteratorValue())
            result.valueType = lhs.valueType;
        else if (rhs.isIteratorValue())
            result.valueType = rhs.valueType;
    } else if (lhs.valueType != rhs.valueType) {
        return ValueFlow::Value::unknown();
    }
    bool error = false;
    result.intvalue = calculate(op, lhs.intvalue, rhs.intvalue, &error);
    if (error)
        return ValueFlow::Value::unknown();
<<<<<<< HEAD
    if (result.isImpossible() && contains({"==", "!=", "<", ">", "<=", ">="}, op)) {
        result.setPossible();
        result.intvalue = !result.intvalue;
=======
    if (result.isImpossible()) {
        if ((result.intvalue == 0 && op == "!=") || (result.intvalue != 0 && op == "==")) {
            result.setPossible();
            result.intvalue = !result.intvalue;
        }
>>>>>>> 6688701b
    }
    return result;
}

static ValueFlow::Value execute(const Token* expr, ProgramMemory& pm)
{
    ValueFlow::Value unknown = ValueFlow::Value::unknown();
<<<<<<< HEAD
=======
    const ValueFlow::Value* value = nullptr;
>>>>>>> 6688701b
    if (!expr)
        return unknown;
    else if (expr->hasKnownIntValue() && !expr->isAssignmentOp()) {
        return expr->values().front();
<<<<<<< HEAD
=======
    } else if ((value = expr->getKnownValue(ValueFlow::Value::ValueType::FLOAT)) ||
                (value = expr->getKnownValue(ValueFlow::Value::ValueType::ITERATOR_START)) ||
                (value = expr->getKnownValue(ValueFlow::Value::ValueType::ITERATOR_END)) ||
                (value = expr->getKnownValue(ValueFlow::Value::ValueType::CONTAINER_SIZE))) {
        return *value;
>>>>>>> 6688701b
    } else if (expr->isNumber()) {
        if (MathLib::isFloat(expr->str()))
            return unknown;
        return ValueFlow::Value{MathLib::toLongNumber(expr->str())};
    } else if (Token::Match(expr->tokAt(-2), ". %name% (") && astIsContainer(expr->tokAt(-2)->astOperand1())) {
        const Token* containerTok = expr->tokAt(-2)->astOperand1();
        Library::Container::Yield yield = containerTok->valueType()->container->getYield(expr->strAt(-1));
        if (yield == Library::Container::Yield::SIZE) {
            ValueFlow::Value v = execute(containerTok, pm);
            if (!v.isContainerSizeValue())
                return unknown;
            v.valueType = ValueFlow::Value::ValueType::INT;
            return v;
        } else if (yield == Library::Container::Yield::EMPTY) {
            ValueFlow::Value v = execute(containerTok, pm);
            if (!v.isContainerSizeValue())
                return unknown;
            if (v.isImpossible() && v.intvalue == 0)
                return ValueFlow::Value{0};
            else if (!v.isImpossible())
                return ValueFlow::Value{v.intvalue == 0};
        }
    } else if (expr->isAssignmentOp() && expr->astOperand1() && expr->astOperand2() &&
               expr->astOperand1()->exprId() > 0) {
        ValueFlow::Value rhs = execute(expr->astOperand2(), pm);
        if (rhs.isUninitValue())
            return unknown;
        if (expr->str() != "=") {
            if (!pm.hasValue(expr->astOperand1()->exprId()))
                return unknown;
            ValueFlow::Value& lhs = pm.values.at(expr->astOperand1()->exprId());
            rhs = evaluate(removeAssign(expr->str()), lhs, rhs);
            if (lhs.isIntValue())
                ValueFlow::Value::visitValue(rhs, std::bind(assign{}, std::ref(lhs.intvalue), std::placeholders::_1));
            else if (lhs.isFloatValue())
                ValueFlow::Value::visitValue(rhs, std::bind(assign{}, std::ref(lhs.floatValue), std::placeholders::_1));
            else
                return unknown;
            return lhs;
        } else {
            pm.values[expr->astOperand1()->exprId()] = rhs;
            return rhs;
        }
    } else if (expr->str() == "&&" && expr->astOperand1() && expr->astOperand2()) {
        ValueFlow::Value lhs = execute(expr->astOperand1(), pm);
        if (!lhs.isIntValue())
            return unknown;
        if (lhs.intvalue == 0)
            return lhs;
        return execute(expr->astOperand2(), pm);
    } else if (expr->str() == "||" && expr->astOperand1() && expr->astOperand2()) {
        ValueFlow::Value lhs = execute(expr->astOperand1(), pm);
<<<<<<< HEAD
        if (lhs.isIntValue() && lhs.intvalue != 0)
=======
        if (!lhs.isIntValue())
            return unknown;
        if (lhs.intvalue != 0)
>>>>>>> 6688701b
            return lhs;
        return execute(expr->astOperand2(), pm);
    } else if (expr->str() == "," && expr->astOperand1() && expr->astOperand2()) {
        execute(expr->astOperand1(), pm);
        return execute(expr->astOperand2(), pm);
    } else if (Token::Match(expr, "++|--") && expr->astOperand1() && expr->astOperand1()->exprId() != 0) {
        if (!pm.hasValue(expr->astOperand1()->exprId()))
            return unknown;
        ValueFlow::Value& lhs = pm.values.at(expr->astOperand1()->exprId());
        if (!lhs.isIntValue())
            return unknown;
        // overflow
        if (!lhs.isImpossible() && lhs.intvalue == 0 && expr->str() == "--" && astIsUnsigned(expr->astOperand1()))
            return unknown;

        if (expr->str() == "++")
            lhs.intvalue++;
        else
            lhs.intvalue--;
        return lhs;
    } else if (expr->str() == "[" && expr->astOperand1() && expr->astOperand2()) {
        const Token *tokvalue = nullptr;
        if (!pm.getTokValue(expr->astOperand1()->exprId(), &tokvalue)) {
            auto tokvalue_it = std::find_if(expr->astOperand1()->values().begin(),
                                            expr->astOperand1()->values().end(),
                                            std::mem_fn(&ValueFlow::Value::isTokValue));
            if (tokvalue_it == expr->astOperand1()->values().end()) {
                return unknown;
            }
            tokvalue = tokvalue_it->tokvalue;
        }
        if (!tokvalue || !tokvalue->isLiteral()) {
            return unknown;
        }
        const std::string strValue = tokvalue->strValue();
        ValueFlow::Value rhs = execute(expr->astOperand2(), pm);
        if (!rhs.isIntValue())
            return unknown;
        MathLib::bigint index = rhs.intvalue;
        if (index >= 0 && index < strValue.size())
            return ValueFlow::Value{strValue[index]};
        else if (index == strValue.size())
            return ValueFlow::Value{};
    } else if (Token::Match(expr, "%cop%") && expr->astOperand1() && expr->astOperand2()) {
        ValueFlow::Value lhs = execute(expr->astOperand1(), pm);
        ValueFlow::Value rhs = execute(expr->astOperand2(), pm);
        if (!lhs.isUninitValue() && !rhs.isUninitValue())
            return evaluate(expr->str(), lhs, rhs);
        if (expr->isComparisonOp()) {
<<<<<<< HEAD
            if (rhs.isIntValue()) {
                ValueFlow::Value v = inferCondition(expr->str(), expr->astOperand1(), rhs.intvalue);
                if (v.isKnown())
                    return v;
            } else if (lhs.isIntValue()) {
                ValueFlow::Value v = inferCondition(expr->str(), lhs.intvalue, expr->astOperand2());
                if (v.isKnown())
                    return unknown;
                return v;
=======
            if (rhs.isIntValue() && !rhs.isImpossible()) {
                ValueFlow::Value v = inferCondition(expr->str(), expr->astOperand1(), rhs.intvalue);
                if (v.isKnown())
                    return v;
            } else if (lhs.isIntValue() && !lhs.isImpossible()) {
                ValueFlow::Value v = inferCondition(expr->str(), lhs.intvalue, expr->astOperand2());
                if (v.isKnown())
                    return v;
>>>>>>> 6688701b
            }
        }
    }
    // Unary ops
    else if (Token::Match(expr, "!|+|-") && expr->astOperand1() && !expr->astOperand2()) {
        ValueFlow::Value lhs = execute(expr->astOperand1(), pm);
        if (!lhs.isIntValue())
            return unknown;
        if (expr->str() == "!")
            lhs.intvalue = !lhs.intvalue;
        if (expr->str() == "-")
            lhs.intvalue = -lhs.intvalue;
        return lhs;
<<<<<<< HEAD
=======
    } else if (expr->str() == "?" && expr->astOperand1() && expr->astOperand2()) {
        ValueFlow::Value cond = execute(expr->astOperand1(), pm);
        if (!cond.isIntValue())
            return unknown;
        const Token* child = expr->astOperand2();
        if (cond.intvalue == 0)
            return execute(child->astOperand2(), pm);
        else
            return execute(child->astOperand1(), pm);
>>>>>>> 6688701b
    } else if (expr->str() == "(" && expr->isCast()) {
        if (Token::simpleMatch(expr->previous(), ">") && expr->previous()->link())
            return execute(expr->astOperand2(), pm);
        else
            return execute(expr->astOperand1(), pm);
    }
    if (expr->exprId() > 0 && pm.hasValue(expr->exprId())) {
        return pm.values.at(expr->exprId());
    }

    return unknown;
}

void execute(const Token* expr,
             ProgramMemory* const programMemory,
             MathLib::bigint* result,
             bool* error,
             const PMEvaluateFunction& f)
{
#if 1
    ValueFlow::Value v = execute(expr, *programMemory);
    if (!v.isIntValue() || v.isImpossible())
        *error = true;
    else
        *result = v.intvalue;
#else
    if (!expr)
        *error = true;

    else if (f && f(expr, programMemory, result))
        *error = false;

    else if (expr->hasKnownIntValue() && !expr->isAssignmentOp()) {
        *result = expr->values().front().intvalue;
    }

    else if (expr->isNumber()) {
        *result = MathLib::toLongNumber(expr->str());
        if (MathLib::isFloat(expr->str()))
            *error = true;
    }

    else if (expr->varId() > 0) {
        if (!programMemory->getIntValue(expr->varId(), result))
            *error = true;
    }

    else if (Token::Match(expr->tokAt(-3), "%var% . %name% (") && astIsContainer(expr->tokAt(-3))) {
        const Token* containerTok = expr->tokAt(-3);
        Library::Container::Yield yield = containerTok->valueType()->container->getYield(expr->strAt(-1));
        if (yield == Library::Container::Yield::SIZE) {
            if (!programMemory->getContainerSizeValue(containerTok->exprId(), result))
                *error = true;
        } else if (yield == Library::Container::Yield::EMPTY) {
            if (!programMemory->getContainerEmptyValue(containerTok->exprId(), result))
                *error = true;
        } else {
            *error = true;
        }
    }

    else if (expr->exprId() > 0 && programMemory->hasValue(expr->exprId())) {
        if (!programMemory->getIntValue(expr->exprId(), result))
            *error = true;
    }

    else if (expr->isComparisonOp()) {
        MathLib::bigint result1(0), result2(0);
        bool error1 = false;
        bool error2 = false;
        execute(expr->astOperand1(), programMemory, &result1, &error1, f);
        execute(expr->astOperand2(), programMemory, &result2, &error2, f);
        if (error1 && error2 && (isIterator(expr->astOperand1()) || isIterator(expr->astOperand2()))) {
            for (ValueFlow::Value::ValueType t : findIteratorTypes(*programMemory)) {
                execute(expr->astOperand1(), programMemory, &result1, &error1, evaluateAsInt(f, t));
                execute(expr->astOperand2(), programMemory, &result2, &error2, evaluateAsInt(f, t));
                if (!error1 && !error2)
                    break;
            }
        }
        if (error1 && error2) {
            *error = true;
        } else if (error1 && !error2) {
            ValueFlow::Value v = inferCondition(expr->str(), expr->astOperand1(), result2);
            *error = !v.isKnown();
            *result = v.intvalue;
        } else if (!error1 && error2) {
            ValueFlow::Value v = inferCondition(expr->str(), result1, expr->astOperand2());
            *error = !v.isKnown();
            *result = v.intvalue;
        } else {
            if (expr->str() == "<")
                *result = result1 < result2;
            else if (expr->str() == "<=")
                *result = result1 <= result2;
            else if (expr->str() == ">")
                *result = result1 > result2;
            else if (expr->str() == ">=")
                *result = result1 >= result2;
            else if (expr->str() == "==")
                *result = result1 == result2;
            else if (expr->str() == "!=")
                *result = result1 != result2;
        }
    }

    else if (expr->isAssignmentOp()) {
        execute(expr->astOperand2(), programMemory, result, error, f);
        if (!expr->astOperand1() || !expr->astOperand1()->exprId())
            *error = true;
        if (*error)
            return;

        if (expr->str() == "=") {
            programMemory->setIntValue(expr->astOperand1()->exprId(), *result);
            return;
        }

        long long intValue;
        if (!programMemory->getIntValue(expr->astOperand1()->exprId(), &intValue)) {
            *error = true;
            return;
        }
        if (expr->str() == "+=")
            programMemory->setIntValue(expr->astOperand1()->exprId(), intValue + *result);
        else if (expr->str() == "-=")
            programMemory->setIntValue(expr->astOperand1()->exprId(), intValue - *result);
        else if (expr->str() == "*=")
            programMemory->setIntValue(expr->astOperand1()->exprId(), intValue * *result);
        else if (expr->str() == "/=" && *result != 0)
            programMemory->setIntValue(expr->astOperand1()->exprId(), intValue / *result);
        else if (expr->str() == "%=" && *result != 0)
            programMemory->setIntValue(expr->astOperand1()->exprId(), intValue % *result);
        else if (expr->str() == "&=")
            programMemory->setIntValue(expr->astOperand1()->exprId(), intValue & *result);
        else if (expr->str() == "|=")
            programMemory->setIntValue(expr->astOperand1()->exprId(), intValue | *result);
        else if (expr->str() == "^=")
            programMemory->setIntValue(expr->astOperand1()->exprId(), intValue ^ *result);
    }

    else if (Token::Match(expr, "++|--")) {
        if (!expr->astOperand1() || expr->astOperand1()->exprId() == 0)
            *error = true;
        else {
            long long intValue;
            if (!programMemory->getIntValue(expr->astOperand1()->exprId(), &intValue))
                *error = true;
            else {
                if (intValue == 0 &&
                    expr->str() == "--" &&
                    expr->astOperand1()->variable() &&
                    expr->astOperand1()->variable()->isUnsigned())
                    *error = true; // overflow
                *result = intValue + (expr->str() == "++" ? 1 : -1);
                programMemory->setIntValue(expr->astOperand1()->exprId(), *result);
            }
        }
    }

    else if (expr->str() == "&&") {
        bool error1 = false;
        execute(expr->astOperand1(), programMemory, result, &error1, f);
        if (!error1 && *result == 0)
            *result = 0;
        else {
            bool error2 = false;
            execute(expr->astOperand2(), programMemory, result, &error2, f);
            if (error1 || error2)
                *error = true;
        }
    }

    else if (expr->str() == "||") {
        execute(expr->astOperand1(), programMemory, result, error, f);
        if (*result == 1 && *error == false)
            *result = 1;
        else if (*result == 0 && *error == false)
            execute(expr->astOperand2(), programMemory, result, error, f);
    } else if (expr->isConstOp() && expr->astOperand1() && expr->astOperand2()) {
        MathLib::bigint result1(0), result2(0);
        execute(expr->astOperand1(), programMemory, &result1, error, f);
        execute(expr->astOperand2(), programMemory, &result2, error, f);
        if (expr->str() == "+")
            *result = result1 + result2;
        else if (expr->str() == "-")
            *result = result1 - result2;
        else if (expr->str() == "*") {
            if (result2 && (result1 > std::numeric_limits<MathLib::bigint>::max()/result2))
                *error = true;
            else
                *result = result1 * result2;
        } else if (result2 == 0)
            *error = true;
        else if (expr->str() == "/")
            *result = result1 / result2;
        else if (expr->str() == "%")
            *result = result1 % result2;
        else if (expr->str() == "<<") {
            if (result2 < 0 || result1 < 0 || result2 >= MathLib::bigint_bits) {  // don't perform UB
                *error= true;
            } else {
                *result = result1 << result2;
            }
        } else if (expr->str() == ">>") {
            if (result2 < 0 || result2 >= MathLib::bigint_bits) { // don't perform UB
                *error=true;
            } else {
                *result = result1 >> result2;
            }
        } else if (expr->str() == "&") {
            *result = result1 & result2;
        } else if (expr->str() == "|") {
            *result = result1 | result2;
        } else {
            *error = true;
        }
    }

    else if (expr->str() == "!") {
        execute(expr->astOperand1(), programMemory, result, error, f);
        *result = !(*result);
    } else if (expr->isUnaryOp("-")) {
        execute(expr->astOperand1(), programMemory, result, error, f);
        *result = -(*result);
    } else if (expr->isUnaryOp("+")) {
        execute(expr->astOperand1(), programMemory, result, error, f);
    } else if (expr->str() == "," && expr->astOperand1() && expr->astOperand2()) {
        execute(expr->astOperand1(), programMemory, result, error, f);
        execute(expr->astOperand2(), programMemory, result, error, f);
    }

    else if (expr->str() == "[" && expr->astOperand1() && expr->astOperand2()) {
        const Token *tokvalue = nullptr;
        if (!programMemory->getTokValue(expr->astOperand1()->exprId(), &tokvalue)) {
            auto tokvalue_it = std::find_if(expr->astOperand1()->values().begin(),
                                            expr->astOperand1()->values().end(),
                                            std::mem_fn(&ValueFlow::Value::isTokValue));
            if (tokvalue_it == expr->astOperand1()->values().end()) {
                *error = true;
                return;
            }
            tokvalue = tokvalue_it->tokvalue;
        }
        if (!tokvalue || !tokvalue->isLiteral()) {
            *error = true;
            return;
        }
        const std::string strValue = tokvalue->strValue();
        MathLib::bigint index = 0;
        execute(expr->astOperand2(), programMemory, &index, error, f);
        if (index >= 0 && index < strValue.size())
            *result = strValue[index];
        else if (index == strValue.size())
            *result = 0;
        else
            *error = true;
    } else if (expr->str() == "?" && expr->astOperand1() && expr->astOperand2()) {
        execute(expr->astOperand1(), programMemory, result, error, f);
        if (*error)
            return;
        const Token* childTok = expr->astOperand2();
        if (*result == 0)
            execute(childTok->astOperand2(), programMemory, result, error, f);
        else
            execute(childTok->astOperand1(), programMemory, result, error, f);

    } else if (expr->str() == "(" && expr->isCast()) {
        if (Token::simpleMatch(expr->previous(), ">") && expr->previous()->link())
            execute(expr->astOperand2(), programMemory, result, error);
        else
            execute(expr->astOperand1(), programMemory, result, error);
    } else
        *error = true;
#endif
}<|MERGE_RESOLUTION|>--- conflicted
+++ resolved
@@ -548,17 +548,11 @@
     result.intvalue = calculate(op, lhs.intvalue, rhs.intvalue, &error);
     if (error)
         return ValueFlow::Value::unknown();
-<<<<<<< HEAD
-    if (result.isImpossible() && contains({"==", "!=", "<", ">", "<=", ">="}, op)) {
-        result.setPossible();
-        result.intvalue = !result.intvalue;
-=======
     if (result.isImpossible()) {
         if ((result.intvalue == 0 && op == "!=") || (result.intvalue != 0 && op == "==")) {
             result.setPossible();
             result.intvalue = !result.intvalue;
         }
->>>>>>> 6688701b
     }
     return result;
 }
@@ -566,22 +560,16 @@
 static ValueFlow::Value execute(const Token* expr, ProgramMemory& pm)
 {
     ValueFlow::Value unknown = ValueFlow::Value::unknown();
-<<<<<<< HEAD
-=======
     const ValueFlow::Value* value = nullptr;
->>>>>>> 6688701b
     if (!expr)
         return unknown;
     else if (expr->hasKnownIntValue() && !expr->isAssignmentOp()) {
         return expr->values().front();
-<<<<<<< HEAD
-=======
     } else if ((value = expr->getKnownValue(ValueFlow::Value::ValueType::FLOAT)) ||
                 (value = expr->getKnownValue(ValueFlow::Value::ValueType::ITERATOR_START)) ||
                 (value = expr->getKnownValue(ValueFlow::Value::ValueType::ITERATOR_END)) ||
                 (value = expr->getKnownValue(ValueFlow::Value::ValueType::CONTAINER_SIZE))) {
         return *value;
->>>>>>> 6688701b
     } else if (expr->isNumber()) {
         if (MathLib::isFloat(expr->str()))
             return unknown;
@@ -634,13 +622,9 @@
         return execute(expr->astOperand2(), pm);
     } else if (expr->str() == "||" && expr->astOperand1() && expr->astOperand2()) {
         ValueFlow::Value lhs = execute(expr->astOperand1(), pm);
-<<<<<<< HEAD
-        if (lhs.isIntValue() && lhs.intvalue != 0)
-=======
         if (!lhs.isIntValue())
             return unknown;
         if (lhs.intvalue != 0)
->>>>>>> 6688701b
             return lhs;
         return execute(expr->astOperand2(), pm);
     } else if (expr->str() == "," && expr->astOperand1() && expr->astOperand2()) {
@@ -690,17 +674,6 @@
         if (!lhs.isUninitValue() && !rhs.isUninitValue())
             return evaluate(expr->str(), lhs, rhs);
         if (expr->isComparisonOp()) {
-<<<<<<< HEAD
-            if (rhs.isIntValue()) {
-                ValueFlow::Value v = inferCondition(expr->str(), expr->astOperand1(), rhs.intvalue);
-                if (v.isKnown())
-                    return v;
-            } else if (lhs.isIntValue()) {
-                ValueFlow::Value v = inferCondition(expr->str(), lhs.intvalue, expr->astOperand2());
-                if (v.isKnown())
-                    return unknown;
-                return v;
-=======
             if (rhs.isIntValue() && !rhs.isImpossible()) {
                 ValueFlow::Value v = inferCondition(expr->str(), expr->astOperand1(), rhs.intvalue);
                 if (v.isKnown())
@@ -709,7 +682,6 @@
                 ValueFlow::Value v = inferCondition(expr->str(), lhs.intvalue, expr->astOperand2());
                 if (v.isKnown())
                     return v;
->>>>>>> 6688701b
             }
         }
     }
@@ -723,8 +695,6 @@
         if (expr->str() == "-")
             lhs.intvalue = -lhs.intvalue;
         return lhs;
-<<<<<<< HEAD
-=======
     } else if (expr->str() == "?" && expr->astOperand1() && expr->astOperand2()) {
         ValueFlow::Value cond = execute(expr->astOperand1(), pm);
         if (!cond.isIntValue())
@@ -734,7 +704,6 @@
             return execute(child->astOperand2(), pm);
         else
             return execute(child->astOperand1(), pm);
->>>>>>> 6688701b
     } else if (expr->str() == "(" && expr->isCast()) {
         if (Token::simpleMatch(expr->previous(), ">") && expr->previous()->link())
             return execute(expr->astOperand2(), pm);
