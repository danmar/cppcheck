--- conflicted
+++ resolved
@@ -1183,28 +1183,17 @@
                 continue;
             if (!tok->hasKnownIntValue())
                 continue;
-<<<<<<< HEAD
-            if (Token::Match(tok, "[01]|%bool%"))
-                continue;
-            if (Token::Match(tok, "&&|%oror%"))
+            if (Token::Match(tok, "%num%|%bool%"))
+                continue;
+            if (Token::Match(tok, "! %num%|%bool%"))
+                continue;
+            if (Token::Match(tok, "&&|%oror%") && !Token::Match(tok->astOperand1(), "%char%") && !Token::Match(tok->astOperand2(), "%char%"))
                 continue;
 
             const bool constIfWhileExpression =
                 tok->astTop() && Token::Match(tok->astTop()->astOperand1(), "if|while") &&
                 (Token::Match(tok->astParent(),"&&|%oror%") || Token::Match(tok->astParent()->astOperand1(), "if|while"));
-            const bool constValExpr = Token::Match(tok, "%num%|%char%") && tok->astParent() && Token::Match(tok->astParent(),"&&|%oror%|?"); // just one number or char in boolean expression
-=======
-            if (Token::Match(tok, "%num%|%bool%"))
-                continue;
-            if (Token::Match(tok, "! %num%|%bool%"))
-                continue;
-
-            const bool constIfWhileExpression =
-                tok->astParent()
-                && Token::Match(tok->astParent()->astOperand1(), "if|while")
-                && !tok->isBoolean();
-            const bool constValExpr = Token::Match(tok, "%num%|%char%") && Token::Match(tok->astParent(),"%oror%|&&|?"); // just one number or char in boolean expression
->>>>>>> 39857220
+            const bool constValExpr = Token::Match(tok, "%num%|%char%") && Token::Match(tok->astParent(),"&&|%oror%|?"); // just one number or char in boolean expression
             const bool compExpr = Token::Match(tok, "%comp%|!"); // a compare expression
 
             if (!(constIfWhileExpression || constValExpr || compExpr))
