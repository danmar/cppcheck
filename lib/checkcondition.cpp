--- conflicted
+++ resolved
@@ -752,19 +752,9 @@
                         // Incomplete code
                         break;
                     }
-<<<<<<< HEAD
                     const bool changed = std::any_of(vars.begin(), vars.end(), [&](int varid) {
                         return isVariableChanged(tok1, tok2, varid, nonlocal, mSettings, mTokenizer->isCPP());
                     });
-=======
-                    bool changed = false;
-                    for (const int varid : vars) {
-                        if (isVariableChanged(tok1, tok2, varid, nonlocal, mSettings, mTokenizer->isCPP())) {
-                            changed = true;
-                            break;
-                        }
-                    }
->>>>>>> bd22ea56
                     if (changed)
                         break;
                 }
