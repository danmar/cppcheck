/*
 * Cppcheck - A tool for static C/C++ code analysis
 * Copyright (C) 2007-2019 Cppcheck team.
 *
 * This program is free software: you can redistribute it and/or modify
 * it under the terms of the GNU General Public License as published by
 * the Free Software Foundation, either version 3 of the License, or
 * (at your option) any later version.
 *
 * This program is distributed in the hope that it will be useful,
 * but WITHOUT ANY WARRANTY; without even the implied warranty of
 * MERCHANTABILITY or FITNESS FOR A PARTICULAR PURPOSE.  See the
 * GNU General Public License for more details.
 *
 * You should have received a copy of the GNU General Public License
 * along with this program.  If not, see <http://www.gnu.org/licenses/>.
 */

//---------------------------------------------------------------------------
// Check for condition mismatches
//---------------------------------------------------------------------------

#include "checkcondition.h"

#include "astutils.h"
#include "errorlogger.h"
#include "settings.h"
#include "symboldatabase.h"
#include "token.h"
#include "tokenize.h"
#include "valueflow.h"

#include <algorithm>
#include <cstddef>
#include <limits>
#include <list>
#include <ostream>
#include <set>
#include <stack>
#include <utility>

// CWE ids used
static const struct CWE CWE398(398U);   // Indicator of Poor Code Quality
static const struct CWE CWE570(570U);   // Expression is Always False
static const struct CWE CWE571(571U);   // Expression is Always True

//---------------------------------------------------------------------------

// Register this check class (by creating a static instance of it)
namespace {
    CheckCondition instance;
}

bool CheckCondition::diag(const Token* tok, bool insert)
{
    if (!tok)
        return false;
    if (mCondDiags.find(tok) == mCondDiags.end()) {
        if (insert)
            mCondDiags.insert(tok);
        return false;
    }
    return true;
}

bool CheckCondition::isAliased(const std::set<int> &vars) const
{
    for (const Token *tok = mTokenizer->tokens(); tok; tok = tok->next()) {
        if (Token::Match(tok, "= & %var% ;") && vars.find(tok->tokAt(2)->varId()) != vars.end())
            return true;
    }
    return false;
}

void CheckCondition::assignIf()
{
    if (!mSettings->isEnabled(Settings::STYLE))
        return;

    for (const Token *tok = mTokenizer->tokens(); tok; tok = tok->next()) {
        if (tok->str() != "=")
            continue;

        if (Token::Match(tok->tokAt(-2), "[;{}] %var% =")) {
            const Variable *var = tok->previous()->variable();
            if (var == nullptr)
                continue;

            char bitop = '\0';
            MathLib::bigint num = 0;

            if (Token::Match(tok->next(), "%num% [&|]")) {
                bitop = tok->strAt(2).at(0);
                num = MathLib::toLongNumber(tok->next()->str());
            } else {
                const Token *endToken = Token::findsimplematch(tok, ";");

                // Casting address
                if (endToken && Token::Match(endToken->tokAt(-4), "* ) & %any% ;"))
                    endToken = nullptr;

                if (endToken && Token::Match(endToken->tokAt(-2), "[&|] %num% ;")) {
                    bitop = endToken->strAt(-2).at(0);
                    num = MathLib::toLongNumber(endToken->previous()->str());
                }
            }

            if (bitop == '\0')
                continue;

            if (num < 0 && bitop == '|')
                continue;

            assignIfParseScope(tok, tok->tokAt(4), var->declarationId(), var->isLocal(), bitop, num);
        }
    }
}

static bool isParameterChanged(const Token *partok)
{
    bool addressOf = Token::Match(partok, "[(,] &");
    int argumentNumber = 0;
    const Token *ftok;
    for (ftok = partok; ftok && ftok->str() != "("; ftok = ftok->previous()) {
        if (ftok->str() == ")")
            ftok = ftok->link();
        else if (argumentNumber == 0U && ftok->str() == "&")
            addressOf = true;
        else if (ftok->str() == ",")
            argumentNumber++;
    }
    ftok = ftok ? ftok->previous() : nullptr;
    if (!(ftok && ftok->function()))
        return true;
    const Variable *par = ftok->function()->getArgumentVar(argumentNumber);
    if (!par)
        return true;
    if (par->isConst())
        return false;
    if (addressOf || par->isReference() || par->isPointer())
        return true;
    return false;
}

/** parse scopes recursively */
bool CheckCondition::assignIfParseScope(const Token * const assignTok,
                                        const Token * const startTok,
                                        const nonneg int varid,
                                        const bool islocal,
                                        const char bitop,
                                        const MathLib::bigint num)
{
    bool ret = false;

    for (const Token *tok2 = startTok; tok2; tok2 = tok2->next()) {
        if ((bitop == '&') && Token::Match(tok2->tokAt(2), "%varid% %cop% %num% ;", varid) && tok2->strAt(3) == std::string(1U, bitop)) {
            const MathLib::bigint num2 = MathLib::toLongNumber(tok2->strAt(4));
            if (0 == (num & num2))
                mismatchingBitAndError(assignTok, num, tok2, num2);
        }
        if (Token::Match(tok2, "%varid% =", varid)) {
            return true;
        }
        if (bitop == '&' && Token::Match(tok2, "%varid% &= %num% ;", varid)) {
            const MathLib::bigint num2 = MathLib::toLongNumber(tok2->strAt(2));
            if (0 == (num & num2))
                mismatchingBitAndError(assignTok, num, tok2, num2);
        }
        if (Token::Match(tok2, "++|-- %varid%", varid) || Token::Match(tok2, "%varid% ++|--", varid))
            return true;
        if (Token::Match(tok2, "[(,] &| %varid% [,)]", varid) && isParameterChanged(tok2))
            return true;
        if (tok2->str() == "}")
            return false;
        if (Token::Match(tok2, "break|continue|return"))
            ret = true;
        if (ret && tok2->str() == ";")
            return false;
        if (!islocal && Token::Match(tok2, "%name% (") && !Token::simpleMatch(tok2->next()->link(), ") {"))
            return true;
        if (Token::Match(tok2, "if|while (")) {
            if (!islocal && tok2->str() == "while")
                continue;
            if (tok2->str() == "while") {
                // is variable changed in loop?
                const Token *bodyStart = tok2->linkAt(1)->next();
                const Token *bodyEnd   = bodyStart ? bodyStart->link() : nullptr;
                if (!bodyEnd || bodyEnd->str() != "}" || isVariableChanged(bodyStart, bodyEnd, varid, !islocal, mSettings, mTokenizer->isCPP()))
                    continue;
            }

            // parse condition
            const Token * const end = tok2->next()->link();
            for (; tok2 != end; tok2 = tok2->next()) {
                if (Token::Match(tok2, "[(,] &| %varid% [,)]", varid)) {
                    return true;
                }
                if (Token::Match(tok2,"&&|%oror%|( %varid% ==|!= %num% &&|%oror%|)", varid)) {
                    const Token *vartok = tok2->next();
                    const MathLib::bigint num2 = MathLib::toLongNumber(vartok->strAt(2));
                    if ((num & num2) != ((bitop=='&') ? num2 : num)) {
                        const std::string& op(vartok->strAt(1));
                        const bool alwaysTrue = op == "!=";
                        const std::string condition(vartok->str() + op + vartok->strAt(2));
                        assignIfError(assignTok, tok2, condition, alwaysTrue);
                    }
                }
                if (Token::Match(tok2, "%varid% %op%", varid) && tok2->next()->isAssignmentOp()) {
                    return true;
                }
            }

            const bool ret1 = assignIfParseScope(assignTok, end->tokAt(2), varid, islocal, bitop, num);
            bool ret2 = false;
            if (Token::simpleMatch(end->next()->link(), "} else {"))
                ret2 = assignIfParseScope(assignTok, end->next()->link()->tokAt(3), varid, islocal, bitop, num);
            if (ret1 || ret2)
                return true;
        }
    }
    return false;
}

void CheckCondition::assignIfError(const Token *tok1, const Token *tok2, const std::string &condition, bool result)
{
    if (tok2 && diag(tok2->tokAt(2)))
        return;
    std::list<const Token *> locations = { tok1, tok2 };
    reportError(locations,
                Severity::style,
                "assignIfError",
                "Mismatching assignment and comparison, comparison '" + condition + "' is always " + std::string(result ? "true" : "false") + ".", CWE398, false);
}


void CheckCondition::mismatchingBitAndError(const Token *tok1, const MathLib::bigint num1, const Token *tok2, const MathLib::bigint num2)
{
    std::list<const Token *> locations = { tok1, tok2 };

    std::ostringstream msg;
    msg << "Mismatching bitmasks. Result is always 0 ("
        << "X = Y & 0x" << std::hex << num1 << "; Z = X & 0x" << std::hex << num2 << "; => Z=0).";

    reportError(locations,
                Severity::style,
                "mismatchingBitAnd",
                msg.str(), CWE398, false);
}


static void getnumchildren(const Token *tok, std::list<MathLib::bigint> &numchildren)
{
    if (tok->astOperand1() && tok->astOperand1()->isNumber())
        numchildren.push_back(MathLib::toLongNumber(tok->astOperand1()->str()));
    else if (tok->astOperand1() && tok->str() == tok->astOperand1()->str())
        getnumchildren(tok->astOperand1(), numchildren);
    if (tok->astOperand2() && tok->astOperand2()->isNumber())
        numchildren.push_back(MathLib::toLongNumber(tok->astOperand2()->str()));
    else if (tok->astOperand2() && tok->str() == tok->astOperand2()->str())
        getnumchildren(tok->astOperand2(), numchildren);
}

/* Return whether tok is in the body for a function returning a boolean. */
static bool inBooleanFunction(const Token *tok)
{
    const Scope *scope = tok ? tok->scope() : nullptr;
    while (scope && scope->isLocal())
        scope = scope->nestedIn;
    if (scope && scope->type == Scope::eFunction) {
        const Function *func = scope->function;
        if (func) {
            const Token *ret = func->retDef;
            while (Token::Match(ret, "static|const"))
                ret = ret->next();
            return Token::Match(ret, "bool|_Bool");
        }
    }
    return false;
}

void CheckCondition::checkBadBitmaskCheck()
{
    if (!mSettings->isEnabled(Settings::WARNING))
        return;

    for (const Token *tok = mTokenizer->tokens(); tok; tok = tok->next()) {
        if (tok->str() == "|" && tok->astOperand1() && tok->astOperand2() && tok->astParent()) {
            const Token* parent = tok->astParent();
            const bool isBoolean = Token::Match(parent, "&&|%oror%") ||
                                   (parent->str() == "?" && parent->astOperand1() == tok) ||
                                   (parent->str() == "=" && parent->astOperand2() == tok && parent->astOperand1() && parent->astOperand1()->variable() && Token::Match(parent->astOperand1()->variable()->typeStartToken(), "bool|_Bool")) ||
                                   (parent->str() == "(" && Token::Match(parent->astOperand1(), "if|while")) ||
                                   (parent->str() == "return" && parent->astOperand1() == tok && inBooleanFunction(tok));

            const bool isTrue = (tok->astOperand1()->hasKnownIntValue() && tok->astOperand1()->values().front().intvalue != 0) ||
                                (tok->astOperand2()->hasKnownIntValue() && tok->astOperand2()->values().front().intvalue != 0);

            if (isBoolean && isTrue)
                badBitmaskCheckError(tok);
        }
    }
}

void CheckCondition::badBitmaskCheckError(const Token *tok)
{
    reportError(tok, Severity::warning, "badBitmaskCheck", "Result of operator '|' is always true if one operand is non-zero. Did you intend to use '&'?", CWE571, false);
}

void CheckCondition::comparison()
{
    if (!mSettings->isEnabled(Settings::STYLE))
        return;

    for (const Token *tok = mTokenizer->tokens(); tok; tok = tok->next()) {
        if (!tok->isComparisonOp())
            continue;

        const Token *expr1 = tok->astOperand1();
        const Token *expr2 = tok->astOperand2();
        if (!expr1 || !expr2)
            continue;
        if (expr1->isNumber())
            std::swap(expr1,expr2);
        if (!expr2->isNumber())
            continue;
        const MathLib::bigint num2 = MathLib::toLongNumber(expr2->str());
        if (num2 < 0)
            continue;
        if (!Token::Match(expr1,"[&|]"))
            continue;
        std::list<MathLib::bigint> numbers;
        getnumchildren(expr1, numbers);
        for (const MathLib::bigint num1 : numbers) {
            if (num1 < 0)
                continue;
            if (Token::Match(tok, "==|!=")) {
                if ((expr1->str() == "&" && (num1 & num2) != num2) ||
                    (expr1->str() == "|" && (num1 | num2) != num2)) {
                    const std::string& op(tok->str());
                    comparisonError(expr1, expr1->str(), num1, op, num2, op=="==" ? false : true);
                }
            } else if (expr1->str() == "&") {
                const bool or_equal = Token::Match(tok, ">=|<=");
                const std::string& op(tok->str());
                if ((Token::Match(tok, ">=|<")) && (num1 < num2)) {
                    comparisonError(expr1, expr1->str(), num1, op, num2, or_equal ? false : true);
                } else if ((Token::Match(tok, "<=|>")) && (num1 <= num2)) {
                    comparisonError(expr1, expr1->str(), num1, op, num2, or_equal ? true : false);
                }
            } else if (expr1->str() == "|") {
                if ((expr1->astOperand1()->valueType()) &&
                    (expr1->astOperand1()->valueType()->sign == ValueType::Sign::UNSIGNED)) {
                    const bool or_equal = Token::Match(tok, ">=|<=");
                    const std::string& op(tok->str());
                    if ((Token::Match(tok, ">=|<")) && (num1 >= num2)) {
                        //"(a | 0x07) >= 7U" is always true for unsigned a
                        //"(a | 0x07) < 7U" is always false for unsigned a
                        comparisonError(expr1, expr1->str(), num1, op, num2, or_equal ? true : false);
                    } else if ((Token::Match(tok, "<=|>")) && (num1 > num2)) {
                        //"(a | 0x08) <= 7U" is always false for unsigned a
                        //"(a | 0x07) > 6U" is always true for unsigned a
                        comparisonError(expr1, expr1->str(), num1, op, num2, or_equal ? false : true);
                    }
                }
            }
        }
    }
}

void CheckCondition::comparisonError(const Token *tok, const std::string &bitop, MathLib::bigint value1, const std::string &op, MathLib::bigint value2, bool result)
{
    std::ostringstream expression;
    expression << std::hex << "(X " << bitop << " 0x" << value1 << ") " << op << " 0x" << value2;

    const std::string errmsg("Expression '" + expression.str() + "' is always " + (result?"true":"false") + ".\n"
                             "The expression '" + expression.str() + "' is always " + (result?"true":"false") +
                             ". Check carefully constants and operators used, these errors might be hard to "
                             "spot sometimes. In case of complex expression it might help to split it to "
                             "separate expressions.");

    reportError(tok, Severity::style, "comparisonError", errmsg, CWE398, false);
}

bool CheckCondition::isOverlappingCond(const Token * const cond1, const Token * const cond2, bool pure) const
{
    if (!cond1 || !cond2)
        return false;

    // same expressions
    if (isSameExpression(mTokenizer->isCPP(), true, cond1, cond2, mSettings->library, pure, false))
        return true;

    // bitwise overlap for example 'x&7' and 'x==1'
    if (cond1->str() == "&" && cond1->astOperand1() && cond2->astOperand2()) {
        const Token *expr1 = cond1->astOperand1();
        const Token *num1  = cond1->astOperand2();
        if (!num1) // unary operator&
            return false;
        if (!num1->isNumber())
            std::swap(expr1,num1);
        if (!num1->isNumber() || MathLib::isNegative(num1->str()))
            return false;

        if (!Token::Match(cond2, "&|==") || !cond2->astOperand1() || !cond2->astOperand2())
            return false;
        const Token *expr2 = cond2->astOperand1();
        const Token *num2  = cond2->astOperand2();
        if (!num2->isNumber())
            std::swap(expr2,num2);
        if (!num2->isNumber() || MathLib::isNegative(num2->str()))
            return false;

        if (!isSameExpression(mTokenizer->isCPP(), true, expr1, expr2, mSettings->library, pure, false))
            return false;

        const MathLib::bigint value1 = MathLib::toLongNumber(num1->str());
        const MathLib::bigint value2 = MathLib::toLongNumber(num2->str());
        if (cond2->str() == "&")
            return ((value1 & value2) == value2);
        return ((value1 & value2) > 0);
    }
    return false;
}

void CheckCondition::duplicateCondition()
{
    if (!mSettings->isEnabled(Settings::STYLE))
        return;

    const SymbolDatabase *const symbolDatabase = mTokenizer->getSymbolDatabase();

    for (const Scope &scope : symbolDatabase->scopeList) {
        if (scope.type != Scope::eIf)
            continue;

        const Token *cond1 = scope.classDef->next()->astOperand2();
        if (!cond1)
            continue;
        if (cond1->hasKnownIntValue())
            continue;

        const Token *tok2 = scope.classDef->next();
        if (!tok2)
            continue;
        tok2 = tok2->link();
        if (!Token::simpleMatch(tok2, ") {"))
            continue;
        tok2 = tok2->linkAt(1);
        if (!Token::simpleMatch(tok2, "} if ("))
            continue;
        const Token *cond2 = tok2->tokAt(2)->astOperand2();
        if (!cond2)
            continue;

        bool modified = false;
        visitAstNodes(cond1, [&](const Token *tok3) {
            if (tok3->varId() > 0 &&
                isVariableChanged(scope.classDef->next(), cond2, tok3->varId(), false, mSettings, mTokenizer->isCPP())) {
                modified = true;
                return ChildrenToVisit::done;
            }
            return ChildrenToVisit::op1_and_op2;
        });
        ErrorPath errorPath;
        if (!modified &&
            isSameExpression(mTokenizer->isCPP(), true, cond1, cond2, mSettings->library, true, true, &errorPath))
            duplicateConditionError(cond1, cond2, errorPath);
    }
}

void CheckCondition::duplicateConditionError(const Token *tok1, const Token *tok2, ErrorPath errorPath)
{
    if (diag(tok1) & diag(tok2))
        return;
    errorPath.emplace_back(tok1, "First condition");
    errorPath.emplace_back(tok2, "Second condition");

    std::string msg = "The if condition is the same as the previous if condition";

    reportError(errorPath, Severity::style, "duplicateCondition", msg, CWE398, false);
}

void CheckCondition::multiCondition()
{
    if (!mSettings->isEnabled(Settings::STYLE))
        return;

    const SymbolDatabase* const symbolDatabase = mTokenizer->getSymbolDatabase();

    for (const Scope &scope : symbolDatabase->scopeList) {
        if (scope.type != Scope::eIf)
            continue;

        const Token * const cond1 = scope.classDef->next()->astOperand2();
        if (!cond1)
            continue;

        const Token * tok2 = scope.classDef->next();

        // Check each 'else if'
        for (;;) {
            tok2 = tok2->link();
            if (!Token::simpleMatch(tok2, ") {"))
                break;
            tok2 = tok2->linkAt(1);
            if (!Token::simpleMatch(tok2, "} else { if ("))
                break;
            tok2 = tok2->tokAt(4);

            if (tok2->astOperand2() &&
                !cond1->hasKnownIntValue() &&
                !tok2->astOperand2()->hasKnownIntValue()) {
                ErrorPath errorPath;
                if (isOverlappingCond(cond1, tok2->astOperand2(), true))
                    overlappingElseIfConditionError(tok2, cond1->linenr());
                else if (isOppositeCond(true, mTokenizer->isCPP(), cond1, tok2->astOperand2(), mSettings->library, true, true, &errorPath))
                    oppositeElseIfConditionError(cond1, tok2, errorPath);
            }
        }
    }
}

void CheckCondition::overlappingElseIfConditionError(const Token *tok, nonneg int line1)
{
    if (diag(tok))
        return;
    std::ostringstream errmsg;
    errmsg << "Expression is always false because 'else if' condition matches previous condition at line "
           << line1 << ".";

    reportError(tok, Severity::style, "multiCondition", errmsg.str(), CWE398, false);
}

void CheckCondition::oppositeElseIfConditionError(const Token *ifCond, const Token *elseIfCond, ErrorPath errorPath)
{
    if (diag(ifCond) & diag(elseIfCond))
        return;
    std::ostringstream errmsg;
    errmsg << "Expression is always true because 'else if' condition is opposite to previous condition at line "
           << ifCond->linenr() << ".";

    errorPath.emplace_back(ifCond, "first condition");
    errorPath.emplace_back(elseIfCond, "else if condition is opposite to first condition");

    reportError(errorPath, Severity::style, "multiCondition", errmsg.str(), CWE398, false);
}

//---------------------------------------------------------------------------
// - Opposite inner conditions => always false
// - (TODO) Same/Overlapping inner condition => always true
// - same condition after early exit => always false
//---------------------------------------------------------------------------

static bool isNonConstFunctionCall(const Token *ftok, const Library &library)
{
    if (library.isFunctionConst(ftok))
        return false;
    const Token *obj = ftok->next()->astOperand1();
    while (obj && obj->str() == ".")
        obj = obj->astOperand1();
    if (!obj)
        return true;
    else if (obj->variable() && obj->variable()->isConst())
        return false;
    else if (ftok->function() && ftok->function()->isConst())
        return false;
    return true;
}

void CheckCondition::multiCondition2()
{
    if (!mSettings->isEnabled(Settings::WARNING))
        return;

    const SymbolDatabase *symbolDatabase = mTokenizer->getSymbolDatabase();

    for (const Scope &scope : symbolDatabase->scopeList) {
        const Token *condTok = nullptr;
        if (scope.type == Scope::eIf || scope.type == Scope::eWhile)
            condTok = scope.classDef->next()->astOperand2();
        else if (scope.type == Scope::eFor) {
            condTok = scope.classDef->next()->astOperand2();
            if (!condTok || condTok->str() != ";")
                continue;
            condTok = condTok->astOperand2();
            if (!condTok || condTok->str() != ";")
                continue;
            condTok = condTok->astOperand1();
        }
        if (!condTok)
            continue;
        const Token * const cond1 = condTok;

        if (!Token::simpleMatch(scope.classDef->linkAt(1), ") {"))
            continue;

        bool nonConstFunctionCall = false;
        bool nonlocal = false; // nonlocal variable used in condition
        std::set<int> vars; // variables used in condition
        visitAstNodes(condTok,
        [&](const Token *cond) {
            if (Token::Match(cond, "%name% (")) {
                nonConstFunctionCall = isNonConstFunctionCall(cond, mSettings->library);
                if (nonConstFunctionCall)
                    return ChildrenToVisit::done;
            }

            if (cond->varId()) {
                vars.insert(cond->varId());
                const Variable *var = cond->variable();
                if (!nonlocal && var) {
                    if (!(var->isLocal() || var->isArgument()))
                        nonlocal = true;
                    else if ((var->isPointer() || var->isReference()) && !Token::Match(cond->astParent(), "%oror%|&&|!"))
                        // TODO: if var is pointer check what it points at
                        nonlocal = true;
                }
            } else if (!nonlocal && cond->isName()) {
                // varid is 0. this is possibly a nonlocal variable..
                nonlocal = Token::Match(cond->astParent(), "%cop%|(|[") || Token::Match(cond, "%name% .") || (mTokenizer->isCPP() && cond->str() == "this");
            } else {
                return ChildrenToVisit::op1_and_op2;
            }
            return ChildrenToVisit::none;
        });

        if (nonConstFunctionCall)
            continue;

        // parse until second condition is reached..
        enum MULTICONDITIONTYPE { INNER, AFTER };
        const Token *tok;

        // Parse inner condition first and then early return condition
        std::vector<MULTICONDITIONTYPE> types = {MULTICONDITIONTYPE::INNER};
        if (Token::Match(scope.bodyStart, "{ return|throw|continue|break"))
            types.push_back(MULTICONDITIONTYPE::AFTER);
        for (MULTICONDITIONTYPE type:types) {
            if (type == MULTICONDITIONTYPE::AFTER) {
                tok = scope.bodyEnd->next();
            } else {
                tok = scope.bodyStart;
            }
            const Token * const endToken = tok->scope()->bodyEnd;

            for (; tok && tok != endToken; tok = tok->next()) {
                if (Token::Match(tok, "if|return")) {
                    const Token * condStartToken = tok->str() == "if" ? tok->next() : tok;
                    const Token * condEndToken = tok->str() == "if" ? condStartToken->link() : Token::findsimplematch(condStartToken, ";");
                    // Does condition modify tracked variables?
                    if (const Token *op = Token::findmatch(tok, "++|--", condEndToken)) {
                        bool bailout = false;
                        while (op) {
                            if (vars.find(op->astOperand1()->varId()) != vars.end()) {
                                bailout = true;
                                break;
                            }
                            if (nonlocal && op->astOperand1()->varId() == 0) {
                                bailout = true;
                                break;
                            }
                            op = Token::findmatch(op->next(), "++|--", condEndToken);
                        }
                        if (bailout)
                            break;
                    }

                    // Condition..
                    const Token *cond2 = tok->str() == "if" ? condStartToken->astOperand2() : condStartToken->astOperand1();
                    const bool isReturnVar = (tok->str() == "return" && !Token::Match(cond2, "%cop%"));

                    ErrorPath errorPath;

                    if (type == MULTICONDITIONTYPE::INNER) {
                        std::stack<const Token *> tokens1;
                        tokens1.push(cond1);
                        while (!tokens1.empty()) {
                            const Token *firstCondition = tokens1.top();
                            tokens1.pop();
                            if (!firstCondition)
                                continue;
                            if (firstCondition->str() == "&&") {
                                tokens1.push(firstCondition->astOperand1());
                                tokens1.push(firstCondition->astOperand2());
                            } else if (!firstCondition->hasKnownIntValue()) {
                                if (!isReturnVar && isOppositeCond(false, mTokenizer->isCPP(), firstCondition, cond2, mSettings->library, true, true, &errorPath)) {
                                    if (!isAliased(vars))
                                        oppositeInnerConditionError(firstCondition, cond2, errorPath);
                                } else if (!isReturnVar && isSameExpression(mTokenizer->isCPP(), true, firstCondition, cond2, mSettings->library, true, true, &errorPath)) {
                                    identicalInnerConditionError(firstCondition, cond2, errorPath);
                                }
                            }
                        }
                    } else {
                        std::stack<const Token *> tokens2;
                        tokens2.push(cond2);
                        while (!tokens2.empty()) {
                            const Token *secondCondition = tokens2.top();
                            tokens2.pop();
                            if (!secondCondition)
                                continue;
                            if (secondCondition->str() == "||" || secondCondition->str() == "&&") {
                                tokens2.push(secondCondition->astOperand1());
                                tokens2.push(secondCondition->astOperand2());
                            } else if ((!cond1->hasKnownIntValue() || !secondCondition->hasKnownIntValue()) &&
                                       isSameExpression(mTokenizer->isCPP(), true, cond1, secondCondition, mSettings->library, true, true, &errorPath)) {
                                if (!isAliased(vars))
                                    identicalConditionAfterEarlyExitError(cond1, secondCondition, errorPath);
                            }
                        }
                    }
                }
                if (Token::Match(tok, "%type% (") && nonlocal && isNonConstFunctionCall(tok, mSettings->library)) // non const function call -> bailout if there are nonlocal variables
                    break;
                if (Token::Match(tok, "case|break|continue|return|throw") && tok->scope() == endToken->scope())
                    break;
                if (Token::Match(tok, "[;{}] %name% :"))
                    break;
                // bailout if loop is seen.
                // TODO: handle loops better.
                if (Token::Match(tok, "for|while|do")) {
                    const Token *tok1 = tok->next();
                    const Token *tok2;
                    if (Token::simpleMatch(tok, "do {")) {
                        if (!Token::simpleMatch(tok->linkAt(1), "} while ("))
                            break;
                        tok2 = tok->linkAt(1)->linkAt(2);
                    } else if (Token::Match(tok, "if|while (")) {
                        tok2 = tok->linkAt(1);
                        if (Token::simpleMatch(tok2, ") {"))
                            tok2 = tok2->linkAt(1);
                        if (!tok2)
                            break;
                    } else {
                        // Incomplete code
                        break;
                    }
                    bool changed = false;
                    for (int varid : vars) {
                        if (isVariableChanged(tok1, tok2, varid, nonlocal, mSettings, mTokenizer->isCPP())) {
                            changed = true;
                            break;
                        }
                    }
                    if (changed)
                        break;
                }
                if ((tok->varId() && vars.find(tok->varId()) != vars.end()) ||
                    (!tok->varId() && nonlocal)) {
                    if (Token::Match(tok, "%name% %assign%|++|--"))
                        break;
                    if (Token::Match(tok->astParent(), "*|.|[")) {
                        const Token *parent = tok;
                        while (Token::Match(parent->astParent(), ".|[") || (parent->astParent() && parent->astParent()->isUnaryOp("*")))
                            parent = parent->astParent();
                        if (Token::Match(parent->astParent(), "%assign%|++|--"))
                            break;
                    }
                    if (mTokenizer->isCPP() && Token::Match(tok, "%name% <<") && (!tok->valueType() || !tok->valueType()->isIntegral()))
                        break;
                    if (isLikelyStreamRead(mTokenizer->isCPP(), tok->next()) || isLikelyStreamRead(mTokenizer->isCPP(), tok->previous()))
                        break;
                    if (Token::Match(tok, "%name% [")) {
                        const Token *tok2 = tok->linkAt(1);
                        while (Token::simpleMatch(tok2, "] ["))
                            tok2 = tok2->linkAt(1);
                        if (Token::Match(tok2, "] %assign%|++|--"))
                            break;
                    }
                    if (Token::Match(tok->previous(), "++|--|& %name%"))
                        break;
                    if (tok->variable() &&
                        !tok->variable()->isConst() &&
                        Token::Match(tok, "%name% . %name% (")) {
                        const Function* function = tok->tokAt(2)->function();
                        if (!function || !function->isConst())
                            break;
                    }
                    if (Token::Match(tok->previous(), "[(,] %name% [,)]") && isParameterChanged(tok))
                        break;
                }
            }
        }
    }
}

static std::string innerSmtString(const Token * tok)
{
    if (!tok)
        return "if";
    if (!tok->astTop())
        return "if";
    const Token * top = tok->astTop();
    if (top->str() == "(" && top->astOperand1())
        return top->astOperand1()->str();
    return top->str();
}

void CheckCondition::oppositeInnerConditionError(const Token *tok1, const Token* tok2, ErrorPath errorPath)
{
    if (diag(tok1) & diag(tok2))
        return;
    const std::string s1(tok1 ? tok1->expressionString() : "x");
    const std::string s2(tok2 ? tok2->expressionString() : "!x");
    const std::string innerSmt = innerSmtString(tok2);
    errorPath.emplace_back(ErrorPathItem(tok1, "outer condition: " + s1));
    errorPath.emplace_back(ErrorPathItem(tok2, "opposite inner condition: " + s2));

    const std::string msg("Opposite inner '" + innerSmt + "' condition leads to a dead code block.\n"
                          "Opposite inner '" + innerSmt + "' condition leads to a dead code block (outer condition is '" + s1 + "' and inner condition is '" + s2 + "').");
    reportError(errorPath, Severity::warning, "oppositeInnerCondition", msg, CWE398, false);
}

void CheckCondition::identicalInnerConditionError(const Token *tok1, const Token* tok2, ErrorPath errorPath)
{
    if (diag(tok1) & diag(tok2))
        return;
    const std::string s1(tok1 ? tok1->expressionString() : "x");
    const std::string s2(tok2 ? tok2->expressionString() : "x");
    const std::string innerSmt = innerSmtString(tok2);
    errorPath.emplace_back(ErrorPathItem(tok1, "outer condition: " + s1));
    errorPath.emplace_back(ErrorPathItem(tok2, "identical inner condition: " + s2));

    const std::string msg("Identical inner '" + innerSmt + "' condition is always true.\n"
                          "Identical inner '" + innerSmt + "' condition is always true (outer condition is '" + s1 + "' and inner condition is '" + s2 + "').");
    reportError(errorPath, Severity::warning, "identicalInnerCondition", msg, CWE398, false);
}

void CheckCondition::identicalConditionAfterEarlyExitError(const Token *cond1, const Token* cond2, ErrorPath errorPath)
{
    if (diag(cond1) & diag(cond2))
        return;
    const std::string cond(cond1 ? cond1->expressionString() : "x");
    errorPath.emplace_back(ErrorPathItem(cond1, "first condition"));
    errorPath.emplace_back(ErrorPathItem(cond2, "second condition"));

    reportError(errorPath, Severity::warning, "identicalConditionAfterEarlyExit", "Identical condition '" + cond + "', second condition is always false", CWE398, false);
}

//---------------------------------------------------------------------------
//    if ((x != 1) || (x != 3))            // expression always true
//    if ((x == 1) && (x == 3))            // expression always false
//    if ((x < 1)  && (x > 3))             // expression always false
//    if ((x > 3)  || (x < 10))            // expression always true
//    if ((x > 5)  && (x != 1))            // second comparison always true
//
//    Check for suspect logic for an expression consisting of 2 comparison
//    expressions with a shared variable and constants and a logical operator
//    between them.
//
//    Suggest a different logical operator when the logical operator between
//    the comparisons is probably wrong.
//
//    Inform that second comparison is always true when first comparison is true.
//---------------------------------------------------------------------------

static std::string invertOperatorForOperandSwap(std::string s)
{
    if (s[0] == '<')
        s[0] = '>';
    else if (s[0] == '>')
        s[0] = '<';
    return s;
}

template <typename T>
static bool checkIntRelation(const std::string &op, const T value1, const T value2)
{
    return (op == "==" && value1 == value2) ||
           (op == "!=" && value1 != value2) ||
           (op == ">"  && value1 >  value2) ||
           (op == ">=" && value1 >= value2) ||
           (op == "<"  && value1 <  value2) ||
           (op == "<=" && value1 <= value2);
}

static bool checkFloatRelation(const std::string &op, const double value1, const double value2)
{
    return (op == ">"  && value1 >  value2) ||
           (op == ">=" && value1 >= value2) ||
           (op == "<"  && value1 <  value2) ||
           (op == "<=" && value1 <= value2);
}

template<class T>
T getvalue3(const T value1, const T value2)
{
    const T min = std::min(value1, value2);
    if (min== std::numeric_limits<T>::max())
        return min;
    else
        return min+1; // see #5895
}

template<>
double getvalue3(const double value1, const double value2)
{
    return (value1 + value2) / 2.0f;
}


template<class T>
static inline T getvalue(const int test, const T value1, const T value2)
{
    // test:
    // 1 => return value that is less than both value1 and value2
    // 2 => return value1
    // 3 => return value that is between value1 and value2
    // 4 => return value2
    // 5 => return value that is larger than both value1 and value2
    switch (test) {
    case 1:
        return std::numeric_limits<T>::lowest();
    case 2:
        return value1;
    case 3:
        return getvalue3<T>(value1, value2);
    case 4:
        return value2;
    case 5:
        return std::numeric_limits<T>::max();
    };
    return 0;
}

static bool parseComparison(const Token *comp, bool *not1, std::string *op, std::string *value, const Token **expr, bool* inconclusive)
{
    *not1 = false;
    while (comp && comp->str() == "!") {
        *not1 = !(*not1);
        comp = comp->astOperand1();
    }

    if (!comp)
        return false;

    const Token* op1 = comp->astOperand1();
    const Token* op2 = comp->astOperand2();
    if (!comp->isComparisonOp() || !op1 || !op2) {
        *op = "!=";
        *value = "0";
        *expr = comp;
    } else if (op1->isLiteral()) {
        if (op1->isExpandedMacro())
            return false;
        *op = invertOperatorForOperandSwap(comp->str());
        if (op1->enumerator() && op1->enumerator()->value_known)
            *value = MathLib::toString(op1->enumerator()->value);
        else
            *value = op1->str();
        *expr = op2;
    } else if (comp->astOperand2()->isLiteral()) {
        if (op2->isExpandedMacro())
            return false;
        *op = comp->str();
        if (op2->enumerator() && op2->enumerator()->value_known)
            *value = MathLib::toString(op2->enumerator()->value);
        else
            *value = op2->str();
        *expr = op1;
    } else {
        *op = "!=";
        *value = "0";
        *expr = comp;
    }

    *inconclusive = *inconclusive || ((*value)[0] == '\'' && !(*op == "!=" || *op == "=="));

    // Only float and int values are currently handled
    if (!MathLib::isInt(*value) && !MathLib::isFloat(*value) && (*value)[0] != '\'')
        return false;

    return true;
}

static std::string conditionString(bool not1, const Token *expr1, const std::string &op, const std::string &value1)
{
    if (expr1->astParent()->isComparisonOp())
        return std::string(not1 ? "!(" : "") +
               (expr1->isName() ? expr1->str() : std::string("EXPR")) +
               " " +
               op +
               " " +
               value1 +
               (not1 ? ")" : "");

    return std::string(not1 ? "!" : "") +
           (expr1->isName() ? expr1->str() : std::string("EXPR"));
}

static std::string conditionString(const Token * tok)
{
    if (!tok)
        return "";
    if (tok->isComparisonOp()) {
        bool inconclusive = false;
        bool not_;
        std::string op, value;
        const Token *expr;
        if (parseComparison(tok, &not_, &op, &value, &expr, &inconclusive) && expr->isName()) {
            return conditionString(not_, expr, op, value);
        }
    }
    if (Token::Match(tok, "%cop%|&&|%oror%")) {
        if (tok->astOperand2())
            return conditionString(tok->astOperand1()) + " " + tok->str() + " " + conditionString(tok->astOperand2());
        return tok->str() + "(" + conditionString(tok->astOperand1()) + ")";

    }
    return tok->expressionString();
}

void CheckCondition::checkIncorrectLogicOperator()
{
    const bool printStyle = mSettings->isEnabled(Settings::STYLE);
    const bool printWarning = mSettings->isEnabled(Settings::WARNING);
    if (!printWarning && !printStyle)
        return;
    const bool printInconclusive = mSettings->inconclusive;

    const SymbolDatabase *symbolDatabase = mTokenizer->getSymbolDatabase();
    for (const Scope * scope : symbolDatabase->functionScopes) {

        for (const Token* tok = scope->bodyStart->next(); tok != scope->bodyEnd; tok = tok->next()) {
            if (!Token::Match(tok, "%oror%|&&") || !tok->astOperand1() || !tok->astOperand2())
                continue;


            // 'A && (!A || B)' is equivalent to 'A && B'
            // 'A || (!A && B)' is equivalent to 'A || B'
            if (printStyle &&
                ((tok->str() == "||" && tok->astOperand2()->str() == "&&") ||
                 (tok->str() == "&&" && tok->astOperand2()->str() == "||"))) {
                const Token* tok2 = tok->astOperand2()->astOperand1();
                if (isOppositeCond(true, mTokenizer->isCPP(), tok->astOperand1(), tok2, mSettings->library, true, false)) {
                    std::string expr1(tok->astOperand1()->expressionString());
                    std::string expr2(tok->astOperand2()->astOperand1()->expressionString());
                    std::string expr3(tok->astOperand2()->astOperand2()->expressionString());
                    // make copy for later because the original string might get overwritten
                    const std::string expr1VerboseMsg = expr1;
                    const std::string expr2VerboseMsg = expr2;
                    const std::string expr3VerboseMsg = expr3;

                    if (expr1.length() + expr2.length() + expr3.length() > 50U) {
                        if (expr1[0] == '!' && expr2[0] != '!') {
                            expr1 = "!A";
                            expr2 = "A";
                        } else {
                            expr1 = "A";
                            expr2 = "!A";
                        }

                        expr3 = "B";
                    }

                    const std::string cond1 = expr1 + " " + tok->str() + " (" + expr2 + " " + tok->astOperand2()->str() + " " + expr3 + ")";
                    const std::string cond2 = expr1 + " " + tok->str() + " " + expr3;

                    const std::string cond1VerboseMsg = expr1VerboseMsg + " " + tok->str() + " " + expr2VerboseMsg + " " + tok->astOperand2()->str() + " " + expr3VerboseMsg;
                    const std::string cond2VerboseMsg = expr1VerboseMsg + " " + tok->str() + " " + expr3VerboseMsg;
                    // for the --verbose message, transform the actual condition and print it
                    const std::string msg = tok2->expressionString() + ". '" + cond1 + "' is equivalent to '" + cond2 + "'\n"
                                            "The condition '" + cond1VerboseMsg + "' is equivalent to '" + cond2VerboseMsg + "'.";
                    redundantConditionError(tok, msg, false);
                    continue;
                }
            }

            // Comparison #1 (LHS)
            const Token *comp1 = tok->astOperand1();
            if (comp1 && comp1->str() == tok->str())
                comp1 = comp1->astOperand2();

            // Comparison #2 (RHS)
            const Token *comp2 = tok->astOperand2();

            bool inconclusive = false;
            bool parseable = true;

            // Parse LHS
            bool not1;
            std::string op1, value1;
            const Token *expr1 = nullptr;
            parseable &= (parseComparison(comp1, &not1, &op1, &value1, &expr1, &inconclusive));

            // Parse RHS
            bool not2;
            std::string op2, value2;
            const Token *expr2 = nullptr;
            parseable &= (parseComparison(comp2, &not2, &op2, &value2, &expr2, &inconclusive));

            if (inconclusive && !printInconclusive)
                continue;

            const bool isfloat = astIsFloat(expr1, true) || MathLib::isFloat(value1) || astIsFloat(expr2, true) || MathLib::isFloat(value2);

            ErrorPath errorPath;

            // Opposite comparisons around || or && => always true or always false
            if (!isfloat && isOppositeCond(tok->str() == "||", mTokenizer->isCPP(), tok->astOperand1(), tok->astOperand2(), mSettings->library, true, true, &errorPath)) {

                const bool alwaysTrue(tok->str() == "||");
                incorrectLogicOperatorError(tok, conditionString(tok), alwaysTrue, inconclusive, errorPath);
                continue;
            }

            if (!parseable)
                continue;

            if (isSameExpression(mTokenizer->isCPP(), true, comp1, comp2, mSettings->library, true, true))
                continue; // same expressions => only report that there are same expressions
            if (!isSameExpression(mTokenizer->isCPP(), true, expr1, expr2, mSettings->library, true, true))
                continue;


            // don't check floating point equality comparisons. that is bad
            // and deserves different warnings.
            if (isfloat && (op1 == "==" || op1 == "!=" || op2 == "==" || op2 == "!="))
                continue;


            const double d1 = (isfloat) ? MathLib::toDoubleNumber(value1) : 0;
            const double d2 = (isfloat) ? MathLib::toDoubleNumber(value2) : 0;
            const MathLib::bigint i1 = (isfloat) ? 0 : MathLib::toLongNumber(value1);
            const MathLib::bigint i2 = (isfloat) ? 0 : MathLib::toLongNumber(value2);
            const bool useUnsignedInt = (std::numeric_limits<MathLib::bigint>::max()==i1)||(std::numeric_limits<MathLib::bigint>::max()==i2);
            const MathLib::biguint u1 = (useUnsignedInt) ? MathLib::toLongNumber(value1) : 0;
            const MathLib::biguint u2 = (useUnsignedInt) ? MathLib::toLongNumber(value2) : 0;
            // evaluate if expression is always true/false
            bool alwaysTrue = true, alwaysFalse = true;
            bool firstTrue = true, secondTrue = true;
            for (int test = 1; test <= 5; ++test) {
                // test:
                // 1 => testvalue is less than both value1 and value2
                // 2 => testvalue is value1
                // 3 => testvalue is between value1 and value2
                // 4 => testvalue value2
                // 5 => testvalue is larger than both value1 and value2
                bool result1, result2;
                if (isfloat) {
                    const double testvalue = getvalue<double>(test, d1, d2);
                    result1 = checkFloatRelation(op1, testvalue, d1);
                    result2 = checkFloatRelation(op2, testvalue, d2);
                } else if (useUnsignedInt) {
                    const MathLib::biguint testvalue = getvalue<MathLib::biguint>(test, u1, u2);
                    result1 = checkIntRelation(op1, testvalue, u1);
                    result2 = checkIntRelation(op2, testvalue, u2);
                } else {
                    const MathLib::bigint testvalue = getvalue<MathLib::bigint>(test, i1, i2);
                    result1 = checkIntRelation(op1, testvalue, i1);
                    result2 = checkIntRelation(op2, testvalue, i2);
                }
                if (not1)
                    result1 = !result1;
                if (not2)
                    result2 = !result2;
                if (tok->str() == "&&") {
                    alwaysTrue &= (result1 && result2);
                    alwaysFalse &= !(result1 && result2);
                } else {
                    alwaysTrue &= (result1 || result2);
                    alwaysFalse &= !(result1 || result2);
                }
                firstTrue &= !(!result1 && result2);
                secondTrue &= !(result1 && !result2);
            }

            const std::string cond1str = conditionString(not1, expr1, op1, value1);
            const std::string cond2str = conditionString(not2, expr2, op2, value2);
            if (printWarning && (alwaysTrue || alwaysFalse)) {
                const std::string text = cond1str + " " + tok->str() + " " + cond2str;
                incorrectLogicOperatorError(tok, text, alwaysTrue, inconclusive, errorPath);
            } else if (printStyle && secondTrue) {
                const std::string text = "If '" + cond1str + "', the comparison '" + cond2str +
                                         "' is always true.";
                redundantConditionError(tok, text, inconclusive);
            } else if (printStyle && firstTrue) {
                //const std::string text = "The comparison " + cond1str + " is always " +
                //                         (firstTrue ? "true" : "false") + " when " +
                //                         cond2str + ".";
                const std::string text = "If '" + cond2str + "', the comparison '" + cond1str +
                                         "' is always true.";
                redundantConditionError(tok, text, inconclusive);
            }
        }
    }
}

void CheckCondition::incorrectLogicOperatorError(const Token *tok, const std::string &condition, bool always, bool inconclusive, ErrorPath errors)
{
    errors.emplace_back(tok, "");
    if (always)
        reportError(errors, Severity::warning, "incorrectLogicOperator",
                    "Logical disjunction always evaluates to true: " + condition + ".\n"
                    "Logical disjunction always evaluates to true: " + condition + ". "
                    "Are these conditions necessary? Did you intend to use && instead? Are the numbers correct? Are you comparing the correct variables?", CWE571, inconclusive);
    else
        reportError(errors, Severity::warning, "incorrectLogicOperator",
                    "Logical conjunction always evaluates to false: " + condition + ".\n"
                    "Logical conjunction always evaluates to false: " + condition + ". "
                    "Are these conditions necessary? Did you intend to use || instead? Are the numbers correct? Are you comparing the correct variables?", CWE570, inconclusive);
}

void CheckCondition::redundantConditionError(const Token *tok, const std::string &text, bool inconclusive)
{
    reportError(tok, Severity::style, "redundantCondition", "Redundant condition: " + text, CWE398, inconclusive);
}

//-----------------------------------------------------------------------------
// Detect "(var % val1) > val2" where val2 is >= val1.
//-----------------------------------------------------------------------------
void CheckCondition::checkModuloAlwaysTrueFalse()
{
    if (!mSettings->isEnabled(Settings::WARNING))
        return;

    const SymbolDatabase *symbolDatabase = mTokenizer->getSymbolDatabase();
    for (const Scope * scope : symbolDatabase->functionScopes) {
        for (const Token* tok = scope->bodyStart->next(); tok != scope->bodyEnd; tok = tok->next()) {
            if (!tok->isComparisonOp())
                continue;
            const Token *num, *modulo;
            if (Token::simpleMatch(tok->astOperand1(), "%") && Token::Match(tok->astOperand2(), "%num%")) {
                modulo = tok->astOperand1();
                num = tok->astOperand2();
            } else if (Token::Match(tok->astOperand1(), "%num%") && Token::simpleMatch(tok->astOperand2(), "%")) {
                num = tok->astOperand1();
                modulo = tok->astOperand2();
            } else {
                continue;
            }

            if (Token::Match(modulo->astOperand2(), "%num%") &&
                MathLib::isLessEqual(modulo->astOperand2()->str(), num->str()))
                moduloAlwaysTrueFalseError(tok, modulo->astOperand2()->str());
        }
    }
}

void CheckCondition::moduloAlwaysTrueFalseError(const Token* tok, const std::string& maxVal)
{
    reportError(tok, Severity::warning, "moduloAlwaysTrueFalse",
                "Comparison of modulo result is predetermined, because it is always less than " + maxVal + ".", CWE398, false);
}

static int countPar(const Token *tok1, const Token *tok2)
{
    int par = 0;
    for (const Token *tok = tok1; tok && tok != tok2; tok = tok->next()) {
        if (tok->str() == "(")
            ++par;
        else if (tok->str() == ")")
            --par;
        else if (tok->str() == ";")
            return -1;
    }
    return par;
}

//---------------------------------------------------------------------------
// Clarify condition '(x = a < 0)' into '((x = a) < 0)' or '(x = (a < 0))'
// Clarify condition '(a & b == c)' into '((a & b) == c)' or '(a & (b == c))'
//---------------------------------------------------------------------------
void CheckCondition::clarifyCondition()
{
    if (!mSettings->isEnabled(Settings::STYLE))
        return;

    const bool isC = mTokenizer->isC();

    const SymbolDatabase *symbolDatabase = mTokenizer->getSymbolDatabase();
    for (const Scope * scope : symbolDatabase->functionScopes) {
        for (const Token* tok = scope->bodyStart->next(); tok != scope->bodyEnd; tok = tok->next()) {
            if (Token::Match(tok, "( %name% [=&|^]")) {
                for (const Token *tok2 = tok->tokAt(3); tok2; tok2 = tok2->next()) {
                    if (tok2->str() == "(" || tok2->str() == "[")
                        tok2 = tok2->link();
                    else if (tok2->isComparisonOp()) {
                        // This might be a template
                        if (!isC && tok2->link())
                            break;
                        if (Token::simpleMatch(tok2->astParent(), "?"))
                            break;
                        clarifyConditionError(tok, tok->strAt(2) == "=", false);
                        break;
                    } else if (!tok2->isName() && !tok2->isNumber() && tok2->str() != ".")
                        break;
                }
            } else if (tok->tokType() == Token::eBitOp && !tok->isUnaryOp("&")) {
                if (tok->astOperand2() && tok->astOperand2()->variable() && tok->astOperand2()->variable()->nameToken() == tok->astOperand2())
                    continue;

                // using boolean result in bitwise operation ! x [&|^]
                const ValueType* vt1 = tok->astOperand1() ? tok->astOperand1()->valueType() : nullptr;
                const ValueType* vt2 = tok->astOperand2() ? tok->astOperand2()->valueType() : nullptr;
                if (vt1 && vt1->type == ValueType::BOOL && !Token::Match(tok->astOperand1(), "%name%|(|[|::|.") && countPar(tok->astOperand1(), tok) == 0)
                    clarifyConditionError(tok, false, true);
                else if (vt2 && vt2->type == ValueType::BOOL && !Token::Match(tok->astOperand2(), "%name%|(|[|::|.") && countPar(tok, tok->astOperand2()) == 0)
                    clarifyConditionError(tok, false, true);
            }
        }
    }
}

void CheckCondition::clarifyConditionError(const Token *tok, bool assign, bool boolop)
{
    std::string errmsg;

    if (assign)
        errmsg = "Suspicious condition (assignment + comparison); Clarify expression with parentheses.";

    else if (boolop)
        errmsg = "Boolean result is used in bitwise operation. Clarify expression with parentheses.\n"
                 "Suspicious expression. Boolean result is used in bitwise operation. The operator '!' "
                 "and the comparison operators have higher precedence than bitwise operators. "
                 "It is recommended that the expression is clarified with parentheses.";
    else
        errmsg = "Suspicious condition (bitwise operator + comparison); Clarify expression with parentheses.\n"
                 "Suspicious condition. Comparison operators have higher precedence than bitwise operators. "
                 "Please clarify the condition with parentheses.";

    reportError(tok,
                Severity::style,
                "clarifyCondition",
                errmsg, CWE398, false);
}

void CheckCondition::alwaysTrueFalse()
{
    if (!mSettings->isEnabled(Settings::STYLE))
        return;

    const SymbolDatabase *symbolDatabase = mTokenizer->getSymbolDatabase();
    for (const Scope * scope : symbolDatabase->functionScopes) {
        for (const Token* tok = scope->bodyStart->next(); tok != scope->bodyEnd; tok = tok->next()) {
            if (tok->link()) // don't write false positives when templates are used
                continue;
            if (!tok->hasKnownIntValue())
                continue;
            {
                // is this a condition..
                const Token *parent = tok->astParent();
                while (Token::Match(parent, "%oror%|&&"))
                    parent = parent->astParent();
                if (!parent)
                    continue;
                const Token *condition = nullptr;
                if (parent->str() == "?" && precedes(tok, parent))
                    condition = parent->astOperand1();
                else if (Token::Match(parent->previous(), "if|while ("))
                    condition = parent->astOperand2();
                else if (parent->str() == ";" && parent->astParent() && parent->astParent()->astParent() && Token::simpleMatch(parent->astParent()->astParent()->previous(), "for ("))
                    condition = parent->astOperand1();
                else
                    continue;
                (void)condition;
            }
            // Skip already diagnosed values
            if (diag(tok, false))
                continue;
            if (Token::Match(tok, "%num%|%bool%|%char%"))
                continue;
            if (Token::Match(tok, "! %num%|%bool%|%char%"))
                continue;
            if (Token::Match(tok, "%oror%|&&|:"))
                continue;
            if (Token::Match(tok, "%comp%") && isSameExpression(mTokenizer->isCPP(), true, tok->astOperand1(), tok->astOperand2(), mSettings->library, true, true))
                continue;

            const bool constIfWhileExpression =
                tok->astParent() && Token::Match(tok->astTop()->astOperand1(), "if|while") && !tok->astTop()->astOperand1()->isConstexpr() &&
                (Token::Match(tok->astParent(), "%oror%|&&") || Token::Match(tok->astParent()->astOperand1(), "if|while"));
            const bool constValExpr = tok->isNumber() && Token::Match(tok->astParent(),"%oror%|&&|?"); // just one number in boolean expression
            const bool compExpr = Token::Match(tok, "%comp%|!"); // a compare expression
<<<<<<< HEAD
            const bool returnStatement = Token::simpleMatch(tok->astTop(), "return") &&
                                         Token::Match(tok->astParent(), "%oror%|&&|return");
            const bool ternaryExpression = Token::simpleMatch(tok->astParent(), "?");

            if (!(constIfWhileExpression || constValExpr || compExpr || returnStatement || ternaryExpression))
                continue;

            if (returnStatement && (!scope->function || !Token::simpleMatch(scope->function->retDef, "bool")))
                continue;
=======
            const bool ternaryExpression = Token::simpleMatch(tok->astParent(), "?");
>>>>>>> 09eaa412

            if (!(constIfWhileExpression || constValExpr || compExpr || ternaryExpression))
                continue;

            // Don't warn when there are expanded macros..
            bool isExpandedMacro = false;
            std::stack<const Token*> tokens;
            tokens.push(tok);
            while (!tokens.empty()) {
                const Token *tok2 = tokens.top();
                tokens.pop();
                if (!tok2)
                    continue;
                tokens.push(tok2->astOperand1());
                tokens.push(tok2->astOperand2());
                if (tok2->isExpandedMacro()) {
                    isExpandedMacro = true;
                    break;
                }
            }
            if (isExpandedMacro)
                continue;
            for (const Token *parent = tok; parent; parent = parent->astParent()) {
                if (parent->isExpandedMacro()) {
                    isExpandedMacro = true;
                    break;
                }
            }
            if (isExpandedMacro)
                continue;

            // don't warn when condition checks sizeof result
            bool hasSizeof = false;
            tokens.push(tok);
            while (!tokens.empty()) {
                const Token *tok2 = tokens.top();
                tokens.pop();
                if (!tok2)
                    continue;
                if (tok2->isNumber())
                    continue;
                if (Token::simpleMatch(tok2->previous(), "sizeof (")) {
                    hasSizeof = true;
                    continue;
                }
                if (tok2->isComparisonOp() || tok2->isArithmeticalOp()) {
                    tokens.push(tok2->astOperand1());
                    tokens.push(tok2->astOperand2());
                } else
                    break;
            }
            if (tokens.empty() && hasSizeof)
                continue;

            alwaysTrueFalseError(tok, &tok->values().front());
        }
    }
}

void CheckCondition::alwaysTrueFalseError(const Token *tok, const ValueFlow::Value *value)
{
    const bool alwaysTrue = value && (value->intvalue != 0);
    const std::string expr = tok ? tok->expressionString() : std::string("x");
    const std::string errmsg = "Condition '" + expr + "' is always " + (alwaysTrue ? "true" : "false");
    const ErrorPath errorPath = getErrorPath(tok, value, errmsg);
    reportError(errorPath,
                Severity::style,
                "knownConditionTrueFalse",
                errmsg,
                (alwaysTrue ? CWE571 : CWE570), false);
}

void CheckCondition::checkInvalidTestForOverflow()
{
    if (!mSettings->isEnabled(Settings::WARNING))
        return;

    const SymbolDatabase *symbolDatabase = mTokenizer->getSymbolDatabase();
    for (const Scope * scope : symbolDatabase->functionScopes) {

        for (const Token* tok = scope->bodyStart; tok != scope->bodyEnd; tok = tok->next()) {
            if (!tok->isComparisonOp() || !tok->astOperand1() || !tok->astOperand2())
                continue;

            const Token *calcToken, *exprToken;
            bool result;
            if (Token::Match(tok, "<|>=") && tok->astOperand1()->str() == "+") {
                calcToken = tok->astOperand1();
                exprToken = tok->astOperand2();
                result = (tok->str() == ">=");
            } else if (Token::Match(tok, ">|<=") && tok->astOperand2()->str() == "+") {
                calcToken = tok->astOperand2();
                exprToken = tok->astOperand1();
                result = (tok->str() == "<=");
            } else
                continue;

            // Only warn for signed integer overflows and pointer overflows.
            if (!(calcToken->valueType() && (calcToken->valueType()->pointer || calcToken->valueType()->sign == ValueType::Sign::SIGNED)))
                continue;
            if (!(exprToken->valueType() && (exprToken->valueType()->pointer || exprToken->valueType()->sign == ValueType::Sign::SIGNED)))
                continue;

            const Token *termToken;
            if (isSameExpression(mTokenizer->isCPP(), true, exprToken, calcToken->astOperand1(), mSettings->library, true, false))
                termToken = calcToken->astOperand2();
            else if (isSameExpression(mTokenizer->isCPP(), true, exprToken, calcToken->astOperand2(), mSettings->library, true, false))
                termToken = calcToken->astOperand1();
            else
                continue;

            if (!termToken)
                continue;

            // Only warn when termToken is always positive
            if (termToken->valueType() && termToken->valueType()->sign == ValueType::Sign::UNSIGNED)
                invalidTestForOverflow(tok, result);
            else if (termToken->isNumber() && MathLib::isPositive(termToken->str()))
                invalidTestForOverflow(tok, result);
        }
    }
}

void CheckCondition::invalidTestForOverflow(const Token* tok, bool result)
{
    const std::string errmsg = "Invalid test for overflow '" +
                               (tok ? tok->expressionString() : std::string("x + u < x")) +
                               "'. Condition is always " +
                               std::string(result ? "true" : "false") +
                               " unless there is overflow, and overflow is undefined behaviour.";
    reportError(tok, Severity::warning, "invalidTestForOverflow", errmsg, (result ? CWE571 : CWE570), false);
}


void CheckCondition::checkPointerAdditionResultNotNull()
{
    if (!mSettings->isEnabled(Settings::WARNING))
        return;

    const SymbolDatabase *symbolDatabase = mTokenizer->getSymbolDatabase();
    for (const Scope * scope : symbolDatabase->functionScopes) {

        for (const Token* tok = scope->bodyStart; tok != scope->bodyEnd; tok = tok->next()) {
            if (!tok->isComparisonOp() || !tok->astOperand1() || !tok->astOperand2())
                continue;

            // Macros might have pointless safety checks
            if (tok->isExpandedMacro())
                continue;

            const Token *calcToken, *exprToken;
            if (tok->astOperand1()->str() == "+") {
                calcToken = tok->astOperand1();
                exprToken = tok->astOperand2();
            } else if (tok->astOperand2()->str() == "+") {
                calcToken = tok->astOperand2();
                exprToken = tok->astOperand1();
            } else
                continue;

            // pointer comparison against NULL (ptr+12==0)
            if (calcToken->hasKnownIntValue())
                continue;
            if (!calcToken->valueType() || calcToken->valueType()->pointer==0)
                continue;
            if (!exprToken->hasKnownIntValue() || !exprToken->getValue(0))
                continue;

            pointerAdditionResultNotNullError(tok, calcToken);
        }
    }
}

void CheckCondition::pointerAdditionResultNotNullError(const Token *tok, const Token *calc)
{
    const std::string s = calc ? calc->expressionString() : "ptr+1";
    reportError(tok, Severity::warning, "pointerAdditionResultNotNull", "Comparison is wrong. Result of '" + s + "' can't be 0 unless there is pointer overflow, and pointer overflow is undefined behaviour.");
}

void CheckCondition::checkDuplicateConditionalAssign()
{
    if (!mSettings->isEnabled(Settings::STYLE))
        return;

    const SymbolDatabase *symbolDatabase = mTokenizer->getSymbolDatabase();
    for (const Scope *scope : symbolDatabase->functionScopes) {
        for (const Token *tok = scope->bodyStart; tok != scope->bodyEnd; tok = tok->next()) {
            if (!Token::simpleMatch(tok, "if ("))
                continue;
            if (!Token::simpleMatch(tok->next()->link(), ") {"))
                continue;
            const Token *blockTok = tok->next()->link()->next();
            const Token *condTok = tok->next()->astOperand2();
            if (!Token::Match(condTok, "==|!="))
                continue;
            if (condTok->str() == "!=" && Token::simpleMatch(blockTok->link(), "} else {"))
                continue;
            if (!blockTok->next())
                continue;
            const Token *assignTok = blockTok->next()->astTop();
            if (!Token::simpleMatch(assignTok, "="))
                continue;
            if (nextAfterAstRightmostLeaf(assignTok) != blockTok->link()->previous())
                continue;
            if (!isSameExpression(
                    mTokenizer->isCPP(), true, condTok->astOperand1(), assignTok->astOperand1(), mSettings->library, true, true))
                continue;
            if (!isSameExpression(
                    mTokenizer->isCPP(), true, condTok->astOperand2(), assignTok->astOperand2(), mSettings->library, true, true))
                continue;
            duplicateConditionalAssignError(condTok, assignTok);
        }
    }
}

void CheckCondition::duplicateConditionalAssignError(const Token *condTok, const Token* assignTok)
{
    ErrorPath errors;
    std::string msg = "Duplicate expression for the condition and assignment.";
    if (condTok && assignTok) {
        if (condTok->str() == "==") {
            msg = "Assignment '" + assignTok->expressionString() + "' is redundant with condition '" + condTok->expressionString() + "'.";
            errors.emplace_back(condTok, "Condition '" + condTok->expressionString() + "'");
            errors.emplace_back(assignTok, "Assignment '" + assignTok->expressionString() + "' is redundant");
        } else {
            msg = "The statement 'if (" + condTok->expressionString() + ") " + assignTok->expressionString() + "' is logically equivalent to '" + assignTok->expressionString() + "'.";
            errors.emplace_back(assignTok, "Assignment '" + assignTok->expressionString() + "'");
            errors.emplace_back(condTok, "Condition '" + condTok->expressionString() + "' is redundant");
        }
    }

    reportError(
        errors, Severity::style, "duplicateConditionalAssign", msg, CWE398, false);
}<|MERGE_RESOLUTION|>--- conflicted
+++ resolved
@@ -1372,19 +1372,7 @@
                 (Token::Match(tok->astParent(), "%oror%|&&") || Token::Match(tok->astParent()->astOperand1(), "if|while"));
             const bool constValExpr = tok->isNumber() && Token::Match(tok->astParent(),"%oror%|&&|?"); // just one number in boolean expression
             const bool compExpr = Token::Match(tok, "%comp%|!"); // a compare expression
-<<<<<<< HEAD
-            const bool returnStatement = Token::simpleMatch(tok->astTop(), "return") &&
-                                         Token::Match(tok->astParent(), "%oror%|&&|return");
             const bool ternaryExpression = Token::simpleMatch(tok->astParent(), "?");
-
-            if (!(constIfWhileExpression || constValExpr || compExpr || returnStatement || ternaryExpression))
-                continue;
-
-            if (returnStatement && (!scope->function || !Token::simpleMatch(scope->function->retDef, "bool")))
-                continue;
-=======
-            const bool ternaryExpression = Token::simpleMatch(tok->astParent(), "?");
->>>>>>> 09eaa412
 
             if (!(constIfWhileExpression || constValExpr || compExpr || ternaryExpression))
                 continue;
