/*
 * Cppcheck - A tool for static C/C++ code analysis
 * Copyright (C) 2007-2019 Cppcheck team.
 *
 * This program is free software: you can redistribute it and/or modify
 * it under the terms of the GNU General Public License as published by
 * the Free Software Foundation, either version 3 of the License, or
 * (at your option) any later version.
 *
 * This program is distributed in the hope that it will be useful,
 * but WITHOUT ANY WARRANTY; without even the implied warranty of
 * MERCHANTABILITY or FITNESS FOR A PARTICULAR PURPOSE.  See the
 * GNU General Public License for more details.
 *
 * You should have received a copy of the GNU General Public License
 * along with this program.  If not, see <http://www.gnu.org/licenses/>.
 */


//---------------------------------------------------------------------------
#include "checkunusedvar.h"

#include "astutils.h"
#include "errorlogger.h"
#include "settings.h"
#include "symboldatabase.h"
#include "token.h"
#include "tokenize.h"
#include "valueflow.h"

#include <algorithm>
#include <cctype>
#include <cstddef>
#include <list>
#include <set>
#include <utility>
#include <vector>
//---------------------------------------------------------------------------

// Register this check class (by creating a static instance of it)
namespace {
    CheckUnusedVar instance;
}

static const struct CWE CWE563(563U);   // Assignment to Variable without Use ('Unused Variable')
static const struct CWE CWE665(665U);   // Improper Initialization


/**
 * @brief This class is used create a list of variables within a function.
 */
class Variables {
public:
    enum VariableType { standard, array, pointer, reference, pointerArray, referenceArray, pointerPointer, none };

    /** Store information about variable usage */
    class VariableUsage {
    public:
        explicit VariableUsage(const Variable *var = nullptr,
                               VariableType type = standard,
                               bool read = false,
                               bool write = false,
                               bool modified = false,
                               bool allocateMemory = false) :
            _var(var),
            _lastAccess(var ? var->nameToken() : nullptr),
            mType(type),
            _read(read),
            _write(write),
            _modified(modified),
            _allocateMemory(allocateMemory) {
        }

        /** variable is used.. set both read+write */
        void use() {
            _read = true;
            _write = true;
        }

        /** is variable unused? */
        bool unused() const {
            return (!_read && !_write);
        }

        std::set<unsigned int> _aliases;
        std::set<const Scope*> _assignments;

        const Variable* _var;
        const Token* _lastAccess;
        VariableType mType;
        bool _read;
        bool _write;
        bool _modified; // read/modify/write
        bool _allocateMemory;
    };

    void clear() {
        mVarUsage.clear();
    }
    const std::map<unsigned int, VariableUsage> &varUsage() const {
        return mVarUsage;
    }
    void addVar(const Variable *var, VariableType type, bool write_);
    void allocateMemory(unsigned int varid, const Token* tok);
    void read(unsigned int varid, const Token* tok);
    void readAliases(unsigned int varid, const Token* tok);
    void readAll(unsigned int varid, const Token* tok);
    void write(unsigned int varid, const Token* tok);
    void writeAliases(unsigned int varid, const Token* tok);
    void writeAll(unsigned int varid, const Token* tok);
    void use(unsigned int varid, const Token* tok);
    void modified(unsigned int varid, const Token* tok);
    VariableUsage *find(unsigned int varid);
    void alias(unsigned int varid1, unsigned int varid2, bool replace);
    void erase(unsigned int varid) {
        mVarUsage.erase(varid);
    }
    void eraseAliases(unsigned int varid);
    void eraseAll(unsigned int varid);
    void clearAliases(unsigned int varid);

private:

    std::map<unsigned int, VariableUsage> mVarUsage;
};


/**
 * Alias the 2 given variables. Either replace the existing aliases if
 * they exist or merge them.  You would replace an existing alias when this
 * assignment is in the same scope as the previous assignment.  You might
 * merge the aliases when this assignment is in a different scope from the
 * previous assignment depending on the relationship of the 2 scopes.
 */
void Variables::alias(unsigned int varid1, unsigned int varid2, bool replace)
{
    VariableUsage *var1 = find(varid1);
    VariableUsage *var2 = find(varid2);

    if (!var1 || !var2)
        return;

    // alias to self
    if (varid1 == varid2) {
        var1->use();
        return;
    }

    if (replace) {
        // remove var1 from all aliases
        for (std::set<unsigned int>::const_iterator i = var1->_aliases.begin(); i != var1->_aliases.end(); ++i) {
            VariableUsage *temp = find(*i);

            if (temp)
                temp->_aliases.erase(var1->_var->declarationId());
        }

        // remove all aliases from var1
        var1->_aliases.clear();
    }

    // var1 gets all var2s aliases
    for (std::set<unsigned int>::const_iterator i = var2->_aliases.begin(); i != var2->_aliases.end(); ++i) {
        if (*i != varid1)
            var1->_aliases.insert(*i);
    }

    // var2 is an alias of var1
    var2->_aliases.insert(varid1);
    var1->_aliases.insert(varid2);

    if (var2->mType == Variables::pointer) {
        var2->_read = true;
    }
}

void Variables::clearAliases(unsigned int varid)
{
    VariableUsage *usage = find(varid);

    if (usage) {
        // remove usage from all aliases
        std::set<unsigned int>::const_iterator i;

        for (i = usage->_aliases.begin(); i != usage->_aliases.end(); ++i) {
            VariableUsage *temp = find(*i);

            if (temp)
                temp->_aliases.erase(usage->_var->declarationId());
        }

        // remove all aliases from usage
        usage->_aliases.clear();
    }
}

void Variables::eraseAliases(unsigned int varid)
{
    VariableUsage *usage = find(varid);

    if (usage) {
        for (std::set<unsigned int>::const_iterator aliases = usage->_aliases.begin(); aliases != usage->_aliases.end(); ++aliases)
            erase(*aliases);
    }
}

void Variables::eraseAll(unsigned int varid)
{
    eraseAliases(varid);
    erase(varid);
}

void Variables::addVar(const Variable *var,
                       VariableType type,
                       bool write_)
{
    if (var->declarationId() > 0) {
        mVarUsage.insert(std::make_pair(var->declarationId(), VariableUsage(var, type, false, write_, false)));
    }
}

void Variables::allocateMemory(unsigned int varid, const Token* tok)
{
    VariableUsage *usage = find(varid);

    if (usage) {
        usage->_allocateMemory = true;
        usage->_lastAccess = tok;
    }
}

void Variables::read(unsigned int varid, const Token* tok)
{
    VariableUsage *usage = find(varid);

    if (usage) {
        usage->_read = true;
        if (tok)
            usage->_lastAccess = tok;
    }
}

void Variables::readAliases(unsigned int varid, const Token* tok)
{
    VariableUsage *usage = find(varid);

    if (usage) {
        for (std::set<unsigned int>::iterator aliases = usage->_aliases.begin(); aliases != usage->_aliases.end(); ++aliases) {
            VariableUsage *aliased = find(*aliases);

            if (aliased) {
                aliased->_read = true;
                aliased->_lastAccess = tok;
            }
        }
    }
}

void Variables::readAll(unsigned int varid, const Token* tok)
{
    read(varid, tok);
    readAliases(varid, tok);
}

void Variables::write(unsigned int varid, const Token* tok)
{
    VariableUsage *usage = find(varid);

    if (usage) {
        usage->_write = true;
        if (!usage->_var->isStatic() && !Token::simpleMatch(tok->next(), "= 0 ;"))
            usage->_read = false;
        usage->_lastAccess = tok;
    }
}

void Variables::writeAliases(unsigned int varid, const Token* tok)
{
    VariableUsage *usage = find(varid);

    if (usage) {
        for (std::set<unsigned int>::const_iterator aliases = usage->_aliases.begin(); aliases != usage->_aliases.end(); ++aliases) {
            VariableUsage *aliased = find(*aliases);

            if (aliased) {
                aliased->_write = true;
                aliased->_lastAccess = tok;
            }
        }
    }
}

void Variables::writeAll(unsigned int varid, const Token* tok)
{
    write(varid, tok);
    writeAliases(varid, tok);
}

void Variables::use(unsigned int varid, const Token* tok)
{
    VariableUsage *usage = find(varid);

    if (usage) {
        usage->use();
        usage->_lastAccess = tok;

        for (std::set<unsigned int>::const_iterator aliases = usage->_aliases.begin(); aliases != usage->_aliases.end(); ++aliases) {
            VariableUsage *aliased = find(*aliases);

            if (aliased) {
                aliased->use();
                aliased->_lastAccess = tok;
            }
        }
    }
}

void Variables::modified(unsigned int varid, const Token* tok)
{
    VariableUsage *usage = find(varid);

    if (usage) {
        if (!usage->_var->isStatic())
            usage->_read = false;
        usage->_modified = true;
        usage->_lastAccess = tok;

        for (std::set<unsigned int>::const_iterator aliases = usage->_aliases.begin(); aliases != usage->_aliases.end(); ++aliases) {
            VariableUsage *aliased = find(*aliases);

            if (aliased) {
                aliased->_modified = true;
                aliased->_lastAccess = tok;
            }
        }
    }
}

Variables::VariableUsage *Variables::find(unsigned int varid)
{
    if (varid) {
        std::map<unsigned int, VariableUsage>::iterator i = mVarUsage.find(varid);
        if (i != mVarUsage.end())
            return &i->second;
    }
    return nullptr;
}

static const Token* doAssignment(Variables &variables, const Token *tok, bool dereference, const Scope *scope)
{
    // a = a + b;
    if (Token::Match(tok, "%var% = %var% !!;")) {
        const Token* rhsVarTok = tok->tokAt(2);
        if (tok->varId() == rhsVarTok->varId()) {
            return rhsVarTok;
        }
    }

    if (Token::Match(tok, "%var% %assign%") && tok->strAt(1) != "=")
        return tok->next();

    const Token* const tokOld = tok;

    // check for aliased variable
    const unsigned int varid1 = tok->varId();
    Variables::VariableUsage *var1 = variables.find(varid1);

    if (var1) {
        // jump behind '='
        tok = tok->next();
        while (!tok->isAssignmentOp()) {
            if (tok->varId())
                variables.read(tok->varId(), tok);
            tok = tok->next();
        }
        tok = tok->next();

        if (Token::Match(tok, "( const| struct|union| %type% * ) ( ("))
            tok = tok->link()->next();

        if (Token::Match(tok, "( [(<] const| struct|union| %type% *| [>)]"))
            tok = tok->next();

        if (Token::Match(tok, "(| &| %name%") ||
            (Token::Match(tok->next(), "< const| struct|union| %type% *| > ( &| %name%"))) {
            bool addressOf = false;

            if (Token::Match(tok, "%var% ."))
                variables.use(tok->varId(), tok);   // use = read + write

            // check for C style cast
            if (tok->str() == "(") {
                tok = tok->next();
                if (tok->str() == "const")
                    tok = tok->next();

                if (Token::Match(tok, "struct|union"))
                    tok = tok->next();

                while ((tok->isName() && tok->varId() == 0) || (tok->str() == "*") || (tok->str() == ")"))
                    tok = tok->next();

                if (tok->str() == "&") {
                    addressOf = true;
                    tok = tok->next();
                } else if (tok->str() == "(") {
                    tok = tok->next();
                    if (tok->str() == "&") {
                        addressOf = true;
                        tok = tok->next();
                    }
                } else if (Token::Match(tok, "%cop% %var%")) {
                    variables.read(tok->next()->varId(), tok);
                }
            }

            // check for C++ style cast
            else if (tok->str().find("cast") != std::string::npos &&
                     tok->strAt(1) == "<") {
                tok = tok->tokAt(2);
                if (tok->str() == "const")
                    tok = tok->next();

                if (Token::Match(tok, "struct|union"))
                    tok = tok->next();

                tok = tok->next();
                if (tok->str() == "*")
                    tok = tok->next();

                tok = tok->tokAt(2);
                if (!tok)
                    return tokOld;
                if (tok->str() == "&") {
                    addressOf = true;
                    tok = tok->next();
                }
            }

            // no cast, no ?
            else if (!Token::Match(tok, "%name% ?")) {
                if (tok->str() == "&") {
                    addressOf = true;
                    tok = tok->next();
                } else if (tok->str() == "new")
                    return tokOld;
            }

            // check if variable is local
            const unsigned int varid2 = tok->varId();
            const Variables::VariableUsage* var2 = variables.find(varid2);

            if (var2) { // local variable (alias or read it)
                if (var1->mType == Variables::pointer || var1->mType == Variables::pointerArray) {
                    if (dereference)
                        variables.read(varid2, tok);
                    else {
                        if (addressOf ||
                            var2->mType == Variables::array ||
                            var2->mType == Variables::pointer) {
                            bool replace = true;

                            // pointerArray => don't replace
                            if (var1->mType == Variables::pointerArray)
                                replace = false;

                            // check if variable declared in same scope
                            else if (scope == var1->_var->scope())
                                replace = true;

                            // not in same scope as declaration
                            else {
                                // no other assignment in this scope
                                if (var1->_assignments.find(scope) == var1->_assignments.end() ||
                                    scope->type == Scope::eSwitch) {
                                    // nothing to replace
                                    if (var1->_assignments.empty())
                                        replace = false;

                                    // this variable has previous assignments
                                    else {
                                        /**
                                         * @todo determine if existing aliases should be replaced or merged
                                         */

                                        replace = false;
                                    }
                                }

                                // assignment in this scope
                                else {
                                    // replace when only one other assignment, merge them otherwise
                                    replace = (var1->_assignments.size() == 1);
                                }
                            }

                            variables.alias(varid1, varid2, replace);
                        } else if (tok->strAt(1) == "?") {
                            if (var2->mType == Variables::reference)
                                variables.readAliases(varid2, tok);
                            else
                                variables.read(varid2, tok);
                        } else {
                            variables.readAll(varid2, tok);
                        }
                    }
                } else if (var1->mType == Variables::reference) {
                    variables.alias(varid1, varid2, true);
                } else if (var1->mType == Variables::standard && addressOf) {
                    variables.alias(varid1, varid2, true);
                } else {
                    if ((var2->mType == Variables::pointer || var2->mType == Variables::pointerArray) && tok->strAt(1) == "[")
                        variables.readAliases(varid2, tok);

                    variables.read(varid2, tok);
                }
            } else { // not a local variable (or an unsupported local variable)
                if (var1->mType == Variables::pointer && !dereference) {
                    // check if variable declaration is in this scope
                    if (var1->_var->scope() == scope) {
                        // If variable is used in RHS then "use" variable
                        for (const Token *rhs = tok; rhs && rhs->str() != ";"; rhs = rhs->next()) {
                            if (rhs->varId() == varid1) {
                                variables.use(varid1, tok);
                                break;
                            }
                        }
                        variables.clearAliases(varid1);
                    } else {
                        // no other assignment in this scope
                        if (var1->_assignments.find(scope) == var1->_assignments.end()) {
                            /**
                             * @todo determine if existing aliases should be discarded
                             */
                        }

                        // this assignment replaces the last assignment in this scope
                        else {
                            // aliased variables in a larger scope are not supported
                            // remove all aliases
                            variables.clearAliases(varid1);
                        }
                    }
                }
            }
        } else
            tok = tokOld;

        var1->_assignments.insert(scope);
    }

    // check for alias to struct member
    // char c[10]; a.b = c;
    else if (Token::Match(tok->tokAt(-2), "%name% .")) {
        const Token *rhsVarTok = tok->tokAt(2);
        if (rhsVarTok && rhsVarTok->varId()) {
            const unsigned int varid2 = rhsVarTok->varId();
            const Variables::VariableUsage *var2 = variables.find(varid2);

            // struct member aliased to local variable
            if (var2 && (var2->mType == Variables::array ||
                         var2->mType == Variables::pointer)) {
                // erase aliased variable and all variables that alias it
                // to prevent false positives
                variables.eraseAll(varid2);
            }
        }
    }

    // Possible pointer alias
    else if (Token::Match(tok, "%name% = %name% ;")) {
        const unsigned int varid2 = tok->tokAt(2)->varId();
        const Variables::VariableUsage *var2 = variables.find(varid2);
        if (var2 && (var2->mType == Variables::array ||
                     var2->mType == Variables::pointer)) {
            variables.use(varid2,tok);
        }
    }

    return tok;
}

static bool isPartOfClassStructUnion(const Token* tok)
{
    for (; tok; tok = tok->previous()) {
        if (tok->str() == "}" || tok->str() == ")")
            tok = tok->link();
        else if (tok->str() == "(")
            return (false);
        else if (tok->str() == "{") {
            return (tok->strAt(-1) == "struct" || tok->strAt(-2) == "struct" || tok->strAt(-1) == "class" || tok->strAt(-2) == "class" || tok->strAt(-1) == "union" || tok->strAt(-2) == "union");
        }
    }
    return false;
}

// Skip [ .. ]
static const Token * skipBrackets(const Token *tok)
{
    while (tok && tok->str() == "[")
        tok = tok->link()->next();
    return tok;
}


// Skip [ .. ] . x
static const Token * skipBracketsAndMembers(const Token *tok)
{
    while (tok) {
        if (tok->str() == "[")
            tok = tok->link()->next();
        else if (Token::Match(tok, ". %name%"))
            tok = tok->tokAt(2);
        else
            break;
    }
    return tok;
}

static void useFunctionArgs(const Token *tok, Variables& variables)
{
    // TODO: Match function args to see if they are const or not. Assume that const data is not written.
    if (!tok)
        return;
    if (tok->str() == ",") {
        useFunctionArgs(tok->astOperand1(), variables);
        useFunctionArgs(tok->astOperand2(), variables);
    } else if (Token::Match(tok, "[+:]") && (!tok->valueType() || tok->valueType()->pointer)) {
        useFunctionArgs(tok->astOperand1(), variables);
        useFunctionArgs(tok->astOperand2(), variables);
    } else if (tok->variable() && tok->variable()->isArray()) {
        variables.use(tok->varId(), tok);
    }
}

//---------------------------------------------------------------------------
// Usage of function variables
//---------------------------------------------------------------------------
void CheckUnusedVar::checkFunctionVariableUsage_iterateScopes(const Scope* const scope, Variables& variables)
{
    // Find declarations if the scope is executable..
    if (scope->isExecutable()) {
        // Find declarations
        for (std::list<Variable>::const_iterator i = scope->varlist.begin(); i != scope->varlist.end(); ++i) {
            if (i->isThrow() || i->isExtern())
                continue;
            Variables::VariableType type = Variables::none;
            if (i->isArray() && (i->nameToken()->previous()->str() == "*" || i->nameToken()->strAt(-2) == "*"))
                type = Variables::pointerArray;
            else if (i->isArray() && i->nameToken()->previous()->str() == "&")
                type = Variables::referenceArray;
            else if (i->isArray())
                type = (i->dimensions().size() == 1U) ? Variables::array : Variables::pointerArray;
            else if (i->isReference())
                type = Variables::reference;
            else if (i->nameToken()->previous()->str() == "*" && i->nameToken()->strAt(-2) == "*")
                type = Variables::pointerPointer;
            else if (i->isPointerToArray())
                type = Variables::pointerPointer;
            else if (i->isPointer())
                type = Variables::pointer;
            else if (mTokenizer->isC() ||
                     i->typeEndToken()->isStandardType() ||
                     isRecordTypeWithoutSideEffects(i->type()) ||
                     (i->isStlType() &&
                      !Token::Match(i->typeStartToken()->tokAt(2), "lock_guard|unique_lock|shared_ptr|unique_ptr|auto_ptr|shared_lock")))
                type = Variables::standard;
            if (type == Variables::none || isPartOfClassStructUnion(i->typeStartToken()))
                continue;
            const Token* defValTok = i->nameToken()->next();
            if (Token::Match(i->nameToken()->previous(), "* %var% ) (")) // function pointer. Jump behind parameter list.
                defValTok = defValTok->linkAt(1)->next();
            for (; defValTok; defValTok = defValTok->next()) {
                if (defValTok->str() == "[")
                    defValTok = defValTok->link();
                else if (defValTok->str() == "(" || defValTok->str() == "{" || defValTok->str() == "=" || defValTok->str() == ":") {
                    variables.addVar(&*i, type, true);
                    break;
                } else if (defValTok->str() == ";" || defValTok->str() == "," || defValTok->str() == ")") {
                    variables.addVar(&*i, type, i->isStatic());
                    break;
                }
            }
            if (i->isArray() && i->isClass()) // Array of class/struct members. Initialized by ctor.
                variables.write(i->declarationId(), i->nameToken());
            if (i->isArray() && Token::Match(i->nameToken(), "%name% [ %var% ]")) // Array index variable read.
                variables.read(i->nameToken()->tokAt(2)->varId(), i->nameToken());

            if (defValTok && defValTok->next()) {
                // simple assignment "var = 123"
                if (defValTok->str() == "=" && defValTok->next()->str() != "{") {
                    doAssignment(variables, i->nameToken(), false, scope);
                } else {
                    // could be "var = {...}" OR "var{...}" (since C++11)
                    const Token* tokBraceStart = nullptr;
                    if (Token::simpleMatch(defValTok, "= {")) {
                        // "var = {...}"
                        tokBraceStart = defValTok->next();
                    } else if (defValTok->str() == "{") {
                        // "var{...}"
                        tokBraceStart = defValTok;
                    }
                    if (tokBraceStart) {
                        for (const Token* tok = tokBraceStart->next(); tok && tok != tokBraceStart->link(); tok = tok->next()) {
                            if (tok->varId()) {
                                // Variables used to initialize the array read.
                                variables.read(tok->varId(), i->nameToken());
                            }
                        }
                    }
                }
            }
        }
    }

    // Check variable usage
    const Token *tok;
    if (scope->type == Scope::eFunction)
        tok = scope->bodyStart->next();
    else
        tok = scope->classDef->next();
    for (; tok && tok != scope->bodyEnd; tok = tok->next()) {
        if (tok->str() == "{" && tok != scope->bodyStart && !tok->previous()->varId()) {
            for (const Scope *i : scope->nestedList) {
                if (i->bodyStart == tok) { // Find associated scope
                    checkFunctionVariableUsage_iterateScopes(tok->scope(), variables); // Scan child scope
                    tok = tok->link();
                    break;
                }
            }
            if (!tok)
                break;
        }

        if (Token::Match(tok, "asm ( %str% )")) {
            variables.clear();
            break;
        }

        // templates
        if (tok->isName() && endsWith(tok->str(), '>')) {
            // TODO: This is a quick fix to handle when constants are used
            // as template parameters. Try to handle this better, perhaps
            // only remove constants.
            variables.clear();
        }

        else if (Token::Match(tok->previous(), "[;{}]")) {
            for (const Token* tok2 = tok->next(); tok2; tok2 = tok2->next()) {
                if (tok2->varId()) {
                    // Is this a variable declaration?
                    const Variable *var = tok2->variable();
                    if (!var || var->nameToken() != tok2)
                        continue;

                    // Mark template parameters used in declaration as use..
                    if (tok2->strAt(-1) == ">") {
                        for (const Token *tok3 = tok; tok3 != tok2; tok3 = tok3->next()) {
                            if (tok3->varId() > 0U)
                                variables.use(tok3->varId(), tok3);
                        }
                    }

                    // Skip variable declaration..
                    tok = tok2->next();
                    if (Token::Match(tok, "( %name% )")) // Simple initialization through copy ctor
                        tok = tok->next();
                    else if (Token::Match(tok, "= %var% ;")) { // Simple initialization
                        tok = tok->next();
                        if (!var->isReference())
                            variables.read(tok->varId(), tok);
                    } else if (tok->str() == "[" && Token::simpleMatch(skipBrackets(tok),"= {")) {
                        const Token * const rhs1 = skipBrackets(tok)->next();
                        for (const Token *rhs = rhs1->link(); rhs != rhs1; rhs = rhs->previous()) {
                            if (rhs->varId())
                                variables.readAll(rhs->varId(), rhs);
                        }
                    } else if (var->typeEndToken()->str() == ">") // Be careful with types like std::vector
                        tok = tok->previous();
                    break;
                } else if (Token::Match(tok2, "[;({=]"))
                    break;
            }
        }
        // Freeing memory (not considered "using" the pointer if it was also allocated in this function)
        if (Token::Match(tok, "free|g_free|kfree|vfree ( %var% )") ||
            (mTokenizer->isCPP() && (Token::Match(tok, "delete %var% ;") || Token::Match(tok, "delete [ ] %var% ;")))) {
            unsigned int varid = 0;
            if (tok->str() != "delete") {
                const Token *varTok = tok->tokAt(2);
                varid = varTok->varId();
                tok = varTok->next();
            } else if (tok->strAt(1) == "[") {
                const Token *varTok = tok->tokAt(3);
                varid = varTok->varId();
                tok = varTok;
            } else {
                varid = tok->next()->varId();
                tok = tok->next();
            }

            const Variables::VariableUsage *const var = variables.find(varid);
            if (var) {
                if (!var->_aliases.empty())
                    variables.use(varid, tok);
                else if (!var->_allocateMemory)
                    variables.readAll(varid, tok);
            }
        }

        else if (Token::Match(tok, "return|throw")) {
            for (const Token *tok2 = tok->next(); tok2; tok2 = tok2->next()) {
                if (tok2->varId())
                    variables.readAll(tok2->varId(), tok);
                else if (tok2->str() == ";")
                    break;
            }
        }

        // assignment
        else if (Token::Match(tok, "*| ++|--| %name% ++|--| %assign%") ||
                 Token::Match(tok, "*| ( const| %type% *| ) %name% %assign%")) {
            bool dereference = false;
            bool pre = false;
            bool post = false;

            if (tok->str() == "*") {
                dereference = true;
                tok = tok->next();
            }

            if (Token::Match(tok, "( const| %type% *| ) %name% %assign%"))
                tok = tok->link()->next();

            else if (tok->str() == "(")
                tok = tok->next();

            if (tok->tokType() == Token::eIncDecOp) {
                pre = true;
                tok = tok->next();
            }

            if (tok->next()->tokType() == Token::eIncDecOp)
                post = true;

            const unsigned int varid1 = tok->varId();
            const Token * const start = tok;

            // assignment in while head..
            bool inwhile = false;
            {
                const Token *parent = tok->astParent();
                while (parent) {
                    if (Token::simpleMatch(parent->previous(), "while (")) {
                        inwhile = true;
                        break;
                    }
                    parent = parent->astParent();
                }
            }

            tok = doAssignment(variables, tok, dereference, scope);

            if (tok && tok->isAssignmentOp() && tok->str() != "=") {
                variables.use(varid1, tok);
                if (Token::Match(tok, "%assign% %name%")) {
                    tok = tok->next();
                    variables.read(tok->varId(), tok);
                }
            }

            if (pre || post)
                variables.use(varid1, tok);

            if (dereference) {
                const Variables::VariableUsage *const var = variables.find(varid1);
                if (var && var->mType == Variables::array)
                    variables.write(varid1, tok);
                variables.writeAliases(varid1, tok);
                variables.read(varid1, tok);
            } else {
                const Variables::VariableUsage *const var = variables.find(varid1);
                if (var && (inwhile || start->strAt(-1) == ",")) {
                    variables.use(varid1, tok);
                } else if (var && var->mType == Variables::reference) {
                    variables.writeAliases(varid1, tok);
                    variables.read(varid1, tok);
                }
                // Consider allocating memory separately because allocating/freeing alone does not constitute using the variable
                else if (var && var->mType == Variables::pointer &&
                         Token::Match(start, "%name% = new|malloc|calloc|kmalloc|kzalloc|kcalloc|strdup|strndup|vmalloc|g_new0|g_try_new|g_new|g_malloc|g_malloc0|g_try_malloc|g_try_malloc0|g_strdup|g_strndup|g_strdup_printf")) {
                    bool allocate = true;

                    if (start->strAt(2) == "new") {
                        const Token *type = start->tokAt(3);

                        // skip nothrow
                        if (mTokenizer->isCPP() && (Token::simpleMatch(type, "( nothrow )") ||
                                                    Token::simpleMatch(type, "( std :: nothrow )")))
                            type = type->link()->next();

                        // is it a user defined type?
                        if (!type->isStandardType()) {
                            const Variable *variable = start->variable();
                            if (!variable || !isRecordTypeWithoutSideEffects(variable->type()))
                                allocate = false;
                        }
                    }

                    if (allocate)
                        variables.allocateMemory(varid1, tok);
                    else
                        variables.write(varid1, tok);
                } else if (varid1 && Token::Match(tok, "%varid% .", varid1)) {
                    variables.read(varid1, tok);
                    variables.write(varid1, start);
                } else if (var &&
                           var->mType == Variables::pointer &&
                           Token::Match(tok, "%name% ;") &&
                           tok->varId() == 0 &&
                           tok->hasKnownIntValue() &&
                           tok->values().front().intvalue == 0) {
                    variables.use(varid1, tok);
                } else {
                    variables.write(varid1, tok);
                }
            }

            const Variables::VariableUsage * const var2 = variables.find(tok->varId());
            if (var2) {
                if (var2->mType == Variables::reference) {
                    variables.writeAliases(tok->varId(), tok);
                    variables.read(tok->varId(), tok);
                } else if (tok->varId() != varid1 && Token::Match(tok, "%name% .|["))
                    variables.read(tok->varId(), tok);
                else if (tok->varId() != varid1 &&
                         var2->mType == Variables::standard &&
                         tok->strAt(-1) != "&")
                    variables.use(tok->varId(), tok);
            }

            const Token * const equal = skipBracketsAndMembers(tok->next());

            // checked for chained assignments
            if (tok != start && equal && equal->str() == "=") {
                const unsigned int varId = tok->varId();
                const Variables::VariableUsage * const var = variables.find(varId);

                if (var && var->mType != Variables::reference) {
                    variables.read(varId,tok);
                }

                tok = tok->previous();
            }
        }

        // assignment
        else if ((Token::Match(tok, "%name% [") && Token::simpleMatch(skipBracketsAndMembers(tok->next()), "=")) ||
                 (Token::simpleMatch(tok, "* (") && Token::simpleMatch(tok->next()->link(), ") ="))) {
            const Token *eq = tok;
            while (eq && !eq->isAssignmentOp())
                eq = eq->astParent();

            const bool deref = eq && eq->astOperand1() && eq->astOperand1()->valueType() && eq->astOperand1()->valueType()->pointer == 0U;

            if (tok->str() == "*") {
                tok = tok->tokAt(2);
                if (tok->str() == "(")
                    tok = tok->link()->next();
            }

            const unsigned int varid = tok->varId();
            const Variables::VariableUsage *var = variables.find(varid);

            if (var) {
                // Consider allocating memory separately because allocating/freeing alone does not constitute using the variable
                if (var->mType == Variables::pointer &&
                    Token::Match(skipBrackets(tok->next()), "= new|malloc|calloc|kmalloc|kzalloc|kcalloc|strdup|strndup|vmalloc|g_new0|g_try_new|g_new|g_malloc|g_malloc0|g_try_malloc|g_try_malloc0|g_strdup|g_strndup|g_strdup_printf")) {
                    variables.allocateMemory(varid, tok);
                } else if (var->mType == Variables::pointer || var->mType == Variables::reference) {
                    variables.read(varid, tok);
                    variables.writeAliases(varid, tok);
                } else if (var->mType == Variables::pointerArray) {
                    tok = doAssignment(variables, tok, deref, scope);
                } else
                    variables.writeAll(varid, tok);
            }
        }

        else if (mTokenizer->isCPP() && Token::Match(tok, "[;{}] %var% <<")) {
            variables.erase(tok->next()->varId());
        }

        else if (Token::Match(tok, "& %var%")) {
            if (tok->astOperand2()) { // bitop
                variables.read(tok->next()->varId(), tok);
            } else // addressof
                variables.use(tok->next()->varId(), tok); // use = read + write
        } else if (Token::Match(tok, ">>|>>= %name%")) {
            if (isLikelyStreamRead(mTokenizer->isCPP(), tok))
                variables.use(tok->next()->varId(), tok); // use = read + write
            else
                variables.read(tok->next()->varId(), tok);
        } else if (Token::Match(tok, "%var% >>|&") && Token::Match(tok->previous(), "[{};:]")) {
            variables.read(tok->varId(), tok);
        } else if (isLikelyStreamRead(mTokenizer->isCPP(),tok->previous())) {
            variables.use(tok->varId(), tok);
        }

        // function parameter
        else if (Token::Match(tok, "[(,] %var% [")) {
            variables.use(tok->next()->varId(), tok);   // use = read + write
        } else if (Token::Match(tok, "[(,] %var% [,)]") && tok->previous()->str() != "*") {
            variables.use(tok->next()->varId(), tok);   // use = read + write
        } else if (Token::Match(tok, "[(,] & %var% [,)]")) {
            variables.eraseAll(tok->tokAt(2)->varId());
        } else if (Token::Match(tok, "[(,] (") &&
                   Token::Match(tok->next()->link(), ") %var% [,)]")) {
            variables.use(tok->next()->link()->next()->varId(), tok);   // use = read + write
        } else if (Token::Match(tok, "[(,] *| %var% =")) {
            tok = tok->next();
            if (tok->str() == "*")
                tok = tok->next();
            variables.use(tok->varId(), tok);
        }

        // function
        else if (Token::Match(tok, "%name% (")) {
            variables.read(tok->varId(), tok);
            useFunctionArgs(tok->next()->astOperand2(), variables);
        } else if (Token::Match(tok, "std :: ref ( %var% )")) {
            variables.eraseAll(tok->tokAt(4)->varId());
        }

        else if (Token::Match(tok->previous(), "[{,] %var% [,}]")) {
            variables.read(tok->varId(), tok);
        }

        else if (tok->varId() && Token::Match(tok, "%var% .")) {
            variables.use(tok->varId(), tok);   // use = read + write
        }

        else if (tok->str() == ":" && (!tok->valueType() || tok->valueType()->pointer)) {
            if (tok->astOperand1())
                variables.use(tok->astOperand1()->varId(), tok->astOperand1());
            if (tok->astOperand2())
                variables.use(tok->astOperand2()->varId(), tok->astOperand2());
        }

        else if (tok->isExtendedOp() && tok->next() && tok->next()->varId() && tok->strAt(2) != "=") {
            variables.readAll(tok->next()->varId(), tok);
        }

        else if (tok->varId() && tok->next() && (tok->next()->str() == ")" || tok->next()->isExtendedOp())) {
            if (Token::Match(tok->tokAt(-2), "%name% ( %var% [,)]") &&
                !(tok->tokAt(-2)->variable() && tok->tokAt(-2)->variable()->isReference()))
                variables.use(tok->varId(), tok);
            else
                variables.readAll(tok->varId(), tok);
        }

        else if (Token::Match(tok, "%var% ;") && Token::Match(tok->previous(), "[;{}:]")) {
            variables.readAll(tok->varId(), tok);
        }

        // ++|--
        else if (tok->next() && tok->next()->tokType() == Token::eIncDecOp && tok->next()->astOperand1() && tok->next()->astOperand1()->varId()) {
            if (tok->next()->astParent())
                variables.use(tok->next()->astOperand1()->varId(), tok);
            else
                variables.modified(tok->next()->astOperand1()->varId(), tok);
        }

        else if (tok->isAssignmentOp()) {
            for (const Token *tok2 = tok->next(); tok2 && tok2->str() != ";"; tok2 = tok2->next()) {
                if (tok2->varId()) {
                    if (tok2->strAt(1) == "=")
                        variables.write(tok2->varId(), tok);
                    else if (tok2->next() && tok2->next()->isAssignmentOp())
                        variables.use(tok2->varId(), tok);
                    else
                        variables.read(tok2->varId(), tok);
                }
            }
        }
    }
}

void CheckUnusedVar::checkFunctionVariableUsage()
{
    if (!mSettings->isEnabled(Settings::STYLE))
        return;

    // Parse all executing scopes..
    const SymbolDatabase *symbolDatabase = mTokenizer->getSymbolDatabase();

    // only check functions
    for (const Scope * scope : symbolDatabase->functionScopes) {
        // Bailout when there are lambdas or inline functions
        // TODO: Handle lambdas and inline functions properly
        if (scope->hasInlineOrLambdaFunction())
            continue;

        for (const Token *tok = scope->bodyStart; tok != scope->bodyEnd; tok = tok->next()) {
            if (findLambdaEndToken(tok))
                // todo: handle lambdas
                break;
            if (Token::simpleMatch(tok, "try {"))
                // todo: check try blocks
                tok = tok->linkAt(1);
            const Token *varDecl = nullptr;
            if (tok->variable() && tok->variable()->nameToken() == tok) {
                const Token * eq = tok->next();
                while (Token::simpleMatch(eq, "["))
                    eq = eq->link()->next();
                if (Token::simpleMatch(eq, "=")) {
                    varDecl = tok;
                    tok = eq;
                }
            }
            // not assignment/initialization/increment => continue
            const bool isAssignment = tok->isAssignmentOp() && tok->astOperand1();
            const bool isInitialization = (Token::Match(tok, "%var% (") && tok->variable() && tok->variable()->nameToken() == tok);
            const bool isIncrementOrDecrement = (tok->tokType() == Token::Type::eIncDecOp);
            if (!isAssignment && !isInitialization && !isIncrementOrDecrement)
                continue;
            if (tok->isName()) {
                if (mTokenizer->isCPP()) {
                    // do not check RAII/scope_lock objects
                    if (!tok->valueType())
                        continue;
                    bool check = false;
                    switch (tok->valueType()->type) {
                    case ValueType::Type::UNKNOWN_TYPE:
                    case ValueType::Type::NONSTD:
                    case ValueType::Type::RECORD:
                        check = tok->valueType()->typeScope && !tok->valueType()->typeScope->getDestructor();
                        break;
                    case ValueType::Type::CONTAINER:
                    case ValueType::Type::ITERATOR:
                    case ValueType::Type::VOID:
                    case ValueType::Type::BOOL:
                    case ValueType::Type::CHAR:
                    case ValueType::Type::SHORT:
                    case ValueType::Type::WCHAR_T:
                    case ValueType::Type::INT:
                    case ValueType::Type::LONG:
                    case ValueType::Type::LONGLONG:
                    case ValueType::Type::UNKNOWN_INT:
                    case ValueType::Type::FLOAT:
                    case ValueType::Type::DOUBLE:
                    case ValueType::Type::LONGDOUBLE:
                        check = true;
                        break;
                    };
                    if (!check)
                        continue;
                }
                tok = tok->next();
            }
            if (tok->astParent() && tok->str() != "(") {
                const Token *parent = tok->astParent();
                while (Token::Match(parent, "%oror%|%comp%|!|&&"))
                    parent = parent->astParent();
                if (!parent)
                    continue;
                if (!Token::simpleMatch(parent->previous(), "if ("))
                    continue;
            }
            // Do not warn about assignment with NULL
            if (FwdAnalysis::isNullOperand(tok->astOperand2()))
                continue;

            if (!tok->astOperand1())
                continue;

            const Token *iteratorToken = tok->astOperand1();
            while (Token::Match(iteratorToken, "[.*]"))
                iteratorToken = iteratorToken->astOperand1();
            if (iteratorToken && iteratorToken->variable() && iteratorToken->variable()->typeEndToken()->str().find("iterator") != std::string::npos)
                continue;

<<<<<<< HEAD
            const Variable *op1Var = tok->astOperand1() ? tok->astOperand1()->variable() : nullptr;
=======
            const Token *op1tok = tok->astOperand1();
            while (Token::Match(op1tok, ".|[|*"))
                op1tok = op1tok->astOperand1();

            const Variable *op1Var = op1tok ? op1tok->variable() : nullptr;
>>>>>>> 09eaa412
            if (op1Var && op1Var->isReference() && op1Var->nameToken() != tok->astOperand1())
                // todo: check references
                continue;

            if (op1Var && op1Var->isStatic())
                // todo: check static variables
                continue;

            if (op1Var && op1Var->nameToken()->isAttributeUnused())
                continue;

            // Is there a redundant assignment?
            const Token *start = tok->findExpressionStartEndTokens().second->next();

            const Token *expr = varDecl ? varDecl : tok->astOperand1();

            FwdAnalysis fwdAnalysis(mTokenizer->isCPP(), mSettings->library);
            if (fwdAnalysis.unusedValue(expr, start, scope->bodyEnd))
                // warn
                unreadVariableError(tok, expr->expressionString(), false);
        }

        // varId, usage {read, write, modified}
        Variables variables;

        checkFunctionVariableUsage_iterateScopes(scope, variables);


        // Check usage of all variables in the current scope..
        for (std::map<unsigned int, Variables::VariableUsage>::const_iterator it = variables.varUsage().begin();
             it != variables.varUsage().end();
             ++it) {
            const Variables::VariableUsage &usage = it->second;

            // variable has been marked as unused so ignore it
            if (usage._var->nameToken()->isAttributeUnused() || usage._var->nameToken()->isAttributeUsed())
                continue;

            // skip things that are only partially implemented to prevent false positives
            if (usage.mType == Variables::pointerPointer ||
                usage.mType == Variables::pointerArray ||
                usage.mType == Variables::referenceArray)
                continue;

            const std::string &varname = usage._var->name();
            const Variable* var = symbolDatabase->getVariableFromVarId(it->first);

            // variable has had memory allocated for it, but hasn't done
            // anything with that memory other than, perhaps, freeing it
            if (usage.unused() && !usage._modified && usage._allocateMemory)
                allocatedButUnusedVariableError(usage._lastAccess, varname);

            // variable has not been written, read, or modified
            else if (usage.unused() && !usage._modified)
                unusedVariableError(usage._var->nameToken(), varname);

            // variable has not been written but has been modified
            else if (usage._modified && !usage._write && !usage._allocateMemory && var && !var->isStlType())
                unassignedVariableError(usage._var->nameToken(), varname);

            // variable has been read but not written
            else if (!usage._write && !usage._allocateMemory && var && !var->isStlType() && !isEmptyType(var->type()))
                unassignedVariableError(usage._var->nameToken(), varname);
        }
    }
}

void CheckUnusedVar::unusedVariableError(const Token *tok, const std::string &varname)
{
    reportError(tok, Severity::style, "unusedVariable", "$symbol:" + varname + "\nUnused variable: $symbol", CWE563, false);
}

void CheckUnusedVar::allocatedButUnusedVariableError(const Token *tok, const std::string &varname)
{
    reportError(tok, Severity::style, "unusedAllocatedMemory", "$symbol:" + varname + "\nVariable '$symbol' is allocated memory that is never used.", CWE563, false);
}

void CheckUnusedVar::unreadVariableError(const Token *tok, const std::string &varname, bool modified)
{
    if (modified)
        reportError(tok, Severity::style, "unreadVariable", "$symbol:" + varname + "\nVariable '$symbol' is modified but its new value is never used.", CWE563, false);
    else
        reportError(tok, Severity::style, "unreadVariable", "$symbol:" + varname + "\nVariable '$symbol' is assigned a value that is never used.", CWE563, false);
}

void CheckUnusedVar::unassignedVariableError(const Token *tok, const std::string &varname)
{
    reportError(tok, Severity::style, "unassignedVariable", "$symbol:" + varname + "\nVariable '$symbol' is not assigned a value.", CWE665, false);
}

//---------------------------------------------------------------------------
// Check that all struct members are used
//---------------------------------------------------------------------------
void CheckUnusedVar::checkStructMemberUsage()
{
    if (!mSettings->isEnabled(Settings::STYLE))
        return;

    const SymbolDatabase *symbolDatabase = mTokenizer->getSymbolDatabase();

    for (const Scope &scope : symbolDatabase->scopeList) {
        if (scope.type != Scope::eStruct && scope.type != Scope::eUnion)
            continue;

        if (scope.bodyStart->fileIndex() != 0 || scope.className.empty())
            continue;

        // Packed struct => possibly used by lowlevel code. Struct members might be required by hardware.
        if (scope.bodyEnd->isAttributePacked())
            continue;

        // Bail out if struct/union contains any functions
        if (!scope.functionList.empty())
            continue;

        // Bail out for template struct, members might be used in non-matching instantiations
        if (scope.className.find("<") != std::string::npos)
            continue;

        // bail out if struct is inherited
        bool bailout = false;
        for (const Scope &derivedScope : symbolDatabase->scopeList) {
            if (derivedScope.definedType) {
                for (const Type::BaseInfo &derivedFrom : derivedScope.definedType->derivedFrom) {
                    if (derivedFrom.type == scope.definedType) {
                        bailout = true;
                        break;
                    }
                }
            }
        }
        if (bailout)
            continue;

        // bail out for extern/global struct
        for (const Variable* var : symbolDatabase->variableList()) {
            if (var && (var->isExtern() || (var->isGlobal() && !var->isStatic())) && var->typeEndToken()->str() == scope.className) {
                bailout = true;
                break;
            }
        }
        if (bailout)
            continue;

        // Bail out if some data is casted to struct..
        const std::string castPattern("( struct| " + scope.className + " * ) & %name% [");
        if (Token::findmatch(scope.bodyEnd, castPattern.c_str()))
            continue;

        // (struct S){..}
        const std::string initPattern("( struct| " + scope.className + " ) {");
        if (Token::findmatch(scope.bodyEnd, initPattern.c_str()))
            continue;

        // Bail out if struct is used in sizeof..
        for (const Token *tok = scope.bodyEnd; nullptr != (tok = Token::findsimplematch(tok, "sizeof ("));) {
            tok = tok->tokAt(2);
            if (Token::Match(tok, ("struct| " + scope.className).c_str())) {
                bailout = true;
                break;
            }
        }
        if (bailout)
            continue;

        // Try to prevent false positives when struct members are not used directly.
        if (Token::findmatch(scope.bodyEnd, (scope.className + " %type%| *").c_str()))
            continue;

        for (const Variable &var : scope.varlist) {
            // declaring a POD member variable?
            if (!var.typeStartToken()->isStandardType() && !var.isPointer())
                continue;

            // Check if the struct member variable is used anywhere in the file
            if (Token::findsimplematch(mTokenizer->tokens(), (". " + var.name()).c_str()))
                continue;

            unusedStructMemberError(var.nameToken(), scope.className, var.name(), scope.type == Scope::eUnion);
        }
    }
}

void CheckUnusedVar::unusedStructMemberError(const Token *tok, const std::string &structname, const std::string &varname, bool isUnion)
{
    const std::string prefix = isUnion ? "union member " : "struct member ";
    reportError(tok, Severity::style, "unusedStructMember", "$symbol:" + structname + "::" + varname + '\n' + prefix + "'$symbol' is never used.", CWE563, false);
}

bool CheckUnusedVar::isRecordTypeWithoutSideEffects(const Type* type)
{
    // a type that has no side effects (no constructors and no members with constructors)
    /** @todo false negative: check constructors for side effects */

    const std::pair<std::map<const Type *,bool>::iterator,bool> found=mIsRecordTypeWithoutSideEffectsMap.insert(
                std::pair<const Type *,bool>(type,false)); //Initialize with side effects for possible recursions
    bool & withoutSideEffects=found.first->second;
    if (!found.second)
        return withoutSideEffects;

    if (type && type->classScope && type->classScope->numConstructors == 0 &&
        (type->classScope->varlist.empty() || type->needInitialization == Type::NeedInitialization::True)) {
        for (std::vector<Type::BaseInfo>::const_iterator i = type->derivedFrom.begin(); i != type->derivedFrom.end(); ++i) {
            if (!isRecordTypeWithoutSideEffects(i->type)) {
                withoutSideEffects=false;
                return withoutSideEffects;
            }
        }
        withoutSideEffects=true;
        return withoutSideEffects;
    }

    withoutSideEffects=false;   // unknown types are assumed to have side effects
    return withoutSideEffects;
}

bool CheckUnusedVar::isEmptyType(const Type* type)
{
    // a type that has no variables and no constructor

    const std::pair<std::map<const Type *,bool>::iterator,bool> found=mIsEmptyTypeMap.insert(
                std::pair<const Type *,bool>(type,false));
    bool & emptyType=found.first->second;
    if (!found.second)
        return emptyType;

    if (type && type->classScope && type->classScope->numConstructors == 0 &&
        (type->classScope->varlist.empty())) {
        for (std::vector<Type::BaseInfo>::const_iterator i = type->derivedFrom.begin(); i != type->derivedFrom.end(); ++i) {
            if (!isEmptyType(i->type)) {
                emptyType=false;
                return emptyType;
            }
        }
        emptyType=true;
        return emptyType;
    }

    emptyType=false;   // unknown types are assumed to be nonempty
    return emptyType;
}<|MERGE_RESOLUTION|>--- conflicted
+++ resolved
@@ -1180,15 +1180,11 @@
             if (iteratorToken && iteratorToken->variable() && iteratorToken->variable()->typeEndToken()->str().find("iterator") != std::string::npos)
                 continue;
 
-<<<<<<< HEAD
-            const Variable *op1Var = tok->astOperand1() ? tok->astOperand1()->variable() : nullptr;
-=======
             const Token *op1tok = tok->astOperand1();
             while (Token::Match(op1tok, ".|[|*"))
                 op1tok = op1tok->astOperand1();
 
             const Variable *op1Var = op1tok ? op1tok->variable() : nullptr;
->>>>>>> 09eaa412
             if (op1Var && op1Var->isReference() && op1Var->nameToken() != tok->astOperand1())
                 // todo: check references
                 continue;
