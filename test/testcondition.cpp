/*
 * Cppcheck - A tool for static C/C++ code analysis
 * Copyright (C) 2007-2025 Cppcheck team.
 *
 * This program is free software: you can redistribute it and/or modify
 * it under the terms of the GNU General Public License as published by
 * the Free Software Foundation, either version 3 of the License, or
 * (at your option) any later version.
 *
 * This program is distributed in the hope that it will be useful,
 * but WITHOUT ANY WARRANTY; without even the implied warranty of
 * MERCHANTABILITY or FITNESS FOR A PARTICULAR PURPOSE.  See the
 * GNU General Public License for more details.
 *
 * You should have received a copy of the GNU General Public License
 * along with this program.  If not, see <http://www.gnu.org/licenses/>.
 */

#include "checkcondition.h"
#include "errortypes.h"
#include "fixture.h"
#include "helpers.h"
#include "platform.h"
#include "settings.h"
#include "tokenize.h"

#include <cstddef>
#include <limits>
#include <string>
#include <vector>

class TestCondition : public TestFixture {
public:
    TestCondition() : TestFixture("TestCondition") {}

private:
    const Settings settings0 = settingsBuilder().library("qt.cfg").library("std.cfg").severity(Severity::style).severity(Severity::warning).build();
    /*const*/ Settings settings1 = settingsBuilder().severity(Severity::style).severity(Severity::warning).build();

    void run() override {
        const char cfg[] = "<?xml version=\"1.0\"?>\n"
                           "<def>\n"
                           "  <function name=\"bar\"> <pure/> </function>\n"
                           "</def>";
        settings1 = settingsBuilder(settings1).libraryxml(cfg).build();

        TEST_CASE(assignAndCompare);   // assignment and comparison don't match
        TEST_CASE(mismatchingBitAnd);  // overlapping bitmasks
        TEST_CASE(comparison);         // CheckCondition::comparison test cases
        TEST_CASE(multicompare);       // mismatching comparisons
        TEST_CASE(overlappingElseIfCondition);  // overlapping conditions in if and else-if
        TEST_CASE(oppositeElseIfCondition); // opposite conditions in if and else-if

        TEST_CASE(checkBadBitmaskCheck);

        TEST_CASE(incorrectLogicOperator1);
        TEST_CASE(incorrectLogicOperator2);
        TEST_CASE(incorrectLogicOperator3);
        TEST_CASE(incorrectLogicOperator4);
        TEST_CASE(incorrectLogicOperator5); // complex expressions
        TEST_CASE(incorrectLogicOperator6); // char literals
        TEST_CASE(incorrectLogicOperator7); // opposite expressions: (expr || !expr)
        TEST_CASE(incorrectLogicOperator8); // !
        TEST_CASE(incorrectLogicOperator9);
        TEST_CASE(incorrectLogicOperator10); // enum
        TEST_CASE(incorrectLogicOperator11);
        TEST_CASE(incorrectLogicOperator12);
        TEST_CASE(incorrectLogicOperator13);
        TEST_CASE(incorrectLogicOperator14);
        TEST_CASE(incorrectLogicOperator15);
        TEST_CASE(incorrectLogicOperator16); // #10070
        TEST_CASE(incorrectLogicOperator17);
        TEST_CASE(secondAlwaysTrueFalseWhenFirstTrueError);
        TEST_CASE(incorrectLogicOp_condSwapping);
        TEST_CASE(testBug5895);
        TEST_CASE(testBug5309);

        TEST_CASE(modulo);

        TEST_CASE(oppositeInnerCondition);
        TEST_CASE(oppositeInnerConditionPointers);
        TEST_CASE(oppositeInnerConditionClass);
        TEST_CASE(oppositeInnerConditionUndeclaredVariable);
        TEST_CASE(oppositeInnerConditionAlias);
        TEST_CASE(oppositeInnerCondition2);
        TEST_CASE(oppositeInnerCondition3);
        TEST_CASE(oppositeInnerConditionAnd);
        TEST_CASE(oppositeInnerConditionOr);
        TEST_CASE(oppositeInnerConditionEmpty);
        TEST_CASE(oppositeInnerConditionFollowVar);
        TEST_CASE(oppositeInnerConditionLambda);

        TEST_CASE(identicalInnerCondition);

        TEST_CASE(identicalConditionAfterEarlyExit);
        TEST_CASE(innerConditionModified);

        TEST_CASE(clarifyCondition1);     // if (a = b() < 0)
        TEST_CASE(clarifyCondition2);     // if (a & b == c)
        TEST_CASE(clarifyCondition3);     // if (! a & b)
        TEST_CASE(clarifyCondition4);     // ticket #3110
        TEST_CASE(clarifyCondition5);     // #3609 CWinTraits<WS_CHILD|WS_VISIBLE>..
        TEST_CASE(clarifyCondition6);     // #3818
        TEST_CASE(clarifyCondition7);
        TEST_CASE(clarifyCondition8);

        TEST_CASE(alwaysTrue);
        TEST_CASE(alwaysTrueSymbolic);
        TEST_CASE(alwaysTrueInfer);
        TEST_CASE(alwaysTrueContainer);
        TEST_CASE(alwaysTrueLoop);
        TEST_CASE(alwaysTrueTryCatch);
        TEST_CASE(multiConditionAlwaysTrue);
        TEST_CASE(duplicateCondition);

        TEST_CASE(checkInvalidTestForOverflow);
        TEST_CASE(checkConditionIsAlwaysTrueOrFalseInsideIfWhile);
        TEST_CASE(alwaysTrueFalseInLogicalOperators);
        TEST_CASE(pointerAdditionResultNotNull);
        TEST_CASE(duplicateConditionalAssign);

        TEST_CASE(checkAssignmentInCondition);
        TEST_CASE(compareOutOfTypeRange);
        TEST_CASE(knownConditionCast); // #9976
        TEST_CASE(knownConditionIncrementLoop); // #9808
        TEST_CASE(knownConditionAfterBailout); // #12526
        TEST_CASE(knownConditionIncDecOperator);
        TEST_CASE(knownConditionFloating);
    }

    struct CheckOptions
    {
        CheckOptions() = default;
        const Settings* s = nullptr;
        bool cpp = true;
        bool inconclusive = false;
    };

#define check(...) check_(__FILE__, __LINE__, __VA_ARGS__)
    void check_(const char* file, int line, const char code[], const CheckOptions& options = make_default_obj()) {
        const Settings settings = settingsBuilder(options.s ? *options.s : settings0).certainty(Certainty::inconclusive, options.inconclusive).build();
        Tokenizer tokenizer(settings, *this);
        std::vector<std::string> files(1, options.cpp ? "test.cpp" : "test.c");
        PreprocessorHelper::preprocess(code, files, tokenizer, *this);

        // Tokenizer..
        ASSERT_LOC(tokenizer.simplifyTokens1(""), file, line);

        // Run checks..
        runChecks<CheckCondition>(tokenizer, this);
    }

#define checkP(...) checkP_(__FILE__, __LINE__, __VA_ARGS__)
    void checkP_(const char* file, int line, const char code[])
    {
        const Settings settings = settingsBuilder(settings0).severity(Severity::performance).certainty(Certainty::inconclusive).build();

        std::vector<std::string> files(1, "test.cpp");
        Tokenizer tokenizer(settings, *this);
        PreprocessorHelper::preprocess(code, files, tokenizer, *this);

        // Tokenizer..
        ASSERT_LOC(tokenizer.simplifyTokens1(""), file, line);

        // Run checks..
        runChecks<CheckCondition>(tokenizer, this);
    }

    void assignAndCompare() {
        // &
        check("void foo(int x)\n"
              "{\n"
              "    int y = x & 4;\n"
              "    if (y == 3);\n"
              "}");
        ASSERT_EQUALS("[test.cpp:3] -> [test.cpp:4]: (style) Mismatching assignment and comparison, comparison 'y==3' is always false.\n", errout_str());

        check("void foo(int x)\n"
              "{\n"
              "    int y = x & 4;\n"
              "    if (y != 3);\n"
              "}");
        ASSERT_EQUALS("[test.cpp:3] -> [test.cpp:4]: (style) Mismatching assignment and comparison, comparison 'y!=3' is always true.\n", errout_str());

        // |
        check("void foo(int x) {\n"
              "    int y = x | 0x14;\n"
              "    if (y == 0x710);\n"
              "}");
        ASSERT_EQUALS("[test.cpp:2] -> [test.cpp:3]: (style) Mismatching assignment and comparison, comparison 'y==0x710' is always false.\n", errout_str());

        check("void foo(int x) {\n"
              "    int y = x | 0x14;\n"
              "    if (y == 0x71f);\n"
              "}");
        ASSERT_EQUALS("", errout_str());

        // various simple assignments
        check("void foo(int x) {\n"
              "    int y = (x+1) | 1;\n"
              "    if (y == 2);\n"
              "}");
        ASSERT_EQUALS("[test.cpp:2] -> [test.cpp:3]: (style) Mismatching assignment and comparison, comparison 'y==2' is always false.\n", errout_str());

        check("void foo() {\n"
              "    int y = 1 | x();\n"
              "    if (y == 2);\n"
              "}");
        ASSERT_EQUALS("[test.cpp:2] -> [test.cpp:3]: (style) Mismatching assignment and comparison, comparison 'y==2' is always false.\n", errout_str());

        // multiple conditions
        check("void foo(int x) {\n"
              "    int y = x & 4;\n"
              "    if ((y == 3) && (z == 1));\n"
              "}");
        ASSERT_EQUALS("[test.cpp:2] -> [test.cpp:3]: (style) Mismatching assignment and comparison, comparison 'y==3' is always false.\n", errout_str());

        check("void foo(int x) {\n"
              "    int y = x & 4;\n"
              "    if ((x==123) || ((y == 3) && (z == 1)));\n"
              "}");
        ASSERT_EQUALS("[test.cpp:2] -> [test.cpp:3]: (style) Mismatching assignment and comparison, comparison 'y==3' is always false.\n", errout_str());

        check("void f(int x) {\n"
              "    int y = x & 7;\n"
              "    if (setvalue(&y) && y != 8);\n"
              "}");
        ASSERT_EQUALS("", errout_str());

        // recursive checking into scopes
        check("void f(int x) {\n"
              "    int y = x & 7;\n"
              "    if (z) y=0;\n"
              "    else { if (y==8); }\n" // always false
              "}");
        ASSERT_EQUALS("[test.cpp:2] -> [test.cpp:4]: (style) Mismatching assignment and comparison, comparison 'y==8' is always false.\n", errout_str());

        // while
        check("void f(int x) {\n"
              "    int y = x & 7;\n"
              "    while (y==8);\n" // local variable => always false
              "}");
        ASSERT_EQUALS("[test.cpp:2] -> [test.cpp:3]: (style) Mismatching assignment and comparison, comparison 'y==8' is always false.\n", errout_str());

        check("void f(int x) {\n"
              "    extern int y; y = x & 7;\n"
              "    while (y==8);\n" // non-local variable => no error
              "}");
        ASSERT_EQUALS("", errout_str());

        check("void f(int x) {\n"
              "    int a = 100;\n"
              "    while (x) {\n"
              "        int y = 16 | a;\n"
              "        while (y != 0) y--;\n"
              "    }\n"
              "}");
        ASSERT_EQUALS("", errout_str());

        check("void g(int x);\n"
              "void f(int x) {\n"
              "    int a = 100;\n"
              "    while (x) {\n"
              "        int y = 16 | a;\n"
              "        while (y != 0) g(y);\n"
              "    }\n"
              "}");
        ASSERT_EQUALS(
            "[test.cpp:5] -> [test.cpp:6]: (style) Mismatching assignment and comparison, comparison 'y!=0' is always true.\n",
            errout_str());

        check("void g(int &x);\n"
              "void f(int x) {\n"
              "    int a = 100;\n"
              "    while (x) {\n"
              "        int y = 16 | a;\n"
              "        while (y != 0) g(y);\n"
              "    }\n"
              "}");
        ASSERT_EQUALS("", errout_str());

        // calling function
        check("void f(int x) {\n"
              "    int y = x & 7;\n"
              "    do_something();\n"
              "    if (y==8);\n" // local variable => always false
              "}");
        ASSERT_EQUALS("[test.cpp:2] -> [test.cpp:4]: (style) Mismatching assignment and comparison, comparison 'y==8' is always false.\n", errout_str());

        check("void f(int x) {\n"
              "    int y = x & 7;\n"
              "    do_something(&y);\n" // passing variable => no error
              "    if (y==8);\n"
              "}");
        ASSERT_EQUALS("", errout_str());

        check("void do_something(int);\n"
              "void f(int x) {\n"
              "    int y = x & 7;\n"
              "    do_something(y);\n"
              "    if (y==8);\n"
              "}");
        ASSERT_EQUALS("[test.cpp:3] -> [test.cpp:5]: (style) Mismatching assignment and comparison, comparison 'y==8' is always false.\n", errout_str());

        check("void f(int x) {\n"
              "    extern int y; y = x & 7;\n"
              "    do_something();\n"
              "    if (y==8);\n" // non-local variable => no error
              "}");
        ASSERT_EQUALS("", errout_str());

        // #4434 : false positive: ?:
        check("void f(int x) {\n"
              "    x = x & 1;\n"
              "    x = x & 1 ? 1 : -1;\n"
              "    if(x != -1) { }\n"
              "}");
        ASSERT_EQUALS("", errout_str());

        // #4735
        check("void f() {\n"
              "    int x = *(char*)&0x12345678;\n"
              "    if (x==18) { }\n"
              "}");
        ASSERT_EQUALS("", errout_str());

        // bailout: no variable info
        check("void foo(int x) {\n"
              "    y = 2 | x;\n"  // y not declared => no error
              "    if(y == 1) {}\n"
              "}");
        ASSERT_EQUALS("", errout_str());

        // bailout: negative number
        check("void foo(int x) {\n"
              "    int y = -2 | x;\n" // negative number => no error
              "    if (y==1) {}\n"
              "}");
        ASSERT_EQUALS("", errout_str());

        // bailout: pass variable to function
        check("void foo(int x) {\n"
              "    int y = 2 | x;\n"
              "    bar(&y);\n"  // pass variable to function => no error
              "    if (y==1) {}\n"
              "}");
        ASSERT_EQUALS("", errout_str());

        // no crash on unary operator& (#5643)
        // #11610
        check("SdrObject* ApplyGraphicToObject() {\n"
              "    if (&rHitObject) {}\n"
              "    else if (rHitObject.IsClosedObj() && !&rHitObject) { }\n"
              "}");
        ASSERT_EQUALS("[test.cpp:2]: (style) Condition '&rHitObject' is always true\n"
                      "[test.cpp:3]: (style) Condition '!&rHitObject' is always false\n",
                      errout_str());

        // #5695: increment
        check("void f(int a0, int n) {\n"
              "  int c = a0 & 3;\n"
              "  for (int a = 0; a < n; a++) {\n"
              "    c++;\n"
              "    if (c == 4)\n"
              "      c  = 0;\n"
              "  }\n"
              "}");
        ASSERT_EQUALS("", errout_str());

        check("void f(int a) {\n" // #6662
              "  int x = a & 1;\n"
              "  while (x <= 4) {\n"
              "    if (x != 5) {}\n"
              "  }\n"
              "}");
        ASSERT_EQUALS("[test.cpp:2] -> [test.cpp:4]: (style) Mismatching assignment and comparison, comparison 'x!=5' is always true.\n", errout_str());

        check("void f(int a) {\n" // #6662
              "  int x = a & 1;\n"
              "  while ((x += 4) < 10) {\n"
              "    if (x != 5) {}\n"
              "  }\n"
              "}");
        ASSERT_EQUALS("", errout_str());

        check("void f() {\n"
              "    int x = 100;\n"
              "    while (x) {\n"
              "        g(x);\n"
              "    }\n"
              "}");
        ASSERT_EQUALS("", errout_str());

        check("void g(int x);\n"
              "void f() {\n"
              "    int x = 100;\n"
              "    while (x) {\n"
              "        g(x);\n"
              "    }\n"
              "}");
        ASSERT_EQUALS("[test.cpp:4]: (style) Condition 'x' is always true\n", errout_str());

        check("void g(int & x);\n"
              "void f() {\n"
              "    int x = 100;\n"
              "    while (x) {\n"
              "        g(x);\n"
              "    }\n"
              "}");
        ASSERT_EQUALS("", errout_str());

    }

    void mismatchingBitAnd() {
        check("void f(int a) {\n"
              "    int b = a & 0xf0;\n"
              "    b &= 1;\n"
              "}");
        ASSERT_EQUALS("[test.cpp:2] -> [test.cpp:3]: (style) Mismatching bitmasks. Result is always 0 (X = Y & 0xf0; Z = X & 0x1; => Z=0).\n", errout_str());

        check("void f(int a) {\n"
              "    int b = a & 0xf0;\n"
              "    int c = b & 1;\n"
              "}");
        ASSERT_EQUALS("[test.cpp:2] -> [test.cpp:3]: (style) Mismatching bitmasks. Result is always 0 (X = Y & 0xf0; Z = X & 0x1; => Z=0).\n", errout_str());

        check("void f(int a) {\n"
              "    int b = a;"
              "    switch (x) {\n"
              "    case 1: b &= 1; break;\n"
              "    case 2: b &= 2; break;\n"
              "    };\n"
              "}");
        ASSERT_EQUALS("", errout_str());
    }

    void comparison() {
        // CheckCondition::comparison test cases
        // '=='
        check("void f(int a) {\n assert( (a & 0x07) == 8U );\n}");
        ASSERT_EQUALS("[test.cpp:2]: (style) Expression '(X & 0x7) == 0x8' is always false.\n",errout_str());
        check("void f(int a) {\n assert( (a & b & 4 & c ) == 3 );\n}");
        ASSERT_EQUALS("[test.cpp:2]: (style) Expression '(X & 0x4) == 0x3' is always false.\n", errout_str());
        check("void f(int a) {\n assert( (a | 0x07) == 8U );\n}");
        ASSERT_EQUALS("[test.cpp:2]: (style) Expression '(X | 0x7) == 0x8' is always false.\n",errout_str());
        check("void f(int a) {\n assert( (a & 0x07) == 7U );\n}");
        ASSERT_EQUALS("", errout_str());
        check("void f(int a) {\n assert( (a | 0x01) == -15 );\n}");
        ASSERT_EQUALS("", errout_str());
        // '!='
        check("void f(int a) {\n assert( (a & 0x07) != 8U );\n}");
        ASSERT_EQUALS("[test.cpp:2]: (style) Expression '(X & 0x7) != 0x8' is always true.\n",errout_str());
        check("void f(int a) {\n assert( (a | 0x07) != 8U );\n}");
        ASSERT_EQUALS("[test.cpp:2]: (style) Expression '(X | 0x7) != 0x8' is always true.\n",errout_str());
        check("void f(int a) {\n assert( (a & 0x07) != 7U );\n}");
        ASSERT_EQUALS("", errout_str());
        check("void f(int a) {\n assert( (a | 0x07) != 7U );\n}");
        ASSERT_EQUALS("", errout_str());
        // '>='
        check("void f(int a) {\n assert( (a & 0x07) >= 8U );\n}");
        ASSERT_EQUALS("[test.cpp:2]: (style) Expression '(X & 0x7) >= 0x8' is always false.\n",errout_str());
        check("void f(unsigned int a) {\n assert( (a | 0x7) >= 7U );\n}");
        ASSERT_EQUALS("[test.cpp:2]: (style) Expression '(X | 0x7) >= 0x7' is always true.\n",errout_str());
        check("void f(int a) {\n assert( (a & 0x07) >= 7U );\n}");
        ASSERT_EQUALS("",errout_str());
        check("void f(int a) {\n assert( (a | 0x07) >= 8U );\n}");
        ASSERT_EQUALS("",errout_str()); //correct for negative 'a'
        // '>'
        check("void f(int a) {\n assert( (a & 0x07) > 7U );\n}");
        ASSERT_EQUALS("[test.cpp:2]: (style) Expression '(X & 0x7) > 0x7' is always false.\n",errout_str());
        check("void f(unsigned int a) {\n assert( (a | 0x7) > 6U );\n}");
        ASSERT_EQUALS("[test.cpp:2]: (style) Expression '(X | 0x7) > 0x6' is always true.\n",errout_str());
        check("void f(int a) {\n assert( (a & 0x07) > 6U );\n}");
        ASSERT_EQUALS("",errout_str());
        check("void f(int a) {\n assert( (a | 0x07) > 7U );\n}");
        ASSERT_EQUALS("",errout_str()); //correct for negative 'a'
        // '<='
        check("void f(int a) {\n assert( (a & 0x07) <= 7U );\n}");
        ASSERT_EQUALS("[test.cpp:2]: (style) Expression '(X & 0x7) <= 0x7' is always true.\n",errout_str());
        check("void f(unsigned int a) {\n assert( (a | 0x08) <= 7U );\n}");
        ASSERT_EQUALS("[test.cpp:2]: (style) Expression '(X | 0x8) <= 0x7' is always false.\n",errout_str());
        check("void f(int a) {\n assert( (a & 0x07) <= 6U );\n}");
        ASSERT_EQUALS("",errout_str());
        check("void f(int a) {\n assert( (a | 0x08) <= 7U );\n}");
        ASSERT_EQUALS("",errout_str()); //correct for negative 'a'
        // '<'
        check("void f(int a) {\n assert( (a & 0x07) < 8U );\n}");
        ASSERT_EQUALS("[test.cpp:2]: (style) Expression '(X & 0x7) < 0x8' is always true.\n",errout_str());
        check("void f(unsigned int a) {\n assert( (a | 0x07) < 7U );\n}");
        ASSERT_EQUALS("[test.cpp:2]: (style) Expression '(X | 0x7) < 0x7' is always false.\n",errout_str());
        check("void f(int a) {\n assert( (a & 0x07) < 3U );\n}");
        ASSERT_EQUALS("",errout_str());
        check("void f(int a) {\n assert( (a | 0x07) < 7U );\n}");
        ASSERT_EQUALS("",errout_str()); //correct for negative 'a'

        check("void f(int i) {\n" // #11998
              "    if ((i & 0x100) == 0x200) {}\n"
              "    if (0x200 == (i & 0x100)) {}\n"
              "}\n");
        ASSERT_EQUALS("[test.cpp:2] -> [test.cpp:3]: (style) The if condition is the same as the previous if condition\n"
                      "[test.cpp:2]: (style) Expression '(X & 0x100) == 0x200' is always false.\n"
                      "[test.cpp:3]: (style) Expression '(X & 0x100) == 0x200' is always false.\n",
                      errout_str());

        checkP("#define MACRO1 (0x0010)\n" // #13222
               "#define MACRO2 (0x0020)\n"
               "#define MACRO_ALL (MACRO1 | MACRO2)\n"
               "void f() {\n"
               "    if (MACRO_ALL == 0) {}\n"
               "}\n");
        ASSERT_EQUALS("", errout_str());

        checkP("void f(int i, int j) {\n" // #13360
               "    int X = 0x10;\n"
               "    if ((i & 0xff00) == X) {}\n"
               "    if (X == (j & 0xff00)) {}\n"
               "}\n");
        ASSERT_EQUALS("[test.cpp:3]: (style) Expression '(X & 0xff00) == 0x10' is always false.\n"
                      "[test.cpp:4]: (style) Expression '(X & 0xff00) == 0x10' is always false.\n",
                      errout_str());
    }

#define checkPureFunction(code) checkPureFunction_(code, __FILE__, __LINE__)
    void multicompare() {
        check("void foo(int x)\n"
              "{\n"
              "    if (x & 7);\n"
              "    else { if (x == 1); }\n"
              "}");
        ASSERT_EQUALS("[test.cpp:4]: (style) Expression is always false because 'else if' condition matches previous condition at line 3.\n", errout_str());

        check("void foo(int x)\n"
              "{\n"
              "    if (x & 7);\n"
              "    else { if (x & 1); }\n"
              "}");
        ASSERT_EQUALS("[test.cpp:4]: (style) Expression is always false because 'else if' condition matches previous condition at line 3.\n", errout_str());

        check("extern int bar() __attribute__((pure));\n"
              "void foo(int x)\n"
              "{\n"
              "    if ( bar() >1 && b) {}\n"
              "    else if (bar() >1 && b) {}\n"
              "}");
        ASSERT_EQUALS("[test.cpp:5]: (style) Expression is always false because 'else if' condition matches previous condition at line 4.\n", errout_str());

        checkPureFunction("extern int bar();\n"
                          "void foo(int x)\n"
                          "{\n"
                          "    if ( bar() >1 && b) {}\n"
                          "    else if (bar() >1 && b) {}\n"
                          "}");
        ASSERT_EQUALS("[test.cpp:5]: (style) Expression is always false because 'else if' condition matches previous condition at line 4.\n", errout_str());

        // 7284
        check("void foo() {\n"
              "    if (a) {}\n"
              "    else if (!!a) {}\n"
              "}");
        ASSERT_EQUALS("[test.cpp:3]: (style) Expression is always false because 'else if' condition matches previous condition at line 2.\n", errout_str());

        // #11059
        check("int f();\n"
              "void g() {\n"
              "    int i = f();\n"
              "    if (i == 3) {}\n"
              "    else if ((i = f()) == 5) {}\n"
              "    else if (i == 3) {}\n"
              "}\n");
        ASSERT_EQUALS("", errout_str());

        check("int f();\n"
              "void g() {\n"
              "    int i = f();\n"
              "    if (i == 3) {}\n"
              "    else if ((i = f()) == 5) {}\n"
              "    else if (i != 3) {}\n"
              "}\n");
        ASSERT_EQUALS("", errout_str());
    }

    template<size_t size>
    void checkPureFunction_(const char (&code)[size], const char* file, int line) {
        // Tokenize..
        SimpleTokenizer tokenizer(settings1, *this);
        ASSERT_LOC(tokenizer.tokenize(code), file, line);

        runChecks<CheckCondition>(tokenizer, this);
    }

    void overlappingElseIfCondition() {
        check("void f(int a, int &b) {\n"
              "    if (a) { b = 1; }\n"
              "    else { if (a) { b = 2; } }\n"
              "}");
        ASSERT_EQUALS("[test.cpp:3]: (style) Expression is always false because 'else if' condition matches previous condition at line 2.\n", errout_str());

        check("void f(int a, int &b) {\n"
              "    if (a) { b = 1; }\n"
              "    else { if (a) { b = 2; } }\n"
              "}");
        ASSERT_EQUALS("[test.cpp:3]: (style) Expression is always false because 'else if' condition matches previous condition at line 2.\n", errout_str());

        check("void f(int a, int &b) {\n"
              "    if (a == 1) { b = 1; }\n"
              "    else { if (a == 2) { b = 2; }\n"
              "    else { if (a == 1) { b = 3; } } }\n"
              "}");
        ASSERT_EQUALS("[test.cpp:4]: (style) Expression is always false because 'else if' condition matches previous condition at line 2.\n", errout_str());

        check("void f(int a, int &b) {\n"
              "    if (a == 1) { b = 1; }\n"
              "    else { if (a == 2) { b = 2; }\n"
              "    else { if (a == 2) { b = 3; } } }\n"
              "}");
        ASSERT_EQUALS("[test.cpp:4]: (style) Expression is always false because 'else if' condition matches previous condition at line 3.\n", errout_str());

        check("void f(int a, int &b) {\n"
              "    if (a++) { b = 1; }\n"
              "    else { if (a++) { b = 2; }\n"
              "    else { if (a++) { b = 3; } } }\n"
              "}");
        ASSERT_EQUALS("", errout_str());

        check("void f(int a, int &b) {\n"
              "    if (!strtok(NULL, \" \")) { b = 1; }\n"
              "    else { if (!strtok(NULL, \" \")) { b = 2; } }\n"
              "}");
        ASSERT_EQUALS("", errout_str());

        {
            check("void f(Class &c) {\n"
                  "    if (c.dostuff() == 3) {}\n"
                  "    else { if (c.dostuff() == 3) {} }\n"
                  "}");
            ASSERT_EQUALS("", errout_str());

            check("void f(const Class &c) {\n"
                  "    if (c.dostuff() == 3) {}\n"
                  "    else { if (c.dostuff() == 3) {} }\n"
                  "}");
            ASSERT_EQUALS("[test.cpp:3]: (style) Expression is always false because 'else if' condition matches previous condition at line 2.\n", errout_str());
        }

        check("void f(int a, int &b) {\n"
              "   x = x / 2;\n"
              "   if (x < 100) { b = 1; }\n"
              "   else { x = x / 2; if (x < 100) { b = 2; } }\n"
              "}");
        ASSERT_EQUALS("", errout_str());

        check("void f(int i) {\n"
              "   if(i == 0x02e2000000 || i == 0xa0c6000000)\n"
              "       foo(i);\n"
              "}");
        ASSERT_EQUALS("", errout_str());

        // ticket 3689 ( avoid false positive )
        check("int fitInt(long long int nValue){\n"
              "    if( nValue < 0x7fffffffLL )\n"
              "    {\n"
              "        return 32;\n"
              "    }\n"
              "    if( nValue < 0x7fffffffffffLL )\n"
              "    {\n"
              "        return 48;\n"
              "    }\n"
              "    else {\n"
              "        if( nValue < 0x7fffffffffffffffLL )\n"
              "        {\n"
              "            return 64;\n"
              "        } else\n"
              "        {\n"
              "            return -1;\n"
              "        }\n"
              "    }\n"
              "}");
        ASSERT_EQUALS("", errout_str());

        check("void f(WIDGET *widget) {\n"
              "  if (dynamic_cast<BUTTON*>(widget)){}\n"
              "  else if (dynamic_cast<LABEL*>(widget)){}\n"
              "}");
        ASSERT_EQUALS("", errout_str());

        check("class B { virtual void v() {} };\n" // #11037
              "class D1 : public B {};\n"
              "class D2 : public B {};\n"
              "void f(const std::shared_ptr<B>&p) {\n"
              "    const auto d1 = dynamic_cast<D1*>(p.get());\n"
              "    const auto d2 = dynamic_cast<D2*>(p.get());\n"
              "    if (d1) {}\n"
              "    else if (d2) {}\n"
              "}\n");
        ASSERT_EQUALS("", errout_str());

        check("void f(int x) {\n" // #6482
              "  if (x & 1) {}\n"
              "  else if (x == 0) {}\n"
              "}");
        ASSERT_EQUALS("", errout_str());

        check("void f(int x) {\n"
              "  if (x & 15) {}\n"
              "  else if (x == 40) {}\n"
              "}");
        ASSERT_EQUALS("[test.cpp:3]: (style) Expression is always false because 'else if' condition matches previous condition at line 2.\n", errout_str());

        check("void f(int x) {\n"
              "  if (x == sizeof(double)) {}\n"
              "  else { if (x == sizeof(long double)) {} }"
              "}");
        ASSERT_EQUALS("", errout_str());

        check("void f(int x) {\n"
              "  if (x & 0x08) {}\n"
              "  else if (x & 0xF8) {}\n"
              "}");
        ASSERT_EQUALS("", errout_str());

        check("void f(int x) {\n"
              "  if (x & 0xF8) {}\n"
              "  else if (x & 0x08) {}\n"
              "}");
        ASSERT_EQUALS("[test.cpp:3]: (style) Expression is always false because 'else if' condition matches previous condition at line 2.\n", errout_str());

        check("void f(bool a, bool b) {\n"
              "   if(a && b){}\n"
              "   else if( !!b && !!a){}\n"
              "}");
        ASSERT_EQUALS("[test.cpp:3]: (style) Expression is always false because 'else if' condition matches previous condition at line 2.\n", errout_str());

        check("void f(bool a, bool b) {\n"
              "   if(a && b){}\n"
              "   else if( !!b && a){}\n"
              "}");
        ASSERT_EQUALS("[test.cpp:3]: (style) Expression is always false because 'else if' condition matches previous condition at line 2.\n", errout_str());

        check("void f(bool a, bool b) {\n"
              "   if(a && b){}\n"
              "   else if( b && !!a){}\n"
              "}");
        ASSERT_EQUALS("[test.cpp:3]: (style) Expression is always false because 'else if' condition matches previous condition at line 2.\n", errout_str());

        check("void f(bool a, bool b) {\n"
              "   if(a && b){}\n"
              "   else if( b && !(!a)){}\n"
              "}");
        ASSERT_EQUALS("[test.cpp:3]: (style) Expression is always false because 'else if' condition matches previous condition at line 2.\n", errout_str());

        check("void f(bool a, bool b) {\n"
              "   if(a && b){}\n"
              "   else if( !!b && !(!a)){}\n"
              "}");
        ASSERT_EQUALS("[test.cpp:3]: (style) Expression is always false because 'else if' condition matches previous condition at line 2.\n", errout_str());

        check("void f(bool a, bool b) {\n"
              "   if(a && b){}\n"
              "   else if( !!(b) && !!(a+b)){}\n"
              "}");
        ASSERT_EQUALS("", errout_str());

        // #8168
        check("enum MaskValues\n"
              "{\n"
              "    Value1 = 0x00000001,\n"
              "    Value2 = 0x00000002\n"
              "};\n"
              "void TestFunction(int value) {\n"
              "    if ( value & (int)Value1 ) {}\n"
              "    else if ( value & (int)Value2 ) {}\n"
              "}");
        ASSERT_EQUALS("", errout_str());

        check("void f(size_t x) {\n"
              "    if (x == sizeof(int)) {}\n"
              "    else { if (x == sizeof(long))} {}\n"
              "}\n");
        ASSERT_EQUALS("", errout_str());

        check("void f(size_t x) {\n"
              "    if (x == sizeof(long)) {}\n"
              "    else { if (x == sizeof(long long))} {}\n"
              "}\n");
        ASSERT_EQUALS("", errout_str());
    }

    void oppositeElseIfCondition() {
        setMultiline();

        check("void f(int x) {\n"
              "    if (x) {}\n"
              "    else if (!x) {}\n"
              "}");
        ASSERT_EQUALS("test.cpp:3:style:Expression is always true because 'else if' condition is opposite to previous condition at line 2.\n"
                      "test.cpp:2:note:first condition\n"
                      "test.cpp:3:note:else if condition is opposite to first condition\n", errout_str());

        check("void f(int x) {\n"
              "    int y = x;\n"
              "    if (x) {}\n"
              "    else if (!y) {}\n"
              "}");
        ASSERT_EQUALS("test.cpp:4:style:Expression is always true because 'else if' condition is opposite to previous condition at line 3.\n"
                      "test.cpp:2:note:'y' is assigned value 'x' here.\n"
                      "test.cpp:3:note:first condition\n"
                      "test.cpp:4:note:else if condition is opposite to first condition\n", errout_str());
    }

    void checkBadBitmaskCheck() {
        check("bool f(int x) {\n"
              "    bool b = x | 0x02;\n"
              "    return b;\n"
              "}");
        ASSERT_EQUALS("[test.cpp:2]: (warning) Result of operator '|' is always true if one operand is non-zero. Did you intend to use '&'?\n", errout_str());

        check("bool f(int x) {\n"
              "    bool b = 0x02 | x;\n"
              "    return b;\n"
              "}");
        ASSERT_EQUALS("[test.cpp:2]: (warning) Result of operator '|' is always true if one operand is non-zero. Did you intend to use '&'?\n", errout_str());

        check("int f(int x) {\n"
              "    int b = x | 0x02;\n"
              "    return b;\n"
              "}");
        ASSERT_EQUALS("", errout_str());

        check("bool f(int x) {\n"
              "    bool b = x & 0x02;\n"
              "    return b;\n"
              "}");
        ASSERT_EQUALS("", errout_str());

        check("bool f(int x) {\n"
              "    if(x | 0x02)\n"
              "        return b;\n"
              "}");
        ASSERT_EQUALS("[test.cpp:2]: (warning) Result of operator '|' is always true if one operand is non-zero. Did you intend to use '&'?\n", errout_str());

        check("bool f(int x) {\n"
              "    int y = 0x1;\n"
              "    if(b) y = 0;\n"
              "    if(x | y)\n"
              "        return b;\n"
              "}");
        ASSERT_EQUALS("", errout_str());

        check("bool f(int x) {\n"
              "    foo(a && (x | 0x02));\n"
              "}");
        ASSERT_EQUALS("[test.cpp:2]: (warning) Result of operator '|' is always true if one operand is non-zero. Did you intend to use '&'?\n", errout_str());

        check("int f(int x) {\n"
              "    return (x | 0x02) ? 0 : 5;\n"
              "}");
        ASSERT_EQUALS("[test.cpp:2]: (warning) Result of operator '|' is always true if one operand is non-zero. Did you intend to use '&'?\n", errout_str());

        check("int f(int x) {\n"
              "    return x ? (x | 0x02) : 5;\n"
              "}");
        ASSERT_EQUALS("", errout_str());

        check("bool f(int x) {\n"
              "    return x | 0x02;\n"
              "}");
        ASSERT_EQUALS("[test.cpp:2]: (warning) Result of operator '|' is always true if one operand is non-zero. Did you intend to use '&'?\n", errout_str());

        check("bool f(int x) {\n"
              "  if (x) {\n"
              "    return x | 0x02;\n"
              "  }\n"
              "  return 0;\n"
              "}");
        ASSERT_EQUALS("[test.cpp:3]: (warning) Result of operator '|' is always true if one operand is non-zero. Did you intend to use '&'?\n", errout_str());

        check("const bool f(int x) {\n"
              "    return x | 0x02;\n"
              "}");
        ASSERT_EQUALS("[test.cpp:2]: (warning) Result of operator '|' is always true if one operand is non-zero. Did you intend to use '&'?\n", errout_str());

        check("struct F {\n"
              "  static const bool f(int x) {\n"
              "      return x | 0x02;\n"
              "  }\n"
              "};");
        ASSERT_EQUALS("[test.cpp:3]: (warning) Result of operator '|' is always true if one operand is non-zero. Did you intend to use '&'?\n", errout_str());

        check("struct F {\n"
              "  typedef bool b_t;\n"
              "};\n"
              "F::b_t f(int x) {\n"
              "  return x | 0x02;\n"
              "}");
        ASSERT_EQUALS("[test.cpp:5]: (warning) Result of operator '|' is always true if one operand is non-zero. Did you intend to use '&'?\n", errout_str());

        check("int f(int x) {\n"
              "    return x | 0x02;\n"
              "}");
        ASSERT_EQUALS("", errout_str());

        check("void create_rop_masks_4( rop_mask_bits *bits) {\n"
              "DWORD mask_offset;\n"
              "BYTE *and_bits = bits->and;\n"
              "rop_mask *rop_mask;\n"
              "and_bits[mask_offset] |= (rop_mask->and & 0x0f);\n"
              "}");
        ASSERT_EQUALS("", errout_str());

        check("void f(unsigned a, unsigned b) {\n"
              "  unsigned cmd1 = b & 0x0F;\n"
              "  if (cmd1 | a) {\n"
              "    if (b == 0x0C) {}\n"
              "  }\n"
              "}");
        ASSERT_EQUALS("", errout_str());

        check("void f(int i) {\n" // #11082
              "    int j = 0;\n"
              "    if (i | j) {}\n"
              "}\n");
        ASSERT_EQUALS("[test.cpp:3]: (style) Operator '|' with one operand equal to zero is redundant.\n", errout_str());

        check("#define EIGHTTOIS(x) (((x) << 8) | (x))\n"
              "int f() {\n"
              "    return EIGHTTOIS(0);\n"
              "}\n");
        ASSERT_EQUALS("", errout_str());

        check("#define O_RDONLY 0\n"
              "void f(const char* s, int* pFd) {\n"
              "    *pFd = open(s, O_RDONLY | O_BINARY, 0);\n"
              "}\n");
        ASSERT_EQUALS("", errout_str());

        check("const int FEATURE_BITS = x |\n"
              "#if FOO_ENABLED\n"
              "    FEATURE_FOO |\n"
              "#endif\n"
              "#if BAR_ENABLED\n"
              "    FEATURE_BAR |\n"
              "#endif\n"
              "    0;");
        ASSERT_EQUALS("", errout_str());

        check("enum precedence { PC0, UNARY };\n"
              "int x = PC0   | UNARY;\n"
              "int y = UNARY | PC0;\n");
        ASSERT_EQUALS("", errout_str());

        check("#define MASK 0\n"
              "#define SHIFT 1\n"
              "int x = 1 | (MASK << SHIFT);\n");
        ASSERT_EQUALS("", errout_str());
    }


    void incorrectLogicOperator1() {
        check("void f(int x) {\n"
              "    if ((x != 1) || (x != 3))\n"
              "        a++;\n"
              "}");
        ASSERT_EQUALS("[test.cpp:2]: (warning) Logical disjunction always evaluates to true: x != 1 || x != 3.\n", errout_str());

        check("void f(int x) {\n"
              "    if (1 != x || 3 != x)\n"
              "        a++;\n"
              "}");
        ASSERT_EQUALS("[test.cpp:2]: (warning) Logical disjunction always evaluates to true: x != 1 || x != 3.\n", errout_str());

        check("void f(int x) {\n"
              "  if (x<0 && !x) {}\n"
              "}");
        ASSERT_EQUALS("[test.cpp:2]: (warning) Logical conjunction always evaluates to false: x < 0 && !x.\n", errout_str());

        check("void f(int x) {\n"
              "  if (x==0 && x) {}\n"
              "}");
        ASSERT_EQUALS("[test.cpp:2]: (warning) Logical conjunction always evaluates to false: x == 0 && x.\n", errout_str());

        check("void f(int x) {\n" // ast..
              "    if (y == 1 && x == 1 && x == 7) { }\n"
              "}");
        ASSERT_EQUALS("[test.cpp:2]: (warning) Logical conjunction always evaluates to false: x == 1 && x == 7.\n", errout_str());

        check("void f(int x, int y) {\n"
              "    if (x != 1 || y != 1)\n"
              "        a++;\n"
              "}");
        ASSERT_EQUALS("", errout_str());

        check("void f(int x, int y) {\n"
              "    if ((y == 1) && (x != 1) || (x != 3))\n"
              "        a++;\n"
              "}");
        ASSERT_EQUALS("", errout_str());

        check("void f(int x, int y) {\n"
              "    if ((x != 1) || (x != 3) && (y == 1))\n"
              "        a++;\n"
              "}"
              );
        ASSERT_EQUALS("[test.cpp:2] -> [test.cpp:2]: (style) Condition 'x!=3' is always true\n", errout_str());

        check("void f(int x) {\n"
              "    if ((x != 1) && (x != 3))\n"
              "        a++;\n"
              "}");
        ASSERT_EQUALS("", errout_str());

        check("void f(int x) {\n"
              "    if ((x == 1) || (x == 3))\n"
              "        a++;\n"
              "}");
        ASSERT_EQUALS("", errout_str());

        check("void f(int x, int y) {\n"
              "    if ((x != 1) || (y != 3))\n"
              "        a++;\n"
              "}");
        ASSERT_EQUALS("", errout_str());

        check("void f(int x, int y) {\n"
              "    if ((x != hotdog) || (y != hotdog))\n"
              "        a++;\n"
              "}");
        ASSERT_EQUALS("", errout_str());

        check("void f(int x, int y) {\n"
              "    if ((x != 5) || (y != 5))\n"
              "        a++;\n"
              "}");
        ASSERT_EQUALS("", errout_str());


        check("void f(int x) {\n"
              "    if ((x != 5) || (x != 6))\n"
              "        a++;\n"
              "}");
        ASSERT_EQUALS("[test.cpp:2]: (warning) Logical disjunction always evaluates to true: x != 5 || x != 6.\n", errout_str());

        check("void f(unsigned int a, unsigned int b, unsigned int c) {\n"
              "    if((a != b) || (c != b) || (c != a))\n"
              "    {\n"
              "        return true;\n"
              "    }\n"
              "    return false;\n"
              "}");
        ASSERT_EQUALS("[test.cpp:2] -> [test.cpp:2]: (style) Condition 'c!=a' is always false\n", errout_str());
    }

    void incorrectLogicOperator2() {
        check("void f(float x) {\n"
              "    if ((x == 1) && (x == 1.0))\n"
              "        a++;\n"
              "}");
        ASSERT_EQUALS("", errout_str());

        check("void f(int x) {\n"
              "    if ((x == 1) && (x == 0x00000001))\n"
              "        a++;\n"
              "}");
        ASSERT_EQUALS("[test.cpp:2] -> [test.cpp:2]: (style) Condition 'x==0x00000001' is always true\n", errout_str());

        check("void f(int x) {\n"
              "    if (x == 1 && x == 3)\n"
              "        a++;\n"
              "}");
        ASSERT_EQUALS("[test.cpp:2]: (warning) Logical conjunction always evaluates to false: x == 1 && x == 3.\n", errout_str());

        check("void f(int x) {\n"
              "    if (x == 1.0 && x == 3.0)\n"
              "        a++;\n"
              "}");
        ASSERT_EQUALS("", errout_str()); // float comparisons with == and != are not checked right now - such comparison is a bad idea

        check("void f(float x) {\n"
              "    if (x == 1 && x == 1.0)\n"
              "        a++;\n"
              "}");
        ASSERT_EQUALS("", errout_str());

        check("void bar(float f) {\n" // #5246
              "    if ((f > 0) && (f < 1)) {}\n"
              "}");
        ASSERT_EQUALS("", errout_str());

        check("void f(int x) {\n"
              "    if (x < 1 && x > 1)\n"
              "        a++;\n"
              "}");
        ASSERT_EQUALS("[test.cpp:2]: (warning) Logical conjunction always evaluates to false: x < 1 && x > 1.\n", errout_str());

        check("void f(int x) {\n"
              "    if (x < 1.0 && x > 1.0)\n"
              "        a++;\n"
              "}");
        ASSERT_EQUALS("[test.cpp:2]: (warning) Logical conjunction always evaluates to false: x < 1.0 && x > 1.0.\n", errout_str());

        check("void f(int x) {\n"
              "    if (x < 1 && x > 1.0)\n"
              "        a++;\n"
              "}");
        ASSERT_EQUALS("[test.cpp:2]: (warning) Logical conjunction always evaluates to false: x < 1 && x > 1.0.\n", errout_str());

        check("void f(int x) {\n"
              "    if (x >= 1.0 && x <= 1.001)\n"
              "        a++;\n"
              "}");
        ASSERT_EQUALS("", errout_str());

        check("void f(int x) {\n"
              "    if (x < 1 && x > 3)\n"
              "        a++;\n"
              "}");
        ASSERT_EQUALS("[test.cpp:2]: (warning) Logical conjunction always evaluates to false: x < 1 && x > 3.\n", errout_str());

        check("void f(float x) {\n"
              "    if (x < 1.0 && x > 3.0)\n"
              "        a++;\n"
              "}");
        ASSERT_EQUALS("[test.cpp:2]: (warning) Logical conjunction always evaluates to false: x < 1.0 && x > 3.0.\n", errout_str());

        check("void f(int x) {\n"
              "    if (1 > x && 3 < x)\n"
              "        a++;\n"
              "}");
        ASSERT_EQUALS("[test.cpp:2]: (warning) Logical conjunction always evaluates to false: x < 1 && x > 3.\n", errout_str());

        check("void f(int x) {\n"
              "    if (x < 3 && x > 1)\n"
              "        a++;\n"
              "}");
        ASSERT_EQUALS("", errout_str());

        check("void f(int x) {\n"
              "    if (x > 3 || x < 10)\n"
              "        a++;\n"
              "}");
        ASSERT_EQUALS("[test.cpp:2]: (warning) Logical disjunction always evaluates to true: x > 3 || x < 10.\n", errout_str());

        check("void f(int x) {\n"
              "    if (x >= 3 || x <= 10)\n"
              "        a++;\n"
              "}");
        ASSERT_EQUALS("[test.cpp:2]: (warning) Logical disjunction always evaluates to true: x >= 3 || x <= 10.\n", errout_str());

        check("void f(int x) {\n"
              "    if (x >= 3 || x < 10)\n"
              "        a++;\n"
              "}");
        ASSERT_EQUALS("[test.cpp:2]: (warning) Logical disjunction always evaluates to true: x >= 3 || x < 10.\n", errout_str());

        check("void f(int x) {\n"
              "    if (x > 3 || x <= 10)\n"
              "        a++;\n"
              "}");
        ASSERT_EQUALS("[test.cpp:2]: (warning) Logical disjunction always evaluates to true: x > 3 || x <= 10.\n", errout_str());

        check("void f(int x) {\n"
              "    if (x > 3 || x < 3)\n"
              "        a++;\n"
              "}");
        ASSERT_EQUALS("", errout_str());

        check("void f(int x) {\n"
              "    if (x >= 3 || x <= 3)\n"
              "        a++;\n"
              "}"
              );
        ASSERT_EQUALS("[test.cpp:2]: (warning) Logical disjunction always evaluates to true: x >= 3 || x <= 3.\n", errout_str());

        check("void f(int x) {\n"
              "    if (x >= 3 || x < 3)\n"
              "        a++;\n"
              "}"
              );
        ASSERT_EQUALS("[test.cpp:2]: (warning) Logical disjunction always evaluates to true: x >= 3 || x < 3.\n", errout_str());

        check("void f(int x) {\n"
              "    if (x > 3 || x <= 3)\n"
              "        a++;\n"
              "}"
              );
        ASSERT_EQUALS("[test.cpp:2]: (warning) Logical disjunction always evaluates to true: x > 3 || x <= 3.\n", errout_str());

        check("void f(int x) {\n"
              "   if((x==3) && (x!=4))\n"
              "        a++;\n"
              "}");
        ASSERT_EQUALS("[test.cpp:2]: (style) Redundant condition: The condition 'x != 4' is redundant since 'x == 3' is sufficient.\n", errout_str());

        check("void f(const std::string &s) {\n" // #8860
              "    const std::size_t p = s.find(\"42\");\n"
              "    const std::size_t * const ptr = &p;\n"
              "    if(p != std::string::npos && p == 0 && *ptr != 1){;}\n"
              "}");
        ASSERT_EQUALS("[test.cpp:4] -> [test.cpp:4]: (style) Condition '*ptr!=1' is always true\n", errout_str());

        check("void f(int x) {\n"
              "    if ((x!=4) && (x==3))\n"
              "        a++;\n"
              "}");
        ASSERT_EQUALS("[test.cpp:2]: (style) Redundant condition: The condition 'x != 4' is redundant since 'x == 3' is sufficient.\n", errout_str());

        check("void f(int x) {\n"
              "    if ((x==3) || (x!=4))\n"
              "        a++;\n"
              "}");
        ASSERT_EQUALS("[test.cpp:2]: (style) Redundant condition: The condition 'x == 3' is redundant since 'x != 4' is sufficient.\n", errout_str());

        check("void f(int x) {\n"
              "    if ((x!=4) || (x==3))\n"
              "        a++;\n"
              "}");
        ASSERT_EQUALS("[test.cpp:2]: (style) Redundant condition: The condition 'x == 3' is redundant since 'x != 4' is sufficient.\n", errout_str());

        check("void f(int x) {\n"
              "    if ((x==3) && (x!=3))\n"
              "        a++;\n"
              "}");
        ASSERT_EQUALS("[test.cpp:2]: (warning) Logical conjunction always evaluates to false: x == 3 && x != 3.\n", errout_str());

        check("void f(int x) {\n"
              "    if ((x==6) || (x!=6))\n"
              "        a++;\n"
              "}");
        ASSERT_EQUALS("[test.cpp:2]: (warning) Logical disjunction always evaluates to true: x == 6 || x != 6.\n", errout_str());

        check("void f(int x) {\n"
              "    if (x > 10 || x < 3)\n"
              "        a++;\n"
              "}");
        ASSERT_EQUALS("", errout_str());

        check("void f(int x) {\n"
              "    if (x > 5 && x == 1)\n"
              "        a++;\n"
              "}");
        ASSERT_EQUALS("[test.cpp:2]: (warning) Logical conjunction always evaluates to false: x > 5 && x == 1.\n", errout_str());

        check("void f(int x) {\n"
              "    if (x > 5 && x == 6)\n"
              "        a++;\n"
              "}");
        ASSERT_EQUALS("[test.cpp:2]: (style) Redundant condition: The condition 'x > 5' is redundant since 'x == 6' is sufficient.\n", errout_str());

        // #3419
        check("void f() {\n"
              "    if ( &q != &a && &q != &b ) { }\n"
              "}");
        ASSERT_EQUALS("", errout_str());

        // #3676
        check("void f(int m_x2, int w, int x) {\n"
              "    if (x + w - 1 > m_x2 || m_x2 < 0 )\n"
              "        m_x2 = x + w - 1;\n"
              "}");
        ASSERT_EQUALS("", errout_str());

        check("void f(float x) {\n" // x+1 => x
              "  if (x <= 1.0e20 && x >= -1.0e20) {}\n"
              "}");
        ASSERT_EQUALS("", errout_str());

        check("void f(float x) {\n" // x+1 => x
              "  if (x >= 1.0e20 && x <= 1.0e21) {}\n"
              "}");
        ASSERT_EQUALS("", errout_str());

        check("void f(float x) {\n" // x+1 => x
              "  if (x <= -1.0e20 && x >= -1.0e21) {}\n"
              "}");
        ASSERT_EQUALS("", errout_str());
    }

    void incorrectLogicOperator3() {
        check("void f(int x, bool& b) {\n"
              "    b = x > 5 && x == 1;\n"
              "    c = x < 1 && x == 3;\n"
              "    d = x >= 5 && x == 1;\n"
              "    e = x <= 1 && x == 3;\n"
              "}");
        ASSERT_EQUALS("[test.cpp:2]: (warning) Logical conjunction always evaluates to false: x > 5 && x == 1.\n"
                      "[test.cpp:3]: (warning) Logical conjunction always evaluates to false: x < 1 && x == 3.\n"
                      "[test.cpp:4]: (warning) Logical conjunction always evaluates to false: x >= 5 && x == 1.\n"
                      "[test.cpp:5]: (warning) Logical conjunction always evaluates to false: x <= 1 && x == 3.\n", errout_str());
    }

    void incorrectLogicOperator4() {
        check("#define ZERO 0\n"
              "void f(int x) {\n"
              "  if (x && x != ZERO) {}\n"
              "}");
        ASSERT_EQUALS("", errout_str());

        check("void f(int N) {\n" // #9789
              "    T a[20] = { 0 };\n"
              "    for (int i = 0; i < N; ++i) {\n"
              "        if (0 < a[i] && a[i] < 1) {}\n"
              "    }\n"
              "}\n");
        ASSERT_EQUALS("", errout_str());
    }

    void incorrectLogicOperator5() { // complex expressions
        check("void f(int x) {\n"
              "  if (x+3 > 2 || x+3 < 10) {}\n"
              "}");
        ASSERT_EQUALS("[test.cpp:2]: (warning) Logical disjunction always evaluates to true: x+3 > 2 || x+3 < 10.\n", errout_str());
    }

    void incorrectLogicOperator6() { // char literals
        check("void f(char x) {\n"
              "  if (x == '1' || x == '2') {}\n"
              "}", dinit(CheckOptions, $.inconclusive = true));
        ASSERT_EQUALS("", errout_str());

        check("void f(char x) {\n"
              "  if (x == '1' && x == '2') {}\n"
              "}", dinit(CheckOptions, $.inconclusive = true));
        ASSERT_EQUALS("[test.cpp:2]: (warning) Logical conjunction always evaluates to false: x == '1' && x == '2'.\n", errout_str());

        check("int f(char c) {\n"
              "  return (c >= 'a' && c <= 'z');\n"
              "}", dinit(CheckOptions, $.inconclusive = true));
        ASSERT_EQUALS("", errout_str());

        check("int f(char c) {\n"
              "  return (c <= 'a' && c >= 'z');\n"
              "}", dinit(CheckOptions, $.inconclusive = true));
        ASSERT_EQUALS("[test.cpp:2]: (warning, inconclusive) Logical conjunction always evaluates to false: c <= 'a' && c >= 'z'.\n", errout_str());

        check("int f(char c) {\n"
              "  return (c <= 'a' && c >= 'z');\n"
              "}");
        ASSERT_EQUALS("[test.cpp:2] -> [test.cpp:2]: (style) Return value 'c>='z'' is always false\n", errout_str());
    }

    void incorrectLogicOperator7() { // opposite expressions
        check("void f(int i) {\n"
              "  if (i || !i) {}\n"
              "}");
        ASSERT_EQUALS("[test.cpp:2]: (warning) Logical disjunction always evaluates to true: i || !(i).\n", errout_str());

        check("void f(int a, int b) {\n"
              "  if (a>b || a<=b) {}\n"
              "}");
        ASSERT_EQUALS("[test.cpp:2]: (warning) Logical disjunction always evaluates to true: a > b || a <= b.\n", errout_str());

        check("void f(int a, int b) {\n"
              "  if (a>b || a<b) {}\n"
              "}");
        ASSERT_EQUALS("", errout_str());

        // #6064 False positive incorrectLogicOperator - invalid assumption about template type?
        check("template<typename T> T icdf( const T uniform ) {\n"
              "   if ((0<uniform) && (uniform<1))\n"
              "     {}\n"
              "}");
        ASSERT_EQUALS("", errout_str());

        // #6081 False positive: incorrectLogicOperator, with close negative comparisons
        check("double neg = -1.0 - 1.0e-13;\n"
              "void foo() {\n"
              "    if ((neg < -1.0) && (neg > -1.0 - 1.0e-12))\n"
              "        return;\n"
              "    else\n"
              "        return;\n"
              "}");
        ASSERT_EQUALS("", errout_str());
    }

    void incorrectLogicOperator8() { // opposite expressions
        check("void f(int i) {\n"
              "  if (!(i!=10) && !(i!=20)) {}\n"
              "}");
        ASSERT_EQUALS("[test.cpp:2]: (warning) Logical conjunction always evaluates to false: !(i != 10) && !(i != 20).\n", errout_str());
    }

    void incorrectLogicOperator9() { //  #6069 "False positive incorrectLogicOperator due to dynamic_cast"
        check("class MyType;\n"
              "class OtherType;\n"
              "void foo (OtherType* obj) {\n"
              "    assert((!obj) || dynamic_cast<MyType*>(obj));\n"
              "}");
        ASSERT_EQUALS("", errout_str());
    }

    void incorrectLogicOperator10() { //  #7794 - enum
        check("typedef enum { A, B } Type_t;\n"
              "void f(Type_t t) {\n"
              "    if ((t == A) && (t == B))\n"
              "    {}\n"
              "}");
        ASSERT_EQUALS("[test.cpp:3]: (warning) Logical conjunction always evaluates to false: t == 0 && t == 1.\n", errout_str());
    }

    void incorrectLogicOperator11() {
        check("void foo(int i, const int n) { if ( i < n && i == n ) {} }");
        ASSERT_EQUALS("[test.cpp:1]: (warning) Logical conjunction always evaluates to false: i < n && i == n.\n", errout_str());

        check("void foo(int i, const int n) { if ( i > n && i == n ) {} }");
        ASSERT_EQUALS("[test.cpp:1]: (warning) Logical conjunction always evaluates to false: i > n && i == n.\n", errout_str());

        check("void foo(int i, const int n) { if ( i == n && i > n ) {} }");
        ASSERT_EQUALS("[test.cpp:1]: (warning) Logical conjunction always evaluates to false: i == n && i > n.\n", errout_str());

        check("void foo(int i, const int n) { if ( i == n && i < n ) {} }");
        ASSERT_EQUALS("[test.cpp:1]: (warning) Logical conjunction always evaluates to false: i == n && i < n.\n", errout_str());
    }

    void incorrectLogicOperator12() { // #8696
        check("struct A {\n"
              "    void f() const;\n"
              "};\n"
              "void foo(A a, A b) {\n"
              "  A x = b;\n"
              "  A y = b;\n"
              "  y.f();\n"
              "  if (a > x && a < y)\n"
              "    return;\n"
              "}");
        ASSERT_EQUALS(
            "[test.cpp:5] -> [test.cpp:6] -> [test.cpp:8]: (warning) Logical conjunction always evaluates to false: a > x && a < y.\n",
            errout_str());

        check("struct A {\n"
              "    void f();\n"
              "};\n"
              "void foo(A a, A b) {\n"
              "  A x = b;\n"
              "  A y = b;\n"
              "  y.f();\n"
              "  if (a > x && a < y)\n"
              "    return;\n"
              "}");
        ASSERT_EQUALS("", errout_str());

        check("void foo(A a, A b) {\n"
              "  A x = b;\n"
              "  A y = b;\n"
              "  y.f();\n"
              "  if (a > x && a < y)\n"
              "    return;\n"
              "}");
        ASSERT_EQUALS("", errout_str());

        check("void foo(A a, A b) {\n"
              "  const A x = b;\n"
              "  const A y = b;\n"
              "  y.f();\n"
              "  if (a > x && a < y)\n"
              "    return;\n"
              "}");
        ASSERT_EQUALS(
            "[test.cpp:2] -> [test.cpp:3] -> [test.cpp:5]: (warning) Logical conjunction always evaluates to false: a > x && a < y.\n",
            errout_str());

        check("struct A {\n"
              "    void f() const;\n"
              "};\n"
              "void foo(A a) {\n"
              "  A x = a;\n"
              "  A y = a;\n"
              "  y.f();\n"
              "  if (a > x && a < y)\n"
              "    return;\n"
              "}");
        ASSERT_EQUALS("[test.cpp:8]: (style) Condition 'a>x' is always false\n"
                      "[test.cpp:8]: (style) Condition 'a<y' is always false\n",
                      errout_str());

        check("struct A {\n"
              "    void f();\n"
              "};\n"
              "void foo(A a) {\n"
              "  A x = a;\n"
              "  A y = a;\n"
              "  y.f();\n"
              "  if (a > x && a < y)\n"
              "    return;\n"
              "}");
        ASSERT_EQUALS("[test.cpp:8]: (style) Condition 'a>x' is always false\n", errout_str());

        check("void foo(A a) {\n"
              "  A x = a;\n"
              "  A y = a;\n"
              "  y.f();\n"
              "  if (a > x && a < y)\n"
              "    return;\n"
              "}");
        ASSERT_EQUALS("[test.cpp:5]: (style) Condition 'a>x' is always false\n", errout_str());

        check("void foo(A a) {\n"
              "  const A x = a;\n"
              "  const A y = a;\n"
              "  y.f();\n"
              "  if (a > x && a < y)\n"
              "    return;\n"
              "}");
        ASSERT_EQUALS("[test.cpp:5]: (style) Condition 'a>x' is always false\n"
                      "[test.cpp:5]: (style) Condition 'a<y' is always false\n",
                      errout_str());
    }

    void incorrectLogicOperator13() {
        // 8780
        check("void f(const int &v) {\n"
              "    const int x=v;\n"
              "    if ((v == 1) && (x == 2)) {;}\n"
              "}");
        ASSERT_EQUALS("[test.cpp:2] -> [test.cpp:3]: (warning) Logical conjunction always evaluates to false: v == 1 && x == 2.\n", errout_str());

        check("void f2(const int *v) {\n"
              "    const int *x=v;\n"
              "    if ((*v == 1) && (*x == 2)) {;}\n"
              "}");
        ASSERT_EQUALS("[test.cpp:2] -> [test.cpp:3]: (warning) Logical conjunction always evaluates to false: *(v) == 1 && *(x) == 2.\n", errout_str());
    }

    void incorrectLogicOperator14() {
        check("static const std ::string h;\n"
              "class i {\n"
              "public:\n"
              "  struct j {\n"
              "    std ::string k;\n"
              "    std ::string l;\n"
              "  };\n"
              "  struct a {\n"
              "    enum { m = 1 };\n"
              "  };\n"
              "} b;\n"
              "namespace n {\n"
              "class c;\n"
              "}\n"
              "struct o {\n"
              "  enum { p, d, q, r };\n"
              "  enum { e, f };\n"
              "\n"
              "public:\n"
              "  class j {\n"
              "  public:\n"
              "    class s {\n"
              "      std ::string a;\n"
              "    };\n"
              "  };\n"
              "};\n"
              "namespace n {\n"
              "class b;\n"
              "}\n"
              "namespace aa {\n"
              "class d {\n"
              "public:\n"
              "  char t;\n"
              "  enum {} u;\n"
              "};\n"
              "} // namespace aa\n"
              "namespace aa {\n"
              "struct e {};\n"
              "} // namespace aa\n"
              "class a;\n"
              "class w {\n"
              "public:\n"
              "  enum { x };\n"
              "  struct {\n"
              "  } y;\n"
              "  std ::string z;\n"
              "};\n"
              "class ab {\n"
              "  friend class c;\n"
              "\n"
              "public:\n"
              "  class ac {\n"
              "    void e(const ac &v) const;\n"
              "  };\n"
              "};\n"
              "class f;\n"
              "class ad {\n"
              "  friend class e;\n"
              "  enum { e, ae, ag, ah, ai, aj, ak, a, b };\n"
              "  class c {};\n"
              "  class d {\n"
              "    enum am { f, an, ao, ap, aq, ar, b, as, at, c, au };\n"
              "    enum av { aw, ax, ay, az, e, ba, bb, bc, bd, a };\n"
              "    struct b {\n"
              "      am action;\n"
              "      av c;\n"
              "    };\n"
              "  };\n"
              "  class e {\n"
              "  public:\n"
              "    std ::string e;\n"
              "    class f {\n"
              "    } f;\n"
              "    class be {\n"
              "    public:\n"
              "    };\n"
              "    std ::vector<be> bf;\n"
              "    enum { bg, b } c;\n"
              "  };\n"
              "  struct bh {\n"
              "    std ::map<int, d> b;\n"
              "  };\n"
              "  std ::map<std ::string, bh> bi;\n"
              "  struct {\n"
              "    int b;\n"
              "    char bj;\n"
              "  } bk;\n"
              "  class a {\n"
              "  public:\n"
              "    std ::set<std ::string> b;\n"
              "  };\n"
              "};\n"
              "class bl;\n"
              "class al;\n"
              "class bm;\n"
              "class f;\n"
              "class b;\n"
              "class bn;\n"
              "namespace bo {\n"
              "class bp {\n"
              "public:\n"
              "  typedef std ::pair<const f *, std ::string> bq;\n"
              "  typedef std ::list<bq> br;\n"
              "};\n"
              "const bo ::bp *dg(const f *a, const al *b);\n"
              "} // namespace bo\n"
              "const bn *dh(const f *d, bo ::bp ::br &bs);\n"
              "class f {\n"
              "public:\n"
              "  struct bt {};\n"
              "  std ::vector<a> f;\n"
              "};\n"
              "class bu;\n"
              "class a;\n"
              "class c;\n"
              "struct bv {};\n"
              "class af {\n"
              "private:\n"
              "public:\n"
              "  enum { b, d, e, f, c, bw };\n"
              "  void a(int c);\n"
              "  af *bx() const;\n"
              "};\n"
              "namespace by {\n"
              "class b;\n"
              "}\n"
              "class b {\n"
              "public:\n"
              "  bool d, c;\n"
              "};\n"
              "class bz;\n"
              "class f;\n"
              "class ca {\n"
              "  friend class b;\n"
              "\n"
              "public:\n"
              "  const bm *cb() const { return cc; }\n"
              "  f *d(f *e, bool f) const;\n"
              "  int e() { return ++cd; }\n"
              "  bl *const c;\n"
              "  bm *cc;\n"
              "  std ::map<std ::string, int> ce;\n"
              "  int cd;\n"
              "  bz *a;\n"
              "};\n"
              "namespace n {\n"
              "class c;\n"
              "class d;\n"
              "} // namespace n\n"
              "class cf {\n"
              "public:\n"
              "  explicit cf(const std ::string &aname);\n"
              "  cf(const std ::string &aname, const ca *cg, const al *ch, bl *ci)\n"
              "      : cj(cg), ck(ch), cl(ci), cn(aname) {}\n"
              "\n"
              "protected:\n"
              "  const ca *const cj;\n"
              "  const al *const ck;\n"
              "  bl *const cl;\n"
              "  const std ::string cn;\n"
              "};\n"
              "class cm : public cf {\n"
              "public:\n"
              "  void cp();\n"
              "  std ::string d() const;\n"
              "};\n"
              "struct co {\n"
              "  co();\n"
              "  const bu *a;\n"
              "  enum f {};\n"
              "  enum {\n"
              "    b = (1 << 0),\n"
              "    c = (1 << 1),\n"
              "  };\n"
              "  void d(bool e);\n"
              "};\n"
              "class bu {\n"
              "  friend class e;\n"
              "\n"
              "public:\n"
              "  struct f {};\n"
              "  enum { d, cr, cq, ct, cs, e, a, b, c, dd, cu, cv, cw, cx, cy, cz, da };\n"
              "  const f *db;\n"
              "  const af *dc;\n"
              "} f{};\n"
              "class bm {\n"
              "public:\n"
              "  std ::list<bu> df;\n"
              "  std ::vector<const bu *> de;\n"
              "  mutable std ::set<std ::string> f;\n"
              "};\n"
              "void cm ::cp() {\n"
              "  const bm *a = cj->cb();\n"
              "  for (const bu *b : a->de)\n"
              "    for (af *c = b->dc->bx();;) {\n"
              "      af *d = c;\n"
              "      af *e = c;\n"
              "      bool f(d);\n"
              "      bool g(e);\n"
              "      if (f && g)\n"
              "        ;\n"
              "    }\n"
              "}");
        ASSERT_EQUALS("[test.cpp:200] -> [test.cpp:200]: (style) Condition 'g' is always true\n", errout_str());
    }

    void incorrectLogicOperator15() {
        // 10022
        check("struct PipeRoute {\n"
              "    std::deque<int> points;\n"
              "    std::deque<int> estimates;\n"
              "};\n"
              "void CleanPipeRoutes(std::map<int, PipeRoute*>& pipeRoutes) {\n"
              "    for (auto it = pipeRoutes.begin(); it != pipeRoutes.end(); ) {\n"
              "        PipeRoute* curRoute = it->second;\n"
              "        if (curRoute->points.empty() && curRoute->estimates.size() != 2)\n"
              "        {\n"
              "            delete curRoute;\n"
              "            it = pipeRoutes.erase(it);\n"
              "        }\n"
              "        else\n"
              "        {\n"
              "            ++it;\n"
              "        }\n"
              "    }\n"
              "}\n");
        ASSERT_EQUALS("", errout_str());
    }

    void incorrectLogicOperator16() { // #10070
        check("void foo(void* p) {\n"
              "    if (!p || p == -1) { }\n"
              "}\n");
        ASSERT_EQUALS("", errout_str());
    }

    void incorrectLogicOperator17() { // #12471
        check("struct R {\n"
              "    void set() { i = 1; }\n"
              "    int get() const { return i; }\n"
              "    int i;\n"
              "};\n"
              "struct P {\n"
              "    void f();\n"
              "    R* r;\n"
              "};\n"
              "void P::f() {\n"
              "    int a = r->get();\n"
              "    r->set();\n"
              "    if (a == 0 && r->get()) {}\n"
              "}\n");
        ASSERT_EQUALS("", errout_str());
    }

    void secondAlwaysTrueFalseWhenFirstTrueError() {
        check("void f(void) {\n" // #8892
              "    const char c[1] = { \'x\' }; \n"
              "    if(c[0] == \'x\'){;}\n"
              "}");
        ASSERT_EQUALS("[test.cpp:3]: (style) Condition 'c[0]=='x'' is always true\n", errout_str());

        check("void f(int x) {\n"
              "    if (x > 5 && x != 1)\n"
              "        a++;\n"
              "}");
        ASSERT_EQUALS("[test.cpp:2]: (style) Redundant condition: The condition 'x != 1' is redundant since 'x > 5' is sufficient.\n", errout_str());

        check("void f(int x) {\n"
              "    if (x > 5 && x != 6)\n"
              "        a++;\n"
              "}");
        ASSERT_EQUALS("", errout_str());

        check("void f(int x) {\n"
              "    if ((x > 5) && (x != 1))\n"
              "        a++;\n"
              "}");
        ASSERT_EQUALS("[test.cpp:2]: (style) Redundant condition: The condition 'x != 1' is redundant since 'x > 5' is sufficient.\n", errout_str());

        check("void f(int x) {\n"
              "    if ((x > 5) && (x != 6))\n"
              "        a++;\n"
              "}");
        ASSERT_EQUALS("", errout_str());

        check("void f(int x, bool& b) {\n"
              "    b = x > 3 || x == 4;\n"
              "    c = x < 5 || x == 4;\n"
              "    d = x >= 3 || x == 4;\n"
              "    e = x <= 5 || x == 4;\n"
              "}");
        ASSERT_EQUALS("[test.cpp:2]: (style) Redundant condition: The condition 'x == 4' is redundant since 'x > 3' is sufficient.\n"
                      "[test.cpp:3]: (style) Redundant condition: The condition 'x == 4' is redundant since 'x < 5' is sufficient.\n"
                      "[test.cpp:4]: (style) Redundant condition: The condition 'x == 4' is redundant since 'x >= 3' is sufficient.\n"
                      "[test.cpp:5]: (style) Redundant condition: The condition 'x == 4' is redundant since 'x <= 5' is sufficient.\n",
                      errout_str());

        check("void f(int x, bool& b) {\n"
              "    b = x > 5 || x != 1;\n"
              "    c = x < 1 || x != 3;\n"
              "    d = x >= 5 || x != 1;\n"
              "    e = x <= 1 || x != 3;\n"
              "}");
        ASSERT_EQUALS("[test.cpp:2]: (style) Redundant condition: The condition 'x > 5' is redundant since 'x != 1' is sufficient.\n"
                      "[test.cpp:3]: (style) Redundant condition: The condition 'x < 1' is redundant since 'x != 3' is sufficient.\n"
                      "[test.cpp:4]: (style) Redundant condition: The condition 'x >= 5' is redundant since 'x != 1' is sufficient.\n"
                      "[test.cpp:5]: (style) Redundant condition: The condition 'x <= 1' is redundant since 'x != 3' is sufficient.\n",
                      errout_str());

        check("void f(int x, bool& b) {\n"
              "    b = x > 6 && x > 5;\n"
              "    c = x > 5 || x > 6;\n"
              "    d = x < 6 && x < 5;\n"
              "    e = x < 5 || x < 6;\n"
              "}");
        ASSERT_EQUALS("[test.cpp:2]: (style) Redundant condition: The condition 'x > 5' is redundant since 'x > 6' is sufficient.\n"
                      "[test.cpp:3]: (style) Redundant condition: The condition 'x > 6' is redundant since 'x > 5' is sufficient.\n"
                      "[test.cpp:4]: (style) Redundant condition: The condition 'x < 6' is redundant since 'x < 5' is sufficient.\n"
                      "[test.cpp:5]: (style) Redundant condition: The condition 'x < 5' is redundant since 'x < 6' is sufficient.\n",
                      errout_str());

        check("void f(double x, bool& b) {\n"
              "    b = x > 6.5 && x > 5.5;\n"
              "    c = x > 5.5 || x > 6.5;\n"
              "    d = x < 6.5 && x < 5.5;\n"
              "    e = x < 5.5 || x < 6.5;\n"
              "}");
        ASSERT_EQUALS("[test.cpp:2]: (style) Redundant condition: The condition 'x > 5.5' is redundant since 'x > 6.5' is sufficient.\n"
                      "[test.cpp:3]: (style) Redundant condition: The condition 'x > 6.5' is redundant since 'x > 5.5' is sufficient.\n"
                      "[test.cpp:4]: (style) Redundant condition: The condition 'x < 6.5' is redundant since 'x < 5.5' is sufficient.\n"
                      "[test.cpp:5]: (style) Redundant condition: The condition 'x < 5.5' is redundant since 'x < 6.5' is sufficient.\n",
                      errout_str());

        check("void f(const char *p) {\n" // #10320
              "    if (!p || !*p || *p != 'x') {}\n"
              "}\n");
        ASSERT_EQUALS("[test.cpp:2]: (style) Redundant condition: The condition '!*p' is redundant since '*p != 'x'' is sufficient.\n",
                      errout_str());
    }

    void incorrectLogicOp_condSwapping() {
        check("void f(int x) {\n"
              "    if (x < 1 && x > 3)\n"
              "        a++;\n"
              "}");
        ASSERT_EQUALS("[test.cpp:2]: (warning) Logical conjunction always evaluates to false: x < 1 && x > 3.\n", errout_str());

        check("void f(int x) {\n"
              "    if (1 > x && x > 3)\n"
              "        a++;\n"
              "}");
        ASSERT_EQUALS("[test.cpp:2]: (warning) Logical conjunction always evaluates to false: x < 1 && x > 3.\n", errout_str());

        check("void f(int x) {\n"
              "    if (x < 1 && 3 < x)\n"
              "        a++;\n"
              "}");
        ASSERT_EQUALS("[test.cpp:2]: (warning) Logical conjunction always evaluates to false: x < 1 && x > 3.\n", errout_str());

        check("void f(int x) {\n"
              "    if (1 > x && 3 < x)\n"
              "        a++;\n"
              "}");
        ASSERT_EQUALS("[test.cpp:2]: (warning) Logical conjunction always evaluates to false: x < 1 && x > 3.\n", errout_str());

        check("void f(int x) {\n"
              "    if (x > 3 && x < 1)\n"
              "        a++;\n"
              "}");
        ASSERT_EQUALS("[test.cpp:2]: (warning) Logical conjunction always evaluates to false: x > 3 && x < 1.\n", errout_str());

        check("void f(int x) {\n"
              "    if (3 < x && x < 1)\n"
              "        a++;\n"
              "}");
        ASSERT_EQUALS("[test.cpp:2]: (warning) Logical conjunction always evaluates to false: x > 3 && x < 1.\n", errout_str());

        check("void f(int x) {\n"
              "    if (x > 3 && 1 > x)\n"
              "        a++;\n"
              "}");
        ASSERT_EQUALS("[test.cpp:2]: (warning) Logical conjunction always evaluates to false: x > 3 && x < 1.\n", errout_str());

        check("void f(int x) {\n"
              "    if (3 < x && 1 > x)\n"
              "        a++;\n"
              "}");
        ASSERT_EQUALS("[test.cpp:2]: (warning) Logical conjunction always evaluates to false: x > 3 && x < 1.\n", errout_str());
    }

    void modulo() {
        check("bool f(bool& b1, bool& b2, bool& b3) {\n"
              "    b1 = a % 5 == 4;\n"
              "    b2 = a % c == 100000;\n"
              "    b3 = a % 5 == c;\n"
              "    return a % 5 == 5-p;\n"
              "}");
        ASSERT_EQUALS("", errout_str());

        check("bool f(bool& b1, bool& b2, bool& b3, bool& b4, bool& b5) {\n"
              "    b1 = a % 5 < 5;\n"
              "    b2 = a % 5 <= 5;\n"
              "    b3 = a % 5 == 5;\n"
              "    b4 = a % 5 != 5;\n"
              "    b5 = a % 5 >= 5;\n"
              "    return a % 5 > 5;\n"
              "}");
        ASSERT_EQUALS(
            "[test.cpp:2]: (warning) Comparison of modulo result is predetermined, because it is always less than 5.\n"
            "[test.cpp:3]: (warning) Comparison of modulo result is predetermined, because it is always less than 5.\n"
            "[test.cpp:4]: (warning) Comparison of modulo result is predetermined, because it is always less than 5.\n"
            "[test.cpp:5]: (warning) Comparison of modulo result is predetermined, because it is always less than 5.\n"
            "[test.cpp:6]: (warning) Comparison of modulo result is predetermined, because it is always less than 5.\n"
            "[test.cpp:7]: (warning) Comparison of modulo result is predetermined, because it is always less than 5.\n",
            errout_str());

        check("void f(bool& b1, bool& b2) {\n"
              "    b1 = bar() % 5 < 889;\n"
              "    if(x[593] % 5 <= 5)\n"
              "        b2 = x.a % 5 == 5;\n"
              "}");
        ASSERT_EQUALS(
            "[test.cpp:2]: (warning) Comparison of modulo result is predetermined, because it is always less than 5.\n"
            "[test.cpp:3]: (warning) Comparison of modulo result is predetermined, because it is always less than 5.\n"
            "[test.cpp:4]: (warning) Comparison of modulo result is predetermined, because it is always less than 5.\n",
            errout_str());

        check("void f() {\n"
              "    if (a % 2 + b % 2 == 2)\n"
              "        foo();\n"
              "}");
        ASSERT_EQUALS("", errout_str());
    }

    void oppositeInnerCondition() {
        check("void foo(int a, int b) {\n"
              "    if(a==b)\n"
              "        if(a!=b)\n"
              "            cout << a;\n"
              "}");
        ASSERT_EQUALS("[test.cpp:2] -> [test.cpp:3]: (warning) Opposite inner 'if' condition leads to a dead code block.\n", errout_str());

        check("bool foo(int a, int b) {\n"
              "    if(a==b)\n"
              "        return a!=b;\n"
              "    return false;\n"
              "}");
        ASSERT_EQUALS("[test.cpp:2] -> [test.cpp:3]: (warning) Opposite inner 'return' condition leads to a dead code block.\n", errout_str());

        check("void foo(int a, int b) {\n"
              "    if(a==b)\n"
              "        if(b!=a)\n"
              "            cout << a;\n"
              "}");
        ASSERT_EQUALS("[test.cpp:2] -> [test.cpp:3]: (warning) Opposite inner 'if' condition leads to a dead code block.\n", errout_str());

        check("void foo(int a) {\n"
              "    if(a >= 50) {\n"
              "        if(a < 50)\n"
              "            cout << a;\n"
              "        else\n"
              "            cout << 100;\n"
              "    }\n"
              "}");
        ASSERT_EQUALS("[test.cpp:2] -> [test.cpp:3]: (warning) Opposite inner 'if' condition leads to a dead code block.\n", errout_str());

        // #4186
        check("void foo(int a) {\n"
              "    if(a >= 50) {\n"
              "        if(a > 50)\n"
              "            cout << a;\n"
              "        else\n"
              "            cout << 100;\n"
              "    }\n"
              "}");
        ASSERT_EQUALS("", errout_str());

        // 4170
        check("class foo {\n"
              "    void bar() {\n"
              "        if (tok == '(') {\n"
              "            next();\n"
              "            if (tok == ',') {\n"
              "                next();\n"
              "                if (tok != ',') {\n"
              "                    op->reg2 = asm_parse_reg();\n"
              "                }\n"
              "                skip(',');\n"
              "            }\n"
              "        }\n"
              "    }\n"
              "    void next();\n"
              "    const char *tok;\n"
              "};");
        ASSERT_EQUALS("", errout_str());

        check("void foo(int i)\n"
              "{\n"
              "   if(i > 5) {\n"
              "       i = bar();\n"
              "       if(i < 5) {\n"
              "           cout << a;\n"
              "       }\n"
              "    }\n"
              "}");
        ASSERT_EQUALS("", errout_str());

        check("void foo(int& i) {\n"
              "    i=6;\n"
              "}\n"
              "void bar(int i) {\n"
              "    if(i>5) {\n"
              "        foo(i);\n"
              "        if(i<5) {\n"
              "        }\n"
              "    }\n"
              "}");
        ASSERT_EQUALS("", errout_str());

        check("void foo(int& i);\n"
              "void bar() {\n"
              "    int i; i = func();\n"
              "    if(i>5) {\n"
              "        foo(i);\n"
              "        if(i<5) {\n"
              "        }\n"
              "    }\n"
              "}");
        ASSERT_EQUALS("", errout_str());

        check("void foo(int i);\n"
              "void bar(int i) {\n"
              "    if(i>5) {\n"
              "        foo(i);\n"
              "        if(i<5) {\n"
              "        }\n"
              "    }\n"
              "}");
        ASSERT_EQUALS("[test.cpp:3] -> [test.cpp:5]: (warning) Opposite inner 'if' condition leads to a dead code block.\n", errout_str());

        check("void foo(const int &i);\n"
              "void bar(int i) {\n"
              "    if(i>5) {\n"
              "        foo(i);\n"
              "        if(i<5) {\n"
              "        }\n"
              "    }\n"
              "}");
        ASSERT_EQUALS("[test.cpp:3] -> [test.cpp:5]: (warning) Opposite inner 'if' condition leads to a dead code block.\n", errout_str());

        check("void foo(int i);\n"
              "void bar() {\n"
              "    int i; i = func();\n"
              "    if(i>5) {\n"
              "        foo(i);\n"
              "        if(i<5) {\n"
              "        }\n"
              "    }\n"
              "}");
        ASSERT_EQUALS("[test.cpp:4] -> [test.cpp:6]: (warning) Opposite inner 'if' condition leads to a dead code block.\n", errout_str());

        check("class C { void f(int &i) const; };\n" // #7028 - variable is changed by const method
              "void foo(C c, int i) {\n"
              "  if (i==5) {\n"
              "    c.f(i);\n"
              "    if (i != 5) {}\n"
              "  }\n"
              "}");
        ASSERT_EQUALS("", errout_str());

        // see linux revision 1f80c0cc
        check("int generic_write_sync(int,int,int);\n"
              "\n"
              "void cifs_writev(int i) {\n"
              "   int rc = __generic_file_aio_write();\n"
              "   if (rc > 0){\n"
              "       err = generic_write_sync(file, iocb->ki_pos - rc, rc);\n"
              "       if(rc < 0) {\n"  // <- condition is always false
              "           err = rc;\n"
              "       }\n"
              "    }\n"
              "}");
        ASSERT_EQUALS("[test.cpp:5] -> [test.cpp:7]: (warning) Opposite inner 'if' condition leads to a dead code block.\n", errout_str());


        // #5874 - array
        check("void testOppositeConditions2() {\n"
              "  int array[2] = { 0, 0 };\n"
              "  if (array[0] < 2) {\n"
              "    array[0] += 5;\n"
              "    if (array[0] > 2) {}\n"
              "  }\n"
              "}");
        ASSERT_EQUALS("", errout_str());

        // #6227 - FP caused by simplifications of casts and known variables
        check("void foo(A *a) {\n"
              "   if(a) {\n"
              "       B *b = dynamic_cast<B*>(a);\n"
              "       if(!b) {}\n"
              "    }\n"
              "}");
        ASSERT_EQUALS("", errout_str());

        check("void foo(int a) {\n"
              "   if(a) {\n"
              "       int b = a;\n"
              "       if(!b) {}\n"
              "    }\n"
              "}");
        ASSERT_EQUALS("[test.cpp:3] -> [test.cpp:2] -> [test.cpp:4]: (warning) Opposite inner 'if' condition leads to a dead code block.\n", errout_str());

        check("void foo(unsigned u) {\n"
              "  if (u != 0) {\n"
              "    for (int i=0; i<32; i++) {\n"
              "      if (u == 0) {}\n"  // <- don't warn
              "      u = x;\n"
              "    }\n"
              "  }\n"
              "}");
        ASSERT_EQUALS("", errout_str());

        // #8186
        check("void f() {\n"
              "  for (int i=0;i<4;i++) {\n"
              "    if (i==5) {}\n"
              "  }\n"
              "}");
        ASSERT_EQUALS("[test.cpp:2] -> [test.cpp:3]: (warning) Opposite inner 'if' condition leads to a dead code block.\n", errout_str());

        // #8938
        check("void Delete(SS_CELLCOORD upperleft) {\n"
              "    if ((upperleft.Col == -1) && (upperleft.Row == -1)) {\n"
              "        GetActiveCell(&(upperleft.Col), &(upperleft.Row));\n"
              "        if (upperleft.Row == -1) {}\n"
              "    }\n"
              "}");
        ASSERT_EQUALS("", errout_str());

        // #9702
        check("struct A {\n"
              "    void DoTest() {\n"
              "        if (!IsSet()) {\n"
              "            m_value = true;\n"
              "            if (IsSet());\n"
              "        }\n"
              "    }\n"
              "    bool IsSet() const { return m_value; }\n"
              "    bool m_value = false;\n"
              "};");
        ASSERT_EQUALS("", errout_str());

        // #12725
        check("bool f(bool b) {\n"
              "    if (b)\n"
              "        return !b;\n"
              "    b = g();\n"
              "    return b;\n"
              "}\n");
        ASSERT_EQUALS("[test.cpp:2] -> [test.cpp:3]: (style) Return value '!b' is always false\n", errout_str());
    }

    void oppositeInnerConditionPointers() {
        check("void f(struct ABC *abc) {\n"
              "   struct AB *ab = abc->ab;\n"
              "   if (ab->a == 123){\n"
              "       do_something(abc);\n" // might change ab->a
              "       if (ab->a != 123) {\n"
              "           err = rc;\n"
              "       }\n"
              "    }\n"
              "}");
        ASSERT_EQUALS("", errout_str());

        check("void Fred::f() {\n" // daca: ace
              "  if (this->next_ == map_man_->table_) {\n"
              "    this->next_ = n;\n"
              "    if (this->next_ != map_man_->table_) {}\n"
              "  }\n"
              "}");
        ASSERT_EQUALS("", errout_str());

        check("void test(float *f) {\n" // #7405
              "  if(*f>10) {\n"
              "    (*f) += 0.1f;\n"
              "    if(*f<10) {}\n"
              "  }\n"
              "}");
        ASSERT_EQUALS("", errout_str());

        check("int * f(int * x, int * y) {\n"
              "    if(!x) return x;\n"
              "    return y;\n"
              "}");
        ASSERT_EQUALS("", errout_str());
    }

    void oppositeInnerConditionClass() {
        // #6095 - calling member function that might change the state
        check("void f() {\n"
              "  const Fred fred;\n" // <- fred is const, warn
              "  if (fred.isValid()) {\n"
              "    fred.dostuff();\n"
              "    if (!fred.isValid()) {}\n"
              "  }\n"
              "}");
        ASSERT_EQUALS("[test.cpp:3] -> [test.cpp:5]: (warning) Opposite inner 'if' condition leads to a dead code block.\n", errout_str());

        check("class Fred { public: bool isValid() const; void dostuff() const; };\n"
              "void f() {\n"
              "  Fred fred;\n"
              "  if (fred.isValid()) {\n"
              "    fred.dostuff();\n" // <- dostuff() is const, warn
              "    if (!fred.isValid()) {}\n"
              "  }\n"
              "}");
        ASSERT_EQUALS("[test.cpp:4] -> [test.cpp:6]: (warning) Opposite inner 'if' condition leads to a dead code block.\n", errout_str());

        check("void f() {\n"
              "  Fred fred;\n"
              "  if (fred.isValid()) {\n"
              "    fred.dostuff();\n"
              "    if (!fred.isValid()) {}\n"
              "  }\n"
              "}");
        ASSERT_EQUALS("", errout_str());

        // #6385 "crash in Variable::getFlag()"
        check("class TranslationHandler {\n"
              "QTranslator *mTranslator;\n"
              "void SetLanguage() {\n"
              "   if (mTranslator) {\n"
              "             qApp->removeTranslator(mTranslator);\n"
              "        }\n"
              "   }\n"
              "};");
        ASSERT_EQUALS("", errout_str()); // just don't crash...

        check("bool f(std::ofstream &CFileStream) {\n" // #8198
              "  if(!CFileStream.good()) { return; }\n"
              "  CFileStream << \"abc\";\n"
              "  if (!CFileStream.good()) {}\n"
              "}");
        ASSERT_EQUALS("", errout_str());
    }

    void oppositeInnerConditionUndeclaredVariable() {
        // #5731 - fp when undeclared variable is used
        check("void f() {\n"
              "   if (x == -1){\n"
              "       x = do_something();\n"
              "       if (x != -1) {}\n"
              "    }\n"
              "}");
        ASSERT_EQUALS("", errout_str());

        // #5750 - another fp when undeclared variable is used
        check("void f() {\n"
              "   if (r < w){\n"
              "       r += 3;\n"
              "       if (r > w) {}\n"
              "    }\n"
              "}");
        ASSERT_EQUALS("", errout_str());

        // #6574 - another fp when undeclared variable is used
        check("void foo() {\n"
              "   if(i) {\n"
              "       i++;\n"
              "       if(!i) {}\n"
              "    }\n"
              "}");
        ASSERT_EQUALS("", errout_str());

        // undeclared array
        check("void f(int x) {\n"
              "  if (a[x] > 0) {\n"
              "    a[x] -= dt;\n"
              "    if (a[x] < 0) {}\n"
              "  }\n"
              "}");
        ASSERT_EQUALS("", errout_str());

        // #6313 - false positive: opposite conditions in nested if blocks when condition changed
        check("void Foo::Bar() {\n"
              "   if(var){\n"
              "      --var;\n"
              "      if(!var){}\n"
              "      else {}\n"
              "   }\n"
              "}");
        ASSERT_EQUALS("", errout_str());

        // daca hyphy
        check("bool f() {\n"
              "  if (rec.lLength==0) {\n"
              "    rec.Delete(i);\n"
              "    if (rec.lLength!=0) {}\n"
              "  }\n"
              "}");
        ASSERT_EQUALS("", errout_str());
    }

    void oppositeInnerConditionAlias() {
        check("void f() {\n"
              "  struct S s;\n"
              "  bool hasFailed = false;\n"
              "  s.status = &hasFailed;\n"
              "\n"
              "  if (! hasFailed) {\n"
              "    doStuff(&s);\n"
              "    if (hasFailed) {}\n"
              "  }\n"
              "}");
        ASSERT_EQUALS("[test.cpp:6]: (style) Condition '!hasFailed' is always true\n", errout_str());
    }

    void oppositeInnerCondition2() {
        // first comparison: <
        check("void f(int x) {\n"
              "\n"
              "  if (x<4) {\n"
              "    if (x==5) {}\n" // <- Warning
              "  }\n"
              "}");
        ASSERT_EQUALS("[test.cpp:3] -> [test.cpp:4]: (warning) Opposite inner 'if' condition leads to a dead code block.\n",
                      errout_str());
        check("void f(int x) {\n"
              "\n"
              "  if (x<4) {\n"
              "    if (x!=5) {}\n"
              "  }\n"
              "}");
        ASSERT_EQUALS("[test.cpp:3] -> [test.cpp:4]: (style) Condition 'x!=5' is always true\n", errout_str());
        check("void f(int x) {\n"
              "\n"
              "  if (x<4) {\n"
              "    if (x>5) {}\n" // <- Warning
              "  }\n"
              "}");
        ASSERT_EQUALS("[test.cpp:3] -> [test.cpp:4]: (warning) Opposite inner 'if' condition leads to a dead code block.\n",
                      errout_str());
        check("void f(int x) {\n"
              "\n"
              "  if (x<4) {\n"
              "    if (x>=5) {}\n" // <- Warning
              "  }\n"
              "}");
        ASSERT_EQUALS("[test.cpp:3] -> [test.cpp:4]: (warning) Opposite inner 'if' condition leads to a dead code block.\n",
                      errout_str());
        check("void f(int x) {\n"
              "\n"
              "  if (x<4) {\n"
              "    if (x<5) {}\n"
              "  }\n"
              "}");
        ASSERT_EQUALS("[test.cpp:3] -> [test.cpp:4]: (style) Condition 'x<5' is always true\n", errout_str());
        check("void f(int x) {\n"
              "\n"
              "  if (x<4) {\n"
              "    if (x<=5) {}\n"
              "  }\n"
              "}");
        ASSERT_EQUALS("[test.cpp:3] -> [test.cpp:4]: (style) Condition 'x<=5' is always true\n", errout_str());

        check("void f(int x) {\n"
              "\n"
              "  if (x<5) {\n"
              "    if (x==4) {}\n"
              "  }\n"
              "}");
        ASSERT_EQUALS("", errout_str());
        check("void f(int x) {\n"
              "\n"
              "  if (x<5) {\n"
              "    if (x!=4) {}\n"
              "  }\n"
              "}");
        ASSERT_EQUALS("", errout_str());
        check("void f(int x) {\n"
              "\n"
              "  if (x<5) {\n"
              "    if (x!=6) {}\n"
              "  }\n"
              "}");
        ASSERT_EQUALS("[test.cpp:3] -> [test.cpp:4]: (style) Condition 'x!=6' is always true\n", errout_str());
        check("void f(int x) {\n"
              "\n"
              "  if (x<5) {\n"
              "    if (x>4) {}\n" // <- Warning
              "  }\n"
              "}");
        ASSERT_EQUALS("[test.cpp:3] -> [test.cpp:4]: (style) Condition 'x>4' is always false\n", errout_str());
        check("void f(int x) {\n"
              "\n"
              "  if (x<5) {\n"
              "    if (x>=4) {}\n"
              "  }\n"
              "}");
        ASSERT_EQUALS("", errout_str());
        check("void f(int x) {\n"
              "\n"
              "  if (x<5) {\n"
              "    if (x<4) {}\n"
              "  }\n"
              "}");
        ASSERT_EQUALS("", errout_str());
        check("void f(int x) {\n"
              "\n"
              "  if (x<5) {\n"
              "    if (x<=4) {}\n"
              "  }\n"
              "}");
        ASSERT_EQUALS("[test.cpp:3] -> [test.cpp:4]: (style) Condition 'x<=4' is always true\n", errout_str());

        // first comparison: >
        check("void f(int x) {\n"
              "\n"
              "  if (x>4) {\n"
              "    if (x==5) {}\n"
              "  }\n"
              "}");
        ASSERT_EQUALS("", errout_str());
        check("void f(int x) {\n"
              "\n"
              "  if (x>4) {\n"
              "    if (x>5) {}\n"
              "  }\n"
              "}");
        ASSERT_EQUALS("", errout_str());
        check("void f(int x) {\n"
              "\n"
              "  if (x>4) {\n"
              "    if (x>=5) {}\n" // <- Warning
              "  }\n"
              "}");
        ASSERT_EQUALS("[test.cpp:3] -> [test.cpp:4]: (style) Condition 'x>=5' is always true\n", errout_str());
        check("void f(int x) {\n"
              "\n"
              "  if (x>4) {\n"
              "    if (x<5) {}\n" // <- Warning
              "  }\n"
              "}");
        ASSERT_EQUALS("[test.cpp:3] -> [test.cpp:4]: (style) Condition 'x<5' is always false\n", errout_str());
        check("void f(int x) {\n"
              "\n"
              "  if (x>4) {\n"
              "    if (x<=5) {}\n"
              "  }\n"
              "}");
        ASSERT_EQUALS("", errout_str());

        check("void f(int x) {\n"
              "\n"
              "  if (x>5) {\n"
              "    if (x==4) {}\n" // <- Warning
              "  }\n"
              "}");
        ASSERT_EQUALS("[test.cpp:3] -> [test.cpp:4]: (warning) Opposite inner 'if' condition leads to a dead code block.\n",
                      errout_str());
        check("void f(int x) {\n"
              "\n"
              "  if (x>5) {\n"
              "    if (x>4) {}\n" // <- Warning
              "  }\n"
              "}");
        ASSERT_EQUALS("[test.cpp:3] -> [test.cpp:4]: (style) Condition 'x>4' is always true\n", errout_str());
        check("void f(int x) {\n"
              "\n"
              "  if (x>5) {\n"
              "    if (x>=4) {}\n" // <- Warning
              "  }\n"
              "}");
        ASSERT_EQUALS("[test.cpp:3] -> [test.cpp:4]: (style) Condition 'x>=4' is always true\n", errout_str());
        check("void f(int x) {\n"
              "\n"
              "  if (x>5) {\n"
              "    if (x<4) {}\n" // <- Warning
              "  }\n"
              "}");
        ASSERT_EQUALS("[test.cpp:3] -> [test.cpp:4]: (warning) Opposite inner 'if' condition leads to a dead code block.\n",
                      errout_str());
        check("void f(int x) {\n"
              "\n"
              "  if (x>5) {\n"
              "    if (x<=4) {}\n" // <- Warning
              "  }\n"
              "}");
        ASSERT_EQUALS("[test.cpp:3] -> [test.cpp:4]: (warning) Opposite inner 'if' condition leads to a dead code block.\n",
                      errout_str());

        check("void f(int x) {\n"
              "  if (x < 4) {\n"
              "    if (10 < x) {}\n"
              "  }\n"
              "}");
        ASSERT_EQUALS("[test.cpp:2] -> [test.cpp:3]: (warning) Opposite inner 'if' condition leads to a dead code block.\n", errout_str());
    }

    void oppositeInnerCondition3() {
        check("void f3(char c) { if(c=='x') if(c=='y') {}}");
        ASSERT_EQUALS("[test.cpp:1] -> [test.cpp:1]: (warning) Opposite inner 'if' condition leads to a dead code block.\n", errout_str());

        check("void f4(char *p) { if(*p=='x') if(*p=='y') {}}");
        ASSERT_EQUALS("[test.cpp:1] -> [test.cpp:1]: (warning) Opposite inner 'if' condition leads to a dead code block.\n", errout_str());

        check("void f5(const char * const p) { if(*p=='x') if(*p=='y') {}}");
        ASSERT_EQUALS("[test.cpp:1] -> [test.cpp:1]: (warning) Opposite inner 'if' condition leads to a dead code block.\n", errout_str());

        check("void f5(const char * const p) { if('x'==*p) if('y'==*p) {}}");
        ASSERT_EQUALS("[test.cpp:1] -> [test.cpp:1]: (warning) Opposite inner 'if' condition leads to a dead code block.\n", errout_str());

        check("void f6(char * const p) { if(*p=='x') if(*p=='y') {}}");
        ASSERT_EQUALS("[test.cpp:1] -> [test.cpp:1]: (warning) Opposite inner 'if' condition leads to a dead code block.\n", errout_str());

        check("void f7(const char * p) { if(*p=='x') if(*p=='y') {}}");
        ASSERT_EQUALS("[test.cpp:1] -> [test.cpp:1]: (warning) Opposite inner 'if' condition leads to a dead code block.\n", errout_str());

        check("void f8(int i) { if(i==4) if(i==2) {}}");
        ASSERT_EQUALS("[test.cpp:1] -> [test.cpp:1]: (warning) Opposite inner 'if' condition leads to a dead code block.\n", errout_str());

        check("void f9(int *p) { if (*p==4) if(*p==2) {}}");
        ASSERT_EQUALS("[test.cpp:1] -> [test.cpp:1]: (warning) Opposite inner 'if' condition leads to a dead code block.\n", errout_str());

        check("void f10(int * const p) { if (*p==4) if(*p==2) {}}");
        ASSERT_EQUALS("[test.cpp:1] -> [test.cpp:1]: (warning) Opposite inner 'if' condition leads to a dead code block.\n", errout_str());

        check("void f11(const int *p) { if (*p==4) if(*p==2) {}}");
        ASSERT_EQUALS("[test.cpp:1] -> [test.cpp:1]: (warning) Opposite inner 'if' condition leads to a dead code block.\n", errout_str());

        check("void f12(const int * const p) { if (*p==4) if(*p==2) {}}");
        ASSERT_EQUALS("[test.cpp:1] -> [test.cpp:1]: (warning) Opposite inner 'if' condition leads to a dead code block.\n", errout_str());

        check("struct foo {\n"
              "    int a;\n"
              "    int b;\n"
              "};\n"
              "void f(foo x) { if(x.a==4) if(x.b==2) {}}");
        ASSERT_EQUALS("", errout_str());

        check("struct foo {\n"
              "    int a;\n"
              "    int b;\n"
              "};\n"
              "void f(foo x) { if(x.a==4) if(x.b==4) {}}");
        ASSERT_EQUALS("", errout_str());

        check("void f3(char a, char b) { if(a==b) if(a==0) {}}");
        ASSERT_EQUALS("", errout_str());

        check("void f(int x) { if (x == 1) if (x != 1) {} }");
        ASSERT_EQUALS("[test.cpp:1] -> [test.cpp:1]: (warning) Opposite inner 'if' condition leads to a dead code block.\n", errout_str());
    }

    void oppositeInnerConditionAnd() {
        check("void f(int x) {\n"
              "  if (a>3 && x > 100) {\n"
              "    if (x < 10) {}\n"
              "  }"
              "}");
        ASSERT_EQUALS("[test.cpp:2] -> [test.cpp:3]: (warning) Opposite inner 'if' condition leads to a dead code block.\n", errout_str());

        check("void f(bool x, const int a, const int b) {\n"
              "        if(x && a < b)\n"
              "            if( x && a > b){}\n"
              "}\n");
        ASSERT_EQUALS("[test.cpp:2] -> [test.cpp:3]: (warning) Opposite inner 'if' condition leads to a dead code block.\n", errout_str());
    }

    void oppositeInnerConditionOr()
    {
        check("void f(int x) {\n"
              "    if (x == 1 || x == 2) {\n"
              "        if (x == 3) {}\n"
              "    }\n"
              "}\n");
        ASSERT_EQUALS("[test.cpp:2] -> [test.cpp:3]: (warning) Opposite inner 'if' condition leads to a dead code block.\n",
                      errout_str());

        check("void f(int x) {\n"
              "    if (x == 1 || x == 2) {\n"
              "        if (x == 1) {}\n"
              "    }\n"
              "}\n");
        ASSERT_EQUALS("", errout_str());

        check("void f(int x) {\n"
              "    if (x == 1 || x == 2) {\n"
              "        if (x == 2) {}\n"
              "    }\n"
              "}\n");
        ASSERT_EQUALS("", errout_str());

        check("void f(std::string x) {\n"
              "    if (x == \"1\" || x == \"2\") {\n"
              "        if (x == \"1\") {}\n"
              "    }\n"
              "}\n");
        ASSERT_EQUALS("", errout_str());

        check("void f(int x) {\n"
              "    if (x < 1 || x > 3) {\n"
              "        if (x == 3) {}\n"
              "    }\n"
              "}\n");
        ASSERT_EQUALS("[test.cpp:2] -> [test.cpp:3]: (warning) Opposite inner 'if' condition leads to a dead code block.\n",
                      errout_str());
    }

    void oppositeInnerConditionEmpty() {
        check("void f1(const std::string &s) { if(s.size() > 42) if(s.empty()) {}}");
        ASSERT_EQUALS("[test.cpp:1] -> [test.cpp:1]: (warning) Opposite inner 'if' condition leads to a dead code block.\n", errout_str());

        check("void f1(const std::string &s) { if(s.size() > 0) if(s.empty()) {}}");
        ASSERT_EQUALS("[test.cpp:1] -> [test.cpp:1]: (warning) Opposite inner 'if' condition leads to a dead code block.\n", errout_str());

        check("void f1(const std::string &s) { if(s.size() < 0) if(s.empty()) {}} "); // <- CheckOther reports: checking if unsigned expression is less than zero
        ASSERT_EQUALS("[test.cpp:1] -> [test.cpp:1]: (style) Condition 's.empty()' is always false\n", errout_str());

        check("void f1(const std::string &s) { if(s.empty()) if(s.size() > 42) {}}");
        ASSERT_EQUALS("[test.cpp:1] -> [test.cpp:1]: (warning) Opposite inner 'if' condition leads to a dead code block.\n", errout_str());

        check("template<class T> void f1(const T &s) { if(s.size() > 42) if(s.empty()) {}}");
        ASSERT_EQUALS("", errout_str()); //We don't know the type of T so we don't know the relationship between size() and empty(). e.g. s might be a 50 tonne truck with nothing in it.

        check("void f2(const std::wstring &s) { if(s.empty()) if(s.size() > 42) {}}");
        ASSERT_EQUALS("[test.cpp:1] -> [test.cpp:1]: (warning) Opposite inner 'if' condition leads to a dead code block.\n", errout_str());

        check("void f1(QString s) { if(s.isEmpty()) if(s.length() > 42) {}}");
        ASSERT_EQUALS("[test.cpp:1] -> [test.cpp:1]: (warning) Opposite inner 'if' condition leads to a dead code block.\n", errout_str());

        check("void f1(const std::string &s, bool b) { if(s.empty() || ((s.size() == 1) && b)) {}}");
        ASSERT_EQUALS("", errout_str());

        check("void f1(const std::string &x, const std::string &y) { if(x.size() > 42) if(y.empty()) {}}");
        ASSERT_EQUALS("", errout_str());

        check("void f1(const std::string &x, const std::string &y) { if(y.empty()) if(x.size() > 42) {}}");
        ASSERT_EQUALS("", errout_str());

        check("void f1(const std::string v[10]) { if(v[0].size() > 42) if(v[1].empty()) {}}");
        ASSERT_EQUALS("", errout_str());

        check("void f1(const std::string &s) { if(s.size() <= 1) if(s.empty()) {}}");
        ASSERT_EQUALS("", errout_str());

        check("void f1(const std::string &s) { if(s.size() <= 2) if(s.empty()) {}}");
        ASSERT_EQUALS("", errout_str());

        check("void f1(const std::string &s) { if(s.size() < 2) if(s.empty()) {}}");
        ASSERT_EQUALS("", errout_str());

        check("void f1(const std::string &s) { if(s.size() >= 0) if(s.empty()) {}} "); // CheckOther says: Unsigned expression 's.size()' can't be negative so it is unnecessary to test it. [unsignedPositive]
        ASSERT_EQUALS("", errout_str());

        // TODO: These are identical condition since size cannot be negative
        check("void f1(const std::string &s) { if(s.size() <= 0) if(s.empty()) {}}");
        ASSERT_EQUALS("", errout_str());

        // TODO: These are identical condition since size cannot be negative
        check("void f1(const std::string &s) { if(s.size() < 1) if(s.empty()) {}}");
        ASSERT_EQUALS("", errout_str());
    }

    void oppositeInnerConditionFollowVar() {
        check("struct X {\n"
              "    void f() {\n"
              "        const int flag = get();\n"
              "        if (flag) {\n"
              "            bar();\n"
              "            if (!get()) {}\n"
              "        }\n"
              "    }\n"
              "    void bar();\n"
              "    int get() const;\n"
              "};");
        ASSERT_EQUALS("", errout_str());

        check("struct CD {\n"
              "    bool state;\n"
              "    void foo()  {\n"
              "        const bool flag = this->get();\n"
              "        if (flag) {\n"
              "            this->bar();\n"
              "            if (!this->get()) return;\n"
              "        }\n"
              "    }\n"
              "    bool get() const;\n"
              "    void bar();\n"
              "};\n");
        ASSERT_EQUALS("", errout_str());

        check("class C {\n"
              "public:\n"
              "  bool f() const { return x > 0; }\n"
              "  void g();\n"
              "  int x = 0;\n"
              "};\n"
              "\n"
              "void C::g() {\n"
              "  bool b = f();\n"
              "  x += 1;\n"
              "  if (!b && f()) {}\n"
              "}");
        ASSERT_EQUALS("", errout_str());

        check("void f(double d) {\n"
              "    if (d != 0) {\n"
              "        int i = d;\n"
              "        if (i == 0) {}\n"
              "    }\n"
              "}\n");
        ASSERT_EQUALS("", errout_str());
    }

    void oppositeInnerConditionLambda() {
        check("void f() {\n" // #13728
              "    for (int i = 0; i < 2;) {\n"
              "        auto inc = [&]() {\n"
              "            if (i >= 2)\n"
              "                throw 0;\n"
              "            return i++;\n"
              "        };\n"
              "        inc();\n"
              "        inc();\n"
              "        inc();\n"
              "    }\n"
              "}\n");
        ASSERT_EQUALS("", errout_str());
    }

    void identicalInnerCondition() {
        check("void f1(int a, int b) { if(a==b) if(a==b) {}}");
        ASSERT_EQUALS("[test.cpp:1] -> [test.cpp:1]: (warning) Identical inner 'if' condition is always true.\n", errout_str());

        check("void f2(int a, int b) { if(a!=b) if(a!=b) {}}");
        ASSERT_EQUALS("[test.cpp:1] -> [test.cpp:1]: (warning) Identical inner 'if' condition is always true.\n", errout_str());

        // #6645 false negative: condition is always false
        check("void f(bool a, bool b) {\n"
              "  if(a && b) {\n"
              "     if(a) {}\n"
              "     else  {}\n"
              "  }\n"
              "}");
        ASSERT_EQUALS("[test.cpp:2] -> [test.cpp:3]: (warning) Identical inner 'if' condition is always true.\n", errout_str());

        check("bool f(int a, int b) {\n"
              "    if(a == b) { return a == b; }\n"
              "    return false;\n"
              "}");
        ASSERT_EQUALS("[test.cpp:2] -> [test.cpp:2]: (warning) Identical inner 'return' condition is always true.\n", errout_str());

        check("bool f(bool a) {\n"
              "    if(a) { return a; }\n"
              "    return false;\n"
              "}");
        ASSERT_EQUALS("", errout_str());

        check("int* f(int* a, int * b) {\n"
              "    if(a) { return a; }\n"
              "    return b;\n"
              "}");
        ASSERT_EQUALS("", errout_str());

        check("int* f(std::shared_ptr<int> a, std::shared_ptr<int> b) {\n"
              "    if(a.get()) { return a.get(); }\n"
              "    return b.get();\n"
              "}");
        ASSERT_EQUALS("", errout_str());

        check("struct A { int * x; };\n"
              "int* f(A a, int * b) {\n"
              "    if(a.x) { return a.x; }\n"
              "    return b;\n"
              "}");
        ASSERT_EQUALS("", errout_str());

        check("void f() {\n"
              "    uint32_t value;\n"
              "    get_value(&value);\n"
              "    int opt_function_capable = (value >> 28) & 1;\n"
              "    if (opt_function_capable) {\n"
              "        value = 0;\n"
              "        get_value (&value);\n"
              "        if ((value >> 28) & 1) {}\n"
              "    }\n"
              "}");
        ASSERT_EQUALS("", errout_str());

        checkP("#define TYPE_1 \"a\"\n" // #13202
               "#define TYPE_2 \"b\"\n"
               "#define TYPE_3 \"c\"\n"
               "void f(const std::string& s) {\n"
               "    if (s == TYPE_1) {}\n"
               "    else if (s == TYPE_2 || s == TYPE_3) {\n"
               "        if (s == TYPE_2) {}\n"
               "        else if (s == TYPE_3) {}\n"
               "    }\n"
               "}");
        ASSERT_EQUALS("", errout_str());
    }

    void identicalConditionAfterEarlyExit() {
        check("void f(int x) {\n" // #8137
              "  if (x > 100) { return; }\n"
              "  if (x > 100) {}\n"
              "}");
        ASSERT_EQUALS("[test.cpp:2] -> [test.cpp:3]: (warning) Identical condition 'x>100', second condition is always false\n", errout_str());

        check("bool f(int x) {\n"
              "  if (x > 100) { return false; }\n"
              "  return x > 100;\n"
              "}");
        ASSERT_EQUALS("[test.cpp:2] -> [test.cpp:3]: (warning) Identical condition and return expression 'x>100', return value is always false\n", errout_str());

        check("void f(int x) {\n"
              "  if (x > 100) { return; }\n"
              "  if (x > 100 || y > 100) {}\n"
              "}");
        ASSERT_EQUALS("[test.cpp:2] -> [test.cpp:3]: (warning) Identical condition 'x>100', second condition is always false\n", errout_str());

        check("void f(int x) {\n"
              "  if (x > 100) { return; }\n"
              "  if (x > 100 && y > 100) {}\n"
              "}");
        ASSERT_EQUALS("[test.cpp:2] -> [test.cpp:3]: (warning) Identical condition 'x>100', second condition is always false\n", errout_str());

        check("void f(int x) {\n"
              "  if (x > 100) { return; }\n"
              "  if (abc) {}\n"
              "  if (x > 100) {}\n"
              "}");
        ASSERT_EQUALS("[test.cpp:2] -> [test.cpp:4]: (warning) Identical condition 'x>100', second condition is always false\n", errout_str());

        check("void f(int x) {\n"
              "  if (x > 100) { return; }\n"
              "  while (abc) { y = x; }\n"
              "  if (x > 100) {}\n"
              "}");
        ASSERT_EQUALS("[test.cpp:2] -> [test.cpp:4]: (warning) Identical condition 'x>100', second condition is always false\n", errout_str());

        ASSERT_THROW_INTERNAL(check("void f(int x) {\n"  // #8217 - crash for incomplete code
                                    "  if (x > 100) { return; }\n"
                                    "  X(do);\n"
                                    "  if (x > 100) {}\n"
                                    "}"),
                              SYNTAX);

        check("void f(const int *i) {\n"
              "  if (!i) return;\n"
              "  if (!num1tok) { *num1 = *num2; }\n"
              "  if (!i) {}\n"
              "}");
        ASSERT_EQUALS("[test.cpp:2] -> [test.cpp:4]: (warning) Identical condition '!i', second condition is always false\n", errout_str());

        check("void C::f(Tree &coreTree) {\n" // daca
              "  if(!coreTree.build())\n"
              "    return;\n"
              "  coreTree.dostuff();\n"
              "  if(!coreTree.build()) {}\n"
              "}");
        ASSERT_EQUALS("", errout_str());

        check("struct C { void f(const Tree &coreTree); };\n"
              "void C::f(const Tree &coreTree) {\n"
              "  if(!coreTree.build())\n"
              "    return;\n"
              "  coreTree.dostuff();\n"
              "  if(!coreTree.build()) {}\n"
              "}");
        ASSERT_EQUALS("[test.cpp:3] -> [test.cpp:6]: (warning) Identical condition '!coreTree.build()', second condition is always false\n", errout_str());

        check("void f(int x) {\n" // daca: labplot
              "  switch(type) {\n"
              "  case 1:\n"
              "    if (x == 0) return 1;\n"
              "    else return 2;\n"
              "  case 2:\n"
              "    if (x == 0) return 3;\n"
              "    else return 4;\n"
              "  }\n"
              "  return 0;\n"
              "}");
        ASSERT_EQUALS("", errout_str());

        check("static int failed = 0;\n"
              "void f() {\n"
              "  if (failed) return;\n"
              "  checkBuffer();\n"
              "  if (failed) {}\n"
              "}");
        ASSERT_EQUALS("", errout_str());

        // daca icu
        check("void f(const uint32_t *section, int32_t  start) {\n"
              "  if(10<=section[start]) { return; }\n"
              "  if(++start<100 && 10<=section[start]) { }\n"
              "}");
        ASSERT_EQUALS("", errout_str());

        // daca iqtree
        check("void readNCBITree(std::istream &in) {\n"
              "  char ch;\n"
              "  in >> ch;\n"
              "  if (ch != '|') return;\n"
              "  in >> ch;\n"
              "  if (ch != '|') {}\n"
              "}");
        ASSERT_EQUALS("", errout_str());

        // #8924
        check("struct A {\n"
              "    void f() {\n"
              "        if (this->FileIndex >= 0) return;\n"
              "        this->FileIndex = 1 ;\n"
              "        if (this->FileIndex < 0) return;\n"
              "    }\n"
              "    int FileIndex;\n"
              "};");
        ASSERT_EQUALS("[test.cpp:5]: (style) Condition 'this->FileIndex<0' is always false\n", errout_str());

        // #8858 - #if
        check("short Do() {\n"
              "    short ret = bar1();\n"
              "    if ( ret )\n"
              "        return ret;\n"
              "#ifdef FEATURE\n"
              "    ret = bar2();\n"
              "#endif\n"
              "    return ret;\n"
              "}");
        ASSERT_EQUALS("", errout_str());

        // #10456
        check("int f() {\n"
              "    int i = 0;\n"
              "    auto f = [&](bool b) { if (b) ++i; };\n"
              "    if (i) return i;\n"
              "    f(true);\n"
              "    if (i) return i;\n"
              "    return 0;\n"
              "}\n");
        ASSERT_EQUALS("", errout_str());

        // #11478
        check("struct S {\n"
              "    void run();\n"
              "    bool b = false;\n"
              "    const std::function<void(S&)> f;\n"
              "};\n"
              "void S::run() {\n"
              "    while (true) {\n"
              "        if (b)\n"
              "            return;\n"
              "        f(*this);\n"
              "        if (b)\n"
              "            return;\n"
              "    }\n"
              "}\n");
        ASSERT_EQUALS("", errout_str());
    }

    void innerConditionModified() {
        check("void f(int x, int y) {\n"
              "  if (x == 0) {\n"
              "    x += y;\n"
              "    if (x == 0) {}\n"
              "  }\n"
              "}");
        ASSERT_EQUALS("", errout_str());

        check("void f(int x) {\n"
              "  if (x == 0) {\n"
              "    x += y;\n"
              "    if (x == 1) {}\n"
              "  }\n"
              "}");
        ASSERT_EQUALS("", errout_str());

        check("void f(int * x, int * y) {\n"
              "  if (x[*y] == 0) {\n"
              "    (*y)++;\n"
              "    if (x[*y] == 0) {}\n"
              "  }\n"
              "}");
        ASSERT_EQUALS("", errout_str());
    }

    // clarify conditions with = and comparison
    void clarifyCondition1() {
        check("void f() {\n"
              "    if (x = b() < 0) {}\n" // don't simplify and verify this code
              "}");
        ASSERT_EQUALS("[test.cpp:2]: (style) Suspicious condition (assignment + comparison); Clarify expression with parentheses.\n", errout_str());

        check("void f(int i) {\n"
              "    for (i = 0; i < 10; i++) {}\n"
              "}");
        ASSERT_EQUALS("", errout_str());

        check("void f() {\n"
              "    x = a<int>(); if (x) {}\n"
              "}");
        ASSERT_EQUALS("", errout_str());

        check("void f() {\n"
              "    if (x = b < 0 ? 1 : 2) {}\n" // don't simplify and verify this code
              "}");
        ASSERT_EQUALS("", errout_str());

        check("void f() {\n"
              "    int y = rand(), z = rand();\n"
              "    if (y || (!y && z));\n"
              "}");
        ASSERT_EQUALS("[test.cpp:3]: (style) Redundant condition: !y. 'y || (!y && z)' is equivalent to 'y || z'\n", errout_str());

        check("void f() {\n"
              "    int y = rand(), z = rand();\n"
              "    if (y || !y && z);\n"
              "}");
        ASSERT_EQUALS("[test.cpp:3]: (style) Redundant condition: !y. 'y || (!y && z)' is equivalent to 'y || z'\n", errout_str());

        check("void f() {\n"
              "    if (!a || a && b) {}\n"
              "}");
        ASSERT_EQUALS("[test.cpp:2]: (style) Redundant condition: a. '!a || (a && b)' is equivalent to '!a || b'\n", errout_str());


        check("void f(const Token *tok) {\n"
              "    if (!tok->next()->function() ||\n"
              "        (tok->next()->function() && tok->next()->function()->isConstructor()));\n"
              "}");
        ASSERT_EQUALS("[test.cpp:2]: (style) Redundant condition: tok->next()->function(). '!A || (A && B)' is equivalent to '!A || B'\n", errout_str());

        check("void f() {\n"
              "    if (!tok->next()->function() ||\n"
              "        (!tok->next()->function() && tok->next()->function()->isConstructor()));\n"
              "}");
        ASSERT_EQUALS("", errout_str());

        check("void f() {\n"
              "    if (!tok->next()->function() ||\n"
              "        (!tok2->next()->function() && tok->next()->function()->isConstructor()));\n"
              "}");
        ASSERT_EQUALS("", errout_str());

        check("void f(const Token *tok) {\n"
              "    if (!tok->next(1)->function(1) ||\n"
              "        (tok->next(1)->function(1) && tok->next(1)->function(1)->isConstructor()));\n"
              "}");
        ASSERT_EQUALS("[test.cpp:2]: (style) Redundant condition: tok->next(1)->function(1). '!A || (A && B)' is equivalent to '!A || B'\n", errout_str());

        check("void f() {\n"
              "    if (!tok->next()->function(1) ||\n"
              "        (tok->next()->function(2) && tok->next()->function()->isConstructor()));\n"
              "}");
        ASSERT_EQUALS("", errout_str());

        check("void f() {\n"
              "   int y = rand(), z = rand();\n"
              "   if (y==0 || y!=0 && z);\n"
              "}");
        ASSERT_EQUALS("[test.cpp:3]: (style) Redundant condition: y!=0. 'y==0 || (y!=0 && z)' is equivalent to 'y==0 || z'\n", errout_str());

        check("void f() {\n"
              "  if (x>0 || (x<0 && y)) {}\n"
              "}");
        ASSERT_EQUALS("", errout_str());

        // Test Token::expressionString, TODO move this test
        check("void f() {\n"
              "  if (!dead || (dead && (*it).ticks > 0)) {}\n"
              "}");
        ASSERT_EQUALS("[test.cpp:2]: (style) Redundant condition: dead. '!dead || (dead && (*it).ticks>0)' is equivalent to '!dead || (*it).ticks>0'\n", errout_str());

        check("void f() {\n"
              "  if (!x || (x && (2>(y-1)))) {}\n"
              "}");
        ASSERT_EQUALS("[test.cpp:2]: (style) Redundant condition: x. '!x || (x && 2>(y-1))' is equivalent to '!x || 2>(y-1)'\n", errout_str());

        check("void f(bool a, bool b) {\n"
              "    if (a || (a && b)) {}\n"
              "}");
        ASSERT_EQUALS("[test.cpp:2]: (style) Redundant condition: a. 'a || (a && b)' is equivalent to 'a'\n", errout_str());

        check("void f(bool a, bool b) {\n"
              "    if (a && (a || b)) {}\n"
              "}");
        ASSERT_EQUALS("[test.cpp:2]: (style) Redundant condition: a. 'a && (a || b)' is equivalent to 'a'\n", errout_str());
    }

    // clarify conditions with bitwise operator and comparison
    void clarifyCondition2() {
        check("void f() {\n"
              "    if (x & 3 == 2) {}\n"
              "}");
        ASSERT_EQUALS("[test.cpp:2]: (style) Suspicious condition (bitwise operator + comparison); Clarify expression with parentheses.\n"
                      "[test.cpp:2]: (style) Boolean result is used in bitwise operation. Clarify expression with parentheses.\n"
                      "[test.cpp:2]: (style) Condition 'x&3==2' is always false\n", errout_str());

        check("void f() {\n"
              "    if (a & fred1.x == fred2.y) {}\n"
              "}");
        ASSERT_EQUALS("[test.cpp:2]: (style) Suspicious condition (bitwise operator + comparison); Clarify expression with parentheses.\n"
                      "[test.cpp:2]: (style) Boolean result is used in bitwise operation. Clarify expression with parentheses.\n"
                      , errout_str());
    }

    // clarify condition that uses ! operator and then bitwise operator
    void clarifyCondition3() {
        check("void f(int w) {\n"
              "    if(!w & 0x8000) {}\n"
              "}");
        ASSERT_EQUALS("[test.cpp:2]: (style) Boolean result is used in bitwise operation. Clarify expression with parentheses.\n", errout_str());

        check("void f(int w) {\n"
              "    if((!w) & 0x8000) {}\n"
              "}");
        ASSERT_EQUALS("", errout_str());

        check("void f() {\n"
              "    if (x == foo() & 2) {}\n"
              "}");
        ASSERT_EQUALS("[test.cpp:2]: (style) Boolean result is used in bitwise operation. Clarify expression with parentheses.\n", errout_str());

        check("void f() {\n"
              "    if (2 & x == foo()) {}\n"
              "}");
        ASSERT_EQUALS("[test.cpp:2]: (style) Boolean result is used in bitwise operation. Clarify expression with parentheses.\n", errout_str());

        check("void f() {\n"
              "    if (2 & (x == foo())) {}\n"
              "}");
        ASSERT_EQUALS("", errout_str());

        check("void f(std::list<int> &ints) { }");
        ASSERT_EQUALS("", errout_str());

        check("void f() { A<x &> a; }");
        ASSERT_EQUALS("", errout_str());

        check("void f() { a(x<y|z,0); }", dinit(CheckOptions, $.cpp = false));  // language is c => there are never templates
        ASSERT_EQUALS("[test.c:1]: (style) Boolean result is used in bitwise operation. Clarify expression with parentheses.\n", errout_str());

        check("class A<B&,C>;");
        ASSERT_EQUALS("", errout_str());

        check("void f() {\n"
              "    if (result != (char *)&inline_result) { }\n" // don't simplify and verify cast
              "}");
        ASSERT_EQUALS("", errout_str());

        // #8495
        check("void f(bool a, bool b) {\n"
              "    C & a & b;\n"
              "}");
        ASSERT_EQUALS("", errout_str());
    }

    void clarifyCondition4() { // ticket #3110
        check("typedef double SomeType;\n"
              "typedef std::pair<std::string,SomeType> PairType;\n"
              "struct S\n"
              "{\n"
              "     bool operator()\n"
              "         ( PairType const & left\n"
              "         , PairType const & right) const\n"
              "     {\n"
              "         return left.first < right.first;\n"
              "     }\n"
              "}");
        ASSERT_EQUALS("", errout_str());
    }

    void clarifyCondition5() { // ticket #3609 (using | in template instantiation)
        check("template<bool B> struct CWinTraits;\n"
              "CWinTraits<WS_CHILD|WS_VISIBLE>::GetWndStyle(0);");
        ASSERT_EQUALS("", errout_str());
    }

    void clarifyCondition6() {
        check("template<class Y>\n"
              "SharedPtr& operator=( SharedPtr<Y> const & r ) {\n"
              "    px = r.px;\n"
              "    return *this;\n"
              "}");
        ASSERT_EQUALS("", errout_str());
    }

    void clarifyCondition7() {
        // Ensure that binary and unary &, and & in declarations are distinguished properly
        check("void f(bool error) {\n"
              "    bool & withoutSideEffects=found.first->second;\n" // Declaring a reference to a boolean; & is no operator at all
              "    execute(secondExpression, &programMemory, &result, &error);\n" // Unary &
              "}");
        ASSERT_EQUALS("", errout_str());
    }

    void clarifyCondition8() {
        // don't warn when boolean result comes from function call, array index, etc
        // the operator precedence is not unknown then
        check("bool a();\n"
              "bool f(bool b) {\n"
              "    return (a() & b);\n"
              "}");
        ASSERT_EQUALS("", errout_str());

        check("bool f(bool *a, bool b) {\n"
              "    return (a[10] & b);\n"
              "}");
        ASSERT_EQUALS("", errout_str());

        check("struct A { bool a; };\n"
              "bool f(struct A a, bool b) {\n"
              "    return (a.a & b);\n"
              "}");
        ASSERT_EQUALS("", errout_str());

        check("struct A { bool a; };\n"
              "bool f(struct A a, bool b) {\n"
              "    return (A::a & b);\n"
              "}");
        ASSERT_EQUALS("", errout_str());
    }

    void testBug5895() {
        check("void png_parse(uint64_t init, int buf_size) {\n"
              "    if (init == 0x89504e470d0a1a0a || init == 0x8a4d4e470d0a1a0a)\n"
              "        ;\n"
              "}");
        ASSERT_EQUALS("", errout_str());
    }

    void testBug5309() {
        check("extern uint64_t value;\n"
              "void foo() {\n"
              "    if( ( value >= 0x7ff0000000000001ULL )\n"
              "            && ( value <= 0x7fffffffffffffffULL ) );\n"
              "}");
        ASSERT_EQUALS("", errout_str());
    }

    void alwaysTrue() {

        check("void f(const struct S *s) {\n" //#8196
              "  int x1 = s->x;\n"
              "  int x2 = s->x;\n"
              "  if (x1 == 10 && x2 == 10) {}\n" // <<
              "}");
        ASSERT_EQUALS("[test.cpp:4] -> [test.cpp:4]: (style) Condition 'x2==10' is always true\n", errout_str());

        check("void f ()\n"// #8220
              "{\n"
              "    int a;\n"
              "    int b = 0;\n"
              "    int ret;\n"
              " \n"
              "    a = rand();\n"
              "    while (((0 < a) && (a < 2)) && ((8 < a) && (a < 10))) \n"
              "    {\n"
              "        b += a;\n"
              "        a ++;\n"
              "    }\n"
              "    ret = b;\n"
              "}");
        ASSERT_EQUALS("[test.cpp:8] -> [test.cpp:8]: (style) Condition '8<a' is always false\n", errout_str());

        check("void f() {\n" // #4842
              "  int x = 0;\n"
              "  if (a) { return; }\n" // <- this is just here to fool simplifyKnownVariabels
              "  if (!x) {}\n"
              "}");
        ASSERT_EQUALS("[test.cpp:4]: (style) Condition '!x' is always true\n", errout_str());

        check("bool f(int x) {\n"
              "  if(x == 0) { x++; return x == 0; }\n"
              "  return false;\n"
              "}");
        ASSERT_EQUALS("[test.cpp:2] -> [test.cpp:2]: (style) Return value 'x==0' is always false\n", errout_str());

        check("void f() {\n" // #6898 (Token::expressionString)
              "  int x = 0;\n"
              "  A(x++ == 1);\n"
              "  A(x++ == 2);\n"
              "}");
        ASSERT_EQUALS("[test.cpp:3]: (style) Condition 'x++==1' is always false\n"
                      "[test.cpp:4]: (style) Condition 'x++==2' is always false\n",
                      errout_str());

        check("bool foo(int bar) {\n"
              "  bool ret = false;\n"
              "  if (bar == 1)\n"
              "    return ret;\n" // <- #9326 - FP condition is always false
              "  if (bar == 2)\n"
              "    ret = true;\n"
              "  return ret;\n"
              "}");
        ASSERT_EQUALS("", errout_str());

        check("void f1(const std::string &s) { if(s.empty()) if(s.size() == 0) {}}");
        ASSERT_EQUALS("[test.cpp:1] -> [test.cpp:1]: (style) Condition 's.size()==0' is always true\n", errout_str());

        check("void f() {\n"
              "   int buf[42];\n"
              "   if( buf != 0) {}\n"
              "}");
        ASSERT_EQUALS("[test.cpp:3]: (style) Condition 'buf!=0' is always true\n", errout_str()); // #8924

        check("void f() {\n"
              "   int buf[42];\n"
              "   if( !buf ) {}\n"
              "}");
        ASSERT_EQUALS("[test.cpp:3]: (style) Condition '!buf' is always false\n", errout_str());

        check("void f() {\n"
              "   int buf[42];\n"
              "   bool b = buf;\n"
              "   if( b ) {}\n"
              "}");
        ASSERT_EQUALS("[test.cpp:4]: (style) Condition 'b' is always true\n", errout_str());

        check("void f() {\n"
              "   int buf[42];\n"
              "   bool b = buf;\n"
              "   if( !b ) {}\n"
              "}");
        ASSERT_EQUALS("[test.cpp:4]: (style) Condition '!b' is always false\n", errout_str());

        check("void f() {\n"
              "   int buf[42];\n"
              "   int * p = nullptr;\n"
              "   if( buf == p ) {}\n"
              "}");
        ASSERT_EQUALS("[test.cpp:4]: (style) Condition 'buf==p' is always false\n", errout_str());

        check("void f(bool x) {\n"
              "   int buf[42];\n"
              "   if( buf || x ) {}\n"
              "}");
        ASSERT_EQUALS("[test.cpp:3]: (style) Condition 'buf' is always true\n", errout_str());

        check("void f(int * p) {\n"
              "   int buf[42];\n"
              "   if( buf == p ) {}\n"
              "}");
        ASSERT_EQUALS("", errout_str());

        check("void f() {\n"
              "   int buf[42];\n"
              "   int p[42];\n"
              "   if( buf == p ) {}\n"
              "}");
        ASSERT_EQUALS("", errout_str());

        check("void f() {\n"
              "   int buf[42];\n"
              "   if( buf == 1) {}\n"
              "}");
        ASSERT_EQUALS("", errout_str());

        // Avoid FP when condition comes from macro
        check("#define NOT !\n"
              "void f() {\n"
              "  int x = 0;\n"
              "  if (a) { return; }\n" // <- this is just here to fool simplifyKnownVariabels
              "  if (NOT x) {}\n"
              "}");
        ASSERT_EQUALS("", errout_str());

        check("#define M  x != 0\n"
              "void f() {\n"
              "  int x = 0;\n"
              "  if (a) { return; }\n" // <- this is just here to fool simplifyKnownVariabels
              "  if (M) {}\n"
              "}");
        ASSERT_EQUALS("", errout_str());

        check("#define IF(X)  if (X && x())\n"
              "void f() {\n"
              "  IF(1) {}\n"
              "}");
        ASSERT_EQUALS("", errout_str());

        // Avoid FP for sizeof condition
        check("void f() {\n"
              "  if (sizeof(char) != 123) {}\n"
              "  if (123 != sizeof(char)) {}\n"
              "}");
        ASSERT_EQUALS("", errout_str());

        check("void f() {\n"
              "  int x = 123;\n"
              "  if (sizeof(char) != x) {}\n"
              "  if (x != sizeof(char)) {}\n"
              "}");
        TODO_ASSERT_EQUALS("[test.cpp:3]: (style) Condition 'sizeof(char)!=x' is always true\n"
                           "[test.cpp:4]: (style) Condition 'x!=sizeof(char)' is always true\n", "", errout_str());

        // Don't warn in assertions. Condition is often 'always true' by intention.
        // If platform,defines,etc cause an 'always false' assertion then that is not very dangerous neither
        check("void f() {\n"
              "  int x = 0;\n"
              "  assert(x == 0);\n"
              "}");
        ASSERT_EQUALS("", errout_str());

        // #9363 - do not warn about value passed to function
        check("void f(bool b) {\n"
              "    if (b) {\n"
              "        if (bar(!b)) {}\n"
              "    }\n"
              "}");
        ASSERT_EQUALS("", errout_str());


        // #7783  FP knownConditionTrueFalse on assert(0 && "message")
        check("void foo(int x) {\n"
              "    if (x<0)\n"
              "    {\n"
              "        assert(0 && \"bla\");\n"
              "        ASSERT(0 && \"bla\");\n"
              "        assert_foo(0 && \"bla\");\n"
              "        ASSERT_FOO(0 && \"bla\");\n"
              "        assert((int)(0==0));\n"
              "        assert((int)(0==0) && \"bla\");\n"
              "    }\n"
              "}");
        ASSERT_EQUALS("", errout_str());

        // #7750 char literals in boolean expressions
        check("void f() {\n"
              "  if('a'){}\n"
              "  if(L'b'){}\n"
              "  if(1 && 'c'){}\n"
              "  int x = 'd' ? 1 : 2;\n"
              "}");
        ASSERT_EQUALS("", errout_str());

        // #8206 - knownCondition always false
        check("void f(int i)\n"
              "{\n"
              "        if(i > 4)\n"
              "          for( int x = 0; i < 3; ++x){}\n" // <<
              "}");
        ASSERT_EQUALS("[test.cpp:3] -> [test.cpp:4]: (style) Condition 'i<3' is always false\n", errout_str());

        // Skip literals
        check("void f() { if(true) {} }");
        ASSERT_EQUALS("", errout_str());

        check("void f() { if(false) {} }");
        ASSERT_EQUALS("", errout_str());

        check("void f() { if(!true) {} }");
        ASSERT_EQUALS("", errout_str());

        check("void f() { if(!false) {} }");
        ASSERT_EQUALS("", errout_str());

        check("void f() { if(0) {} }");
        ASSERT_EQUALS("", errout_str());

        check("void f() { if(1) {} }");
        ASSERT_EQUALS("", errout_str());

        check("void f(int i) {\n"
              "    bool b = false;\n"
              "    if (i == 0) b = true;\n"
              "    else if (!b && i == 1) {}\n"
              "    if (b)\n"
              "    {}\n"
              "}");
        ASSERT_EQUALS("[test.cpp:4]: (style) Condition '!b' is always true\n", errout_str());

        check("bool f() { return nullptr; }");
        ASSERT_EQUALS("", errout_str());

        check("enum E { A };\n"
              "bool f() { return A; }");
        ASSERT_EQUALS("", errout_str());

        check("bool f() {\n"
              "    const int x = 0;\n"
              "    return x;\n"
              "}");
        ASSERT_EQUALS("", errout_str());

        check("int f(void){return 1/abs(10);}");
        ASSERT_EQUALS("", errout_str());

        check("bool f() {\n"
              "    int x = 0;\n"
              "    return x;\n"
              "}");
        ASSERT_EQUALS("", errout_str());

        check("bool f() {\n"
              "    const int a = 50;\n"
              "    const int b = 52;\n"
              "    return a+b;\n"
              "}");
        ASSERT_EQUALS("[test.cpp:4]: (style) Return value 'a+b' is always true\n", errout_str());

        check("int f() {\n"
              "    int a = 50;\n"
              "    int b = 52;\n"
              "    a++;\n"
              "    b++;\n"
              "    return a+b;\n"
              "}");
        ASSERT_EQUALS("", errout_str());

        check("bool& g();\n"
              "bool f() {\n"
              "    bool & b = g();\n"
              "    b = false;\n"
              "    return b;\n"
              "}");
        ASSERT_EQUALS("", errout_str());

        check("struct A {\n"
              "    bool b;\n"
              "    bool f() {\n"
              "        b = false;\n"
              "        return b;\n"
              "    }\n"
              "};");
        ASSERT_EQUALS("", errout_str());

        check("bool f(long maxtime) {\n"
              "  if (std::time(0) > maxtime)\n"
              "    return std::time(0) > maxtime;\n"
              "}");
        ASSERT_EQUALS("", errout_str());

        check("void foo(double param) {\n"
              "  while(bar()) {\n"
              "    if (param<0.)\n"
              "       return;\n"
              "  }\n"
              "  if (param<0.)\n"
              "    return;\n"
              "}");
        ASSERT_EQUALS("", errout_str());

        check("void foo(int i) {\n"
              "  if (i==42)\n"
              "  {\n"
              "    bar();\n"
              "  }\n"
              "  if (cond && (42==i))\n"
              "    return;\n"
              "}");
        ASSERT_EQUALS("", errout_str());

        // 8842 crash
        check("class a {\n"
              "  int b;\n"
              "  c(b);\n"
              "  void f() {\n"
              "    if (b) return;\n"
              "  }\n"
              "};");
        ASSERT_EQUALS("", errout_str());

        check("void f(const char* x, const char* t) {\n"
              "    if (!(strcmp(x, y) == 0)) { return; }\n"
              "}");
        ASSERT_EQUALS("", errout_str());

        check("void f(const int a[]){ if (a == 0){} }");
        ASSERT_EQUALS("", errout_str());

        check("struct S {\n"
              "  bool operator<(const S&);\n"
              "};\n"
              "int main() {\n"
              "  S s;\n"
              "  bool c = s<s;\n"
              "  if (c) return 0;\n"
              "  else return 42;\n"
              "}");
        ASSERT_EQUALS("", errout_str());

        check("long X::g(bool unknown, int& result) {\n"
              "    long ret = 0;\n"
              "    bool f = false;\n"
              "    f = f || unknown;\n"
              "    f ? result = 42 : ret = -1;\n"
              "    return ret;\n"
              "}");
        ASSERT_EQUALS("", errout_str());

        check("int f(void *handle) {\n"
              "    if (!handle) return 0;\n"
              "    if (handle) return 1;\n"
              "    else return 0;\n"
              "}");
        ASSERT_EQUALS("[test.cpp:2] -> [test.cpp:3]: (style) Condition 'handle' is always true\n", errout_str());

        check("int f(void *handle) {\n"
              "    if (handle == 0) return 0;\n"
              "    if (handle) return 1;\n"
              "    else return 0;\n"
              "}");
        ASSERT_EQUALS("[test.cpp:3]: (style) Condition 'handle' is always true\n", errout_str());

        check("int f(void *handle) {\n"
              "    if (handle != 0) return 0;\n"
              "    if (handle) return 1;\n"
              "    else return 0;\n"
              "}");
        ASSERT_EQUALS("[test.cpp:2] -> [test.cpp:3]: (warning) Identical condition 'handle!=0', second condition is always false\n", errout_str());

        check("int f(void *handle) {\n"
              "    if (handle != nullptr) return 0;\n"
              "    if (handle) return 1;\n"
              "    else return 0;\n"
              "}");
        ASSERT_EQUALS("[test.cpp:2] -> [test.cpp:3]: (warning) Identical condition 'handle!=nullptr', second condition is always false\n", errout_str());

        check("void f(void* x, void* y) {\n"
              "    if (x == nullptr && y == nullptr)\n"
              "        return;\n"
              "    if (x == nullptr || y == nullptr)\n"
              "        return;\n"
              "}");
        ASSERT_EQUALS("", errout_str());

        check("void* g();\n"
              "void f(void* a, void* b) {\n"
              "    while (a) {\n"
              "        a = g();\n"
              "        if (a == b)\n"
              "            break;\n"
              "    }\n"
              "    if (a) {}\n"
              "}");
        ASSERT_EQUALS("", errout_str());

        check("void* g();\n"
              "void f(void* a, void* b) {\n"
              "    while (a) {\n"
              "        a = g();\n"
              "    }\n"
              "    if (a) {}\n"
              "}");
        ASSERT_EQUALS("[test.cpp:3] -> [test.cpp:6]: (style) Condition 'a' is always false\n", errout_str());

        check("void f(int * x, bool b) {\n"
              "    if (!x && b) {}\n"
              "    else if (x) {}\n"
              "}");
        ASSERT_EQUALS("", errout_str());

        check("void f() {\n"
              "    const std::string x=\"xyz\";\n"
              "    if(!x.empty()){}\n"
              "}");
        ASSERT_EQUALS("[test.cpp:3]: (style) Condition '!x.empty()' is always true\n", errout_str());

        check("std::string g();\n"
              "void f() {\n"
              "    const std::string msg = g();\n"
              "    if(!msg.empty()){}\n"
              "}");
        ASSERT_EQUALS("", errout_str());

        check("void f(int *array, int size ) {\n"
              "    for(int i = 0; i < size; ++i) {\n"
              "        if(array == 0)\n"
              "            continue;\n"
              "        if(array){}\n"
              "    }\n"
              "}");
        ASSERT_EQUALS("[test.cpp:5]: (style) Condition 'array' is always true\n", errout_str());

        check("void f(int *array, int size ) {\n"
              "    for(int i = 0; i < size; ++i) {\n"
              "        if(array == 0)\n"
              "            continue;\n"
              "        else if(array){}\n"
              "    }\n"
              "}");
        ASSERT_EQUALS("[test.cpp:5]: (style) Condition 'array' is always true\n", errout_str());

        // #9277
        check("int f() {\n"
              "    constexpr bool x = true;\n"
              "    if constexpr (x)\n"
              "        return 0;\n"
              "    else\n"
              "        return 1;\n"
              "}");
        ASSERT_EQUALS("", errout_str());

        // #9954
        check("void f() {\n"
              "    const size_t a(8 * sizeof(short));\n"
              "    const size_t b(8 * sizeof(int));\n"
              "    if constexpr (a == 16 && b == 16) {}\n"
              "    else if constexpr (a == 16 && b == 32) {}\n"
              "}\n");
        ASSERT_EQUALS("", errout_str());

        // #9319
        check("struct S {\n"
              "  int a;\n"
              "  int b;\n"
              "};\n"
              "void g(S s, bool& x);\n"
              "void f() {\n"
              "  bool x = false;\n"
              "  g({0, 1}, x);\n"
              "  if (x) {}\n"
              "}");
        ASSERT_EQUALS("", errout_str());

        // #9318
        check("class A {};\n"
              "class B : public A {};\n"
              "void f(A* x) {\n"
              "  if (!x)\n"
              "    return;\n"
              "  auto b = dynamic_cast<B*>(x);\n"
              "  if (b) {}\n"
              "}");
        ASSERT_EQUALS("", errout_str());

        check("int foo() {\n"
              "    auto x = getX();\n"
              "    if (x == nullptr)\n"
              "        return 1;\n"
              "    auto y = dynamic_cast<Y*>(x)\n"
              "    if (y == nullptr)\n"
              "        return 2;\n"
              "    return 3;\n"
              "}\n");
        ASSERT_EQUALS("", errout_str());

        // handleKnownValuesInLoop
        check("bool g();\n"
              "void f(bool x) {\n"
              "    if (x) while(x) x = g();\n"
              "}");
        ASSERT_EQUALS("", errout_str());

        // isLikelyStream
        check("void f(std::istringstream& iss) {\n"
              "   std::string x;\n"
              "   while (iss) {\n"
              "       iss >> x;\n"
              "       if (!iss) break;\n"
              "   }\n"
              "}");
        ASSERT_EQUALS("", errout_str());

        // #9332
        check("struct A { void* g(); };\n"
              "void f() {\n"
              "    A a;\n"
              "    void* b = a.g();\n"
              "    if (!b) return;\n"
              "    void* c = a.g();\n"
              "    if (!c) return;\n"
              "    bool compare = c == b;\n"
              "}");
        ASSERT_EQUALS("", errout_str());

        // #9361
        check("void f(char c) {\n"
              "    if (c == '.') {}\n"
              "    else if (isdigit(c) != 0) {}\n"
              "}");
        ASSERT_EQUALS("", errout_str());

        // #9351
        check("int f(int x) {\n"
              "    const bool b = x < 42;\n"
              "    if(b) return b?0:-1;\n"
              "    return 42;\n"
              "}");
        ASSERT_EQUALS("[test.cpp:3] -> [test.cpp:3]: (style) Condition 'b' is always true\n", errout_str());

        // #9362
        check("uint8_t g();\n"
              "void f() {\n"
              "    const uint8_t v = g();\n"
              "    if((v != 0x00)) {\n"
              "        if( (v & 0x01) == 0x00) {}\n"
              "    }\n"
              "}");
        ASSERT_EQUALS("", errout_str());

        // #9367
        check("void f(long x) {\n"
              "    if (x <= 0L)\n"
              "        return;\n"
              "    if (x % 360L == 0)\n"
              "        return;\n"
              "}");
        ASSERT_EQUALS("", errout_str());

        check("int f(int a, int b) {\n"
              "    static const int x = 10;\n"
              "    return x == 1 ? a : b;\n"
              "}");
        ASSERT_EQUALS("", errout_str());

        check("const bool x = false;\n"
              "void f() {\n"
              "    if (x) {}\n"
              "}");
        ASSERT_EQUALS("", errout_str());

        check("const bool x = false;\n"
              "void f() {\n"
              "    if (!x) {}\n"
              "}");
        ASSERT_EQUALS("", errout_str());

        // #9709
        check("void f(int a) {\n"
              "    bool ok = false;\n"
              "    const char * r = nullptr;\n"
              "    do_something(&r);\n"
              "    if (r != nullptr)\n"
              "        ok = a != 0;\n"
              "    if (ok) {}\n"
              "}");
        ASSERT_EQUALS("", errout_str());

        // #9816
        check("bool g();\n"
              "void f() {\n"
              "    bool b = false;\n"
              "    do {\n"
              "        do {\n"
              "            if (g())\n"
              "                break;\n"
              "            b = true;\n"
              "        } while(false);\n"
              "    } while(!b);\n"
              "}\n");
        ASSERT_EQUALS("", errout_str());

        // #9865
        check("void f(const std::string &s) {\n"
              "    for (std::string::const_iterator it = s.begin(); it != s.end(); ++it) {\n"
              "        const unsigned char c = static_cast<unsigned char>(*it);\n"
              "        if (c == '0') {}\n"
              "        else if ((c == 'a' || c == 'A')\n"
              "                 || (c == 'b' || c == 'B')) {}\n"
              "        else {}\n"
              "    }\n"
              "}\n");
        ASSERT_EQUALS("", errout_str());

        // #9711
        check("int main(int argc, char* argv[]) {\n"
              "  int foo = 0;\n"
              "  struct option options[] = {\n"
              "    {\"foo\", no_argument, &foo, \'f\'},\n"
              "    {NULL, 0, NULL, 0},\n"
              "  };\n"
              "  getopt_long(argc, argv, \"f\", options, NULL);\n"
              "  if (foo) {}\n"
              "}\n");
        ASSERT_EQUALS("", errout_str());

        // TODO: if (!v) is a known condition as well
        check("struct a {\n"
              "  int *b();\n"
              "};\n"
              "bool g(a c, a* d) {\n"
              "  a *v, *e = v = &c;\n"
              "  if (!v)\n"
              "    return true;\n"
              "  int *f = v->b();\n"
              "  if (f)\n"
              "    v = nullptr;\n"
              "  if (v == nullptr && e) {}\n"
              "  return d;\n"
              "}\n");
        ASSERT_EQUALS("[test.cpp:11]: (style) Condition 'e' is always true\n", errout_str());

        // #10037
        check("struct a {\n"
              "    int* p;\n"
              "};\n"
              "void g(a*);\n"
              "void f() {\n"
              "    struct a b;\n"
              "    uint32_t p = (uint32_t) -1;\n"
              "    b.p = (void *) &p;\n"
              "    int r = g(&b);\n"
              "    if (r == 0)\n"
              "        if (p != (uint32_t) -1) {}\n"
              "}\n");
        ASSERT_EQUALS("", errout_str());

        // #9890
        check("int g(int);\n"
              "bool h(int*);\n"
              "int f(int *x) {\n"
              "    int y = g(0);\n"
              "    if (!y) {\n"
              "        if (h(x)) {\n"
              "            y = g(1);\n"
              "            if (y) {}\n"
              "            return 0;\n"
              "        }\n"
              "        if (!y) {}\n"
              "    }\n"
              "    return 0;\n"
              "}\n");
        ASSERT_EQUALS("[test.cpp:5] -> [test.cpp:11]: (style) Condition '!y' is always true\n", errout_str());

        // #10134
        check("bool foo(bool b);\n"
              "bool thud(const std::vector<std::wstring>& Arr, const std::wstring& Str) {\n"
              "  if (Arr.empty() && Str.empty())\n"
              "    return false;\n"
              "  bool OldFormat = Arr.empty() && !Str.empty();\n"
              "  if (OldFormat)\n"
              "    return foo(OldFormat);\n"
              "  return false;\n"
              "}\n");
        ASSERT_EQUALS("", errout_str());

        // #10208
        check("bool GetFirst(std::string &first);\n"
              "bool GetNext(std::string &next);\n"
              "void g(const std::string& name);\n"
              "void f() {\n"
              "  for (std::string name; name.empty() ? GetFirst(name) : GetNext(name);)\n"
              "    g(name);\n"
              "}\n");
        ASSERT_EQUALS("", errout_str());

        check("bool GetFirst(std::string &first);\n"
              "bool GetNext(std::string &next);\n"
              "void g(const std::string& name);\n"
              "void f() {\n"
              "  for (std::string name{}; name.empty() ? GetFirst(name) : GetNext(name);)\n"
              "    g(name);\n"
              "}\n");
        ASSERT_EQUALS("", errout_str());

        check("bool GetFirst(std::string &first);\n"
              "bool GetNext(std::string &next);\n"
              "void g(const std::string& name);\n"
              "void f() {\n"
              "  for (std::string name{'a', 'b'}; name.empty() ? GetFirst(name) : GetNext(name);)\n"
              "    g(name);\n"
              "}\n");
        ASSERT_EQUALS("", errout_str());

        check("bool GetFirst(const std::string &first);\n"
              "bool GetNext(const std::string &next);\n"
              "void g(const std::string& name);\n"
              "void f() {\n"
              "  for (std::string name; name.empty() ? GetFirst(name) : GetNext(name);)\n"
              "    g(name);\n"
              "}\n");
        ASSERT_EQUALS("[test.cpp:5]: (style) Condition 'name.empty()' is always true\n", errout_str());

        // #10278
        check("void foo(unsigned int x) {\n"
              "    if ((100 - x) > 0) {}\n"
              "}\n");
        ASSERT_EQUALS("", errout_str());

        // #10298
        check("void foo(unsigned int x) {\n"
              "    if (x == -1) {}\n"
              "}\n");
        ASSERT_EQUALS("", errout_str());

        // #10121
        check("struct AB {\n"
              "    int a;\n"
              "};\n"
              "struct ABC {\n"
              "    AB* ab;\n"
              "};\n"
              "void g(ABC*);\n"
              "int f(struct ABC *abc) {\n"
              "    int err = 0;\n"
              "    AB *ab = abc->ab;\n"
              "    if (ab->a == 123){\n"
              "        g(abc);\n"
              "        if (ab->a != 123) {\n"
              "            err = 1;\n"
              "        }\n"
              "    }\n"
              "    return err;\n"
              "}\n");
        ASSERT_EQUALS("", errout_str());

        // #10323
        check("void foo(int x) {\n"
              "    if(x)\n"
              "        if(x == 1) {}\n"
              "}\n");
        ASSERT_EQUALS("", errout_str());

        check("void foo(int x) {\n"
              "    if(x) {}\n"
              "    else\n"
              "        if(x == 1) {}\n"
              "}\n");
        ASSERT_EQUALS("[test.cpp:2] -> [test.cpp:4]: (style) Condition 'x==1' is always false\n", errout_str());

        // do not report both unsignedLessThanZero and knownConditionTrueFalse
        check("void foo(unsigned int max) {\n"
              "    unsigned int num = max - 1;\n"
              "    if (num < 0) {}\n" // <- do not report knownConditionTrueFalse
              "}");
        ASSERT_EQUALS("", errout_str());

        // #10297
        check("void foo(size_t len, int start) {\n"
              "    if (start < 0) {\n"
              "        start = len+start;\n"
              "        if (start < 0) {}\n"
              "    }\n"
              "}\n");
        ASSERT_EQUALS("", errout_str());

        // #10362
        check("int tok;\n"
              "void next();\n"
              "void parse_attribute() {\n"
              "    if (tok == '(') {\n"
              "        int parenthesis = 0;\n"
              "        do {\n"
              "            if (tok == '(')\n"
              "                parenthesis++;\n"
              "            else if (tok == ')')\n"
              "                parenthesis--;\n"
              "            next();\n"
              "        } while (parenthesis && tok != -1);\n"
              "    }\n"
              "}\n");
        ASSERT_EQUALS("", errout_str());

        // #7843
        check("void f(int i) {\n"
              "    if(abs(i) == -1) {}\n"
              "}\n");
        ASSERT_EQUALS("[test.cpp:2]: (style) Condition 'abs(i)==-1' is always false\n", errout_str());

        // #7844
        check("void f(int i) {\n"
              "    if(i > 0 && abs(i) == i) {}\n"
              "}\n");
        ASSERT_EQUALS("[test.cpp:2]: (style) Condition 'abs(i)==i' is always true\n", errout_str());

        check("void f(int i) {\n"
              "    if(i < 0 && abs(i) == i) {}\n"
              "}\n");
        ASSERT_EQUALS("[test.cpp:2] -> [test.cpp:2]: (style) Condition 'abs(i)==i' is always false\n", errout_str());

        check("void f(int i) {\n"
              "    if(i > -3 && abs(i) == i) {}\n"
              "}\n");
        ASSERT_EQUALS("", errout_str());

        // #9948
        check("bool f(bool a, bool b) {\n"
              "    return a || ! b || ! a;\n"
              "}\n");
        ASSERT_EQUALS("[test.cpp:2] -> [test.cpp:2]: (style) Return value '!a' is always true\n", errout_str());

        // #10148
        check("void f(int i) {\n"
              "    if (i >= 64) {}\n"
              "    else if (i >= 32) {\n"
              "        i &= 31;\n"
              "        if (i == 0) {}\n"
              "        else {}\n"
              "    }\n"
              "}\n");
        ASSERT_EQUALS("", errout_str());

        // #10548
        check("void f() {\n"
              "    int i = 0;\n"
              "    do {} while (i++ == 0);\n"
              "}\n");
        ASSERT_EQUALS("", errout_str());

        // #10582
        check("static void fun(message_t *message) {\n"
              "    if (message->length >= 1) {\n"
              "        switch (data[0]) {}\n"
              "    }\n"
              "    uint8_t d0 = message->length > 0 ? data[0] : 0xff;\n"
              "}\n");
        ASSERT_EQUALS("", errout_str());

        // #8266
        check("void f(bool b) {\n"
              "    if (b)\n"
              "        return;\n"
              "    if (g(&b) || b)\n"
              "        return;\n"
              "}\n");
        ASSERT_EQUALS("", errout_str());

        // #9720
        check("bool bar(int &);\n"
              "void f(int a, int b) {\n"
              "    if (a + b == 3)\n"
              "        return;\n"
              "    if (bar(a) && (a + b == 3)) {}\n"
              "}\n");
        ASSERT_EQUALS("", errout_str());

        // #10437
        check("void f() {\n"
              "  Obj* PObj = nullptr;\n"
              "  bool b = false;\n"
              "  if (GetObj(PObj) && PObj != nullptr)\n"
              "    b = true;\n"
              "  if (b) {}\n"
              "}\n");
        ASSERT_EQUALS("", errout_str());

        // #10223
        check("static volatile sig_atomic_t is_running;\n"
              "static void handler(int signum) {\n"
              "    is_running = 0;\n"
              "}\n"
              "void f() {\n"
              "    signal(SIGINT, &handler);\n"
              "    is_running = 1;\n"
              "    while (is_running) {}\n"
              "}\n");
        ASSERT_EQUALS("", errout_str());

        // #10659
        check("auto func(const std::tuple<int, int>& t) {\n"
              "  auto& [foo, bar] = t;\n"
              "  std::cout << foo << bar << std::endl;\n"
              "  return foo < bar;\n"
              "}\n");
        ASSERT_EQUALS("", errout_str());

        // #10484
        check("void f() {\n"
              "    static bool init = true;\n"
              "    if (init)\n"
              "        init = false;\n"
              "}\n");
        ASSERT_EQUALS("[test.cpp:4] -> [test.cpp:3]: (style) The statement 'if (init) init=false' is logically equivalent to 'init=false'.\n", errout_str());

        check("void f() {\n"
              "    static bool init(true);\n"
              "    if (init)\n"
              "        init = false;\n"
              "}\n");
        ASSERT_EQUALS("[test.cpp:4] -> [test.cpp:3]: (style) The statement 'if (init) init=false' is logically equivalent to 'init=false'.\n", errout_str());

        check("void f() {\n"
              "    static bool init{ true };\n"
              "    if (init)\n"
              "        init = false;\n"
              "}\n");
        ASSERT_EQUALS("[test.cpp:4] -> [test.cpp:3]: (style) The statement 'if (init) init=false' is logically equivalent to 'init=false'.\n", errout_str());

        // #10248
        check("void f() {\n"
              "    static int var(1);\n"
              "    if (var == 1) {}\n"
              "}\n");
        ASSERT_EQUALS("", errout_str());

        check("void f() {\n"
              "    static int var{ 1 };\n"
              "    if (var == 1) {}\n"
              "}\n");
        ASSERT_EQUALS("", errout_str());

        check("void Fun();\n"
              "using Fn = void (*)();\n"
              "void f() {\n"
              "    static Fn logger = nullptr;\n"
              "    if (logger == nullptr)\n"
              "        logger = Fun;\n"
              "}\n");
        ASSERT_EQUALS("", errout_str());

        check("void Fun();\n"
              "using Fn = void (*)();\n"
              "void f() {\n"
              "    static Fn logger(nullptr);\n"
              "    if (logger == nullptr)\n"
              "        logger = Fun;\n"
              "}\n");
        ASSERT_EQUALS("", errout_str());

        check("void Fun();\n"
              "using Fn = void (*)();\n"
              "void f() {\n"
              "    static Fn logger{ nullptr };\n"
              "    if (logger == nullptr)\n"
              "        logger = Fun;\n"
              "}\n");
        ASSERT_EQUALS("", errout_str());

        check("void Fun();\n"
              "typedef void (*Fn)();\n"
              "void f() {\n"
              "    static Fn logger = nullptr;\n"
              "    if (logger == nullptr)\n"
              "        logger = Fun;\n"
              "}\n");
        ASSERT_EQUALS("", errout_str());

        check("void Fun();\n"
              "typedef void (*Fn)();\n"
              "void f() {\n"
              "    static Fn logger(nullptr);\n"
              "    if (logger == nullptr)\n"
              "        logger = Fun;\n"
              "}\n");
        ASSERT_EQUALS("", errout_str());

        check("void Fun();\n"
              "typedef void (*Fn)();\n"
              "void f() {\n"
              "    static Fn logger{ nullptr };\n"
              "    if (logger == nullptr)\n"
              "        logger = Fun;\n"
              "}\n");
        ASSERT_EQUALS("", errout_str());

        // #9256
        check("bool f() {\n"
              "    bool b = false;\n"
              "    b = true;\n"
              "    return b;\n"
              "}\n");
        ASSERT_EQUALS("", errout_str());

        // #10702
        check("struct Object {\n"
              "  int _count=0;\n"
              "   void increment() { ++_count;}\n"
              "   auto get() const { return _count; }\n"
              "};\n"
              "struct Modifier {\n"
              "Object & _object;\n"
              "  explicit Modifier(Object & object) : _object(object) {}\n"
              "  void do_something() { _object.increment(); }\n"
              "};\n"
              "struct Foo {\n"
              "  Object _object;\n"
              "  void foo() {\n"
              "    Modifier mod(_object);\n"
              "    if (_object.get()>0)\n"
              "      return;\n"
              "    mod.do_something();\n"
              "    if (_object.get()>0)\n"
              "      return;\n"
              "  }\n"
              "};\n");
        ASSERT_EQUALS("", errout_str());

        check("struct Object {\n"
              "  int _count=0;\n"
              "   auto get() const;\n"
              "};\n"
              "struct Modifier {\n"
              "Object & _object;\n"
              "  explicit Modifier(Object & object);\n"
              "  void do_something();\n"
              "};\n"
              "struct Foo {\n"
              "  Object _object;\n"
              "  void foo() {\n"
              "    Modifier mod(_object);\n"
              "    if (_object.get()>0)\n"
              "      return;\n"
              "    mod.do_something();\n"
              "    if (_object.get()>0)\n"
              "      return;\n"
              "  }\n"
              "};\n");
        ASSERT_EQUALS("", errout_str());

        check("void f(const uint32_t u) {\n"
              "	const uint32_t v = u < 4;\n"
              "	if (v) {\n"
              "		const uint32_t w = v < 2;\n"
              "		if (w) {}\n"
              "	}\n"
              "}\n");
        ASSERT_EQUALS("[test.cpp:4]: (style) Condition 'v<2' is always true\n"
                      "[test.cpp:5]: (style) Condition 'w' is always true\n",
                      errout_str());

        check("void f(double d) {\n" // #10792
              "    if (d != 0) {\n"
              "        int i = (int)d;\n"
              "        if (i == 0) {}\n"
              "    }\n"
              "}\n");
        ASSERT_EQUALS("", errout_str());

        check("void f(double d) {\n"
              "    if (0 != d) {\n"
              "        int i = (int)d;\n"
              "        if (i == 0) {}\n"
              "    }\n"
              "}\n");
        ASSERT_EQUALS("", errout_str());

        check("struct A { double d; }\n"
              "void f(A a) {\n"
              "    if (a.d != 0) {\n"
              "        int i = a.d;\n"
              "        if (i == 0) {}\n"
              "    }\n"
              "}\n");
        ASSERT_EQUALS("", errout_str());

        check("void f() {\n"
              "    if(strlen(\"abc\") == 3) {;}\n"
              "    if(strlen(\"abc\") == 1) {;}\n"
              "    if(wcslen(L\"abc\") == 3) {;}\n"
              "    if(wcslen(L\"abc\") == 1) {;}\n"
              "}\n");
        ASSERT_EQUALS("[test.cpp:2]: (style) Condition 'strlen(\"abc\")==3' is always true\n"
                      "[test.cpp:3]: (style) Condition 'strlen(\"abc\")==1' is always false\n"
                      "[test.cpp:4]: (style) Condition 'wcslen(L\"abc\")==3' is always true\n"
                      "[test.cpp:5]: (style) Condition 'wcslen(L\"abc\")==1' is always false\n",
                      errout_str());

        check("int foo(bool a, bool b) {\n"
              "  if(!a && b && (!a == !b))\n"
              "   return 1;\n"
              "  return 0;\n"
              "}\n");
        ASSERT_EQUALS("[test.cpp:2] -> [test.cpp:2]: (style) Condition '!a==!b' is always false\n", errout_str());

        // #10454
        check("struct S {\n"
              "    int f() const { return g() ? 0 : 1; }\n"
              "    bool g() const { return u == 18446744073709551615ULL; }\n"
              "    unsigned long long u{};\n"
              "};\n");
        ASSERT_EQUALS("", errout_str());

        // #8358
        check("void f(double d) { if ((d * 0) != 0) {} }");
        ASSERT_EQUALS("", errout_str());

        // #6870
        check("struct S {\n"
              "    int* p;\n"
              "    void f() const;\n"
              "    int g();\n"
              "};\n"
              "void S::f() {\n"
              "    if ((p == NULL) || ((p) && (g() >= *p))) {}\n"
              "}\n");
        ASSERT_EQUALS("[test.cpp:7]: (style) Condition 'p' is always true\n", errout_str());

        // #10749
        check("struct Interface {\n"
              "    virtual int method() = 0;\n"
              "};\n"
              "struct Child : Interface {\n"
              "   int method() override { return 0; }\n"
              "   auto foo() {\n"
              "       if (method() == 0)\n"
              "           return true;\n"
              "       else\n"
              "           return false;\n"
              "   }\n"
              "};\n"
              "struct GrandChild : Child {\n"
              "   int method() override  { return 1; }\n"
              "};\n");
        ASSERT_EQUALS("", errout_str());

        // #6855
        check("struct S { int i; };\n"
              "void f(S& s) {\n"
              "    if (!(s.i > 0) && (s.i != 0))\n"
              "        s.i = 0;\n"
              "    else if (s.i < 0)\n"
              "        s.s = 0;\n"
              "}\n");
        ASSERT_EQUALS("[test.cpp:3] -> [test.cpp:5]: (style) Condition 's.i<0' is always false\n", errout_str());

        // #6857
        check("int bar(int i) { return i; }\n"
              "void foo() {\n"
              "    if (bar(1) == 0 && bar(1) > 0) {}\n"
              "}\n");
        ASSERT_EQUALS("[test.cpp:3]: (style) Condition 'bar(1)==0' is always false\n"
                      "[test.cpp:3]: (style) Condition 'bar(1)>0' is always true\n",
                      errout_str());

        check("struct S { int bar(int i) const; };\n"
              "void foo(const S& s) {\n"
              "    if (s.bar(1) == 0 && s.bar(1) > 0) {}\n"
              "}\n");
        ASSERT_EQUALS("[test.cpp:3]: (warning) Logical conjunction always evaluates to false: s.bar(1) == 0 && s.bar(1) > 0.\n",
                      errout_str());

        check("struct B {\n" // #10618
              "    void Modify();\n"
              "    static void Static();\n"
              "    virtual void CalledByModify();\n"
              "};\n"
              "struct D : B {\n"
              "    int i{};\n"
              "    void testV();\n"
              "    void testS();\n"
              "    void CalledByModify() override { i = 0; }\n"
              "};\n"
              "void D::testV() {\n"
              "    i = 1;\n"
              "    B::Modify();\n"
              "    if (i == 1) {}\n"
              "}\n"
              "void D::testS() {\n"
              "    i = 1;\n"
              "    B::Static();\n"
              "    if (i == 1) {}\n"
              "}\n");
        ASSERT_EQUALS("[test.cpp:20]: (style) Condition 'i==1' is always true\n", errout_str());

        check("typedef struct { bool x; } s_t;\n" // #8446
              "unsigned f(bool a, bool b) {\n"
              "    s_t s;\n"
              "    const unsigned col = a ? (s.x = false) : (b = true);\n"
              "    if (!s.x) {}\n"
              "    return col;\n"
              "}\n");
        ASSERT_EQUALS("", errout_str());

        check("struct S {\n" // #11233
              "    static std::string m;\n"
              "    static void f() { m = \"abc\"; }\n"
              "    static void g() {\n"
              "        m.clear();\n"
              "        f();\n"
              "        if (m.empty()) {}\n"
              "    }\n"
              "};\n");
        ASSERT_EQUALS("", errout_str());

        // #11203
        check("void f() {\n"
              "    int i = 10;\n"
              "    if(i > 9.9){}\n"
              "    float f = 9.9f;\n"
              "    if(f < 10) {}\n"
              "}\n");
        ASSERT_EQUALS(
            "[test.cpp:3]: (style) Condition 'i>9.9' is always true\n"
            "[test.cpp:5]: (style) Condition 'f<10' is always true\n",
            errout_str());
        check("constexpr int f() {\n" // #11238
              "    return 1;\n"
              "}\n"
              "constexpr bool g() {\n"
              "    return f() == 1;\n"
              "}\n");
        ASSERT_EQUALS("", errout_str());

        check("int g() { return -1; }\n"
              "void f() {\n"
              "    if (g() == 1 && g() == -1) {}\n"
              "}\n");
        ASSERT_EQUALS("[test.cpp:3]: (style) Condition 'g()==1' is always false\n"
                      "[test.cpp:3]: (style) Condition 'g()==-1' is always true\n",
                      errout_str());

        // #9817
        check("void f(float x) {\n"
              "    if (x <= 0) {}\n"
              "    else if (x < 1) {}\n"
              "}\n");
        ASSERT_EQUALS("", errout_str());

        // #10426
        check("int f() {\n"
              "    std::string s;\n"
              "    for (; !s.empty();) {}\n"
              "    for (; s.empty();) {}\n"
              "    if (s.empty()) {}\n"
              "    if ((bool)0) {}\n"
              "    return s.empty();"
              "}\n");
        ASSERT_EQUALS("[test.cpp:3]: (style) Condition '!s.empty()' is always false\n"
                      "[test.cpp:4]: (style) Condition 's.empty()' is always true\n"
                      "[test.cpp:5]: (style) Condition 's.empty()' is always true\n"
                      "[test.cpp:6]: (style) Condition '(bool)0' is always false\n"
                      "[test.cpp:7]: (style) Return value 's.empty()' is always true\n",
                      errout_str());

        check("int f(bool b) {\n"
              "    if (b) return static_cast<int>(1);\n"
              "    return (int)0;\n"
              "}\n"
              "bool g(bool b) {\n"
              "    if (b) return static_cast<int>(1);\n"
              "    return (int)0;\n"
              "}\n");
        ASSERT_EQUALS("[test.cpp:6]: (style) Return value 'static_cast<int>(1)' is always true\n"
                      "[test.cpp:7]: (style) Return value '(int)0' is always false\n",
                      errout_str());

        check("int f() { return 3; }\n"
              "int g() { return f(); }\n"
              "int h() { if (f()) {} }\n"
              "int i() { return f() == 3; }\n");
        ASSERT_EQUALS("[test.cpp:3]: (style) Condition 'f()' is always true\n"
                      "[test.cpp:4]: (style) Return value 'f()==3' is always true\n",
                      errout_str());

        check("int f() {\n"
              "    const char *n;\n"
              "    return((n=42) &&\n"
              "           *n == 'A');\n"
              "}\n");
        ASSERT_EQUALS("", errout_str());

        check("void f(std::istringstream& i) {\n" // #9327
              "    std::string s;\n"
              "    if (!(i >> s))\n"
              "        return;\n"
              "    if (!(i >> s))\n"
              "        return;\n"
              "}\n");
        ASSERT_EQUALS("", errout_str());

        // #11227
        check("struct S {\n"
              "	int get();\n"
              "};\n"
              "void f(const S* s) {\n"
              "    if (!s)\n"
              "        return;\n"
              "    g(s ? s->get() : 0);\n"
              "}\n");
        ASSERT_EQUALS("[test.cpp:5] -> [test.cpp:7]: (style) Condition 's' is always true\n", errout_str());

        check("void f(const char* o) {\n" // #11558
              "    if (!o || !o[0])\n"
              "        return;\n"
              "    if (o[0] == '-' && o[1]) {\n"
              "        if (o[1] == '-') {}\n"
              "        if (o[1] == '\\0') {}\n"
              "    }\n"
              "}\n");
        if (std::numeric_limits<char>::is_signed) {
            ASSERT_EQUALS("[test.cpp:6]: (style) Condition 'o[1]=='\\0'' is always false\n", errout_str());
        } else {
            ASSERT_EQUALS("[test.cpp:4] -> [test.cpp:6]: (style) Condition 'o[1]=='\\0'' is always false\n", errout_str());
        }

        check("void f(int x) {\n" // #11449
              "    int i = x;\n"
              "    i = (std::min)(i, 1);\n"
              "    if (i == 1) {}\n"
              "    int j = x;\n"
              "    j = (::std::min)(j, 1);\n"
              "    if (j == 1) {}\n"
              "}\n");
        ASSERT_EQUALS("", errout_str());

        check("void h(int);\n" // #11679
              "bool g(int a) { h(a); return false; }\n"
              "bool f(int i) {\n"
              "    return g(i);\n"
              "}\n");
        ASSERT_EQUALS("", errout_str());

        check("void f(std::string a) {\n" // #11051
              "    a = \"x\";\n"
              "    if (a == \"x\") {}\n"
              "    return a;\n"
              "}\n");
        ASSERT_EQUALS("[test.cpp:3]: (style) Condition 'a==\"x\"' is always true\n", errout_str());

        check("void g(bool);\n"
              "void f() {\n"
              "    int i = 5;\n"
              "    int* p = &i;\n"
              "    g(i == 7);\n"
              "    g(p == nullptr);\n"
              "}\n");
        ASSERT_EQUALS("[test.cpp:5]: (style) Condition 'i==7' is always false\n"
                      "[test.cpp:6]: (style) Condition 'p==nullptr' is always false\n",
                      errout_str());

        check("enum E { E0, E1 };\n"
              "void f() {\n"
              "	static_assert(static_cast<int>(E::E1) == 1);\n"
              "}\n");
        ASSERT_EQUALS("", errout_str());

        check("struct a {\n"
              "  bool g();\n"
              "  int h();\n"
              "};\n"
              "void f(a c, int d, int e) {\n"
              "  if (c.g() && c.h()) {}\n"
              "  else {\n"
              "    bool u = false;\n"
              "    if (d && e)\n"
              "      u = true;\n"
              "    if (u) {}\n"
              "  }\n"
              "}\n");
        ASSERT_EQUALS("", errout_str());

        check("int f(int i) {\n" // #11741
              "    i = -i - 1;\n"
              "    if (i < 0 || i >= 20)\n"
              "        return 0;\n"
              "    return 1;\n"
              "}\n");
        ASSERT_EQUALS("", errout_str());

        check("namespace S { int s{}; };\n" // #11046
              "void f(bool b) {\n"
              "    if (S::s) {\n"
              "        if (b) {\n"
              "            if (S::s) {}\n"
              "        }\n"
              "    }\n"
              "}\n");
        ASSERT_EQUALS("[test.cpp:5]: (style) Condition 'S::s' is always true\n", errout_str());

        check("void f() {\n" // #10811
              "    int i = 0;\n"
              "    if ((i = g(), 1) != 0) {}\n"
              "}\n");
        ASSERT_EQUALS("[test.cpp:3]: (style) Condition '(i=g(),1)!=0' is always true\n", errout_str());

        check("void f(unsigned i) {\n"
              "    const int a[2] = {};\n"
              "    const int* q = a + i;\n"
              "    if (q) {}\n"
              "}\n");
        ASSERT_EQUALS("[test.cpp:4]: (style) Condition 'q' is always true\n", errout_str());

        check("void f() {\n" // #12786
              "    const int b[2] = {};\n"
              "    if (b) {}\n"
              "}\n");
        ASSERT_EQUALS("[test.cpp:3]: (style) Condition 'b' is always true\n", errout_str());

        check("void f(int i) {\n"
              "    int j = 0;\n"
              "    switch (i) {\n"
              "    case 1:\n"
              "        j = 0;\n"
              "        break;\n"
              "    default:\n"
              "        j = 1;\n"
              "    }\n"
              "    if (j != 0) {}\n"
              "}\n");
        ASSERT_EQUALS("", errout_str());

        check("void f() {\n"
              "    const char *s1 = foo();\n"
              "    const char *s2 = bar();\n"
              "    if (s2 == NULL)\n"
              "        return;\n"
              "    size_t len = s2 - s1;\n"
              "    if (len == 0)\n"
              "        return;\n"
              "}\n");
        ASSERT_EQUALS("", errout_str());

        check("int h();\n" // #12858
              "bool g() {\n"
              "    bool b{};\n"
              "    try {\n"
              "        int x = h();\n"
              "        switch (x) {\n"
              "        default:\n"
              "            b = true;\n"
              "        }\n"
              "    }\n"
              "    catch (...) {\n"
              "        b = false;\n"
              "    }\n"
              "    return b;\n"
              "}\n"
              "void f() {\n"
              "    if (g()) {}\n"
              "}\n");
        ASSERT_EQUALS("", errout_str());

        check("int f(int x, int y) {\n" // #11822
              "    if (x) {\n"
              "        switch (y) {\n"
              "        case 1:\n"
              "            return 7;\n"
              "        }\n"
              "    }\n"
              " \n"
              "    if (y)\n"
              "        return 8;\n"
              " \n"
              "    if (x)\n"
              "        return 9;\n"
              " \n"
              "    return 0;\n"
              "}");
        ASSERT_EQUALS("", errout_str());

        check("int g();\n" // #10561
              "bool h();\n"
              "int f() {\n"
              "    bool b = false;\n"
              "    try {\n"
              "        switch (g()) {\n"
              "        default:\n"
              "            b = h();\n"
              "        }\n"
              "    }\n"
              "    catch (...) {}\n"
              "    return b ? 1 : 0;\n"
              "}");
        ASSERT_EQUALS("", errout_str());

        check("struct S {\n"
<<<<<<< HEAD
              "    const S* get2() const {\n"
              "        if (mS)\n"
              "            return mS;\n"
              "        return this;\n"
              "    }\n"
              "    S* mS = nullptr;\n"
              "};\n"
              "void f2() {\n"
              "    const S s;\n"
              "    const S* sp2 = s.get2();\n"
              "    if (sp2) {}\n"
              "}\n");
        ASSERT_EQUALS("[test.cpp:12]: (style) Condition 'sp2' is always true\n", errout_str());
=======
              "    void f(int i);\n"
              "    bool g() const { return !m.empty(); }\n"
              "    std::set<int> m;\n"
              "};\n"
              "void S::f(int i) {\n"
              "    bool b = g();\n"
              "    auto it = m.find(i);\n"
              "    if (it != m.end()) {\n"
              "        m.erase(it);\n"
              "        if (g() != b) {}\n"
              "    }\n"
              "}\n");
        ASSERT_EQUALS("", errout_str());
>>>>>>> 04c885d5
    }

    void alwaysTrueSymbolic()
    {
        check("void f(const uint32_t x) {\n"
              "    uint32_t y[1];\n"
              "    y[0]=x;\n"
              "    if(x > 0 || y[0] < 42){}\n"
              "}\n");
        ASSERT_EQUALS("[test.cpp:4] -> [test.cpp:4]: (style) Condition 'y[0]<42' is always true\n", errout_str());

        check("void f(int x, int y) {\n"
              "    if(x < y && x < 42) {\n"
              "        --x;\n"
              "        if(x == y) {}\n"
              "    }\n"
              "}\n");
        ASSERT_EQUALS("[test.cpp:2] -> [test.cpp:4]: (style) Condition 'x==y' is always false\n", errout_str());

        check("void f(bool a, bool b) {  if (a == b && a && !b){} }");
        ASSERT_EQUALS("[test.cpp:1] -> [test.cpp:1]: (style) Condition '!b' is always false\n", errout_str());

        check("bool f(bool a, bool b) { if(a && b && (!a)){} }");
        ASSERT_EQUALS("[test.cpp:1] -> [test.cpp:1]: (style) Condition '!a' is always false\n", errout_str());

        check("void f(int x, int y) {\n"
              "  if (x < y) {\n"
              "    auto z = y - x;\n"
              "    if (z < 1) {}\n"
              "  }\n"
              "}\n");
        ASSERT_EQUALS("[test.cpp:2] -> [test.cpp:4]: (style) Condition 'z<1' is always false\n", errout_str());

        check("bool f(int &index, const int s, const double * const array, double & x) {\n"
              "    if (index >= s)\n"
              "        return false;\n"
              "    else {\n"
              "        x = array[index];\n"
              "        return (index++) >= s;\n"
              "    }\n"
              "}\n");
        ASSERT_EQUALS("[test.cpp:2] -> [test.cpp:6]: (style) Return value '(index++)>=s' is always false\n", errout_str());

        check("struct a {\n"
              "  a *b() const;\n"
              "} c;\n"
              "void d() {\n"
              "  a *e = nullptr;\n"
              "  e = c.b();\n"
              "  if (e) {}\n"
              "}\n");
        ASSERT_EQUALS("", errout_str());

        check("int g(int i) {\n"
              "  if (i < 256)\n"
              "    return 1;\n"
              "  const int N = 2 * i;\n"
              "  i -= 256;\n"
              "  if (i == 0)\n"
              "    return 0;\n"
              "  return N;\n"
              "}\n");
        ASSERT_EQUALS("", errout_str());

        check("void f(int i, int j) {\n"
              "    if (i < j) {\n"
              "        i++;\n"
              "        if (i >= j)\n"
              "            return;\n"
              "        i++;\n"
              "        if (i >= j) {}\n"
              "    }\n"
              "}\n");
        ASSERT_EQUALS("", errout_str());

        check("int get_delta() {\n"
              "    clock_t now_ms = (clock() / (CLOCKS_PER_SEC / 1000));\n"
              "    static clock_t last_clock_ms = now_ms;\n"
              "    clock_t delta = now_ms - last_clock_ms;\n"
              "    last_clock_ms = now_ms;\n"
              "    if (delta > 50)\n"
              "        delta = 50;\n"
              "    return delta;\n"
              "}\n");
        ASSERT_EQUALS("", errout_str());

        // #10555
        check("struct C {\n"
              "  int GetI() const { return i; }\n"
              "  int i{};\n"
              "};\n"
              "struct B {\n"
              "    C *m_PC{};\n"
              "    Modify();\n"
              "};\n"
              "struct D : B {\n"
              "  void test();  \n"
              "};\n"
              "void D::test() {\n"
              "    const int I = m_PC->GetI();\n"
              "    Modify();\n"
              "    if (m_PC->GetI() != I) {}\n"
              "}\n");
        ASSERT_EQUALS("", errout_str());

        // #10624
        check("struct Data {\n"
              "  Base* PBase{};\n"
              "};\n"
              "void f(Data* BaseData) {\n"
              "  Base* PObj = BaseData->PBase;\n"
              "  if (PObj == nullptr)\n"
              "    return;\n"
              "  Derived* pD = dynamic_cast<Derived*>(PObj);\n"
              "  if (pD) {}\n"
              "}\n");
        ASSERT_EQUALS("", errout_str());

        // #9549
        check("void f(const uint32_t v) {\n"
              "    const uint32_t v16 = v >> 16;\n"
              "    if (v16) {\n"
              "        const uint32_t v8 = v16 >> 8;\n"
              "        if (v8) {}\n"
              "    }\n"
              "}\n");
        ASSERT_EQUALS("", errout_str());

        // #10649
        check("void foo(struct diag_msg *msg) {\n"
              "    msg = msg->next;\n"
              "    if (msg == NULL)\n"
              "        return CMD_OK;\n"
              "    msg = msg->next;\n"
              "    if (msg == NULL)\n"
              "        return CMD_OK;\n"
              "}\n");
        ASSERT_EQUALS("", errout_str());

        check("int foo(bool a, bool b) {\n"
              "  if((!a == !b) && !a && b)\n"
              "   return 1;\n"
              "  return 0;\n"
              "}\n");
        ASSERT_EQUALS("[test.cpp:2] -> [test.cpp:2]: (style) Condition 'b' is always false\n", errout_str());

        // #11124
        check("struct Basket {\n"
              "	std::vector<int> getApples() const;\n"
              "	std::vector<int> getBananas() const;	\n"
              "};\n"
              "int getFruit(const Basket & b, bool preferApples)\n"
              "{\n"
              "    std::vector<int> apples = b.getApples();\n"
              "    int apple = apples.empty() ? -1 : apples.front();\n"
              "    std::vector<int> bananas = b.getBananas();\n"
              "    int banana = bananas.empty() ? -1 : bananas.front();\n"
              "    int fruit = std::max(apple, banana);\n"
              "    if (fruit == -1)\n"
              "        return fruit;\n"
              "    if (std::min(apple, banana) != -1)\n"
              "        fruit = preferApples ? apple : banana;\n"
              "    return fruit;\n"
              "}\n");
        ASSERT_EQUALS("", errout_str());

        check("void f(const std::string & s, int i) {\n"
              "    const char c = s[i];\n"
              "    if (!std::isalnum(c)) {}\n"
              "}\n");
        ASSERT_EQUALS("", errout_str());

        check("struct S {\n" // #11404
              "    int f() const;\n"
              "    void g();\n"
              "};\n"
              "void h(std::vector<S*>::iterator it) {\n"
              "    auto i = (*it)->f();\n"
              "    (*it)->g();\n"
              "    auto j = (*it)->f();\n"
              "    if (i == j) {}\n"
              "}\n");
        ASSERT_EQUALS("", errout_str());

        // #11384
        check("bool f(const int* it, const int* end) {\n"
              "	return (it != end) && *it++ &&\n"
              "           (it != end) && *it;\n"
              "}\n");
        ASSERT_EQUALS("", errout_str());

        // #12116
        check("void f(int n) {\n"
              "    for (int i = 0; i < N; ++i) {\n"
              "        if (i < n) {}\n"
              "        else if (i > n) {}\n"
              "        else {}\n"
              "    }\n"
              "}\n");
        ASSERT_EQUALS("", errout_str());

        // #12681
        check("void f(unsigned u) {\n"
              "      if (u > 0) {\n"
              "             u--;\n"
              "             if (u == 0) {}\n"
              "      }\n"
              "}\n");
        ASSERT_EQUALS("", errout_str());

        check("void f(unsigned u) {\n"
              "      if (u < 0xFFFFFFFF) {\n"
              "             u++;\n"
              "             if (u == 0xFFFFFFFF) {}\n"
              "      }\n"
              "}\n");
        ASSERT_EQUALS("", errout_str());

        check("void f(bool a, bool b) {\n" // #12937
              "    bool c = !a && b;\n"
              "    if (a) {}\n"
              "    else {\n"
              "        if (c) {}\n"
              "    }\n"
              "}\n");
        ASSERT_EQUALS("", errout_str());

        check("void f(unsigned x) {\n" // #13522
              "    unsigned u = x;\n"
              "    int i = u - 0;\n"
              "    if (i < 0) {}\n"
              "}\n");
        ASSERT_EQUALS("", errout_str());
    }

    void alwaysTrueInfer() {
        check("void f(int x) {\n"
              "    if (x > 5) {\n"
              "        x++;\n"
              "        if (x == 1) {}\n"
              "    }\n"
              "}");
        ASSERT_EQUALS("[test.cpp:2] -> [test.cpp:4]: (style) Condition 'x==1' is always false\n", errout_str());

        check("void f(int x) {\n"
              "    if (x > 5) {\n"
              "        x++;\n"
              "        if (x != 1) {}\n"
              "    }\n"
              "}");
        ASSERT_EQUALS("[test.cpp:2] -> [test.cpp:4]: (style) Condition 'x!=1' is always true\n", errout_str());

        // #6890
        check("void f(int i) {\n"
              "    int x = i;\n"
              "    if (x >= 1) {}\n"
              "    else {\n"
              "        x = 8 - x;\n"
              "        if (x == -1) {}\n"
              "        else {}\n"
              "    }\n"
              "}");
        ASSERT_EQUALS("[test.cpp:3] -> [test.cpp:6]: (style) Condition 'x==-1' is always false\n", errout_str());

        check("void f(int i) {\n"
              "    int x = i;\n"
              "    if (x >= 1) {}\n"
              "    else {\n"
              "        x = 8 - x;\n"
              "        if (x != -1) {}\n"
              "        else {}\n"
              "    }\n"
              "}");
        ASSERT_EQUALS("[test.cpp:3] -> [test.cpp:6]: (style) Condition 'x!=-1' is always true\n", errout_str());

        check("void f(int i) {\n"
              "    int x = i;\n"
              "    if (x >= 1) {}\n"
              "    else {\n"
              "        x = 8 - x;\n"
              "        if (x >= -1) {}\n"
              "        else {}\n"
              "    }\n"
              "}");
        ASSERT_EQUALS("[test.cpp:3] -> [test.cpp:6]: (style) Condition 'x>=-1' is always true\n", errout_str());

        check("void f(int i) {\n"
              "    int x = i;\n"
              "    if (x >= 1) {}\n"
              "    else {\n"
              "        x = 8 - x;\n"
              "        if (x > -1) {}\n"
              "        else {}\n"
              "    }\n"
              "}");
        ASSERT_EQUALS("[test.cpp:3] -> [test.cpp:6]: (style) Condition 'x>-1' is always true\n", errout_str());

        check("void f(int i) {\n"
              "    int x = i;\n"
              "    if (x >= 1) {}\n"
              "    else {\n"
              "        x = 8 - x;\n"
              "        if (x < -1) {}\n"
              "        else {}\n"
              "    }\n"
              "}");
        ASSERT_EQUALS("[test.cpp:3] -> [test.cpp:6]: (style) Condition 'x<-1' is always false\n", errout_str());

        check("void f(int i) {\n"
              "    int x = i;\n"
              "    if (x >= 1) {}\n"
              "    else {\n"
              "        x = 8 - x;\n"
              "        if (x <= -1) {}\n"
              "        else {}\n"
              "    }\n"
              "}");
        ASSERT_EQUALS("[test.cpp:3] -> [test.cpp:6]: (style) Condition 'x<=-1' is always false\n", errout_str());

        check("void f(int i) {\n"
              "    int x = i;\n"
              "    if (x >= 1) {}\n"
              "    else {\n"
              "        x = 8 - x;\n"
              "        if (x > 7) {}\n"
              "        else {}\n"
              "    }\n"
              "}");
        ASSERT_EQUALS("[test.cpp:3] -> [test.cpp:6]: (style) Condition 'x>7' is always true\n", errout_str());

        check("void f(int i) {\n"
              "    int x = i;\n"
              "    if (x >= 1) {}\n"
              "    else {\n"
              "        x = 8 - x;\n"
              "        if (x > 9) {}\n"
              "        else {}\n"
              "    }\n"
              "}");
        ASSERT_EQUALS("", errout_str());

        check("void f(int i) {\n"
              "    int x = i;\n"
              "    if (x >= 1) {}\n"
              "    else {\n"
              "        x = 8 - x;\n"
              "        if (x > 10) {}\n"
              "        else {}\n"
              "    }\n"
              "}");
        ASSERT_EQUALS("", errout_str());

        // #11100
        check("struct T {\n"
              "  bool m{};\n"
              "  void f(bool b);\n"
              "  bool get() const { return m; }\n"
              "  void set(bool v) { m = v; }\n"
              "};\n"
              "void T::f(bool b) {\n"
              "	bool tmp = get();\n"
              "	set(b);\n"
              "	if (tmp != get()) {}\n"
              "}\n");
        ASSERT_EQUALS("", errout_str());

        // #9541
        check("int f(int pos, int a) {\n"
              "    if (pos <= 0)\n"
              "        pos = 0;\n"
              "    else if (pos < a)\n"
              "        if(pos > 0)\n"
              "            --pos;\n"
              "    return pos;\n"
              "}");
        ASSERT_EQUALS("[test.cpp:2] -> [test.cpp:5]: (style) Condition 'pos>0' is always true\n", errout_str());

        // #9721
        check("void f(int x) {\n"
              "    if (x > 127) {\n"
              "        if ( (x>255) || (-128>x) )\n"
              "            return;\n"
              "    }\n"
              "}");
        ASSERT_EQUALS("[test.cpp:2] -> [test.cpp:3]: (style) Condition '-128>x' is always false\n", errout_str());

        // #8778
        check("void f() {\n"
              "    for(int i = 0; i < 19; ++i)\n"
              "        if(i<=18) {}\n"
              "}\n");
        ASSERT_EQUALS("[test.cpp:3]: (style) Condition 'i<=18' is always true\n", errout_str());

        // #8209
        check("void f() {\n"
              "    for(int x = 0; x < 3; ++x)\n"
              "        if(x == -5) {}\n"
              "}");
        ASSERT_EQUALS("[test.cpp:3]: (style) Condition 'x==-5' is always false\n", errout_str());

        // #8407
        check("int f(void) {\n"
              "    for(int i = 0; i <1; ++i)\n"
              "        if(i == 0) return 1; \n" // <<
              "        else return 0;\n"
              "    return -1;\n"
              "}");
        ASSERT_EQUALS("[test.cpp:3]: (style) Condition 'i==0' is always true\n", errout_str());

        check("void f(unsigned int u1, unsigned int u2) {\n"
              "    if (u1 <= 10 && u2 >= 20) {\n"
              "        if (u1 != u2) {}\n"
              "    }\n"
              "}\n");
        ASSERT_EQUALS("[test.cpp:2] -> [test.cpp:3]: (style) Condition 'u1!=u2' is always true\n", errout_str());

        // #10544
        check("void f(int N) {\n"
              "    if (N > 0) {\n"
              "        while (N)\n"
              "            N = test();\n"
              "    }\n"
              "}\n");
        ASSERT_EQUALS("", errout_str());

        // #11098
        check("void f(unsigned int x) { if (x == -1u) {} }\n");
        ASSERT_EQUALS("", errout_str());

        check("bool f(const int *p, const int *q) {\n"
              "    return p != NULL && q != NULL && p == NULL;\n"
              "}\n");
        ASSERT_EQUALS("[test.cpp:2]: (style) Return value 'p==NULL' is always false\n", errout_str());

        check("struct S {\n" // #11789
              "    std::vector<int> v;\n"
              "    void f(int i) const;\n"
              "};\n"
              "void S::f(int i) const {\n"
              "    int j = i - v.size();\n"
              "    if (j >= 0) {}\n"
              "}\n");
        ASSERT_EQUALS("", errout_str());

        check("void f(int i) {\n" // #12039
              "    if ((128 + i < 255 ? 128 + i : 255) > 0) {}\n"
              "}\n");
        ASSERT_EQUALS("", errout_str());

        check("struct S {\n" // #12727
              "    bool f() const {\n"
              "        return g() > 0;\n"
              "    }\n"
              "    std::size_t g() const {\n"
              "        return 5 - h();\n"
              "    }\n"
              "    std::size_t h() const {\n"
              "        if (x > 7)\n"
              "            return 5;\n"
              "        return (5 + x) % 5;\n"
              "    }\n"
              "    std::size_t x;\n"
              "};\n");
        ASSERT_EQUALS("", errout_str());
    }

    void alwaysTrueContainer() {
        // #9329
        check("void c1(std::vector<double>&);\n"
              "void c2(std::vector<double>&);\n"
              "void foo(int flag) {\n"
              "    std::vector<double> g;\n"
              "    if (flag)\n"
              "        c1(g );\n"
              "    else\n"
              "        c2(g );\n"
              "    if ( !g.empty() )\n"
              "        return;\n"
              "}");
        ASSERT_EQUALS("", errout_str());

        check("void foo(int flag) {\n"
              "    std::vector<double> g;\n"
              "    if (flag)\n"
              "        c1(g );\n"
              "    else\n"
              "        c2(g );\n"
              "    if ( !g.empty() )\n"
              "        return;\n"
              "}");
        ASSERT_EQUALS("", errout_str());

        check("struct A {\n"
              "    std::vector<int> v;\n"
              "    void g();\n"
              "    void f(bool b) {\n"
              "        v.clear();\n"
              "        g();\n"
              "        return !v.empty();\n"
              "    }\n"
              "};\n");
        ASSERT_EQUALS("", errout_str());

        // #10409
        check("void foo(const std::string& s) {\n"
              "    if( s.size() < 2 ) return;\n"
              "    if( s == \"ab\" ) return;\n"
              "    if( s.size() < 3 ) return;\n"
              "}\n");
        ASSERT_EQUALS("", errout_str());

        check("void foo(const std::string& s) {\n"
              "    if( s.size() < 2 ) return;\n"
              "    if( s != \"ab\" )\n"
              "        if( s.size() < 3 ) return;\n"
              "}\n");
        ASSERT_EQUALS("", errout_str());

        // #10226
        check("int f(std::vector<int>::iterator it, const std::vector<int>& vector) {\n"
              "    if (!(it != vector.end() && it != vector.begin()))\n"
              "        throw 0;\n"
              "    if (it != vector.end() && *it == 0)\n"
              "        return -1;\n"
              "    return *it;\n"
              "}\n");
        ASSERT_EQUALS("[test.cpp:4]: (style) Condition 'it!=vector.end()' is always true\n", errout_str());

        // #11303
        check("void f(int n) {\n"
              "    std::vector<char> buffer(n);\n"
              "    if(buffer.back() == 0 ||\n"
              "       buffer.back() == '\\n' ||\n"
              "       buffer.back() == '\\0') {}\n"
              "}\n");
        if (std::numeric_limits<char>::is_signed) {
            ASSERT_EQUALS("[test.cpp:5]: (style) Condition 'buffer.back()=='\\0'' is always false\n", errout_str());
        } else {
            ASSERT_EQUALS("[test.cpp:3] -> [test.cpp:5]: (style) Condition 'buffer.back()=='\\0'' is always false\n", errout_str());
        }

        // #9353
        check("struct X { std::string s; };\n"
              "void f(const std::vector<X>&v) {\n"
              "    for (std::vector<X>::const_iterator it = v.begin(); it != v.end(); ++it)\n"
              "        if (!it->s.empty()) {\n"
              "            if (!it->s.empty()) {}\n"
              "        }\n"
              "}\n");
        ASSERT_EQUALS("[test.cpp:4] -> [test.cpp:5]: (style) Condition '!it->s.empty()' is always true\n", errout_str());

        check("struct X { std::string s; };\n"
              "void f(const std::vector<struct X>&v) {\n"
              "    for (std::vector<struct X>::const_iterator it = v.begin(); it != v.end(); ++it)\n"
              "        if (!it->s.empty()) {\n"
              "            if (!it->s.empty()) {}\n"
              "        }\n"
              "}\n");
        TODO_ASSERT_EQUALS("[test.cpp:4] -> [test.cpp:5]: (style) Condition '!it->s.empty()' is always true\n", "", errout_str());

        // #10508
        check("bool f(const std::string& a, const std::string& b) {\n"
              "    return a.empty() || (b.empty() && a.empty());\n"
              "}\n");
        ASSERT_EQUALS("[test.cpp:2] -> [test.cpp:2]: (style) Return value 'a.empty()' is always false\n", errout_str());

        check("struct A {\n"
              "    struct iterator;\n"
              "    iterator begin() const;\n"
              "    iterator end() const;\n"
              "};\n"
              "A g();\n"
              "void f(bool b) {\n"
              "    std::set<int> s;\n"
              "    auto v = g();\n"
              "    s.insert(v.begin(), v.end());\n"
              "    if(!b && s.size() != 1)\n"
              "        return;\n"
              "    if(!s.empty()) {}\n"
              "}\n");
        ASSERT_EQUALS("", errout_str());

        check("int f(std::string s) {\n"
              "    if (s.empty())\n"
              "        return -1;\n"
              "    s += '\\n';\n"
              "    if (s.empty())\n"
              "        return -1;\n"
              "    return -1;\n"
              "}\n");
        ASSERT_EQUALS("[test.cpp:5]: (style) Condition 's.empty()' is always false\n", errout_str());

        check("void f(std::string& p) {\n"
              "    const std::string d{ \"abc\" };\n"
              "    p += d;\n"
              "    if(p.empty()) {}\n"
              "}\n");
        ASSERT_EQUALS("[test.cpp:4]: (style) Condition 'p.empty()' is always false\n", errout_str());

        check("bool f(int i, FILE* fp) {\n"
              "  std::string s = \"abc\";\n"
              "  s += std::to_string(i);\n"
              "  s += \"\\n\";\n"
              "  return fwrite(s.c_str(), 1, s.length(), fp) == s.length();\n"
              "}\n");
        ASSERT_EQUALS("", errout_str());

        check("void f(const std::string& s) {\n" // #9148
              "    if (s.empty() || s.size() < 1) {}\n"
              "}\n");
        ASSERT_EQUALS("[test.cpp:2] -> [test.cpp:2]: (style) Condition 's.size()<1' is always false\n", errout_str());

        check("void bar(std::vector<int>& vv) {\n" // #11464
              "    class F {\n"
              "    public:\n"
              "        F(int, std::vector<int>& lv) : mV(lv) {\n"
              "            mV.push_back(0);\n"
              "        }\n"
              "    private:\n"
              "        std::vector<int>& mV;\n"
              "    } fi(1, vv);\n"
              "}\n"
              "void g() {\n"
              "    std::vector<int> v;\n"
              "    bar(v);\n"
              "    if (v.empty()) {}\n"
              "}\n");
        ASSERT_EQUALS("", errout_str());

        check("struct F {\n"
              "    F(int, std::vector<int>&lv) : mV(lv) {\n"
              "        mV.push_back(0);\n"
              "    }\n"
              "    std::vector<int>& mV;\n"
              "};\n"
              "void g(std::vector<int>& vv) {\n"
              "    F(1, vv);\n"
              "}\n"
              "void f() {\n"
              "    std::vector<int> v;\n"
              "    g(v);\n"
              "    if (v.empty()) {}\n"
              "}\n");
        ASSERT_EQUALS("", errout_str());
    }

    void alwaysTrueLoop()
    {
        check("long foo() {\n"
              "  bool bUpdated = false;\n"
              "  long Ret{};\n"
              "  do {\n"
              "    Ret = bar();\n"
              "    if (Ret == 0) {\n"
              "      if (bUpdated)\n"
              "        return 1;\n"
              "      bUpdated = true;\n"
              "    }\n"
              "    else\n"
              "      bUpdated = false;\n"
              "  }\n"
              "  while (bUpdated);\n"
              "  return Ret;\n"
              "}\n");
        ASSERT_EQUALS("", errout_str());

        check("bool foo() {\n"
              "  bool bFirst = true;\n"
              "  do {\n"
              "    if (bFirst)\n"
              "      bar();\n"
              "    if (baz())\n"
              "      break;       \n"
              "    bFirst = false;\n"
              "  } while (true);\n"
              "  return bFirst;\n"
              "}\n");
        ASSERT_EQUALS("", errout_str());

        check("void f() {\n"
              "   void * pool = NULL;\n"
              "   do {\n"
              "      pool = malloc(40);\n"
              "      if (dostuff())\n"
              "         break;\n"
              "      pool = NULL;\n"
              "   }\n"
              "   while (0);\n"
              "   if (pool) {}\n"
              "}\n");
        ASSERT_EQUALS("", errout_str());

        // #8499
        check("void f(void)\n"
              "{\n"
              "    for (int i = 0; i < 2; ++i)\n"
              "    {\n"
              "        for (int j = 0; j < 8; ++j)\n"
              "        {\n"
              "            if ( (i==0|| i==1)\n" // << always true
              "              && (j==0) )\n"
              "            {;}\n"
              "        }\n"
              "    }\n"
              "}");
        ASSERT_EQUALS("[test.cpp:7] -> [test.cpp:7]: (style) Condition 'i==1' is always true\n", errout_str());

        // #10863
        check("void f(const int A[], int Len) {\n"
              "  if (Len <= 0)\n"
              "    return;\n"
              "  int I = 0;\n"
              "  while (I < Len) {\n"
              "    int K = I + 1;\n"
              "    for (; K < Len; K++) {\n"
              "      if (A[I] != A[K])\n"
              "        break;\n"
              "    } \n"
              "    I = K;   \n"
              "  }\n"
              "}\n");
        ASSERT_EQUALS("", errout_str());

        check("void f() {\n" // #11434
              "    const int N = 5;\n"
              "    bool a[N];\n"
              "    for (int i = 0; i < N; a[i++] = false);\n"
              "}\n");
        ASSERT_EQUALS("", errout_str());

        check("void f() {\n" // #8192
              "    for (int i = 0; i > 10; ++i) {}\n"
              "}\n");
        TODO_ASSERT_EQUALS("[test.cpp:2]: (style) Condition 'i>10' is always false\n", "", errout_str());

        check("void f() {\n"
              "    for (int i = 1000; i < 20; ++i) {}\n"
              "}\n");
        ASSERT_EQUALS("[test.cpp:2]: (style) Condition 'i<20' is always false\n", errout_str());

        check("int foo(int foo, int bar, bool baz, bool flag) {\n"
              "    if (baz && flag) {\n"
              "        do {\n"
              "            if (bar==42)\n"
              "                return 0;\n"
              "        } while (flag);\n"
              "    }\n"
              "    return foo;\n"
              "}\n");
        ASSERT_EQUALS("[test.cpp:2] -> [test.cpp:6]: (style) Condition 'flag' is always true\n", errout_str());
    }

    void alwaysTrueTryCatch()
    {
        check("void g();\n"
              "void f(int x)\n"
              "{\n"
              "    if( x ) {\n"
              "        try {\n"
              "            g();\n"
              "        }\n"
              "        catch(...) {\n"
              "            return;\n"
              "        }\n"
              "    }\n"
              "    g();\n"
              "    if( x ) {\n"
              "        g();\n"
              "    }\n"
              "}\n");
        ASSERT_EQUALS("", errout_str());

        check("void g();\n"
              "void h();\n"
              "void f(int x) {\n"
              "    if( x ) {\n"
              "        try {\n"
              "            g();\n"
              "            return;\n"
              "        }\n"
              "        catch( ... ) {}\n"
              "    }\n"
              "    h();\n"
              "    if( x ) {\n"
              "        g();\n"
              "    }\n"
              "}\n");
        ASSERT_EQUALS("", errout_str());

        check("void f() {\n" // #10701
              "    std::string s;\n"
              "    try {\n"
              "        try {\n"
              "            s = g();\n"
              "        }\n"
              "        catch (const Err& err) {}\n"
              "    }\n"
              "    catch (const std::exception& e) {}\n"
              "    if (s != \"abc\") {}\n"
              "}\n");
        ASSERT_EQUALS("", errout_str());
    }

    void multiConditionAlwaysTrue() {
        check("void f() {\n"
              "  int val = 0;\n"
              "  if (val < 0) continue;\n"
              "  if (val > 0) {}\n"
              "}");
        ASSERT_EQUALS("", errout_str());

        check("void f() {\n"
              "  int val = 0;\n"
              "  if (val < 0) {\n"
              "    if (val > 0) {}\n"
              "  }\n"
              "}");
        ASSERT_EQUALS("", errout_str());

        check("void f() {\n"
              "  int val = 0;\n"
              "  if (val < 0) {\n"
              "    if (val < 0) {}\n"
              "  }\n"
              "}");
        ASSERT_EQUALS("", errout_str());

        check("void f() {\n"
              "  int activate = 0;\n"
              "  int foo = 0;\n"
              "  if (activate) {}\n"
              "  else if (foo) {}\n"
              "}");
        ASSERT_EQUALS("[test.cpp:4]: (style) Condition 'activate' is always false\n"
                      "[test.cpp:5]: (style) Condition 'foo' is always false\n", errout_str());

        // #6904
        check("void f() {\n"
              "  const int b[2] = { 1,0 };\n"
              "  if(b[1] == 2) {}\n"
              "}");
        ASSERT_EQUALS("[test.cpp:3]: (style) Condition 'b[1]==2' is always false\n", errout_str());

        // #9878
        check("void f(bool a, bool b) {\n"
              "    if (a && b){;}\n"
              "    else if (!a && b){;}\n"
              "    else if (!a && !b){;}\n"
              "    else {;}\n"
              "}\n");
        ASSERT_EQUALS("", errout_str());
    }

    void duplicateCondition() {
        check("void f(bool x) {\n"
              "    if(x) {}\n"
              "    if(x) {}\n"
              "}");
        ASSERT_EQUALS("[test.cpp:2] -> [test.cpp:3]: (style) The if condition is the same as the previous if condition\n",
                      errout_str());

        check("void f(int x) {\n"
              "    if(x == 1) {}\n"
              "    if(x == 1) {}\n"
              "}");
        ASSERT_EQUALS("[test.cpp:2] -> [test.cpp:3]: (style) The if condition is the same as the previous if condition\n",
                      errout_str());

        check("void f(int x) {\n"
              "    if(x == 1) {}\n"
              "    if(x == 2) {}\n"
              "}");
        ASSERT_EQUALS("", errout_str());

        check("void f(int x) {\n"
              "    if(x == 1) {}\n"
              "    if(x != 1) {}\n"
              "}");
        ASSERT_EQUALS("", errout_str());

        check("void f(bool x) {\n"
              "    if(x) {}\n"
              "    g();\n"
              "    if(x) {}\n"
              "}");
        ASSERT_EQUALS("", errout_str());

        check("void f(int x) {\n"
              "    if(x == 1) { x++; }\n"
              "    if(x == 1) {}\n"
              "}");
        ASSERT_EQUALS("", errout_str());

        // #8996
        check("void g(int** v);\n"
              "void f() {\n"
              "  int a = 0;\n"
              "  int b = 0;\n"
              "  int* d[] = {&a, &b};\n"
              "  g(d);\n"
              "  if (a) {}\n"
              "  if (b) {}\n"
              "}");
        ASSERT_EQUALS("", errout_str());

        // #9311
        check("struct c {\n"
              "  int* p;\n"
              "};\n"
              "void g(struct c* v);\n"
              "void f() {\n"
              "  int a = 0;\n"
              "  int b = 0;\n"
              "  struct c d[] = {{&a}, {&b}};\n"
              "  g(d);\n"
              "  if (a) {}\n"
              "  if (b) {}\n"
              "}");
        ASSERT_EQUALS("", errout_str());

        // #8993
        check("void f(const std::string& x) {\n"
              "  auto y = x;\n"
              "  if (x.empty()) y = \"1\";\n"
              "  if (y.empty()) return;\n"
              "}");
        ASSERT_EQUALS("", errout_str());

        // #9106
        check("struct A {int b;};\n"
              "void f(A a, int c) {\n"
              "    if (a.b) a.b = c;\n"
              "    if (a.b) {}\n"
              "}");
        ASSERT_EQUALS("", errout_str());

        check("struct A {\n"
              "    int a;\n"
              "    void b() const {\n"
              "        return a == 1;\n"
              "    }\n"
              "    void c();\n"
              "    void d() {\n"
              "        if(b()) {\n"
              "            c();\n"
              "        }\n"
              "        if (b()) {\n"
              "            a = 3;\n"
              "        }\n"
              "    }\n"
              "}\n");
        ASSERT_EQUALS("", errout_str());

        check("struct A {\n"
              "    int a;\n"
              "    void b() const {\n"
              "        return a == 1;\n"
              "    }\n"
              "    void d() {\n"
              "        if(b()) {\n"
              "            a = 2;\n"
              "        }\n"
              "        if (b()) {\n"
              "            a = 3;\n"
              "        }\n"
              "    }\n"
              "}\n");
        ASSERT_EQUALS("", errout_str());

        check("struct A {\n"
              "    int a;\n"
              "    void b() const {\n"
              "        return a == 1;\n"
              "    }\n"
              "    void d() {\n"
              "        if(b()) {\n"
              "        }\n"
              "        if (b()) {\n"
              "            a = 3;\n"
              "        }\n"
              "    }\n"
              "}\n");
        ASSERT_EQUALS("[test.cpp:7] -> [test.cpp:9]: (style) The if condition is the same as the previous if condition\n",
                      errout_str());

        check("void f(bool a, bool b) {\n"
              "    auto g = [&] { b = !a; };\n"
              "    if (b)\n"
              "        g();\n"
              "    if (b) {}\n"
              "}\n");
        ASSERT_EQUALS("", errout_str());

        check("void g(bool& a);\n"
              "void f(bool b) {\n"
              "    auto h = std::bind(&g, std::ref(b));\n"
              "    if (b)\n"
              "        h();\n"
              "    if (b) {}\n"
              "}\n");
        ASSERT_EQUALS("", errout_str());

        check("void f(int *i) {\n"
              "  if (*i == 0) {\n"
              "    *i = 1;\n"
              "  }\n"
              "  if (*i == 0) {\n"
              "  }\n"
              "}\n");
        ASSERT_EQUALS("", errout_str());

        check("void g(std::function<void()>);\n"
              "void f(std::vector<int> v) {\n"
              "    auto x = [&v] { v.push_back(1); };\n"
              "    if(v.empty()) {\n"
              "        g(x);\n"
              "    }\n"
              "    if(v.empty())\n"
              "        return;\n"
              "    return;\n"
              "}\n");
        ASSERT_EQUALS("", errout_str());

        check("struct S { int i; };\n"
              "int f(const S& s) {\n"
              "    int a = 0, b = 0;\n"
              "    if (s.i == 0)\n"
              "        a = 1;\n"
              "    if (s.i == 0)\n"
              "        b = 1;\n"
              "    return a + b;\n"
              "}\n");
        ASSERT_EQUALS("[test.cpp:4] -> [test.cpp:6]: (style) The if condition is the same as the previous if condition\n", errout_str());

        check("void f(double d) {\n" // #12712
              "    if (std::isfinite(d)) {}\n"
              "    if (std::isfinite(d)) {}\n"
              "}\n");
        ASSERT_EQUALS("[test.cpp:2] -> [test.cpp:3]: (style) The if condition is the same as the previous if condition\n", errout_str());

        check("struct S { int x; };\n" // #12391
              "int f(const struct S* a, const struct S* b) {\n"
              "    const struct S* p = b;\n"
              "    if (a->x < p->x) p++;\n"
              "    if (a->x < p->x) p++;\n"
              "    return p->x;\n"
              "}\n");
        ASSERT_EQUALS("", errout_str());

        // do not crash
        check("void assign(const MMA& other) {\n"
              "    if (mPA.cols != other.mPA.cols || mPA.rows != other.mPA.rows)\n"
              "        ;\n"
              "    if (other.mPA.cols > 0 && other.mPA.rows > 0)\n"
              "        ;\n"
              "}");
        ASSERT_EQUALS("", errout_str());

        check("void foo() {\n" // #11202
              "    float f = 0x1.4p+3;\n"
              "    if (f > 10.0) {}\n"
              "    if (f < 10.0) {}\n"
              "}\n");
        ASSERT_EQUALS("", errout_str());
    }

    void checkInvalidTestForOverflow() {
        check("void f(char *p, unsigned int x) {\n"
              "    assert((p + x) < p);\n"
              "}");
        ASSERT_EQUALS("[test.cpp:2]: (warning) Invalid test for overflow '(p+x)<p'; pointer overflow is undefined behavior. Some mainstream compilers remove such overflow tests when optimising the code and assume it's always false.\n", errout_str());

        check("void f(char *p, unsigned int x) {\n"
              "    assert((p + x) >= p);\n"
              "}");
        ASSERT_EQUALS("[test.cpp:2]: (warning) Invalid test for overflow '(p+x)>=p'; pointer overflow is undefined behavior. Some mainstream compilers remove such overflow tests when optimising the code and assume it's always true.\n", errout_str());

        check("void f(char *p, unsigned int x) {\n"
              "    assert(p > (p + x));\n"
              "}");
        ASSERT_EQUALS("[test.cpp:2]: (warning) Invalid test for overflow 'p>(p+x)'; pointer overflow is undefined behavior. Some mainstream compilers remove such overflow tests when optimising the code and assume it's always false.\n", errout_str());

        check("void f(char *p, unsigned int x) {\n"
              "    assert(p <= (p + x));\n"
              "}");
        ASSERT_EQUALS("[test.cpp:2]: (warning) Invalid test for overflow 'p<=(p+x)'; pointer overflow is undefined behavior. Some mainstream compilers remove such overflow tests when optimising the code and assume it's always true.\n", errout_str());

        check("void f(signed int x) {\n" // unsigned overflow => don't warn
              "    assert(x + 100U < x);\n"
              "}");
        ASSERT_EQUALS("", errout_str());


        // x + c < x

#define MSG(EXPR, RESULT)   "[test.cpp:1]: (warning) Invalid test for overflow '" EXPR "'; signed integer overflow is undefined behavior. Some mainstream compilers remove such overflow tests when optimising the code and assume it's always " RESULT ".\n"

        check("int f(int x) { return x + 10 > x; }");
        ASSERT_EQUALS(MSG("x+10>x", "true"), errout_str());

        check("int f(int x) { return x + 10 >= x; }");
        ASSERT_EQUALS(MSG("x+10>=x", "true"), errout_str());

        check("int f(int x) { return x + 10 < x; }");
        ASSERT_EQUALS(MSG("x+10<x", "false"), errout_str());

        check("int f(int x) { return x + 10 <= x; }");
        ASSERT_EQUALS(MSG("x+10<=x", "false"), errout_str());

        check("int f(int x) { return x - 10 > x; }");
        ASSERT_EQUALS(MSG("x-10>x", "false"), errout_str());

        check("int f(int x) { return x - 10 >= x; }");
        ASSERT_EQUALS(MSG("x-10>=x", "false"), errout_str());

        check("int f(int x) { return x - 10 < x; }");
        ASSERT_EQUALS(MSG("x-10<x", "true"), errout_str());

        check("int f(int x) { return x - 10 <= x; }");
        ASSERT_EQUALS(MSG("x-10<=x", "true"), errout_str());

        // x + y < x
#undef MSG
#define MSG(EXPR, RESULT)   "[test.cpp:1]: (warning) Invalid test for overflow '" EXPR "'; signed integer overflow is undefined behavior. Some mainstream compilers removes handling of overflows when optimising the code and change the code to '" RESULT "'.\n"

        check("int f(int x, int y) { return x + y < x; }");
        ASSERT_EQUALS(MSG("x+y<x", "y<0"), errout_str());

        check("int f(int x, int y) { return x + y <= x; }");
        ASSERT_EQUALS(MSG("x+y<=x", "y<=0"), errout_str());

        check("int f(int x, int y) { return x + y > x; }");
        ASSERT_EQUALS(MSG("x+y>x", "y>0"), errout_str());

        check("int f(int x, int y) { return x + y >= x; }");
        ASSERT_EQUALS(MSG("x+y>=x", "y>=0"), errout_str());

        // x - y < x
        check("int f(int x, int y) { return x - y < x; }");
        ASSERT_EQUALS(MSG("x-y<x", "y>0"), errout_str());

        check("int f(int x, int y) { return x - y <= x; }");
        ASSERT_EQUALS(MSG("x-y<=x", "y>=0"), errout_str());

        check("int f(int x, int y) { return x - y > x; }");
        ASSERT_EQUALS(MSG("x-y>x", "y<0"), errout_str());

        check("int f(int x, int y) { return x - y >= x; }");
        ASSERT_EQUALS(MSG("x-y>=x", "y<=0"), errout_str());
    }

    void checkConditionIsAlwaysTrueOrFalseInsideIfWhile() {
        check("void f() {\n"
              "    enum states {A,B,C};\n"
              "    const unsigned g_flags = B|C;\n"
              "    if(g_flags & A) {}\n"
              "}");
        ASSERT_EQUALS("[test.cpp:4]: (style) Condition 'g_flags&A' is always false\n", errout_str());

        check("void f() {\n"
              "    int a = 5;"
              "    if(a) {}\n"
              "}");
        ASSERT_EQUALS("[test.cpp:2]: (style) Condition 'a' is always true\n", errout_str());

        check("void f() {\n"
              "    int a = 5;"
              "    while(a + 1) { a--; }\n"
              "}");
        ASSERT_EQUALS("", errout_str());

        check("void f() {\n"
              "    int a = 5;"
              "    while(a + 1) { return; }\n"
              "}");
        ASSERT_EQUALS("[test.cpp:2]: (style) Condition 'a+1' is always true\n", errout_str());
    }

    void alwaysTrueFalseInLogicalOperators() {
        check("bool f();\n"
              "void foo() { bool x = true; if(x||f()) {}}");
        ASSERT_EQUALS("[test.cpp:2]: (style) Condition 'x' is always true\n", errout_str());

        check("void foo(bool b) { bool x = true; if(x||b) {}}");
        ASSERT_EQUALS("[test.cpp:1]: (style) Condition 'x' is always true\n", errout_str());

        check("void foo(bool b) { if(true||b) {}}");
        ASSERT_EQUALS("", errout_str());

        check("bool f();\n"
              "void foo() { bool x = false; if(x||f()) {}}");
        ASSERT_EQUALS("[test.cpp:2]: (style) Condition 'x' is always false\n", errout_str());

        check("bool f();\n"
              "void foo() { bool x = false; if(x&&f()) {}}");
        ASSERT_EQUALS("[test.cpp:2]: (style) Condition 'x' is always false\n", errout_str());

        check("void foo(bool b) { bool x = false; if(x&&b) {}}");
        ASSERT_EQUALS("[test.cpp:1]: (style) Condition 'x' is always false\n", errout_str());

        check("void foo(bool b) { if(false&&b) {}}");
        ASSERT_EQUALS("", errout_str());

        check("bool f();\n"
              "void foo() { bool x = true; if(x&&f()) {}}");
        ASSERT_EQUALS("[test.cpp:2]: (style) Condition 'x' is always true\n", errout_str());

        // #9578
        check("bool f(const std::string &s) {\n"
              "        return s.size()>2U && s[0]=='4' && s[0]=='2';\n"
              "}\n");
        ASSERT_EQUALS("[test.cpp:2] -> [test.cpp:2]: (style) Return value 's[0]=='2'' is always false\n", errout_str());

        check("void f(int i) { if (i == 1 || 2) {} }\n"); // #12487
        ASSERT_EQUALS("[test.cpp:1]: (style) Condition 'i==1||2' is always true\n", errout_str());

        check("enum E { E1 = 1, E2 = 2 };\n"
              "void f(int i) { if (i == E1 || E2) {} }\n");
        ASSERT_EQUALS("[test.cpp:2]: (style) Condition 'i==E1||E2' is always true\n", errout_str());
    }

    void pointerAdditionResultNotNull() {
        check("void f(char *ptr) {\n"
              "  if (ptr + 1 != 0);\n"
              "}");
        ASSERT_EQUALS("[test.cpp:2]: (warning) Comparison is wrong. Result of 'ptr+1' can't be 0 unless there is pointer overflow, and pointer overflow is undefined behaviour.\n", errout_str());
    }

    void duplicateConditionalAssign() {
        setMultiline();

        check("void f(int& x, int y) {\n"
              "    if (x == y)\n"
              "        x = y;\n"
              "}");
        ASSERT_EQUALS("test.cpp:3:style:Assignment 'x=y' is redundant with condition 'x==y'.\n"
                      "test.cpp:2:note:Condition 'x==y'\n"
                      "test.cpp:3:note:Assignment 'x=y' is redundant\n", errout_str());

        check("void f(int& x, int y) {\n"
              "    if (x != y)\n"
              "        x = y;\n"
              "}");
        ASSERT_EQUALS("test.cpp:2:style:The statement 'if (x!=y) x=y' is logically equivalent to 'x=y'.\n"
                      "test.cpp:3:note:Assignment 'x=y'\n"
                      "test.cpp:2:note:Condition 'x!=y' is redundant\n", errout_str());

        check("void f(int& x, int y) {\n"
              "    if (x == y)\n"
              "        x = y;\n"
              "    else\n"
              "        x = 1;\n"
              "}");
        ASSERT_EQUALS("test.cpp:3:style:Assignment 'x=y' is redundant with condition 'x==y'.\n"
                      "test.cpp:2:note:Condition 'x==y'\n"
                      "test.cpp:3:note:Assignment 'x=y' is redundant\n", errout_str());

        check("void f(int& x, int y) {\n"
              "    if (x != y)\n"
              "        x = y;\n"
              "    else\n"
              "        x = 1;\n"
              "}");
        ASSERT_EQUALS("", errout_str());

        check("void f(int& x, int y) {\n"
              "    if (x == y)\n"
              "        x = y + 1;\n"
              "}");
        ASSERT_EQUALS("", errout_str());

        check("void g();\n"
              "void f(int& x, int y) {\n"
              "    if (x == y) {\n"
              "        x = y;\n"
              "        g();\n"
              "    }\n"
              "}");
        ASSERT_EQUALS("", errout_str());

        check("bool f(bool b) {\n"
              "    if (b)\n"
              "        b = false;\n"
              "    else\n"
              "        g();\n"
              "    return b;\n"
              "}\n");
        ASSERT_EQUALS("", errout_str());

        check("void f(int& i) {\n"
              "    if (!i)\n"
              "        i = 1; \n"
              "}\n");
        ASSERT_EQUALS("", errout_str());

        check("struct S {\n" // #9406
              "    S() : b(false) {}\n"
              "    void f() {\n"
              "        if (b) b = true;\n"
              "        if (b) b = false;\n"
              "        if (!b) b = true;\n"
              "        if (!b) b = false;\n"
              "    }\n"
              "    bool b;\n"
              "};\n");
        ASSERT_EQUALS("test.cpp:4:style:The statement 'if (b) b=true' is redundant.\n"
                      "test.cpp:4:note:Assignment 'b=true'\n"
                      "test.cpp:4:note:Condition 'b' is redundant\n"
                      "test.cpp:5:style:The statement 'if (b) b=false' is logically equivalent to 'b=false'.\n"
                      "test.cpp:5:note:Assignment 'b=false'\n"
                      "test.cpp:5:note:Condition 'b' is redundant\n"
                      "test.cpp:6:style:The statement 'if (!b) b=true' is logically equivalent to 'b=true'.\n"
                      "test.cpp:6:note:Assignment 'b=true'\n"
                      "test.cpp:6:note:Condition '!b' is redundant\n"
                      "test.cpp:7:style:The statement 'if (!b) b=false' is redundant.\n"
                      "test.cpp:7:note:Assignment 'b=false'\n"
                      "test.cpp:7:note:Condition '!b' is redundant\n",
                      errout_str());
    }

    void checkAssignmentInCondition() {
        check("void f(std::string s) {\n"
              "    if (s=\"123\"){}\n"
              "}");
        ASSERT_EQUALS("[test.cpp:2]: (style) Suspicious assignment in condition. Condition 's=\"123\"' is always true.\n", errout_str());

        check("void f(std::string *p) {\n"
              "    if (p=foo()){}\n"
              "}");
        ASSERT_EQUALS("", errout_str());

        check("void f(uint32_t u) {\n" // #2490
              "    if ((u = 0x00000000) || (u = 0xffffffff)) {}\n"
              "}\n");
        ASSERT_EQUALS("[test.cpp:2]: (style) Condition 'u=0x00000000' is always false\n"
                      "[test.cpp:2]: (style) Condition 'u=0xffffffff' is always true\n",
                      errout_str());
    }

    void compareOutOfTypeRange() {
        const Settings settingsUnix64 = settingsBuilder().severity(Severity::style).platform(Platform::Type::Unix64).build();

        check("void f(unsigned char c) {\n"
              "  if (c == 256) {}\n"
              "}", dinit(CheckOptions, $.s = &settingsUnix64));
        ASSERT_EQUALS("[test.cpp:2]: (style) Comparing expression of type 'unsigned char' against value 256. Condition is always false.\n", errout_str());

        check("void f(unsigned char* b, int i) {\n" // #6372
              "  if (b[i] == 256) {}\n"
              "}", dinit(CheckOptions, $.s = &settingsUnix64));
        ASSERT_EQUALS("[test.cpp:2]: (style) Comparing expression of type 'unsigned char' against value 256. Condition is always false.\n", errout_str());

        check("void f(unsigned char c) {\n"
              "  if (c == 255) {}\n"
              "}", dinit(CheckOptions, $.s = &settingsUnix64));
        ASSERT_EQUALS("", errout_str());

        check("void f(bool b) {\n"
              "  if (b == true) {}\n"
              "}", dinit(CheckOptions, $.s = &settingsUnix64));
        ASSERT_EQUALS("", errout_str());

        // #10372
        check("void f(signed char x) {\n"
              "  if (x == 0xff) {}\n"
              "}", dinit(CheckOptions, $.s = &settingsUnix64));
        ASSERT_EQUALS("[test.cpp:2]: (style) Comparing expression of type 'signed char' against value 255. Condition is always false.\n", errout_str());

        check("void f(short x) {\n"
              "  if (x == 0xffff) {}\n"
              "}", dinit(CheckOptions, $.s = &settingsUnix64));
        ASSERT_EQUALS("[test.cpp:2]: (style) Comparing expression of type 'signed short' against value 65535. Condition is always false.\n", errout_str());

        check("void f(int x) {\n"
              "  if (x == 0xffffffff) {}\n"
              "}", dinit(CheckOptions, $.s = &settingsUnix64));
        ASSERT_EQUALS("", errout_str());

        check("void f(long x) {\n"
              "  if (x == ~0L) {}\n"
              "}", dinit(CheckOptions, $.s = &settingsUnix64));
        ASSERT_EQUALS("", errout_str());

        check("void f(long long x) {\n"
              "  if (x == ~0LL) {}\n"
              "}", dinit(CheckOptions, $.s = &settingsUnix64));
        ASSERT_EQUALS("", errout_str());

        check("int f(int x) {\n"
              "    const int i = 0xFFFFFFFF;\n"
              "    if (x == i) {}\n"
              "}", dinit(CheckOptions, $.s = &settingsUnix64));
        ASSERT_EQUALS("", errout_str());

        check("void f() {\n"
              "  char c;\n"
              "  if ((c = foo()) != -1) {}\n"
              "}", dinit(CheckOptions, $.s = &settingsUnix64));
        ASSERT_EQUALS("", errout_str());

        check("void f(int x) {\n"
              "  if (x < 3000000000) {}\n"
              "}", dinit(CheckOptions, $.s = &settingsUnix64));
        ASSERT_EQUALS("[test.cpp:2]: (style) Comparing expression of type 'signed int' against value 3000000000. Condition is always true.\n", errout_str());

        check("void f(const signed char i) {\n" // #8545
              "    if (i >  -129) {}\n" // warn
              "    if (i >= -128) {}\n" // warn
              "    if (i >= -127) {}\n"
              "    if (i <  +128) {}\n" // warn
              "    if (i <= +127) {}\n" // warn
              "    if (i <= +126) {}\n"
              "}\n", dinit(CheckOptions, $.s = &settingsUnix64));
        ASSERT_EQUALS("[test.cpp:2]: (style) Comparing expression of type 'const signed char' against value -129. Condition is always true.\n"
                      "[test.cpp:3]: (style) Comparing expression of type 'const signed char' against value -128. Condition is always true.\n"
                      "[test.cpp:5]: (style) Comparing expression of type 'const signed char' against value 128. Condition is always true.\n"
                      "[test.cpp:6]: (style) Comparing expression of type 'const signed char' against value 127. Condition is always true.\n",
                      errout_str());

        check("void f(const unsigned char u) {\n"
              "    if (u >  0) {}\n"
              "    if (u <  0) {}\n" // warn
              "    if (u >= 0) {}\n" // warn
              "    if (u <= 0) {}\n"
              "    if (u >  255) {}\n" // warn
              "    if (u <  255) {}\n"
              "    if (u >= 255) {}\n"
              "    if (u <= 255) {}\n" // warn
              "    if (0   <  u) {}\n"
              "    if (0   >  u) {}\n" // warn
              "    if (0   <= u) {}\n" // warn
              "    if (0   >= u) {}\n"
              "    if (255 <  u) {}\n" // warn
              "    if (255 >  u) {}\n"
              "    if (255 <= u) {}\n"
              "    if (255 >= u) {}\n" // warn
              "}\n", dinit(CheckOptions, $.s = &settingsUnix64));
        ASSERT_EQUALS("[test.cpp:3]: (style) Comparing expression of type 'const unsigned char' against value 0. Condition is always false.\n"
                      "[test.cpp:4]: (style) Comparing expression of type 'const unsigned char' against value 0. Condition is always true.\n"
                      "[test.cpp:6]: (style) Comparing expression of type 'const unsigned char' against value 255. Condition is always false.\n"
                      "[test.cpp:9]: (style) Comparing expression of type 'const unsigned char' against value 255. Condition is always true.\n"
                      "[test.cpp:11]: (style) Comparing expression of type 'const unsigned char' against value 0. Condition is always false.\n"
                      "[test.cpp:12]: (style) Comparing expression of type 'const unsigned char' against value 0. Condition is always true.\n"
                      "[test.cpp:14]: (style) Comparing expression of type 'const unsigned char' against value 255. Condition is always false.\n"
                      "[test.cpp:17]: (style) Comparing expression of type 'const unsigned char' against value 255. Condition is always true.\n",
                      errout_str());
    }

    void knownConditionCast() {
        check("void f(int i) {\n" // #9976
              "    if (i < 0 || (unsigned)i > 5) {}\n"
              "}\n");
        ASSERT_EQUALS("", errout_str());

        check("struct B {\n" // #12941
              "    virtual void f();\n"
              "};\n"
              "struct One : public B {};\n"
              "struct Two : public B {};\n"
              "void g(const B& b) {\n"
              "    const Two* two = nullptr;\n"
              "    const One* one = dynamic_cast<const One*>(&b);\n"
              "    if (one == nullptr)\n"
              "        two = dynamic_cast<const Two*>(&b);\n"
              "    if (two) {}\n"
              "}\n");
        ASSERT_EQUALS("", errout_str());
    }

    void knownConditionIncrementLoop() { // #9808
        check("void f() {\n"
              "    int a = 0;\n"
              "    while (++a < 5) {}\n"
              "    if (a == 1) {}\n"
              "    std::cout << a;\n"
              "}\n");
        ASSERT_EQUALS("", errout_str());
    }

    void knownConditionAfterBailout() { // #12526
        check(
            "#include <list>\n"
            "int func()\n"
            "{\n"
            "  return VALUE_1;"
            "}\n"
            "\n"
            "struct S1 {\n"
            "  bool b{};\n"
            "};\n"
            "\n"
            "struct S {\n"
            "  void f(const std::list<int>& l) const\n"
            "  {\n"
            "    if (mS.b)\n"
            "      return;\n"
            "    for (int i : l)\n"
            "    {\n"
            "      (void)i;\n"
            "      if (mS.b)\n"
            "        continue;\n"
            "    }\n"
            "  }\n"
            "\n"
            "  S1 mS;\n"
            "};"
            );
        ASSERT_EQUALS("[test.cpp:13] -> [test.cpp:18]: (style) Condition 'mS.b' is always false\n", errout_str());
    }

    void knownConditionIncDecOperator() {
        check(
            "void f() {\n"
            "    unsigned int d = 0;\n"
            "    for (int i = 0; i < 4; ++i) {\n"
            "        if (i < 3)\n"
            "            ++d;\n"
            "        else if (--d == 0)\n"
            "            ;\n"
            "    }\n"
            "}\n");
        ASSERT_EQUALS("", errout_str());
    }

    void knownConditionFloating() {
        check("void foo() {\n"   // #11199
              "    float f = 1.0;\n"
              "    if (f > 1.0f) {}\n"
              "}\n");
        ASSERT_EQUALS("[test.cpp:3]: (style) Condition 'f>1.0f' is always false\n", errout_str());

        check("void foo() {\n"     // #11199
              "    float f = 1.0;\n"
              "    if (f > 1.0L) {}\n"
              "}\n");
        ASSERT_EQUALS("[test.cpp:3]: (style) Condition 'f>1.0L' is always false\n", errout_str());

        check("void foo() {\n"   // #11199
              "    float f = 1.0f;\n"
              "    if (f > 1.0) {}\n"
              "}\n");
        ASSERT_EQUALS("[test.cpp:3]: (style) Condition 'f>1.0' is always false\n", errout_str());

        check("void foo() {\n"     // #11199
              "    float f = 1.0f;\n"
              "    if (f > 1.0L) {}\n"
              "}\n");
        ASSERT_EQUALS("[test.cpp:3]: (style) Condition 'f>1.0L' is always false\n", errout_str());

        check("void foo() {\n"     // #11199
              "    float f = 1.0L;\n"
              "    if (f > 1.0) {}\n"
              "}\n");
        ASSERT_EQUALS("[test.cpp:3]: (style) Condition 'f>1.0' is always false\n", errout_str());

        check("void foo() {\n"     // #11199
              "    float f = 1.0L;\n"
              "    if (f > 1.0f) {}\n"
              "}\n");
        ASSERT_EQUALS("[test.cpp:3]: (style) Condition 'f>1.0f' is always false\n", errout_str());

        check("void foo() {\n"   // #11201
              "    float f = 0x1.4p+3;\n" // hex fraction 1.4 (decimal 1.25) scaled by 2^3, that is 10.0
              "    if (f > 9.9) {}\n"
              "    if (f < 9.9) {}\n"
              "}\n");
        ASSERT_EQUALS(
            "[test.cpp:3]: (style) Condition 'f>9.9' is always true\n"
            "[test.cpp:4]: (style) Condition 'f<9.9' is always false\n",
            errout_str());

        check("void foo() {\n" // #12330
              "    double d = 1.0;\n"
              "    if (d < 0.0) {}\n"
              "}\n");
        ASSERT_EQUALS("[test.cpp:3]: (style) Condition 'd<0.0' is always false\n", errout_str());

        check("void foo() {\n"     // #12330
              "    long double ld = 1.0;\n"
              "    if (ld < 0.0) {}\n"
              "}\n");
        ASSERT_EQUALS("[test.cpp:3]: (style) Condition 'ld<0.0' is always false\n", errout_str());

        check("void foo() {\n"     // #12330
              "    float f = 1.0;\n"
              "    if (f < 0.0) {}\n"
              "}\n");
        ASSERT_EQUALS("[test.cpp:3]: (style) Condition 'f<0.0' is always false\n", errout_str());

        check("void foo() {\n"     // #12774
              "    float f = 1.0f;\n"
              "    if (f > 1.01f) {}\n"
              "}\n");
        ASSERT_EQUALS(
            "[test.cpp:3]: (style) Condition 'f>1.01f' is always false\n",
            errout_str());

        check("void foo() {\n"     // #12774
              "    float f = 1.0;\n"
              "    if (f > 1.01) {}\n"
              "}\n");
        ASSERT_EQUALS(
            "[test.cpp:3]: (style) Condition 'f>1.01' is always false\n",
            errout_str());

        check("void foo() {\n"
              "    float f = 1.0f;\n"
              "    if (f > 1) {}\n"
              "}\n");
        ASSERT_EQUALS(
            "[test.cpp:3]: (style) Condition 'f>1' is always false\n",
            errout_str());

        check("void foo() {\n" // #13508
              "    float f = 1.0f;\n"
              "    if (f > 1.00f) {}\n"
              "}\n");
        TODO_ASSERT_EQUALS(
            "[test.cpp:3]: (style) Condition 'f>1.00f' is always false\n",
            "",
            errout_str());

        check("void foo() {\n"
              "    float f = 1.0;\n"
              "    if (f > 1) {}\n"
              "}\n");
        ASSERT_EQUALS(
            "[test.cpp:3]: (style) Condition 'f>1' is always false\n",
            errout_str());

        check("void foo() {\n"// #13508
              "    float f = 1.0;\n"
              "    if (f > 1.00) {}\n"
              "}\n");
        TODO_ASSERT_EQUALS(
            "[test.cpp:3]: (style) Condition 'f>1.00' is always false\n",
            "",
            errout_str());

        check("void foo() {\n" // #13506
              "    float nf = -1.0;\n"
              "    if (nf > +1.0) {}\n"
              "}\n");
        ASSERT_EQUALS(
            "[test.cpp:3]: (style) Condition 'nf>+1.0' is always false\n",
            errout_str());

        check("void foo() {\n" // #11200
              "    float f = 1.0;\n"
              "    if (f > -1.0) {}\n"
              "}\n");
        ASSERT_EQUALS(
            "[test.cpp:3]: (style) Condition 'f>-1.0' is always true\n",
            errout_str());

        check("void foo() {\n" // #13508
              "    float f = 1.0;\n"
              "    if (f > 1.0) {}\n"
              "}\n");
        TODO_ASSERT_EQUALS(
            "[test.cpp:3]: (style) Condition 'f>1.0' is always true\n",
            "",
            errout_str());

        check("void foo() {\n" // #11200
              "    float pf = +1.0;\n"
              "    if (pf > -1.0) {}\n"
              "}\n");
        ASSERT_EQUALS(
            "[test.cpp:3]: (style) Condition 'pf>-1.0' is always true\n",
            errout_str());

        check("void foo() {\n" // #13508
              "    float pf = +1.0;\n"
              "    if (pf > 1.0) {}\n"
              "}\n");
        TODO_ASSERT_EQUALS(
            "[test.cpp:3]: (style) Condition 'pf>1.0' is always true\n",
            "",
            errout_str());

        check("void foo() {\n" // #11200
              "    float nf = -1.0;\n"
              "    if (nf > 1.0) {}\n"
              "}\n");
        ASSERT_EQUALS(
            "[test.cpp:3]: (style) Condition 'nf>1.0' is always false\n",
            errout_str());

        check("void foo() {\n" // / #13508
              "    float nf = -1.0;\n"
              "    if (nf > -1.0) {}\n"
              "}\n");
        TODO_ASSERT_EQUALS(
            "[test.cpp:3]: (style) Condition 'nf>-1.0' is always false\n",
            "",
            errout_str());
    }
};

REGISTER_TEST(TestCondition)<|MERGE_RESOLUTION|>--- conflicted
+++ resolved
@@ -4761,7 +4761,6 @@
         ASSERT_EQUALS("", errout_str());
 
         check("struct S {\n"
-<<<<<<< HEAD
               "    const S* get2() const {\n"
               "        if (mS)\n"
               "            return mS;\n"
@@ -4775,7 +4774,8 @@
               "    if (sp2) {}\n"
               "}\n");
         ASSERT_EQUALS("[test.cpp:12]: (style) Condition 'sp2' is always true\n", errout_str());
-=======
+        
+        check("struct S {\n"
               "    void f(int i);\n"
               "    bool g() const { return !m.empty(); }\n"
               "    std::set<int> m;\n"
@@ -4789,7 +4789,6 @@
               "    }\n"
               "}\n");
         ASSERT_EQUALS("", errout_str());
->>>>>>> 04c885d5
     }
 
     void alwaysTrueSymbolic()
