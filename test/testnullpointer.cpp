/*
 * Cppcheck - A tool for static C/C++ code analysis
 * Copyright (C) 2007-2023 Cppcheck team.
 *
 * This program is free software: you can redistribute it and/or modify
 * it under the terms of the GNU General Public License as published by
 * the Free Software Foundation, either version 3 of the License, or
 * (at your option) any later version.
 *
 * This program is distributed in the hope that it will be useful,
 * but WITHOUT ANY WARRANTY; without even the implied warranty of
 * MERCHANTABILITY or FITNESS FOR A PARTICULAR PURPOSE.  See the
 * GNU General Public License for more details.
 *
 * You should have received a copy of the GNU General Public License
 * along with this program.  If not, see <http://www.gnu.org/licenses/>.
 */

#include "check.h"
#include "checknullpointer.h"
#include "ctu.h"
#include "errortypes.h"
#include "library.h"
#include "settings.h"
#include "fixture.h"
#include "token.h"
#include "tokenize.h"

#include <list>
#include <map>
#include <sstream> // IWYU pragma: keep
#include <string>
#include <unordered_map>
#include <utility>
#include <vector>

#include <simplecpp.h>

class TestNullPointer : public TestFixture {
public:
    TestNullPointer() : TestFixture("TestNullPointer") {}

private:
    const Settings settings = settingsBuilder().library("std.cfg").severity(Severity::warning).build();

    void run() override {
        TEST_CASE(nullpointerAfterLoop);
        TEST_CASE(nullpointer1);
        TEST_CASE(nullpointer2);
        TEST_CASE(structDerefAndCheck);    // dereferencing struct and then checking if it's null
        TEST_CASE(pointerDerefAndCheck);
        TEST_CASE(nullpointer5);    // References should not be checked
        TEST_CASE(nullpointerExecutionPaths);
        TEST_CASE(nullpointerExecutionPathsLoop);
        TEST_CASE(nullpointer7);
        TEST_CASE(nullpointer9);
        TEST_CASE(nullpointer10);
        TEST_CASE(nullpointer11); // ticket #2812
        TEST_CASE(nullpointer12); // ticket #2470
        TEST_CASE(nullpointer15); // #3560 (fp: return p ? f(*p) : f(0))
        TEST_CASE(nullpointer16); // #3591
        TEST_CASE(nullpointer17); // #3567
        TEST_CASE(nullpointer18); // #1927
        TEST_CASE(nullpointer19); // #3811
        TEST_CASE(nullpointer20); // #3807 (fp: return p ? (p->x() || p->y()) : z)
        TEST_CASE(nullpointer21); // #4038 (fp: if (x) p=q; else return;)
        TEST_CASE(nullpointer23); // #4665 (false positive)
        TEST_CASE(nullpointer24); // #5082 fp: chained assignment
        TEST_CASE(nullpointer25); // #5061
        TEST_CASE(nullpointer26); // #3589
        TEST_CASE(nullpointer27); // #6568
        TEST_CASE(nullpointer28); // #6491
        TEST_CASE(nullpointer30); // #6392
        TEST_CASE(nullpointer31); // #8482
        TEST_CASE(nullpointer32); // #8460
        TEST_CASE(nullpointer33);
        TEST_CASE(nullpointer34);
        TEST_CASE(nullpointer35);
        TEST_CASE(nullpointer36); // #9264
        TEST_CASE(nullpointer37); // #9315
        TEST_CASE(nullpointer38);
        TEST_CASE(nullpointer39); // #2153
        TEST_CASE(nullpointer40);
        TEST_CASE(nullpointer41);
        TEST_CASE(nullpointer42);
        TEST_CASE(nullpointer43); // #9404
        TEST_CASE(nullpointer44); // #9395, #9423
        TEST_CASE(nullpointer45);
        TEST_CASE(nullpointer46); // #9441
        TEST_CASE(nullpointer47); // #6850
        TEST_CASE(nullpointer48); // #9196
        TEST_CASE(nullpointer49); // #7804
        TEST_CASE(nullpointer50); // #6462
        TEST_CASE(nullpointer51);
        TEST_CASE(nullpointer52);
        TEST_CASE(nullpointer53); // #8005
        TEST_CASE(nullpointer54); // #9573
        TEST_CASE(nullpointer55); // #8144
        TEST_CASE(nullpointer56); // #9701
        TEST_CASE(nullpointer57); // #9751
        TEST_CASE(nullpointer58); // #9807
        TEST_CASE(nullpointer59); // #9897
        TEST_CASE(nullpointer60); // #9842
        TEST_CASE(nullpointer61);
        TEST_CASE(nullpointer62);
        TEST_CASE(nullpointer63);
        TEST_CASE(nullpointer64);
        TEST_CASE(nullpointer65); // #9980
        TEST_CASE(nullpointer66); // #10024
        TEST_CASE(nullpointer67); // #10062
        TEST_CASE(nullpointer68);
        TEST_CASE(nullpointer69); // #8143
        TEST_CASE(nullpointer70);
        TEST_CASE(nullpointer71); // #10178
        TEST_CASE(nullpointer72); // #10215
        TEST_CASE(nullpointer73); // #10321
        TEST_CASE(nullpointer74);
        TEST_CASE(nullpointer75);
        TEST_CASE(nullpointer76); // #10408
        TEST_CASE(nullpointer77);
        TEST_CASE(nullpointer78); // #7802
        TEST_CASE(nullpointer79); // #10400
        TEST_CASE(nullpointer80); // #10410
        TEST_CASE(nullpointer81); // #8724
        TEST_CASE(nullpointer82); // #10331
        TEST_CASE(nullpointer83); // #9870
        TEST_CASE(nullpointer84); // #9873
        TEST_CASE(nullpointer85); // #10210
        TEST_CASE(nullpointer86);
        TEST_CASE(nullpointer87); // #9291
        TEST_CASE(nullpointer88); // #9949
        TEST_CASE(nullpointer89); // #10640
        TEST_CASE(nullpointer90); // #6098
        TEST_CASE(nullpointer91); // #10678
        TEST_CASE(nullpointer92);
        TEST_CASE(nullpointer93); // #3929
        TEST_CASE(nullpointer94); // #11040
        TEST_CASE(nullpointer95); // #11142
        TEST_CASE(nullpointer96); // #11416
        TEST_CASE(nullpointer97); // #11229
        TEST_CASE(nullpointer98); // #11458
<<<<<<< HEAD
        TEST_CASE(nullpointer99); // #11382
=======
        TEST_CASE(nullpointer99); // #10602
        TEST_CASE(nullpointer100);        // #11636
>>>>>>> 100d17df
        TEST_CASE(nullpointer_addressOf); // address of
        TEST_CASE(nullpointerSwitch); // #2626
        TEST_CASE(nullpointer_cast); // #4692
        TEST_CASE(nullpointer_castToVoid); // #3771
        TEST_CASE(nullpointer_subfunction);
        TEST_CASE(pointerCheckAndDeRef);     // check if pointer is null and then dereference it
        TEST_CASE(nullConstantDereference);  // Dereference NULL constant
        TEST_CASE(gcc_statement_expression); // Don't crash
        TEST_CASE(snprintf_with_zero_size);
        TEST_CASE(snprintf_with_non_zero_size);
        TEST_CASE(printf_with_invalid_va_argument);
        TEST_CASE(scanf_with_invalid_va_argument);
        TEST_CASE(nullpointer_in_return);
        TEST_CASE(nullpointer_in_typeid);
        TEST_CASE(nullpointer_in_alignof); // #11401
        TEST_CASE(nullpointer_in_for_loop);
        TEST_CASE(nullpointerDelete);
        TEST_CASE(nullpointerSubFunction);
        TEST_CASE(nullpointerExit);
        TEST_CASE(nullpointerStdString);
        TEST_CASE(nullpointerStdStream);
        TEST_CASE(nullpointerSmartPointer);
        TEST_CASE(functioncall);
        TEST_CASE(functioncalllibrary); // use Library to parse function call
        TEST_CASE(functioncallDefaultArguments);
        TEST_CASE(nullpointer_internal_error); // #5080
        TEST_CASE(ticket6505);
        TEST_CASE(subtract);
        TEST_CASE(addNull);
        TEST_CASE(isPointerDeRefFunctionDecl);

        TEST_CASE(ctuTest);
    }

#define check(...) check_(__FILE__, __LINE__, __VA_ARGS__)
    void check_(const char* file, int line, const char code[], bool inconclusive = false, const char filename[] = "test.cpp") {
        // Clear the error buffer..
        errout.str("");

        const Settings settings1 = settingsBuilder(settings).certainty(Certainty::inconclusive, inconclusive).build();

        // Tokenize..
        Tokenizer tokenizer(&settings1, this);
        std::istringstream istr(code);
        ASSERT_LOC(tokenizer.tokenize(istr, filename), file, line);

        // Check for null pointer dereferences..
        runChecks<CheckNullPointer>(&tokenizer, &settings1, this);
    }

    void checkP(const char code[]) {
        // Clear the error buffer..
        errout.str("");

        const Settings settings1 = settingsBuilder(settings).certainty(Certainty::inconclusive, false).build();

        // Raw tokens..
        std::vector<std::string> files(1, "test.cpp");
        std::istringstream istr(code);
        const simplecpp::TokenList tokens1(istr, files, files[0]);

        // Preprocess..
        simplecpp::TokenList tokens2(files);
        std::map<std::string, simplecpp::TokenList*> filedata;
        simplecpp::preprocess(tokens2, tokens1, files, filedata, simplecpp::DUI());

        // Tokenizer..
        Tokenizer tokenizer(&settings1, this);
        tokenizer.createTokens(std::move(tokens2));
        tokenizer.simplifyTokens1("");

        // Check for null pointer dereferences..
        runChecks<CheckNullPointer>(&tokenizer, &settings1, this);
    }



    void nullpointerAfterLoop() {
        // extracttests.start: struct Token { const Token *next() const; std::string str() const; };
        check("void foo(const Token *tok)\n"
              "{\n"
              "    while (tok);\n"
              "    tok = tok->next();\n"
              "}", true);
        ASSERT_EQUALS("[test.cpp:3] -> [test.cpp:4]: (warning) Either the condition 'tok' is redundant or there is possible null pointer dereference: tok.\n", errout.str());

        // #2681
        {
            const char code[] = "void foo(const Token *tok)\n"
                                "{\n"
                                "    while (tok && tok->str() == \"=\")\n"
                                "        tok = tok->next();\n"
                                "\n"
                                "    if (tok->str() != \";\")\n"
                                "        ;\n"
                                "}\n";

            check(code);
            ASSERT_EQUALS("[test.cpp:3] -> [test.cpp:6]: (warning) Either the condition 'tok' is redundant or there is possible null pointer dereference: tok.\n", errout.str());
        }

        check("void foo()\n"
              "{\n"
              "    for (const Token *tok = tokens; tok; tok = tok->next())\n"
              "    {\n"
              "        while (tok && tok->str() != \";\")\n"
              "            tok = tok->next();\n"
              "    }\n"
              "}");
        TODO_ASSERT_EQUALS("[test.cpp:5] -> [test.cpp:3]: (warning) Either the condition 'while' is redundant or there is possible null pointer dereference: tok.\n", "", errout.str());

        check("void foo(Token &tok)\n"
              "{\n"
              "    for (int i = 0; i < tok.size(); i++ )\n"
              "    {\n"
              "        while (!tok)\n"
              "            char c = tok.read();\n"
              "    }\n"
              "}");
        ASSERT_EQUALS("", errout.str());

        check("void foo()\n"
              "{\n"
              "    for (const Token *tok = tokens; tok; tok = tok->next())\n"
              "    {\n"
              "        while (tok && tok->str() != \";\")\n"
              "            tok = tok->next();\n"
              "        if( !tok ) break;\n"
              "    }\n"
              "}");
        ASSERT_EQUALS("", errout.str());

        check("void foo()\n"
              "{\n"
              "    for (const Token *tok = tokens; tok; tok = tok ? tok->next() : NULL)\n"
              "    {\n"
              "        while (tok && tok->str() != \";\")\n"
              "            tok = tok->next();\n"
              "    }\n"
              "}");
        ASSERT_EQUALS("", errout.str());

        check("void foo(A*a)\n"
              "{\n"
              "  switch (a->b()) {\n"
              "    case 1:\n"
              "      while( a ){\n"
              "        a = a->next;\n"
              "      }\n"
              "    break;\n"
              "    case 2:\n"
              "      a->b();\n"
              "      break;\n"
              "  }\n"
              "}");
        ASSERT_EQUALS("", errout.str());

        // dereference in outer scope..
        check("void foo(int x, const Token *tok) {\n"
              "    if (x == 123) {\n"
              "        while (tok) tok = tok->next();\n"
              "    }\n"
              "    tok->str();\n"
              "}");
        ASSERT_EQUALS("[test.cpp:3] -> [test.cpp:5]: (warning) Either the condition 'tok' is redundant or there is possible null pointer dereference: tok.\n", errout.str());

        check("int foo(const Token *tok)\n"
              "{\n"
              "    while (tok){;}\n"
              "}\n", true);
        ASSERT_EQUALS("", errout.str());

        check("int foo(const Token *tok)\n"
              "{\n"
              "    while (tok){;}\n"
              "    char a[2] = {0,0};\n"
              "}\n", true);
        ASSERT_EQUALS("", errout.str());

        check("struct b {\n"
              "    b * c;\n"
              "    int i;\n"
              "}\n"
              "void a(b * e) {\n"
              "  for (b *d = e;d; d = d->c)\n"
              "    while (d && d->i == 0)\n"
              "      d = d->c;\n"
              "  if (!d) throw;\n"
              "}");
        ASSERT_EQUALS("", errout.str());

        check("struct b {\n"
              "    b * c;\n"
              "    int i;\n"
              "};\n"
              "void f(b* e1, b* e2) {\n"
              "    for (const b* d = e1; d != e2; d = d->c) {\n"
              "        if (d && d->i != 0) {}\n"
              "    }\n"
              "}\n");
        ASSERT_EQUALS("[test.cpp:7] -> [test.cpp:6]: (warning) Either the condition 'd' is redundant or there is possible null pointer dereference: d.\n", errout.str());
    }

    void nullpointer1() {
        // ticket #1923 - no false positive when using else if
        check("void f(A *a)\n"
              "{\n"
              "    if (a->x == 1)\n"
              "    {\n"
              "        a = a->next;\n"
              "    }\n"
              "    else if (a->x == 2) { }\n"
              "    if (a) { }\n"
              "}");
        ASSERT_EQUALS("", errout.str());

        // ticket #2134 - sizeof doesn't dereference
        check("void f() {\n"
              "    int c = 1;\n"
              "    int *list = NULL;\n"
              "    sizeof(*list);\n"
              "    if (!list)\n"
              "        ;\n"
              "}", true);
        ASSERT_EQUALS("", errout.str());

        // ticket #2245 - sizeof doesn't dereference
        check("void f(Bar *p) {\n"
              "    if (!p) {\n"
              "        int sz = sizeof(p->x);\n"
              "    }\n"
              "}", true);
        ASSERT_EQUALS("", errout.str());

    }

    void nullpointer2() {
        // Null pointer dereference can only happen with pointers
        check("void foo()\n"
              "{\n"
              "    Fred fred;\n"
              "    while (fred);\n"
              "    fred.hello();\n"
              "}", true);
        ASSERT_EQUALS("", errout.str());
    }

    // Dereferencing a struct and then checking if it is null
    // This is checked by this function:
    //        CheckOther::nullPointerStructByDeRefAndChec
    void structDerefAndCheck() {
        // extracttests.start: struct ABC { int a; int b; int x; };

        // errors..
        check("void foo(struct ABC *abc)\n"
              "{\n"
              "    int a = abc->a;\n"
              "    if (!abc)\n"
              "        ;\n"
              "}");
        ASSERT_EQUALS("[test.cpp:4] -> [test.cpp:3]: (warning) Either the condition '!abc' is redundant or there is possible null pointer dereference: abc.\n", errout.str());

        check("void foo(struct ABC *abc) {\n"
              "    bar(abc->a);\n"
              "    bar(x, abc->a);\n"
              "    bar(x, y, abc->a);\n"
              "    if (!abc)\n"
              "        ;\n"
              "}");
        ASSERT_EQUALS("[test.cpp:5] -> [test.cpp:2]: (warning) Either the condition '!abc' is redundant or there is possible null pointer dereference: abc.\n"
                      "[test.cpp:5] -> [test.cpp:3]: (warning) Either the condition '!abc' is redundant or there is possible null pointer dereference: abc.\n"
                      "[test.cpp:5] -> [test.cpp:4]: (warning) Either the condition '!abc' is redundant or there is possible null pointer dereference: abc.\n", errout.str());

        check("void foo(ABC *abc) {\n"
              "    if (abc->a == 3) {\n"
              "        return;\n"
              "    }\n"
              "    if (abc) {}\n"
              "}");
        ASSERT_EQUALS(
            "[test.cpp:5] -> [test.cpp:2]: (warning) Either the condition 'abc' is redundant or there is possible null pointer dereference: abc.\n",
            errout.str());

        check("void f(ABC *abc) {\n"
              "    if (abc->x == 0) {\n"
              "        return;\n"
              "    }\n"
              "    if (!abc);\n"
              "}");
        ASSERT_EQUALS("[test.cpp:5] -> [test.cpp:2]: (warning) Either the condition '!abc' is redundant or there is possible null pointer dereference: abc.\n", errout.str());

        // TODO: False negative if member of member is dereferenced
        check("void foo(ABC *abc) {\n"
              "    abc->next->a = 0;\n"
              "    if (abc->next)\n"
              "        ;\n"
              "}");
        TODO_ASSERT_EQUALS("[test.cpp:3] -> [test.cpp:2]: (warning) Possible null pointer dereference: abc - otherwise it is redundant to check it against null.\n", "", errout.str());

        check("void foo(ABC *abc) {\n"
              "    abc->a = 0;\n"
              "    if (abc && abc->b == 0)\n"
              "        ;\n"
              "}");
        ASSERT_EQUALS(
            "[test.cpp:3] -> [test.cpp:2]: (warning) Either the condition 'abc' is redundant or there is possible null pointer dereference: abc.\n",
            errout.str());

        // ok dereferencing in a condition
        check("void foo(struct ABC *abc)\n"
              "{\n"
              "    if (abc && abc->a);\n"
              "    if (!abc)\n"
              "        ;\n"
              "}");
        ASSERT_EQUALS("", errout.str());

        check("void f(struct ABC *abc) {\n"
              "    int x = abc && a(abc->x);\n"
              "    if (abc) { }\n"
              "}");
        ASSERT_EQUALS("", errout.str());

        // ok to use a linked list..
        check("void foo(struct ABC *abc)\n"
              "{\n"
              "    abc = abc->next;\n"
              "    if (!abc)\n"
              "        ;\n"
              "}", true);
        ASSERT_EQUALS("", errout.str());

        check("void f(struct ABC *abc) {\n"
              "    abc = (ABC *)(abc->_next);\n"
              "    if (abc) { }"
              "}", true);
        ASSERT_EQUALS("", errout.str());

        // reassign struct..
        check("void foo(struct ABC *abc)\n"
              "{\n"
              "    int a = abc->a;\n"
              "    abc = abc->next;\n"
              "    if (!abc)\n"
              "        ;\n"
              "}", true);
        ASSERT_EQUALS("", errout.str());

        check("void foo(struct ABC *abc)\n"
              "{\n"
              "    int a = abc->a;\n"
              "    f(&abc);\n"
              "    if (!abc)\n"
              "        ;\n"
              "}", true);
        ASSERT_EQUALS("", errout.str());

        // goto..
        check("void foo(struct ABC *abc)\n"
              "{\n"
              "    int a;\n"
              "    if (!abc)\n"
              "        goto out;"
              "    a = abc->a;\n"
              "    return;\n"
              "out:\n"
              "    if (!abc)\n"
              "        ;\n"
              "}");
        ASSERT_EQUALS("", errout.str());

        // loops..
        check("void foo(struct ABC *abc)\n"
              "{\n"
              "    int a = abc->a;"
              "    do\n"
              "    {\n"
              "        if (abc)\n"
              "            abc = abc->next;\n"
              "        --a;\n"
              "    }\n"
              "    while (a > 0);\n"
              "}");
        ASSERT_EQUALS("", errout.str());

        check("void f()\n"
              "{\n"
              "    for (const Token *tok = _tokenizer->tokens(); tok; tok = tok->next())\n"
              "    {\n"
              "        while (tok && tok->str() != \"{\")\n"
              "            tok = tok->next();\n"
              "        if (!tok)\n"
              "            return;\n"
              "    }\n"
              "}");
        ASSERT_EQUALS("", errout.str());

        // dynamic_cast..
        check("void foo(ABC *abc)\n"
              "{\n"
              "    int a = abc->a;\n"
              "    if (!dynamic_cast<DEF *>(abc))\n"
              "        ;\n"
              "}");
        ASSERT_EQUALS("", errout.str());

        // #2641 - global pointer, function call
        check("ABC *abc;\n"
              "void f() {\n"
              "    abc->a = 0;\n"
              "    do_stuff();\n"
              "    if (abc) { }\n"
              "}");
        ASSERT_EQUALS("",errout.str());

        check("Fred *fred;\n"
              "void f() {\n"
              "    fred->foo();\n"
              "    if (fred) { }\n"
              "}");
        ASSERT_EQUALS("",errout.str());

        // #2641 - local pointer, function call
        check("void f() {\n"
              "    ABC *abc = abc1;\n"
              "    abc->a = 0;\n"
              "    do_stuff();\n"
              "    if (abc) { }\n"
              "}");
        ASSERT_EQUALS(
            "[test.cpp:5] -> [test.cpp:3]: (warning) Either the condition 'abc' is redundant or there is possible null pointer dereference: abc.\n",
            errout.str());

        // #2641 - local pointer, function call
        check("void f(ABC *abc) {\n"
              "    abc->a = 0;\n"
              "    do_stuff();\n"
              "    if (abc) { }\n"
              "}");
        ASSERT_EQUALS(
            "[test.cpp:4] -> [test.cpp:2]: (warning) Either the condition 'abc' is redundant or there is possible null pointer dereference: abc.\n",
            errout.str());

        // #2691 - switch/break
        check("void f(ABC *abc) {\n"
              "    switch ( x ) {\n"
              "        case 14:\n"
              "            sprintf(buf, \"%d\", abc->a);\n"
              "            break;\n"
              "        case 15:\n"
              "            if ( abc ) {}\n"
              "            break;\n"
              "    }\n"
              "}");
        ASSERT_EQUALS("", errout.str());

        // #3128
        check("void f(ABC *abc) {\n"
              "    x(!abc || y(abc->a));\n"
              "    if (abc) {}\n"
              "}");
        ASSERT_EQUALS("", errout.str());

        check("void f(ABC *abc) {\n"
              "  x(def || !abc || y(def, abc->a));\n"
              "  if (abc) {}\n"
              "}");
        ASSERT_EQUALS("", errout.str());

        check("void f(ABC *abc) {\n"
              "  x(abc && y(def, abc->a));\n"
              "  if (abc) {}\n"
              "}");
        ASSERT_EQUALS("", errout.str());

        check("void f(ABC *abc) {\n"
              "    x(def && abc && y(def, abc->a));\n"
              "    if (abc) {}\n"
              "}");
        ASSERT_EQUALS("", errout.str());

        // #3228 - calling function with null object
        {
            const char code[] = "void f(Fred *fred) {\n"
                                "    fred->x();\n"
                                "    if (fred) { }\n"
                                "}";
            check(code);
            ASSERT_EQUALS(
                "[test.cpp:3] -> [test.cpp:2]: (warning) Either the condition 'fred' is redundant or there is possible null pointer dereference: fred.\n",
                errout.str());
        }

        // #3425 - false positives when there are macros
        checkP("#define IF if\n"
               "void f(struct FRED *fred) {\n"
               "    fred->x = 0;\n"
               "    IF(!fred){}\n"
               "}");
        ASSERT_EQUALS("", errout.str());

        check("void foo() {\n"
              "  BUFFER *buffer = get_buffer();\n"
              "  if (!buffer)\n"
              "    uv_fatal_error();\n"
              "  buffer->x = 11;\n"
              "}");
        ASSERT_EQUALS("", errout.str());
    }

    // Dereferencing a pointer and then checking if it is null
    void pointerDerefAndCheck() {
        // extracttests.start: void bar(int);

        // errors..
        check("void foo(int *p)\n"
              "{\n"
              "    *p = 0;\n"
              "    if (!p)\n"
              "        ;\n"
              "}");
        ASSERT_EQUALS("[test.cpp:4] -> [test.cpp:3]: (warning) Either the condition '!p' is redundant or there is possible null pointer dereference: p.\n", errout.str());

        check("void foo(int *p)\n"
              "{\n"
              "    *p = 0;\n"
              "    if (p) { }\n"
              "}");
        ASSERT_EQUALS(
            "[test.cpp:4] -> [test.cpp:3]: (warning) Either the condition 'p' is redundant or there is possible null pointer dereference: p.\n",
            errout.str());

        check("void foo(int *p)\n"
              "{\n"
              "    *p = 0;\n"
              "    if (p || q) { }\n"
              "}");
        ASSERT_EQUALS(
            "[test.cpp:4] -> [test.cpp:3]: (warning) Either the condition 'p' is redundant or there is possible null pointer dereference: p.\n",
            errout.str());

        check("void foo(int *p)\n"
              "{\n"
              "    bar(*p);\n"
              "    if (!p)\n"
              "        ;\n"
              "}");
        ASSERT_EQUALS("[test.cpp:4] -> [test.cpp:3]: (warning) Either the condition '!p' is redundant or there is possible null pointer dereference: p.\n", errout.str());

        check("void foo(char *p)\n"
              "{\n"
              "    strcpy(p, \"abc\");\n"
              "    if (!p)\n"
              "        ;\n"
              "}");
        ASSERT_EQUALS("[test.cpp:4] -> [test.cpp:3]: (warning) Either the condition '!p' is redundant or there is possible null pointer dereference: p.\n", errout.str());

        check("void foo(char *p)\n"
              "{\n"
              "    if (*p == 0) { }\n"
              "    if (!p) { }\n"
              "}");
        ASSERT_EQUALS("[test.cpp:4] -> [test.cpp:3]: (warning) Either the condition '!p' is redundant or there is possible null pointer dereference: p.\n", errout.str());

        // no error
        check("void foo()\n"
              "{\n"
              "    int *p;\n"
              "    f(&p);\n"
              "    if (!p)\n"
              "        ;\n"
              "}");
        ASSERT_EQUALS("", errout.str());

        check("void foo()\n"
              "{\n"
              "    int **p = f();\n"
              "    if (!p)\n"
              "        ;\n"
              "}", true);
        ASSERT_EQUALS("", errout.str());

        check("void foo(int *p)\n"
              "{\n"
              "    if (x)\n"
              "        p = 0;\n"
              "    else\n"
              "        *p = 0;\n"
              "    if (!p)\n"
              "        ;\n"
              "}");
        ASSERT_EQUALS("", errout.str());

        check("void foo(int x)\n"
              "{\n"
              "    int a = 2 * x;"
              "    if (x == 0)\n"
              "        ;\n"
              "}", true);
        ASSERT_EQUALS("", errout.str());

        check("void foo(int *p)\n"
              "{\n"
              "    int var1 = p ? *p : 0;\n"
              "    if (!p)\n"
              "        ;\n"
              "}");
        ASSERT_EQUALS("", errout.str());

        check("void foo(int *p, bool x)\n"
              "{\n"
              "    int var1 = x ? *p : 5;\n"
              "    if (!p)\n"
              "        ;\n"
              "}");
        ASSERT_EQUALS(
            "[test.cpp:4] -> [test.cpp:3]: (warning) Either the condition '!p' is redundant or there is possible null pointer dereference: p.\n",
            errout.str());

        // while
        check("void f(int *p) {\n"
              "    *p = 0;\n"
              "    while (p) { p = 0; }\n"
              "}");
        ASSERT_EQUALS("", errout.str());

        check("void f(int *p) {\n"
              "    *p = 0;\n"
              "    while (p) { }\n"
              "}");
        ASSERT_EQUALS(
            "[test.cpp:3] -> [test.cpp:2]: (warning) Either the condition 'p' is redundant or there is possible null pointer dereference: p.\n",
            errout.str());

        // Ticket #3125
        check("void foo(ABC *p)\n"
              "{\n"
              "    int var1 = p ? (p->a) : 0;\n"
              "    if (!p)\n"
              "        ;\n"
              "}");
        ASSERT_EQUALS("", errout.str());

        check("void foo(ABC *p)\n"
              "{\n"
              "    int var1 = p ? (1 + p->a) : 0;\n"
              "    if (!p)\n"
              "        ;\n"
              "}");
        ASSERT_EQUALS("", errout.str());

        check("void f() {\n"
              "    int * a=0;\n"
              "    if (!a) {};\n"
              "    int c = a ? 0 : 1;\n"
              "}\n",true);
        ASSERT_EQUALS("", errout.str());

        // #3686
        check("void f() {\n"
              "    int * a=0;\n"
              "    if (!a) {};\n"
              "    int c = a ? b : b+1;\n"
              "}\n",true);
        ASSERT_EQUALS("", errout.str());

        check("void f() {\n"
              "    int * a=0;\n"
              "    if (!a) {};\n"
              "    int c = (a) ? b : b+1;\n"
              "}\n",true);
        ASSERT_EQUALS("", errout.str());

        check("void foo(P *p)\n"
              "{\n"
              "  while (p)\n"
              "    if (p->check())\n"
              "      break;\n"
              "    else\n"
              "      p = p->next();\n"
              "}");
        ASSERT_EQUALS("", errout.str());

        check("void f(Document *doc) {\n"
              "    int x = doc && doc->x;\n"
              "    if (!doc) {\n"
              "        return;\n"
              "    }\n"
              "}");
        ASSERT_EQUALS("", errout.str());

        // #3128 - false positive
        check("void f(int *p) {\n"
              "    assert(!p || (*p<=6));\n"
              "    if (p) { *p = 0; }\n"
              "}");
        ASSERT_EQUALS("", errout.str());

        check("void f(int *p) {\n"
              "    assert(p && (*p<=6));\n"
              "    if (p) { *p = 0; }\n"
              "}");
        ASSERT_EQUALS("", errout.str());

        check("void f(int *p) {\n"
              "    *p = 12;\n"
              "    assert(p && (*p<=6));\n"
              "    if (p) { *p = 0; }\n"
              "}");
        ASSERT_EQUALS(
            "[test.cpp:3] -> [test.cpp:2]: (warning) Either the condition 'p' is redundant or there is possible null pointer dereference: p.\n",
            errout.str());

        check("void foo(x *p)\n"
              "{\n"
              "    p = p->next;\n"
              "    if (!p)\n"
              "        ;\n"
              "}");
        ASSERT_EQUALS("", errout.str());

        check("void foo(x *p)\n"
              "{\n"
              "    p = bar(p->next);\n"
              "    if (!p)\n"
              "        ;\n"
              "}");
        ASSERT_EQUALS("", errout.str());

        check("void foo(x *p)\n"
              "{\n"
              "    p = aa->bar(p->next);\n"
              "    if (!p)\n"
              "        ;\n"
              "}");
        ASSERT_EQUALS("", errout.str());

        check("void foo(x *p)\n"
              "{\n"
              "    p = *p2 = p->next;\n"
              "    if (!p)\n"
              "        ;\n"
              "}");
        ASSERT_EQUALS("", errout.str());

        check("void foo(struct ABC *abc)\n"
              "{\n"
              "    abc = abc ? abc->next : 0;\n"
              "    if (!abc)\n"
              "        ;\n"
              "}");
        ASSERT_EQUALS("", errout.str());

        check("void f(struct ABC *abc) {\n" // #4523
              "    abc = (*abc).next;\n"
              "    if (abc) { }\n"
              "}");
        ASSERT_EQUALS("", errout.str());

        check("void f(struct ABC *abc) {\n" // #4523
              "    abc = (*abc->ptr);\n"
              "    if (abc) { }\n"
              "}");
        ASSERT_EQUALS("", errout.str());

        check("int f(Item *item) {\n"
              "    x = item ? ab(item->x) : 0;\n"
              "    if (item) { }\n"
              "}");
        ASSERT_EQUALS("", errout.str());

        check("int f(Item *item) {\n"
              "    item->x = 0;\n"
              "    a = b ? c : d;\n"
              "    if (item) { }\n"
              "}");
        ASSERT_EQUALS(
            "[test.cpp:4] -> [test.cpp:2]: (warning) Either the condition 'item' is redundant or there is possible null pointer dereference: item.\n",
            errout.str());

        check("BOOL GotoFlyAnchor()\n"  // #2243
              "{\n"
              "    const SwFrm* pFrm = GetCurrFrm();\n"
              "    do {\n"
              "        pFrm = pFrm->GetUpper();\n"
              "    } while( pFrm && !pFrm->IsFlyFrm() );\n"
              "\n"
              "    if( !pFrm )\n"
              "        return FALSE;\n"
              "}");
        ASSERT_EQUALS("", errout.str());

        // Ticket #2463
        check("struct A\n"
              "{\n"
              "    B* W;\n"
              "\n"
              "    void f() {\n"
              "        switch (InData) {\n"
              "            case 2:\n"
              "                if (!W) return;\n"
              "                W->foo();\n"
              "                break;\n"
              "            case 3:\n"
              "                f();\n"
              "                if (!W) return;\n"
              "                break;\n"
              "        }\n"
              "    }\n"
              "}");
        ASSERT_EQUALS("", errout.str());

        // #2525 - sizeof
        check("void f() {\n"
              "    int *test = NULL;\n"
              "    int c = sizeof(test[0]);\n"
              "    if (!test)\n"
              "        ;\n"
              "}", true);
        ASSERT_EQUALS("", errout.str());

        check("void f(type* p) {\n" // #4983
              "    x(sizeof p[0]);\n"
              "    if (!p)\n"
              "        ;\n"
              "}");
        ASSERT_EQUALS("", errout.str());

        // #3023 - checked deref
        check("void f(struct ABC *abc) {\n"
              "  WARN_ON(!abc || abc->x == 0);\n"
              "  if (!abc) { }\n"
              "}");
        ASSERT_EQUALS("", errout.str());
        check("void f(struct ABC *abc) {\n"
              "  WARN_ON(!abc || abc->x == 7);\n"
              "  if (!abc) { }\n"
              "}");
        ASSERT_EQUALS("", errout.str());

        // #3425 - false positives when there are macros
        checkP("#define IF if\n"
               "void f(int *p) {\n"
               "    *p = 0;\n"
               "    IF(!p){}\n"
               "}");
        ASSERT_EQUALS("", errout.str());

        check("void f() {\n" // #3914 - false positive
              "    int *p;\n"
              "    ((p=ret()) && (x=*p));\n"
              "    if (p);\n"
              "}");
        ASSERT_EQUALS("", errout.str());

        check("struct S { struct T { char c; } *p; };\n" // #6541
              "char f(S* s) { return s->p ? 'a' : s->p->c; }\n");
        ASSERT_EQUALS("[test.cpp:2] -> [test.cpp:2]: (warning) Either the condition 's->p' is redundant or there is possible null pointer dereference: p.\n",
                      errout.str());
    }

    void nullpointer5() {
        // errors..
        check("void foo(A &a)\n"
              "{\n"
              " char c = a.c();\n"
              " if (!a)\n"
              "   return;\n"
              "}");
        ASSERT_EQUALS("", errout.str());
    }

    // Execution paths..
    void nullpointerExecutionPaths() {
        // errors..
        check("static void foo()\n"
              "{\n"
              "    Foo *p = 0;\n"
              "    if (a == 1) {\n"
              "        p = new FooBar;\n"
              "    } else { if (a == 2) {\n"
              "        p = new FooCar; } }\n"
              "    p->abcd();\n"
              "}");
        TODO_ASSERT_EQUALS("[test.cpp:8]: (error) Possible null pointer dereference: p\n",
                           "", errout.str());

        check("static void foo() {\n"
              "    int &r = *(int*)0;\n"
              "}");
        ASSERT_EQUALS("[test.cpp:2]: (error) Null pointer dereference: (int*)0\n", errout.str());

        check("static void foo(int x) {\n"
              "    int y = 5 + *(int*)0;\n"
              "}");
        ASSERT_EQUALS("[test.cpp:2]: (error) Null pointer dereference: (int*)0\n", errout.str());

        {
            const char code[] = "static void foo() {\n"
                                "    Foo<int> *abc = 0;\n"
                                "    abc->a();\n"
                                "}\n";

            check(code);
            ASSERT_EQUALS("[test.cpp:3]: (error) Null pointer dereference: abc\n", errout.str());
        }

        check("static void foo() {\n"
              "    std::cout << *(int*)0;"
              "}");
        ASSERT_EQUALS("[test.cpp:2]: (error) Null pointer dereference: (int*)0\n", errout.str());

        check("void f()\n"
              "{\n"
              "    char *c = 0;\n"
              "    {\n"
              "        delete c;\n"
              "    }\n"
              "    c[0] = 0;\n"
              "}");
        ASSERT_EQUALS("[test.cpp:7]: (error) Null pointer dereference: c\n", errout.str());

        check("static void foo() {\n"
              "    if (3 > *(int*)0);\n"
              "}");
        ASSERT_EQUALS("[test.cpp:2]: (error) Null pointer dereference: (int*)0\n", errout.str());

        // no false positive..
        check("static void foo()\n"
              "{\n"
              "    Foo *p = 0;\n"
              "    p = new Foo;\n"
              "    p->abcd();\n"
              "}");
        ASSERT_EQUALS("", errout.str());

        check("void foo()\n"
              "{\n"
              "    int sz = sizeof((*(struct dummy *)0).x);\n"
              "}");
        ASSERT_EQUALS("", errout.str());

        check("void get_offset(long &offset)\n"
              "{\n"
              "    mystruct * temp; temp = 0;\n"
              "    offset = (long)(&(temp->z));\n"
              "}");
        ASSERT_EQUALS("", errout.str());

        // Ticket #1893 - try/catch inside else
        check("int *test(int *Z)\n"
              "{\n"
              "    int *Q=NULL;\n"
              "    if (Z) {\n"
              "        Q = Z;\n"
              "    }\n"
              "    else {\n"
              "        Z = new int;\n"
              "        try {\n"
              "        } catch(...) {\n"
              "        }\n"
              "        Q = Z;\n"
              "    }\n"
              "    *Q=1;\n"
              "    return Q;\n"
              "}");
        ASSERT_EQUALS("", errout.str());

        check("int *test(int *Z)\n"
              "{\n"
              "    int *Q=NULL;\n"
              "    if (Z) {\n"
              "        Q = Z;\n"
              "    }\n"
              "    else {\n"
              "        try {\n"
              "        } catch(...) {\n"
              "        }\n"
              "    }\n"
              "    *Q=1;\n"
              "    return Q;\n"
              "}");
        ASSERT_EQUALS("[test.cpp:12]: (warning) Possible null pointer dereference: Q\n", errout.str());

        // Ticket #2052 (false positive for 'else continue;')
        check("void f() {\n"
              "    for (int x = 0; x < 5; ++x) {"
              "        int *p = 0;\n"
              "        if (a(x)) p=b(x);\n"
              "        else continue;\n"
              "        *p = 0;\n"
              "    }\n"
              "}");
        ASSERT_EQUALS("", errout.str());

        // function pointer..
        check("void foo()\n"
              "{\n"
              "    void (*f)();\n"
              "    f = 0;\n"
              "    f();\n"
              "}");
        ASSERT_EQUALS("[test.cpp:5]: (error) Null pointer dereference: f\n", errout.str());

        check("int* g();\n" // #11007
              "int* f() {\n"
              "    static int* (*fun)() = 0;\n"
              "    if (!fun)\n"
              "        fun = g;\n"
              "    return fun();\n"
              "}\n");
        ASSERT_EQUALS("", errout.str());

        // loops..
        check("void f() {\n"
              "    int *p = 0;\n"
              "    for (int i = 0; i < 10; ++i) {\n"
              "        int x = *p + 1;\n"
              "    }\n"
              "}");
        ASSERT_EQUALS("[test.cpp:4]: (error) Null pointer dereference: p\n", errout.str());

        check("void f(int a) {\n"
              "    const char *p = 0;\n"
              "    if (a) {\n"
              "        p = \"abcd\";\n"
              "    }\n"
              "    for (int i = 0; i < 3; i++) {\n"
              "        if (a && (p[i] == '1'));\n"
              "    }\n"
              "}", true);
        ASSERT_EQUALS("", errout.str());

        // ticket #2251: taking the address of member
        check("void f() {\n"
              "    Fred *fred = 0;\n"
              "    int x = &fred->x;\n"
              "}", true);
        ASSERT_EQUALS("", errout.str());

        // ticket #3220: dereferencing a null pointer is UB
        check("void f() {\n"
              "    Fred *fred = NULL;\n"
              "    fred->do_something();\n"
              "}");
        ASSERT_EQUALS("[test.cpp:3]: (error) Null pointer dereference: fred\n", errout.str());

        // ticket #3570 - parsing of conditions
        {
            check("void f() {\n"
                  "    int *p = NULL;\n"
                  "    if (x)\n"
                  "        p = q;\n"
                  "    if (p && *p) { }\n"
                  "}", true);
            ASSERT_EQUALS("", errout.str());
            check("void f() {\n"
                  "    int *p = NULL;\n"
                  "    if (x)\n"
                  "        p = q;\n"
                  "    if (!p || *p) { }\n"
                  "}", true);
            ASSERT_EQUALS("", errout.str());
            check("void f() {\n"
                  "    int *p = NULL;\n"
                  "    if (x)\n"
                  "        p = q;\n"
                  "    if (p || *p) { }\n"
                  "}");
            ASSERT_EQUALS("[test.cpp:5]: (warning) Possible null pointer dereference: p\n", errout.str());
        }

        // ticket #8831 - FP triggered by if/return/else sequence
        {
            check("void f(int *p, int *q) {\n"
                  "    if (p == NULL)\n"
                  "        return;\n"
                  "    else if (q == NULL)\n"
                  "        return;\n"
                  "    *q = 0;\n"
                  "}\n"
                  "\n"
                  "void g() {\n"
                  "    f(NULL, NULL);\n"
                  "}", true);
            ASSERT_EQUALS("", errout.str());
        }

        check("void f() {\n" // #5979
              "    int* const crash = 0;\n"
              "    *crash = 0;\n"
              "}\n");
        ASSERT_EQUALS("[test.cpp:3]: (error) Null pointer dereference: crash\n", errout.str());
    }

    // Ticket #2350
    void nullpointerExecutionPathsLoop() {
        // No false positive:
        check("void foo() {\n"
              "    int n;\n"
              "    int *argv32 = p;\n"
              "    if (x) {\n"
              "        n = 0;\n"
              "        argv32 = 0;\n"
              "    }\n"
              "\n"
              "    for (int i = 0; i < n; i++) {\n"
              "        argv32[i] = 0;\n"
              "    }\n"
              "}");
        ASSERT_EQUALS("", errout.str());

        // No false negative:
        check("void foo() {\n"
              "    int n;\n"
              "    int *argv32;\n"
              "    if (x) {\n"
              "        n = 10;\n"
              "        argv32 = 0;\n"
              "    }\n"
              "\n"
              "    for (int i = 0; i < n; i++) {\n"
              "        argv32[i] = 0;\n"
              "    }\n"
              "}");
        ASSERT_EQUALS("[test.cpp:10]: (warning) Possible null pointer dereference: argv32\n", errout.str());

        // #2231 - error if assignment in loop is not used
        // extracttests.start: int y[20];
        check("void f() {\n"
              "    char *p = 0;\n"
              "\n"
              "    for (int x = 0; x < 3; ++x) {\n"
              "        if (y[x] == 0) {\n"
              "            p = (char *)malloc(10);\n"
              "            break;\n"
              "        }\n"
              "    }\n"
              "\n"
              "    *p = 0;\n"
              "}");
        ASSERT_EQUALS("[test.cpp:11]: (warning) Possible null pointer dereference: p\n", errout.str());
    }

    void nullpointer7() {
        check("void foo()\n"
              "{\n"
              "  wxLongLong x = 0;\n"
              "  int y = x.GetValue();\n"
              "}", true);
        ASSERT_EQUALS("", errout.str());
    }

    void nullpointer9() { //#ticket 1778
        check("void foo()\n"
              "{\n"
              "  std::string * x = 0;\n"
              "  *x = \"test\";\n"
              "}");
        ASSERT_EQUALS("[test.cpp:4]: (error) Null pointer dereference: x\n", errout.str());
    }

    void nullpointer10() {
        // extracttests.start: struct my_type { int x; };
        check("void foo()\n"
              "{\n"
              "  struct my_type* p = 0;\n"
              "  p->x = 0;\n"
              "}");
        ASSERT_EQUALS("[test.cpp:4]: (error) Null pointer dereference: p\n", errout.str());
    }

    void nullpointer11() { // ticket #2812
        // extracttests.start: struct my_type { int x; };

        check("int foo()\n"
              "{\n"
              "  struct my_type* p;\n"
              "  p = 0;\n"
              "  return p->x;\n"
              "}");
        ASSERT_EQUALS("[test.cpp:5]: (error) Null pointer dereference: p\n", errout.str());
    }

    void nullpointer12() { // ticket #2470, #4035
        const char code[] = "int foo()\n"
                            "{\n"
                            "  int* i = nullptr;\n"
                            "  return *i;\n"
                            "}\n";

        check(code, false, "test.cpp"); // C++ file => nullptr means NULL
        ASSERT_EQUALS("[test.cpp:4]: (error) Null pointer dereference: i\n", errout.str());

        check(code, false, "test.c"); // C file => nullptr does not mean NULL
        ASSERT_EQUALS("", errout.str());
    }

    void nullpointer15() {  // #3560
        check("void f() {\n"
              "    char *p = 0;\n"
              "    if (x) p = \"abcd\";\n"
              "    return p ? f(*p) : f(0);\n"
              "}");
        ASSERT_EQUALS("", errout.str());
    }

    void nullpointer16() {  // #3591
        check("void foo() {\n"
              "    int *p = 0;\n"
              "    bar(&p);\n"
              "    *p = 0;\n"
              "}", true);
        ASSERT_EQUALS("", errout.str());
    }

    void nullpointer17() {  // #3567
        check("int foo() {\n"
              "    int *p = 0;\n"
              "    if (x) { return 0; }\n"
              "    return !p || *p;\n"
              "}", true);
        ASSERT_EQUALS("", errout.str());

        check("int foo() {\n"
              "    int *p = 0;\n"
              "    if (x) { return 0; }\n"
              "    return p && *p;\n"
              "}", true);
        ASSERT_EQUALS("", errout.str());
    }

    void nullpointer18() {  // #1927
        check("void f ()\n"
              "{\n"
              "  int i=0;\n"
              "  char *str=NULL;\n"
              "  while (str[i])\n"
              "  {\n"
              "    i++;\n"
              "  };\n"
              "}");
        ASSERT_EQUALS("[test.cpp:5]: (error) Null pointer dereference: str\n", errout.str());
    }

    void nullpointer19() { // #3811
        check("int foo() {\n"
              "    perror(0);\n"
              "}", true);
        ASSERT_EQUALS("", errout.str());
    }

    void nullpointer20() {  // #3807
        check("void f(int x) {\n"
              "    struct xy *p = 0;\n"
              "    if (x) p = q;\n"
              "    if (p ? p->x || p->y : 0) { }\n"
              "}");
        ASSERT_EQUALS("", errout.str());

        check("void f(int x) {\n"   // false negative
              "    struct xy *p = 0;\n"
              "    if (x) p = q;\n"
              "    if (y ? p->x : p->y) { }\n"
              "}");
        TODO_ASSERT_EQUALS("[test.cpp:4]: (warning) Possible null pointer dereference: p\n", "", errout.str());
    }

    void nullpointer21() {  // #4038 - fp: if (x) p=q; else return;
        check("void f(int x) {\n"
              "    int *p = 0;\n"
              "    if (x) p = q;\n"
              "    else return;\n"
              "    *p = 0;\n" // <- p is not NULL
              "}");
        ASSERT_EQUALS("", errout.str());
    }

    void nullpointer23() {  // #4665
        check("void f(){\n"
              "    char *c = NULL;\n"
              "    char cBuf[10];\n"
              "    sprintf(cBuf, \"%s\", c ? c : \"0\" );\n"
              "}");
        ASSERT_EQUALS("",errout.str());
    }

    void nullpointer24() {  // #5083 - fp: chained assignment
        check("void f(){\n"
              "    char *c = NULL;\n"
              "    x = c = new char[10];\n"
              "    *c = 0;\n"
              "}");
        ASSERT_EQUALS("", errout.str());
    }

    void nullpointer25() { // #5061
        check("void f(int *data, int i)\n"
              "{\n"
              "    int *array = NULL;\n"
              "    if (data == 1 && array[i] == 0)\n"
              "        std::cout << \"test\";\n"
              "}");
        ASSERT_EQUALS("[test.cpp:4]: (error) Null pointer dereference: array\n", errout.str());
    }

    void nullpointer26() { // #3589
        check("double foo() {\n"
              "    sk *t1 = foo();\n"
              "    sk *t2 = foo();\n"
              "    if ((!t1) && (!t2))\n"
              "        return 0.0;\n"
              "    if (t1 && (!t2))\n"
              "        return t1->Inter();\n"
              "    if (t2->GetT() == t)\n"
              "        return t2->Inter();\n"
              "    if (t2 && (!t1))\n"
              "        return 0.0;\n"
              "    return 0;\n"
              "}");
        ASSERT_EQUALS("", errout.str());
    }

    void nullpointer27() { // #6568
        check("template<class Type>\n"
              "class Foo {\n"
              "    Foo<Type>& operator = ( Type* );\n"
              "};\n"
              "template<class Type>\n"
              "Foo<Type>& Foo<Type>::operator = ( Type* pointer_ ) {\n"
              "    pointer_=NULL;\n"
              "    *pointer_=0;\n"
              "    return *this;\n"
              "}");
        ASSERT_EQUALS("[test.cpp:8]: (error) Null pointer dereference: pointer_\n", errout.str());
    }

    void nullpointer28() { // #6491
        check("typedef struct { int value; } S;\n"
              "int f(const S *s) {\n"
              "  int i = s ? s->value + 1\n"
              "            : s->value - 1; // <-- null ptr dereference\n"
              "  return i;\n"
              "}");
        ASSERT_EQUALS(
            "[test.cpp:3] -> [test.cpp:4]: (warning) Either the condition 's' is redundant or there is possible null pointer dereference: s.\n",
            errout.str());
    }

    void nullpointer30() { // #6392
        check("void f(std::vector<std::string> *values)\n"
              "{\n"
              "  values->clear();\n"
              "  if (values)\n"
              "  {\n"
              "    for (int i = 0; i < values->size(); ++i)\n"
              "    {\n"
              "      values->push_back(\"test\");\n"
              "    }\n"
              "  }\n"
              "}\n", true);
        ASSERT_EQUALS(
            "[test.cpp:4] -> [test.cpp:3]: (warning) Either the condition 'values' is redundant or there is possible null pointer dereference: values.\n",
            errout.str());
    }

    void nullpointer31() { // #8482
        check("struct F\n"
              "{\n"
              "    int x;\n"
              "};\n"
              "\n"
              "static void foo(F* f)\n"
              "{\n"
              "    if( f ) {}\n"
              "    else { return; }\n"
              "    (void)f->x;\n"
              "}\n", true);
        ASSERT_EQUALS("", errout.str());

        check("typedef struct\n"
              "{\n"
              "    int x;\n"
              "} F;\n"
              "\n"
              "static void foo(F* f)\n"
              "{\n"
              "    if( !f || f->x == 0 )\n"
              "    {\n"
              "        if( !f )\n"
              "            return;\n"
              "    }\n"
              "\n"
              "    (void)f->x;\n"
              "}", true);
        ASSERT_EQUALS("", errout.str());
    }

    void nullpointer32() { // #8460
        check("int f(int * ptr) {\n"
              "  if(ptr)\n"
              "  { return 0;}\n"
              "  else{\n"
              "    int *p1 = ptr;\n"
              "    return *p1;\n"
              "  }\n"
              "}\n", true);
        ASSERT_EQUALS("[test.cpp:2] -> [test.cpp:6]: (warning) Either the condition 'ptr' is redundant or there is possible null pointer dereference: p1.\n", errout.str());
    }

    void nullpointer33() {
        check("void f(int * x) {\n"
              "    if (x != nullptr)\n"
              "        *x = 2;\n"
              "    else\n"
              "        *x = 3;\n"
              "}\n", true);
        ASSERT_EQUALS("[test.cpp:2] -> [test.cpp:5]: (warning) Either the condition 'x!=nullptr' is redundant or there is possible null pointer dereference: x.\n", errout.str());
    }

    void nullpointer34() {
        check("void g() {\n"
              "    throw " ";\n"
              "}\n"
              "bool f(int * x) {\n"
              "    if (x) *x += 1;\n"
              "    if (!x) g();\n"
              "    return *x;\n"
              "}\n", true);
        ASSERT_EQUALS("", errout.str());
    }

    void nullpointer35() {
        check("bool f(int*);\n"
              "void g(int* x) {\n"
              "    if (f(x)) {\n"
              "        *x = 1;\n"
              "    }\n"
              "}\n"
              "void h() {\n"
              "    g(0);\n"
              "}\n", true);
        ASSERT_EQUALS("", errout.str());

        check("bool f(int*);\n"
              "void g(int* x) {\n"
              "    bool b = f(x);\n"
              "    if (b) {\n"
              "        *x = 1;\n"
              "    }\n"
              "}\n"
              "void h() {\n"
              "    g(0);\n"
              "}\n",
              true);
        ASSERT_EQUALS("", errout.str());
    }

    void nullpointer36() {
        check("char* f(char* s) {\n"
              "    char* start = s;\n"
              "    if (!s)\n"
              "        return (s);\n"
              "    while (isspace(*start))\n"
              "        start++;\n"
              "    return (start);\n"
              "}\n", true);
        ASSERT_EQUALS("", errout.str());
    }

    void nullpointer37() {
        check("void f(int value, char *string) {\n"
              "    char *ptr1 = NULL, *ptr2 = NULL;\n"
              "    unsigned long count = 0;\n"
              "    if(!string)\n"
              "        return;\n"
              "    ptr1 = string;\n"
              "    ptr2 = strrchr(string, 'a');\n"
              "    if(ptr2 == NULL)\n"
              "        return;\n"
              "    while(ptr1 < ptr2) {\n"
              "        count++;\n"
              "        ptr1++;\n"
              "    }\n"
              "}\n",
              true);
        ASSERT_EQUALS("", errout.str());
    }

    void nullpointer38() {
        check("void f(int * x) {\n"
              "    std::vector<int*> v;\n"
              "    if (x) {\n"
              "        v.push_back(x);\n"
              "        *x;\n"
              "    }\n"
              "}\n",
              true);
        ASSERT_EQUALS("", errout.str());
    }

    void nullpointer39() {
        check("struct A { int * x; };\n"
              "void f(struct A *a) {\n"
              "    if (a->x == NULL) {}\n"
              "    *(a->x);\n"
              "}");
        ASSERT_EQUALS(
            "[test.cpp:3] -> [test.cpp:4]: (warning) Either the condition 'a->x==NULL' is redundant or there is possible null pointer dereference: a->x.\n",
            errout.str());
    }

    void nullpointer40() {
        check("struct A { std::unique_ptr<int> x; };\n"
              "void f(struct A *a) {\n"
              "    if (a->x == nullptr) {}\n"
              "    *(a->x);\n"
              "}");
        ASSERT_EQUALS(
            "[test.cpp:3] -> [test.cpp:4]: (warning) Either the condition 'a->x==nullptr' is redundant or there is possible null pointer dereference: a->x.\n",
            errout.str());
    }

    void nullpointer41() {
        check("struct A { int * g() const; };\n"
              "void f(struct A *a) {\n"
              "    if (a->g() == nullptr) {}\n"
              "    *(a->g());\n"
              "}");
        ASSERT_EQUALS(
            "[test.cpp:3] -> [test.cpp:4]: (warning) Either the condition 'a->g()==nullptr' is redundant or there is possible null pointer dereference: a->g().\n",
            errout.str());

        check("struct A { int * g(); };\n"
              "void f(struct A *a) {\n"
              "    if (a->g() == nullptr) {}\n"
              "    *(a->g());\n"
              "}");
        ASSERT_EQUALS("", errout.str());
    }

    void nullpointer42() {
        check("struct A { std::unique_ptr<int> g() const; };\n"
              "void f(struct A *a) {\n"
              "    if (a->g() == nullptr) {}\n"
              "    *(a->g());\n"
              "}");
        ASSERT_EQUALS(
            "[test.cpp:3] -> [test.cpp:4]: (warning) Either the condition 'a->g()==nullptr' is redundant or there is possible null pointer dereference: a->g().\n",
            errout.str());
    }

    void nullpointer43() {
        check("struct A { int* x; };\n"
              "void f(A* a) {\n"
              "    int * x = a->x;\n"
              "    if (x) {\n"
              "        (void)*a->x;\n"
              "    }\n"
              "}");
        ASSERT_EQUALS("", errout.str());
    }

    void nullpointer44() {
        // #9395
        check("int foo( ) {\n"
              "    const B* b = getB();\n"
              "    const double w = ( nullptr != b) ? 42. : 0.0;\n"
              "    if ( w == 0.0 )\n"
              "        return 0;\n"
              "    return b->get();\n"
              "}");
        ASSERT_EQUALS("", errout.str());
        // #9423
        check("extern F* GetF();\n"
              "extern L* GetL();\n"
              "void Foo() {\n"
              "    const F* const fPtr = GetF();\n"
              "    const bool fPtrOk = fPtr != NULL;\n"
              "    assert(fPtrOk);\n"
              "    if (!fPtrOk)\n"
              "        return;\n"
              "    L* const lPtr = fPtr->l;\n"
              "    const bool lPtrOk = lPtr != NULL;\n"
              "    assert(lPtrOk);\n"
              "    if (!lPtrOk)\n"
              "        return;\n"
              "    lPtr->Clear();\n"
              "}");
        ASSERT_EQUALS("", errout.str());
    }

    void nullpointer45() {
        check("struct a {\n"
              "  a *b() const;\n"
              "};\n"
              "void g() { throw 0; }\n"
              "a h(a * c) {\n"
              "  if (c && c->b()) {}\n"
              "  if (!c)\n"
              "    g();\n"
              "  if (!c->b())\n"
              "    g();\n"
              "  a d = *c->b();\n"
              "  return d;\n"
              "}");
        ASSERT_EQUALS("", errout.str());

        check("struct a {\n"
              "  a *b() const;\n"
              "};\n"
              "void e() { throw 0; }\n"
              "a f() {\n"
              "  a *c = 0;\n"
              "  if (0 && c->b()) {}\n"
              "  if (!c)\n"
              "    e();\n"
              "  if (!c->b())\n"
              "    e();\n"
              "  a d = *c->b();\n"
              "  return d;\n"
              "}");
        ASSERT_EQUALS("", errout.str());
    }

    void nullpointer46() {
        check("void f() {\n"
              "    char* p = new(std::nothrow) char[1];\n"
              "    if( p ) {}\n"
              "}");
        ASSERT_EQUALS("", errout.str());
    }

    void nullpointer47() {
        check("void f(int *p) {\n"
              "   if(!p[0]) {}\n"
              "   const int *const a = p;\n"
              "   if(!a){}\n"
              "}");
        ASSERT_EQUALS("[test.cpp:4] -> [test.cpp:2]: (warning) Either the condition '!a' is redundant or there is possible null pointer dereference: p.\n", errout.str());
    }

    void nullpointer48() {
        check("template<class T>\n"
              "auto f(T& x) -> decltype(x);\n"
              "int& g(int* x) {\n"
              "    return f(*x);\n"
              "}");
        ASSERT_EQUALS("", errout.str());
    }

    void nullpointer49() {
        check("void f(int *p, int n) {\n"
              "    int *q = 0;\n"
              "    if(n > 10) q = p;\n"
              "    *p +=2;\n"
              "    if(n < 120) *q+=12;\n"
              "}");
        ASSERT_EQUALS("[test.cpp:5]: (warning) Possible null pointer dereference: q\n", errout.str());

        check("void f(int *p, int n) {\n"
              "    int *q = 0;\n"
              "    if(n > 10) q = p;\n"
              "    *p +=2;\n"
              "    if(n > 10) *q+=12;\n"
              "}");
        ASSERT_EQUALS("", errout.str());
    }

    void nullpointer50() {
        check("void f(int *p, int a) {\n"
              "    if(!p) {\n"
              "        if(a > 0) {\n"
              "            if(a > 10){}\n"
              "            else {\n"
              "                *p = 0;\n"
              "            }\n"
              "        }\n"
              "    }\n"
              "}");
        ASSERT_EQUALS(
            "[test.cpp:2] -> [test.cpp:6]: (warning) Either the condition '!p' is redundant or there is possible null pointer dereference: p.\n",
            errout.str());
    }

    void nullpointer51() {
        check("struct a {\n"
              "  a *b();\n"
              "};\n"
              "bool c(a *, const char *);\n"
              "a *d(a *e) {\n"
              "  if (e) {}\n"
              "  if (c(e, \"\"))\n"
              "    return nullptr;\n"
              "  return e->b();\n"
              "}");
        ASSERT_EQUALS("", errout.str());
    }

    void nullpointer52() {
        check("int f(int a, int* b) {\n"
              "    int* c = nullptr;\n"
              "    if(b) c = b;\n"
              "    if (!c) c = &a;\n"
              "    return *c;\n"
              "}");
        ASSERT_EQUALS("", errout.str());

        check("int f(int a, int* b) {\n"
              "    int* c = nullptr;\n"
              "    if(b) c = b;\n"
              "    bool d = !c;\n"
              "    if (d) c = &a;\n"
              "    return *c;\n"
              "}");
        ASSERT_EQUALS("", errout.str());

        check("struct A { int* x; };\n"
              "int f(int a, int* b) {\n"
              "    A c;\n"
              "    c.x = nullptr;\n"
              "    if(b) c.x = b;\n"
              "    if (!c.x) c.x = &a;\n"
              "    return *c.x;\n"
              "}");
        ASSERT_EQUALS("", errout.str());

        check("struct A { int* x; };\n"
              "int f(int a, int* b) {\n"
              "    A c;\n"
              "    c.x = nullptr;\n"
              "    if(b) c.x = b;\n"
              "    bool d = !c.x;\n"
              "    if (d) c.x = &a;\n"
              "    return *c.x;\n"
              "}");
        ASSERT_EQUALS("", errout.str());

        check("struct A { int* x; };\n"
              "int f(int a, int* b) {\n"
              "    A c;\n"
              "    c.x = nullptr;\n"
              "    if(b) c.x = b;\n"
              "    bool d = !c.x;\n"
              "    if (!d) c.x = &a;\n"
              "    return *c.x;\n"
              "}\n");
        ASSERT_EQUALS("[test.cpp:8]: (warning) Possible null pointer dereference: c.x\n", errout.str());
    }

    void nullpointer53() {
        check("void f(int nParams, int* params) {\n"
              "  for (int n=1; n<nParams+10; ++n) {\n"
              "    params[n]=42;\n"
              "  }\n"
              "}\n"
              "void bar() {\n"
              "  f(0, 0);\n"
              "}");
        ASSERT_EQUALS("[test.cpp:3]: (warning) Possible null pointer dereference: params\n", errout.str());
    }

    void nullpointer54() {
        check("int foo (int **array, size_t n_array) {\n"
              "    size_t i;\n"
              "    for (i = 0; i < n_array; ++i) {\n"
              "        if (*array[i] == 1)\n"
              "            return 1;\n"
              "    }\n"
              "    return 0;\n"
              "}\n"
              "int bar() {\n"
              "    int **array = NULL;\n"
              "    foo (array, 0);\n"
              "}");
        ASSERT_EQUALS("", errout.str());
    }

    void nullpointer55() {
        check("void f(const Token* tok) {\n"
              "    const Token* tok3 = tok;\n"
              "    while (tok3->astParent() && tok3->str() == \",\")\n"
              "        tok3 = tok3->astParent();\n"
              "    if (tok3 && tok3->str() == \"(\") {}\n"
              "}");
        ASSERT_EQUALS(
            "[test.cpp:5] -> [test.cpp:3]: (warning) Either the condition 'tok3' is redundant or there is possible null pointer dereference: tok3.\n",
            errout.str());

        check("void f(int* t1, int* t2) {\n"
              "    while (t1 && t2 &&\n"
              "       *t1 == *t2) {\n"
              "        t1 = nullptr;\n"
              "        t2 = nullptr;\n"
              "    }\n"
              "    if (!t1 || !t2)\n"
              "        return;\n"
              "}");
        ASSERT_EQUALS("", errout.str());

        check("bool f(int* i);\n"
              "void g(int* i) {\n"
              "    while(f(i) && *i == 0)\n"
              "        i++;\n"
              "    if (!i) {}\n"
              "}");
        ASSERT_EQUALS("", errout.str());
    }

    void nullpointer56() {
        check("struct ListEntry {\n"
              "    struct ListEntry *next;\n"
              "};\n"
              "static void dostuff(ListEntry * listHead) {\n"
              "    ListEntry *prev = NULL;\n"
              "    for (ListEntry *cursor = listHead; cursor != NULL; prev = cursor, cursor = cursor->next) {}\n"
              "    if (prev) {}\n"
              "}");
        ASSERT_EQUALS("", errout.str());
    }

    void nullpointer57() {
        check("void f() {\n"
              "    FILE* fptr = fopen(\"test\", \"r\");\n"
              "    if (fptr != nullptr) {\n"
              "        std::function<void()> fn([&] {\n"
              "            fclose(fptr);\n"
              "            fptr = NULL;\n"
              "        });\n"
              "        fgetc(fptr);\n"
              "        fn();\n"
              "    }\n"
              "}\n");
        ASSERT_EQUALS("", errout.str());
    }

    void nullpointer58() {
        check("struct myStruct { char entry[0]; };\n"
              "void f() {\n"
              "    struct myStruct* sPtr = NULL;\n"
              "    int sz = (!*(&sPtr) || ((*(&sPtr))->entry[0] > 15)) ?\n"
              "        sizeof((*(&sPtr))->entry[0]) : 123456789;\n"
              "}\n");
        ASSERT_EQUALS("", errout.str());
    }

    void nullpointer59() {
        check("struct Box {\n"
              "    struct Box* prev;\n"
              "    struct Box* next;\n"
              "};\n"
              "void foo(Box** pfreeboxes) {\n"
              "    Box *b = *pfreeboxes;\n"
              "    *pfreeboxes = b->next;\n"
              "    if( *pfreeboxes )\n"
              "        (*pfreeboxes)->prev = nullptr;\n"
              "    b->next = nullptr;\n"
              "}\n");
        ASSERT_EQUALS("", errout.str());
    }

    void nullpointer60() {
        check("void f(){\n"
              "    char uuid[128];\n"
              "    char *s1;\n"
              "    memset(uuid, 0, sizeof(uuid));\n"
              "    s1 = strchr(uuid, '=');\n"
              "    s1 = s1 ? s1 + 1 : &uuid[5];\n"
              "    if (!strcmp(\"00000000000000000000000000000000\", s1) )\n"
              "        return;\n"
              "}\n");
        ASSERT_EQUALS("", errout.str());
    }

    void nullpointer61() {
        check("struct a {\n"
              "  int *e;\n"
              "};\n"
              "struct f {\n"
              "  a *g() const;\n"
              "};\n"
              "void h() {\n"
              "  for (f b;;) {\n"
              "    a *c = b.g();\n"
              "    int *d = c->e;\n"
              "    if (d)\n"
              "      ;\n"
              "  }\n"
              "}\n");
        ASSERT_EQUALS("", errout.str());

        check("struct A {\n"
              "  A* g() const;\n"
              "  A* h() const;\n"
              "};\n"
              "void f(A* a) {\n"
              "  if (!a->h())\n"
              "    return;\n"
              "  const A *b = a;\n"
              "  while (b && !b->h())\n"
              "      b = b->g();\n"
              "  if (!b || b == b->g()->h())\n"
              "      return;\n"
              "}\n");
        ASSERT_EQUALS("", errout.str());
    }

    void nullpointer62() {
        check("struct A {\n"
              "  bool f()() const;\n"
              "};\n"
              "void a(A *x) {\n"
              "  std::string b = x && x->f() ? \"\" : \"\";\n"
              "  if (x) {}\n"
              "}\n");
        ASSERT_EQUALS("", errout.str());

        check("struct A {\n"
              "  bool f()() const;\n"
              "};\n"
              "void a(A *x) {\n"
              "  std::string b = (!x || x->f()) ? \"\" : \"\";\n"
              "  if (x) {}\n"
              "}\n");
        ASSERT_EQUALS("", errout.str());

        check("struct A {\n"
              "  A * aa;\n"
              "};\n"
              "void b(A*);\n"
              "void a(A *x) {\n"
              "  b(x ? x->aa : nullptr);\n"
              "  if (!x) {}\n"
              "}\n");
        ASSERT_EQUALS("", errout.str());
    }

    void nullpointer63() {
        check("struct A {\n"
              "    A* a() const;\n"
              "    A* b() const;\n"
              "};\n"
              "A* f(A*);\n"
              "void g(const A* x) {\n"
              "    A *d = x->a();\n"
              "    d = f(d->b()) ? d->a() : nullptr;\n"
              "    if (d && f(d->b())) {}\n"
              "}\n");
        ASSERT_EQUALS("", errout.str());
    }

    void nullpointer64() {
        check("struct A {\n"
              "  A* f() const;\n"
              "  int g() const;\n"
              "};\n"
              "bool a;\n"
              "bool b(A* c) {\n"
              "    if (c->g() == 0)\n"
              "      ;\n"
              "    A *aq = c;\n"
              "    if (c->g() == 0)\n"
              "      c = c->f();\n"
              "    if (c)\n"
              "      for (A *d = c; d != aq; d = d->f()) {}\n"
              "}\n");
        ASSERT_EQUALS("", errout.str());

        check("struct A {\n"
              "  A* g() const;\n"
              "  A* h() const;\n"
              "};\n"
              "bool i(A*);\n"
              "void f(A* x) {\n"
              "  if (i(x->g())) {\n"
              "    A *y = x->g();\n"
              "    x = x->g()->h();\n"
              "    if (x && x->g()) {\n"
              "        y = x->g()->h();\n"
              "    }\n"
              "    if (!y) {}\n"
              "  }\n"
              "}\n");
        ASSERT_EQUALS("", errout.str());
    }

    void nullpointer65() {
        check("struct A {\n"
              "    double get();\n"
              "};\n"
              "double x;\n"
              "double run(A** begin, A** end) {\n"
              "    A* a = nullptr;\n"
              "    while (begin != end) {\n"
              "        a = *begin;\n"
              "        x = a->get();\n"
              "        ++begin;\n"
              "    }\n"
              "    x = 0;\n"
              "    if (a)\n"
              "        return a->get();\n"
              "    return 0;\n"
              "}\n");
        ASSERT_EQUALS("", errout.str());
    }

    void nullpointer66() {
        check("int f() {\n"
              "    int ret = 0;\n"
              "    int *v = nullptr;\n"
              "    if (!MyAlloc(&v)) {\n"
              "        ret = -1;\n"
              "        goto done;\n"
              "    }\n"
              "    DoSomething(*v);\n"
              "done:\n"
              "    if (v)\n"
              "      MyFree(&v);\n"
              "    return ret;\n"
              "}\n");
        ASSERT_EQUALS("", errout.str());
    }

    void nullpointer67() {
        check("int result;\n"
              "\n"
              "int test_b(void) {\n"
              "    char **string = NULL;\n"
              "\n"
              "    /* The bug disappears if \"result =\" is omitted. */\n"
              "    result = some_other_call(&string);\n"
              "    if (string && string[0])\n"
              "        return 0;\n"
              "    return -1;\n"
              "}\n");
        ASSERT_EQUALS("", errout.str());

        check("int result;\n"
              "\n"
              "int test_b(void) {\n"
              "    char **string = NULL;\n"
              "\n"
              "    some_other_call(&string);\n"
              "    if (string && string[0])\n"
              "        return 0;\n"
              "    return -1;\n"
              "}\n");
        ASSERT_EQUALS("", errout.str());
    }

    void nullpointer68() {
        check("struct A {\n"
              "    A* b;\n"
              "};\n"
              "void f(A* c) {\n"
              "    c = c->b;\n"
              "    if (c->b) {}\n"
              "}\n");
        ASSERT_EQUALS("", errout.str());

        check("struct A {\n"
              "    A* b;\n"
              "};\n"
              "void f(A* c) {\n"
              "    A* d = c->b;\n"
              "    A *e = c;\n"
              "    while (nullptr != (e = e->b)) {}\n"
              "}\n");
        ASSERT_EQUALS("", errout.str());
    }

    void nullpointer69() {
        check("void f(const Scope *scope) {\n"
              "    if (scope->definedType) {}\n"
              "    while (scope) {\n"
              "        scope = scope->nestedIn;\n"
              "        enumerator = scope->findEnumerator();\n"
              "    }\n"
              "}\n");
        ASSERT_EQUALS(
            "[test.cpp:3] -> [test.cpp:5]: (warning) Either the condition 'scope' is redundant or there is possible null pointer dereference: scope.\n",
            errout.str());

        check("void f(const Scope *scope) {\n"
              "    if (scope->definedType) {}\n"
              "    while (scope && scope->nestedIn) {\n"
              "        if (scope->type == Scope::eFunction && scope->functionOf)\n"
              "            scope = scope->functionOf;\n"
              "        else\n"
              "            scope = scope->nestedIn;\n"
              "        enumerator = scope->findEnumerator();\n"
              "    }\n"
              "}\n");
        ASSERT_EQUALS(
            "[test.cpp:3] -> [test.cpp:8]: (warning) Either the condition 'scope' is redundant or there is possible null pointer dereference: scope.\n",
            errout.str());

        check("struct a {\n"
              "  a *b() const;\n"
              "  void c();\n"
              "};\n"
              "void d() {\n"
              "  for (a *e;;) {\n"
              "    e->b()->c();\n"
              "    while (e)\n"
              "      e = e->b();\n"
              "  }\n"
              "}\n");
        ASSERT_EQUALS("", errout.str());
    }

    void nullpointer70() {
        check("struct Token {\n"
              "    const Token* nextArgument() const;\n"
              "    const Token* next() const;\n"
              "    int varId() const;\n"
              "};\n"
              "int f(const Token *first, const Token* second) {\n"
              "    first = first->nextArgument();\n"
              "    if (first)\n"
              "        first = first->next();\n"
              "    if (second->next()->varId() == 0) {\n"
              "        second = second->nextArgument();\n"
              "        if (!first || !second)\n"
              "            return 0;\n"
              "    } else if (!first) {\n"
              "        return 0;\n"
              "    }\n"
              "    return first->varId();\n"
              "}\n");
        ASSERT_EQUALS("", errout.str());

        check("struct Token {\n"
              "    const Token* nextArgument() const;\n"
              "    const Token* next() const;\n"
              "    int varId() const;\n"
              "    void str() const;"
              "};\n"
              "void f(const Token *first) {\n"
              "    first = first->nextArgument();\n"
              "    if (first)\n"
              "        first = first->next();\n"
              "    first->str();\n"
              "}\n");
        TODO_ASSERT_EQUALS(
            "[test.cpp:8] -> [test.cpp:10]: (warning) Either the condition 'first' is redundant or there is possible null pointer dereference: first.\n",
            "",
            errout.str());
    }

    void nullpointer71() {
        check("void f() {\n"
              "  Device* dev = Get();\n"
              "  SetCount(dev == nullptr ? 0 : dev->size());\n"
              "  if (dev)\n"
              "    DoSomething(dev);\n"
              "}\n");
        ASSERT_EQUALS("", errout.str());

        check("void f() {\n"
              "  Device* dev = Get();\n"
              "  SetCount(dev != nullptr ? dev->size() : 0);\n"
              "  if (dev)\n"
              "    DoSomething(dev);\n"
              "}\n");
        ASSERT_EQUALS("", errout.str());
    }

    void nullpointer72() { // #10215
        check("int test() {\n"
              "  int* p0 = nullptr, *p1 = nullptr;\n"
              "  getFoo(p0);\n"
              "  getBar(p1);\n"
              "  if (!(p0 != nullptr && p1 != nullptr))\n"
              "    return {};\n"
              "  return *p0 + *p1;\n"
              "}\n", true /*inconclusive*/);
        ASSERT_EQUALS("", errout.str());

        check("int test2() {\n"
              "  int* p0 = nullptr;\n"
              "  if (!(getBaz(p0) && p0 != nullptr))\n"
              "    return 0;\n"
              "  return *p0;\n"
              "}\n", true /*inconclusive*/);
        ASSERT_EQUALS("", errout.str());

        check("int test3() {\n"
              "  Obj* PObj = nullptr;\n"
              "  if (!(GetObj(PObj) && PObj != nullptr))\n"
              "    return 1;\n"
              "  if (!PObj->foo())\n"
              "    test();\n"
              "  PObj->bar();\n"
              "}\n", true /*inconclusive*/);
        ASSERT_EQUALS("", errout.str());
    }

    void nullpointer73() {
        check("void f(bool flag2, int* ptr) {\n"
              "    bool flag1 = true;\n"
              "    if (flag2) {\n"
              "        if (ptr != nullptr)\n"
              "            (*ptr)++;\n"
              "        else\n"
              "            flag1 = false;\n"
              "    }\n"
              "    if (flag1 && flag2)\n"
              "        (*ptr)++;\n"
              "}\n");
        ASSERT_EQUALS("", errout.str());

        check("void f(bool flag2, int* ptr) {\n"
              "    bool flag1 = true;\n"
              "    if (flag2) {\n"
              "        if (ptr != nullptr)\n"
              "            (*ptr)++;\n"
              "        else\n"
              "            flag1 = false;\n"
              "    }\n"
              "    if (!flag1 && flag2)\n"
              "        (*ptr)++;\n"
              "}\n");
        ASSERT_EQUALS("[test.cpp:4] -> [test.cpp:10]: (warning) Either the condition 'ptr!=nullptr' is redundant or there is possible null pointer dereference: ptr.\n", errout.str());
    }

    void nullpointer74() {
        check("struct d {\n"
              "  d* e();\n"
              "};\n"
              "void g(d* f) {\n"
              "  do {\n"
              "    f = f->e();\n"
              "    if (f) {}\n"
              "  } while (0);\n"
              "}\n");
        ASSERT_EQUALS("", errout.str());

        check("struct d {\n"
              "  d* e();\n"
              "};\n"
              "void g(d* f, int i) {\n"
              "  do {\n"
              "    i--;\n"
              "    f = f->e();\n"
              "    if (f) {}\n"
              "  } while (i > 0);\n"
              "}\n");
        ASSERT_EQUALS(
            "[test.cpp:8] -> [test.cpp:7]: (warning) Either the condition 'f' is redundant or there is possible null pointer dereference: f.\n",
            errout.str());

        check("struct d {\n"
              "  d* e();\n"
              "};\n"
              "void g(d* f, int i) {\n"
              "  do {\n"
              "    i--;\n"
              "    f = f->e();\n"
              "    if (f) {}\n"
              "  } while (f && i > 0);\n"
              "}\n");
        ASSERT_EQUALS("", errout.str());
    }

    void nullpointer75() {
        check("struct a {\n"
              "  a *b() const;\n"
              "  void c();\n"
              "  int d() const;\n"
              "};\n"
              "void e(a *x) {\n"
              "  while (x->b()->d() == 0)\n"
              "    x->c();\n"
              "  x->c();\n"
              "  if (x->b()) {}\n"
              "}\n");
        ASSERT_EQUALS("", errout.str());
    }

    void nullpointer76()
    {
        check("int* foo(int y) {\n"
              "    std::unique_ptr<int> x = std::make_unique<int>(0);\n"
              "    if( y == 0 )\n"
              "        return x.release();\n"
              "    (*x) ++;\n"
              "    return x.release();\n"
              "}\n");
        ASSERT_EQUALS("", errout.str());
    }

    void nullpointer77()
    {
        check("bool h(int*);\n"
              "void f(int* i) {\n"
              "    int* i = nullptr;\n"
              "    if (h(i) && *i == 1) {}\n"
              "}\n");
        ASSERT_EQUALS("", errout.str());

        check("bool h(int*);\n"
              "void f(int* i) {\n"
              "    int* i = nullptr;\n"
              "    if (h(i))\n"
              "        if (*i == 1) {}\n"
              "}\n");
        ASSERT_EQUALS("", errout.str());

        check("bool h(int*);\n"
              "void f(int* x) {\n"
              "    int* i = x;\n"
              "    if (h(i))\n"
              "        i = nullptr;\n"
              "    if (h(i) && *i == 1) {}\n"
              "}\n");
        ASSERT_EQUALS("", errout.str());
    }

    void nullpointer78() // #7802
    {
        check("void f()\n"
              "{\n"
              "    int **pp;\n"
              "    int *p = 0;\n"
              "    pp = &p;\n"
              "    **pp = 1;\n"
              "}");
        ASSERT_EQUALS("[test.cpp:6]: (error) Null pointer dereference: *pp\n", errout.str());
    }

    void nullpointer79() // #10400
    {
        check("void resize(size_t nF, size_t nT) {\n"
              "    double* pValues = nullptr;\n"
              "    if (nF > 0 && nT > 0)\n"
              "        pValues = new double[nF * nT];\n"
              "    for (size_t cc = 0; cc < nF * nT; ++cc)\n"
              "        pValues[cc] = 42;\n"
              "}\n");
        ASSERT_EQUALS("", errout.str());
    }

    void nullpointer80() // #10410
    {
        check("int f(int* a, int* b) {\n"
              "    if( a || b ) {\n"
              "        int n = a ? *a : *b;\n"
              "        if( b )\n"
              "            n++;\n"
              "        return n;\n"
              "    }\n"
              "    return 0;\n"
              "}\n");
        ASSERT_EQUALS("", errout.str());
    }

    void nullpointer81() // #8724
    {
        check("void f(A **list) {\n"
              "  A *tmp_List = NULL;\n"
              "  *list = NULL;\n"
              "  while (1) {\n"
              "    if (*list == NULL) {\n"
              "      tmp_List = malloc (sizeof (ArchiveList_struct));\n"
              "      *list = tmp_List;\n"
              "    } else {\n"
              "      tmp_List->next = malloc (sizeof (ArchiveList_struct));\n"
              "    }\n"
              "  }\n"
              "}\n");
        ASSERT_EQUALS("", errout.str());
    }

    void nullpointer82() // #10331
    {
        check("bool g();\n"
              "int* h();\n"
              "void f(int* ptr) {\n"
              "    if (!ptr) {\n"
              "        if (g())\n"
              "            goto done;\n"
              "        ptr = h();\n"
              "        if (!ptr)\n"
              "            return;\n"
              "    }\n"
              "    if (*ptr == 1)\n"
              "        return;\n"
              "\n"
              "done:\n"
              "}\n");
        ASSERT_EQUALS("", errout.str());
    }

    void nullpointer83() // #9870
    {
        check("int* qux();\n"
              "int* f7c2(int *x) {\n"
              "  int* p = 0;\n"
              "  if (nullptr == x)\n"
              "    p = qux();\n"
              "  if (nullptr == x)\n"
              "    return x;\n"
              "  *p = 1;\n"
              "  return x;\n"
              "}\n");
        ASSERT_EQUALS("[test.cpp:8]: (warning) Possible null pointer dereference: p\n", errout.str());
    }

    void nullpointer84() // #9873
    {
        check("void f(std::unique_ptr<A> P) {\n"
              "  A *RP = P.get();\n"
              "  if (!RP) {\n"
              "    P->foo();\n"
              "  }\n"
              "}\n");
        ASSERT_EQUALS(
            "[test.cpp:3] -> [test.cpp:4]: (warning) Either the condition '!RP' is redundant or there is possible null pointer dereference: P.\n",
            errout.str());
    }

    void nullpointer85() // #10210
    {
        check("struct MyStruct {\n"
              "  int GetId() const {\n"
              "      int id = 0;\n"
              "      int page = m_notebook->GetSelection();\n"
              "      if (m_notebook && (m_notebook->GetPageCount() > 0))\n"
              "        id = page;\n"
              "      return id;\n"
              "  }\n"
              "  wxNoteBook *m_notebook = nullptr;\n"
              "};\n"
              "int f() {\n"
              "  const MyStruct &s = Get();\n"
              "  return s.GetId();\n"
              "}\n");
        ASSERT_EQUALS(
            "[test.cpp:5] -> [test.cpp:4]: (warning) Either the condition 'm_notebook' is redundant or there is possible null pointer dereference: m_notebook.\n",
            errout.str());
    }

    void nullpointer86()
    {
        check("struct A {\n"
              "    A* a() const;\n"
              "    int b() const;\n"
              "};\n"
              "A* f(A* t) {\n"
              "    if (t->b() == 0) {\n"
              "        return t;\n"
              "    }\n"
              "    return t->a();\n"
              "}\n"
              "void g(A* t) {\n"
              "    t = f(t->a());\n"
              "    if (!t->a()) {}\n"
              "}\n");
        ASSERT_EQUALS("", errout.str());
    }

    void nullpointer87() // #9291
    {
        check("int f(bool b, int* x) {\n"
              "    if (b && x == nullptr)\n"
              "        return 0;\n"
              "    else if (!b && x == nullptr)\n"
              "        return 1;\n"
              "    else if (!b && x != nullptr)\n"
              "        return *x;\n"
              "    else\n"
              "        return *x + 1;\n"
              "}\n");
        TODO_ASSERT_EQUALS("", "[test.cpp:6] -> [test.cpp:9]: (warning) Either the condition 'x!=nullptr' is redundant or there is possible null pointer dereference: x.\n", errout.str());

        check("void f(int n, int* p) {\n"
              "    int* r = nullptr;\n"
              "    if (n < 0)\n"
              "        return;\n"
              "    if (n == 0)\n"
              "        r = p;\n"
              "    else if (n > 0)\n"
              "        r = p + 1;\n"
              "    *r;\n"
              "}\n");
        ASSERT_EQUALS("", errout.str());
    }

    void nullpointer88() // #9949
    {
        check("struct S { char **ppc; };\n"
              "int alloc(struct S* s) {\n"
              "    char** ppc = malloc(4096);\n"
              "    if (ppc != NULL) {\n"
              "        s->ppc = ppc;\n"
              "        return 1;\n"
              "    }\n"
              "    return 0;\n"
              "}\n"
              "void f() {\n"
              "    struct S* s = malloc(sizeof(struct S));\n"
              "    s->ppc = NULL;\n"
              "    if (alloc(s))\n"
              "        s->ppc[0] = \"\";\n"
              "}\n", /*inconclusive*/ false, "test.c");
        ASSERT_EQUALS("", errout.str());
    }

    void nullpointer89() // #10640
    {
        check("typedef struct {\n"
              "    int x;\n"
              "} foo_t;\n"
              "typedef struct {\n"
              "    foo_t *y;\n"
              "} bar_t;\n"
              "void f(bar_t *ptr) {\n"
              "    if(ptr->y->x)\n"
              "        if(ptr->y != nullptr) {}\n"
              "}\n");
        ASSERT_EQUALS(
            "[test.cpp:9] -> [test.cpp:8]: (warning) Either the condition 'ptr->y!=nullptr' is redundant or there is possible null pointer dereference: ptr->y.\n",
            errout.str());
    }

    void nullpointer90() // #6098
    {
        check("std::string definitionToName(Definition *ctx)\n"
              "{\n"
              "  if (ctx->definitionType()==Definition::TypeMember)\n"                           // possible null pointer dereference
              "  {\n"
              "     return \"y\";\n"
              "  }\n"
              "  else if (ctx)\n"                           // ctx is checked against null
              "  {\n"
              "    if(ctx->definitionType()!=Definition::TypeMember)\n"
              "    {\n"
              "       return \"x\";\n"
              "    }\n"
              "  }\n"
              "  return \"unknown\";\n"
              "}");
        ASSERT_EQUALS(
            "[test.cpp:7] -> [test.cpp:3]: (warning) Either the condition 'ctx' is redundant or there is possible null pointer dereference: ctx.\n",
            errout.str());
    }

    void nullpointer91() // #10678
    {
        check("void f(const char* PBeg, const char* PEnd) {\n"
              "  while (PEnd != nullptr) {\n"
              "    const int N = h(PEnd);\n"
              "    PEnd = g();\n"
              "    const int Length = PEnd == nullptr ? 0 : PEnd - PBeg;\n"
              "  };\n"
              "}\n");
        ASSERT_EQUALS("", errout.str());
    }

    void nullpointer92()
    {
        check("bool g(bool);\n"
              "int f(int* i) {\n"
              "    if (!g(!!i)) return 0;\n"
              "    return *i;\n"
              "}\n");
        ASSERT_EQUALS("", errout.str());

        check("bool g(bool);\n"
              "int f(int* i) {\n"
              "    if (!g(!i)) return 0;\n"
              "    return *i;\n"
              "}\n");
        ASSERT_EQUALS("", errout.str());
    }

    void nullpointer93() // #3929
    {
        check("int* GetThing( ) { return 0; }\n"
              "int main() {\n"
              "        int* myNull = GetThing();\n"
              "        *myNull=42;\n"
              "        return 0;\n"
              "}");
        ASSERT_EQUALS("[test.cpp:4]: (error) Null pointer dereference: myNull\n", errout.str());

        check("struct foo {\n"
              "    int* GetThing(void) { return 0; }\n"
              "};\n"
              "int main(void) {\n"
              "        foo myFoo;\n"
              "        int* myNull = myFoo.GetThing();\n"
              "        *myNull=42;\n"
              "        return 0;\n"
              "}");
        ASSERT_EQUALS("[test.cpp:7]: (error) Null pointer dereference: myNull\n", errout.str());
    }

    void nullpointer94() // #11040
    {
        check("struct entry { struct entry* next; size_t len; };\n"
              "void f(struct entry **kep, size_t slen) {\n"
              "    while (*kep)\n"
              "        kep = &(*kep)->next;\n"
              "    *kep = (struct entry*)malloc(sizeof(**kep));\n"
              "    (*kep)->next = 0;\n"
              "    (*kep)->len = slen;\n"
              "}\n");
        ASSERT_EQUALS("", errout.str());
    }

    void nullpointer95() // #11142
    {
        check("void f(std::vector<int*>& v) {\n"
              "    for (auto& p : v)\n"
              "        if (*p < 2)\n"
              "            p = nullptr;\n"
              "}\n");
        ASSERT_EQUALS("", errout.str());
    }

    void nullpointer96()
    {
        check("struct S {\n"
              "  int x;\n"
              "};\n"
              "S *create_s();\n"
              "void test() {\n"
              "  S *s = create_s();\n"
              "  for (int i = 0; i < s->x; i++) {\n"
              "    if (s->x == 17) {\n"
              "      s = nullptr;\n"
              "      break;\n"
              "    }\n"
              "  }\n"
              "  if (s) {}\n"
              "}\n");
        ASSERT_EQUALS("", errout.str());
    }

    void nullpointer97() // #11229
    {
        check("struct B { virtual int f() = 0; };\n"
              "struct D : public B { int f() override; };\n"
              "int g(B* p) {\n"
              "    if (p) {\n"
              "        auto d = dynamic_cast<D*>(p);\n"
              "        return d ? d->f() : 0;\n"
              "    }\n"
              "    return 0;\n"
              "}\n");
        ASSERT_EQUALS("", errout.str());
    }

    void nullpointer98() // #11458
    {
        check("struct S { double* d() const; };\n"
              "struct T {\n"
              "    virtual void g(double* b, double* d) const = 0;\n"
              "    void g(S* b) const { g(b->d(), nullptr); }\n"
              "    void g(S* b, S* d) const { g(b->d(), d->d()); }\n"
              "}\n");
        ASSERT_EQUALS("", errout.str());
    }

<<<<<<< HEAD
    void nullpointer99() // #11382
    {
        check("struct Base { virtual ~Base(); };\n"
              "struct Derived : Base {};\n"
              "bool is_valid(const Derived&);\n"
              "void f(const Base* base) {\n"
              "    const Derived* derived = dynamic_cast<const Derived*>(base);\n"
              "    if (derived && !is_valid(*derived) || base == nullptr) {}\n"
=======
    void nullpointer99() // #10602
    {
        check("class A\n"
              "{\n"
              "    int *foo(const bool b)\n"
              "    {\n"
              "        if(b)\n"
              "            return nullptr;\n"
              "        else\n"
              "            return new int [10];\n"
              "    }\n"
              "public:\n"
              "    void bar(void)\n"
              "    {\n"
              "        int * buf = foo(true);\n"
              "        buf[2] = 0;" // <<
              "    }\n"
              "}");
        ASSERT_EQUALS("[test.cpp:14]: (error) Null pointer dereference: buf\n", errout.str());
    }

    void nullpointer100() // #11636
    {
        check("const char* type_of(double) { return \"unknown\"; }\n"
              "void f() {\n"
              "    double tmp = 0.0;\n"
              "    const char* t = type_of(tmp);\n"
              "    std::cout << t;\n"
>>>>>>> 100d17df
              "}\n");
        ASSERT_EQUALS("", errout.str());
    }

    void nullpointer_addressOf() { // address of
        check("void f() {\n"
              "  struct X *x = 0;\n"
              "  if (addr == &x->y) {}\n"
              "}");
        ASSERT_EQUALS("", errout.str());

        check("void f() {\n"
              "  struct X *x = 0;\n"
              "  if (addr == &x->y.z[0]) {}\n"
              "}");
        ASSERT_EQUALS("", errout.str());

        checkP("typedef int Count;\n" // #10018
               "#define offsetof(TYPE, MEMBER) ((Count) & ((TYPE*)0)->MEMBER)\n"
               "struct S {\n"
               "    int a[20];\n"
               "};\n"
               "int g(int i) {\n"
               "    return offsetof(S, a[i]);\n"
               "}\n");
        ASSERT_EQUALS("", errout.str());
    }

    void nullpointerSwitch() { // #2626
        // extracttests.start: char *do_something();
        check("char *f(int x) {\n"
              "    char *p = do_something();\n"
              "    switch (x) {\n"
              "      case 1:\n"
              "        p = 0;\n"
              "      case 2:\n"
              "        *p = 0;\n"
              "        break;\n"
              "    }\n"
              "    return p;\n"
              "}", true);
        ASSERT_EQUALS("[test.cpp:7]: (warning) Possible null pointer dereference: p\n", errout.str());
    }

    void nullpointer_cast() {
        check("char *nasm_skip_spaces(const char *p) {\n" // #4692
              "    if (p)\n"
              "        while (*p && nasm_isspace(*p))\n"
              "            p++;\n"
              "    return p;\n"
              "}");
        ASSERT_EQUALS("", errout.str());

        check("void f(char* origin) {\n" // #11449
              "    char* cp = (strchr)(origin, '\\0');\n"
              "    if (cp[-1] != '/')\n"
              "        *cp++ = '/';\n"
              "}\n");
        ASSERT_EQUALS("", errout.str());
    }

    void nullpointer_castToVoid() {  // #3771
        check("void f () {\n"
              "    int *buf; buf = NULL;\n"
              "    buf;\n"
              "}", true);
        ASSERT_EQUALS("", errout.str());
    }

    void nullpointer_subfunction() {
        check("int f(int* x, int* y) {\n"
              "    if (!x)\n"
              "        return;\n"
              "    return *x + *y;\n"
              "}\n"
              "void g() {\n"
              "    f(nullptr, nullptr);\n"
              "}\n", true);
        ASSERT_EQUALS("", errout.str());
    }

    // Check if pointer is null and the dereference it
    void pointerCheckAndDeRef() {
        check("void foo(char *p) {\n"
              "    if (!p) {\n"
              "    }\n"
              "    *p = 0;\n"
              "}");
        ASSERT_EQUALS("[test.cpp:2] -> [test.cpp:4]: (warning) Either the condition '!p' is redundant or there is possible null pointer dereference: p.\n", errout.str());

        check("void foo(char *p) {\n"
              "    if (p && *p == 0) {\n"
              "    }\n"
              "    printf(\"%c\", *p);\n"
              "}");
        ASSERT_EQUALS("[test.cpp:2] -> [test.cpp:4]: (warning) Either the condition 'p' is redundant or there is possible null pointer dereference: p.\n", errout.str());

        check("void foo(char *p) {\n"
              "    if (p && *p == 0) {\n"
              "    } else { *p = 0; }\n"
              "}");
        ASSERT_EQUALS("[test.cpp:2] -> [test.cpp:3]: (warning) Either the condition 'p' is redundant or there is possible null pointer dereference: p.\n", errout.str());

        check("void foo(char *p) {\n"
              "    if (p) {\n"
              "    }\n"
              "    strcpy(p, \"abc\");\n"
              "}");
        ASSERT_EQUALS("[test.cpp:2] -> [test.cpp:4]: (warning) Either the condition 'p' is redundant or there is possible null pointer dereference: p.\n", errout.str());

        check("void foo(char *p) {\n"
              "    if (p) {\n"
              "    }\n"
              "    bar();\n"
              "    strcpy(p, \"abc\");\n"
              "}");
        ASSERT_EQUALS("[test.cpp:2] -> [test.cpp:5]: (warning) Either the condition 'p' is redundant or there is possible null pointer dereference: p.\n", errout.str());

        check("void foo(abc *p) {\n"
              "    if (!p) {\n"
              "    }\n"
              "    else { if (!p->x) {\n"
              "    } }\n"
              "}");
        ASSERT_EQUALS("", errout.str());

        {
            static const char code[] =
                "void foo(char *p) {\n"
                "    if (!p) {\n"
                "        abort();\n"
                "    }\n"
                "    *p = 0;\n"
                "}";
            check(code, false);
            ASSERT_EQUALS("", errout.str());

            check(code, true);
            ASSERT_EQUALS("", errout.str());
        }

        check("void foo(char *p) {\n"
              "    if (!p) {\n"
              "        (*bail)();\n"
              "    }\n"
              "    *p = 0;\n"
              "}");
        ASSERT_EQUALS("", errout.str());

        check("void foo(char *p) {\n"
              "    if (!p) {\n"
              "        throw x;\n"
              "    }\n"
              "    *p = 0;\n"
              "}");
        ASSERT_EQUALS("", errout.str());

        check("void foo(char *p) {\n"
              "    if (!p) {\n"
              "        ab.abort();\n"
              "    }\n"
              "    *p = 0;\n"
              "}");
        ASSERT_EQUALS("", errout.str());

        check("void foo(char *p) {\n"
              "    if (!p) {\n"
              "        switch (x) { }\n"
              "    }\n"
              "}", true);
        ASSERT_EQUALS("", errout.str());

        check("void foo(char *p) {\n"
              "    if (!p) {\n"
              "    }\n"
              "    return *x;\n"
              "}", true);
        ASSERT_EQUALS("", errout.str());

        check("int foo(int *p) {\n"
              "    if (!p) {\n"
              "        x = *p;\n"
              "        return 5+*p;\n"
              "    }\n"
              "}");
        ASSERT_EQUALS("[test.cpp:2] -> [test.cpp:3]: (warning) Either the condition '!p' is redundant or there is possible null pointer dereference: p.\n"
                      "[test.cpp:2] -> [test.cpp:4]: (warning) Either the condition '!p' is redundant or there is possible null pointer dereference: p.\n", errout.str());

        // operator!
        check("void f() {\n"
              "    A a;\n"
              "    if (!a) {\n"
              "        a.x();\n"
              "    }\n"
              "}");
        ASSERT_EQUALS("", errout.str());

        // This is why this check can't be used on the simplified token list
        check("void f(Foo *foo) {\n"
              "    if (!dynamic_cast<bar *>(foo)) {\n"
              "        *foo = 0;\n"
              "    }\n"
              "}");
        ASSERT_EQUALS("", errout.str());

        // ticket: #2300 - calling unknown function that may initialize the pointer
        check("Fred *fred;\n"
              "void a() {\n"
              "    if (!fred) {\n"
              "        initfred();\n"
              "        fred->x = 0;\n"
              "    }\n"
              "}");
        ASSERT_EQUALS("", errout.str());

        // ticket #1219
        check("void foo(char *p) {\n"
              "    if (p) {\n"
              "        return;\n"
              "    }\n"
              "    *p = 0;\n"
              "}");
        ASSERT_EQUALS("[test.cpp:2] -> [test.cpp:5]: (warning) Either the condition 'p' is redundant or there is possible null pointer dereference: p.\n", errout.str());

        // #2467 - unknown macro may terminate the application
        check("void f(Fred *fred) {\n"
              "    if (fred == NULL) {\n"
              "        MACRO;\n"
              "    }\n"
              "    fred->a();\n"
              "}");
        ASSERT_EQUALS("", errout.str());

        // #2493 - switch
        check("void f(Fred *fred) {\n"
              "    if (fred == NULL) {\n"
              "        x = 0;\n"
              "    }\n"
              "    switch (x) {\n"
              "        case 1:\n"
              "            fred->a();\n"
              "            break;\n"
              "    };\n"
              "}");
        ASSERT_EQUALS("", errout.str());

        // #4118 - second if
        check("void f(char *p) {\n"
              "    int x = 1;\n"
              "    if (!p) x = 0;\n"
              "    if (x) *p = 0;\n"
              "}");
        ASSERT_EQUALS("", errout.str());

        // #2674 - different functions
        check("class Fred {\n"
              "public:\n"
              "    Wilma *wilma;\n"
              "    void a();\n"
              "    void b();\n"
              "};\n"
              "\n"
              "void Fred::a() {\n"
              "    if ( wilma ) { }\n"
              "}\n"
              "\n"
              "void Fred::b() {\n"
              "    wilma->Reload();\n"
              "}", true);
        ASSERT_EQUALS("", errout.str());

        check("void test(int *i) {\n"
              "  if(i == NULL) { }\n"
              "  else {\n"
              "    int b = *i;\n"
              "  }\n"
              "}", true);
        ASSERT_EQUALS("", errout.str());

        // #2696 - false positives nr 1
        check("void f()\n"
              "{\n"
              "   struct foo *pFoo = NULL;\n"
              "   size_t len;\n"
              "\n"
              "   len = sizeof(*pFoo) - sizeof(pFoo->data);\n"
              "\n"
              "   if (pFoo)\n"
              "      bar();\n"
              "}", true);
        ASSERT_EQUALS("", errout.str());

        // #2696 - false positives nr 2
        check("void f()\n"
              "{\n"
              "   struct foo *pFoo = NULL;\n"
              "   size_t len;\n"
              "\n"
              "   while (pFoo)\n"
              "      pFoo = pFoo->next;\n"
              "\n"
              "   len = sizeof(pFoo->data);\n"
              "}", true);
        ASSERT_EQUALS("", errout.str());

        // #2696 - false positives nr 3
        check("void f()\n"
              "{\n"
              "   struct foo *pFoo = NULL;\n"
              "   size_t len;\n"
              "\n"
              "   while (pFoo)\n"
              "      pFoo = pFoo->next;\n"
              "\n"
              "   len = decltype(*pFoo);\n"
              "}", true);
        ASSERT_EQUALS("", errout.str());

        check("int foo(struct Fred *fred) {\n"
              "    if (fred) { }\n"
              "    return fred->a;\n"
              "}");
        ASSERT_EQUALS("[test.cpp:2] -> [test.cpp:3]: (warning) Either the condition 'fred' is redundant or there is possible null pointer dereference: fred.\n", errout.str());

        // #2789 - assign and check pointer
        check("void f() {\n"
              "    char *p; p = x();\n"
              "    if (!p) { }\n"
              "    *p = 0;\n"
              "}");
        ASSERT_EQUALS("[test.cpp:3] -> [test.cpp:4]: (warning) Either the condition '!p' is redundant or there is possible null pointer dereference: p.\n", errout.str());

        // check, assign and use
        check("void f() {\n"
              "    char *p;\n"
              "    if (p == 0 && (p = malloc(10)) != 0) {\n"
              "        *p = 0;\n"
              "    }\n"
              "}");
        ASSERT_EQUALS("", errout.str());

        // check, assign and use
        check("void f() {\n"
              "    char *p;\n"
              "    if (p == 0 && (p = malloc(10)) != a && (*p = a)) {\n"
              "        *p = 0;\n"
              "    }\n"
              "}");
        ASSERT_EQUALS("", errout.str());

        // check, and use
        check("void f() {\n"
              "    char *p;\n"
              "    if (p == 0 && (*p = 0)) {\n"
              "        return;\n"
              "    }\n"
              "}");
        ASSERT_EQUALS("[test.cpp:3] -> [test.cpp:3]: (warning) Either the condition 'p==0' is redundant or there is possible null pointer dereference: p.\n", errout.str());

        // check, and use
        check("void f() {\n"
              "    struct foo *p;\n"
              "    if (p == 0 && p->x == 10) {\n"
              "        return;\n"
              "    }\n"
              "}");
        ASSERT_EQUALS("[test.cpp:3] -> [test.cpp:3]: (warning) Either the condition 'p==0' is redundant or there is possible null pointer dereference: p.\n", errout.str());

        // check, and use
        check("void f() {\n"
              "    struct foo *p;\n"
              "    if (p == 0 || p->x == 10) {\n"
              "        return;\n"
              "    }\n"
              "}");
        ASSERT_EQUALS("", errout.str());

        // check, and use
        check("void f() {\n"
              "    char *p; p = malloc(10);\n"
              "    if (p == NULL && (*p = a)) {\n"
              "        return;\n"
              "    }\n"
              "}");
        ASSERT_EQUALS("[test.cpp:3] -> [test.cpp:3]: (warning) Either the condition 'p==NULL' is redundant or there is possible null pointer dereference: p.\n", errout.str());

        // check, and use
        check("void f(struct X *p, int x) {\n"
              "    if (!p && x==1 || p && p->x==0) {\n"
              "        return;\n"
              "    }\n"
              "}");
        ASSERT_EQUALS("", errout.str());

        {
            const char code[] = "void f(Fred *fred) {\n"
                                "    if (fred == NULL) { }\n"
                                "    fred->x();\n"
                                "}";

            check(code);     // inconclusive
            ASSERT_EQUALS("[test.cpp:2] -> [test.cpp:3]: (warning) Either the condition 'fred==NULL' is redundant or there is possible null pointer dereference: fred.\n", errout.str());
        }

        check("void f(char *s) {\n"   // #3358
              "    if (s==0);\n"
              "    strcpy(a, s?b:c);\n"
              "}");
        ASSERT_EQUALS("", errout.str());

        // sizeof
        check("void f(struct fred_t *fred) {\n"
              "    if (!fred)\n"
              "        int sz = sizeof(fred->x);\n"
              "}", true);
        ASSERT_EQUALS("", errout.str());

        // check in macro
        check("void f(int *x) {\n"
              "    $if (!x) {}\n"
              "    *x = 0;\n"
              "}");
        ASSERT_EQUALS("", errout.str());

        // return ?:
        check("int f(ABC *p) {\n" // FP : return ?:
              "    if (!p) {}\n"
              "    return p ? p->x : 0;\n"
              "}");
        ASSERT_EQUALS("", errout.str());
        check("int f(ABC *p) {\n" // no fn
              "    if (!p) {}\n"
              "    return q ? p->x : 0;\n"
              "}");
        TODO_ASSERT_EQUALS("[test.cpp:2] -> [test.cpp:3]: (warning) Either the condition '!p' is redundant or there is possible null pointer dereference: p.\n", "", errout.str());

        check("int f(ABC *p) {\n" // FP : return &&
              "    if (!p) {}\n"
              "    return p && p->x;\n"
              "}");
        ASSERT_EQUALS("", errout.str());

        check("void f(int x, int *p) {\n"
              "    if (x || !p) {}\n"
              "    *p = 0;\n"
              "}");
        ASSERT_EQUALS("[test.cpp:2] -> [test.cpp:3]: (warning) Either the condition '!p' is redundant or there is possible null pointer dereference: p.\n", errout.str());

        // sizeof
        check("void f() {\n"
              "  int *pointer = NULL;\n"
              "  pointer = func(sizeof pointer[0]);\n"
              "}");
        ASSERT_EQUALS("", errout.str());
    }

    // Test CheckNullPointer::nullConstantDereference
    void nullConstantDereference() {
        check("int f() {\n"
              "    int* p = 0;\n"
              "    return p[4];\n"
              "}");
        ASSERT_EQUALS("[test.cpp:3]: (error) Null pointer dereference: p\n", errout.str());

        check("void f() {\n"
              "    typeof(*NULL) y;\n"
              "}", true);
        ASSERT_EQUALS("", errout.str());

        check("int * f() {\n"
              "    return NULL;\n"
              "}\n"
              "int main() {\n"
              "  return *f();\n"
              "}");
        ASSERT_EQUALS("[test.cpp:5]: (error) Null pointer dereference: f()\n", errout.str());
    }

    void gcc_statement_expression() {
        // Ticket #2621
        check("void f(struct ABC *abc) {\n"
              "    ({ if (abc) dbg(); })\n"
              "}");
        ASSERT_EQUALS("", errout.str());
    }

    void snprintf_with_zero_size() {
        // Ticket #2840
        check("void f() {\n"
              "    int bytes = snprintf(0, 0, \"%u\", 1);\n"
              "}", true);
        ASSERT_EQUALS("", errout.str());
    }

    void snprintf_with_non_zero_size() {
        // Ticket #2840
        check("void f() {\n"
              "    int bytes = snprintf(0, 10, \"%u\", 1);\n"
              "}");
        ASSERT_EQUALS("[test.cpp:2]: (error) Null pointer dereference\n", errout.str());
    }

    void printf_with_invalid_va_argument() {
        check("void f() {\n"
              "    printf(\"%s\", 0);\n"
              "}");
        ASSERT_EQUALS("[test.cpp:2]: (error) Null pointer dereference\n", errout.str());

        check("void f(char* s) {\n"
              "    printf(\"%s\", s);\n"
              "}");
        ASSERT_EQUALS("", errout.str());

        check("void f() {\n"
              "    char* s = 0;\n"
              "    printf(\"%s\", s);\n"
              "}");
        ASSERT_EQUALS("[test.cpp:3]: (error) Null pointer dereference: s\n", errout.str());

        check("void f() {\n"
              "    char *s = 0;\n"
              "    printf(\"%s\", s == 0 ? a : s);\n"
              "}");
        ASSERT_EQUALS("", errout.str());

        check("void f() {\n"
              "    printf(\"%u%s\", 0, 0);\n"
              "}");
        ASSERT_EQUALS("[test.cpp:2]: (error) Null pointer dereference\n", errout.str());

        check("void f(char* s) {\n"
              "    printf(\"%u%s\", 0, s);\n"
              "}");
        ASSERT_EQUALS("", errout.str());

        check("void f() {\n"
              "    char* s = 0;\n"
              "    printf(\"%u%s\", 123, s);\n"
              "}");
        ASSERT_EQUALS("[test.cpp:3]: (error) Null pointer dereference: s\n", errout.str());


        check("void f() {\n"
              "    printf(\"%%%s%%\", 0);\n"
              "}");
        ASSERT_EQUALS("[test.cpp:2]: (error) Null pointer dereference\n", errout.str());

        check("void f(char* s) {\n"
              "    printf(\"text: %s, %s\", s, 0);\n"
              "}");
        ASSERT_EQUALS("[test.cpp:2]: (error) Null pointer dereference\n", errout.str());


        check("void f() {\n"
              "    char* s = \"blabla\";\n"
              "    printf(\"%s\", s);\n"
              "}");
        ASSERT_EQUALS("", errout.str());


        check("void f(char* s) {\n"
              "    printf(\"text: %m%s, %s\", s, 0);\n"
              "}");
        ASSERT_EQUALS("[test.cpp:2]: (error) Null pointer dereference\n", errout.str());

        check("void f(char* s) {\n"
              "    printf(\"text: %*s, %s\", s, 0);\n"
              "}");
        ASSERT_EQUALS("[test.cpp:2]: (error) Null pointer dereference\n", errout.str());

        // Ticket #3364
        check("void f() {\n"
              "    printf(\"%-*.*s\", s, 0);\n"
              "    sprintf(\"%*\", s);\n"
              "}");
        ASSERT_EQUALS("", errout.str());
    }

    void scanf_with_invalid_va_argument() {
        check("void f(char* s) {\n"
              "    sscanf(s, \"%s\", 0);\n"
              "}");
        ASSERT_EQUALS("[test.cpp:2]: (error) Null pointer dereference\n", errout.str());

        check("void f() {\n"
              "    scanf(\"%d\", 0);\n"
              "}");
        ASSERT_EQUALS("[test.cpp:2]: (error) Null pointer dereference\n", errout.str());

        check("void f(char* foo) {\n"
              "    char location[200];\n"
              "    int width, height;\n"
              "    sscanf(imgInfo, \"%s %d %d\", location, &width, &height);\n"
              "}");
        ASSERT_EQUALS("", errout.str()); // ticket #3207

        check("void f(char *dummy) {\n"
              "    int iVal;\n"
              "    sscanf(dummy, \"%d%c\", &iVal);\n"
              "}");
        ASSERT_EQUALS("", errout.str()); // ticket #3211

        check("void f(char *dummy) {\n"
              "    int* iVal = 0;\n"
              "    sscanf(dummy, \"%d\", iVal);\n"
              "}");
        ASSERT_EQUALS("[test.cpp:3]: (error) Null pointer dereference: iVal\n", errout.str());

        check("void f(char *dummy) {\n"
              "    int* iVal;\n"
              "    sscanf(dummy, \"%d\", foo(iVal));\n"
              "}");
        ASSERT_EQUALS("", errout.str());

        check("void f(char *dummy) {\n"
              "    int* iVal = 0;\n"
              "    sscanf(dummy, \"%d%d\", foo(iVal), iVal);\n"
              "}");
        ASSERT_EQUALS("", errout.str());

        check("void f(char* dummy) {\n"
              "    sscanf(dummy, \"%*d%u\", 0);\n"
              "}");
        ASSERT_EQUALS("[test.cpp:2]: (error) Null pointer dereference\n", errout.str());
    }

    void nullpointer_in_return() {
        // extracttests.start: int maybe(); int *g();
        check("int foo() {\n"
              "    int* iVal = 0;\n"
              "    if(maybe()) iVal = g();\n"
              "    return iVal[0];\n"
              "}");
        ASSERT_EQUALS("[test.cpp:4]: (warning) Possible null pointer dereference: iVal\n", errout.str());

        check("int foo(int* iVal) {\n"
              "    return iVal[0];\n"
              "}", true);
        ASSERT_EQUALS("", errout.str());
    }

    void nullpointer_in_typeid() {
        // Should throw std::bad_typeid
        check("struct PolymorphicA { virtual ~A() {} };\n"
              "bool foo() {\n"
              "     PolymorphicA* a = 0;\n"
              "     return typeid(*a) == typeid(*a);\n"
              "}", true);
        ASSERT_EQUALS("", errout.str());

        check("struct NonPolymorphicA { ~A() {} };\n"
              "bool foo() {\n"
              "     NonPolymorphicA* a = 0;\n"
              "     return typeid(*a) == typeid(*a);\n"
              "}", true);
        ASSERT_EQUALS("", errout.str());

        check("bool foo() {\n"
              "     char* c = 0;\n"
              "     return typeid(*c) == typeid(*c);\n"
              "}", true);
        ASSERT_EQUALS("", errout.str());
    }

    void nullpointer_in_alignof() // #11401
    {
        check("size_t foo() {\n"
              "    char* c = 0;\n"
              "    return alignof(*c);\n"
              "}", true);
        ASSERT_EQUALS("", errout.str());

        check("size_t foo() {\n"
              "    return alignof(*0);\n"
              "}", true);
        ASSERT_EQUALS("", errout.str());

        check("void foo(int *p) {\n"
              "    f(alignof(*p));\n"
              "    if (p) {}\n"
              "    return;\n"
              "}");
        ASSERT_EQUALS("", errout.str());

        check("size_t foo() {\n"
              "    char* c = 0;\n"
              "    return _Alignof(*c);\n"
              "}", true);
        ASSERT_EQUALS("", errout.str());

        check("size_t foo() {\n"
              "    return _alignof(*0);\n"
              "}", true);
        ASSERT_EQUALS("", errout.str());

        check("size_t foo() {\n"
              "    return __alignof(*0);\n"
              "}", true);
        ASSERT_EQUALS("", errout.str());

        check("size_t foo() {\n"
              "    return __alignof__(*0);\n"
              "}", true);
        ASSERT_EQUALS("", errout.str());
    }

    void nullpointer_in_for_loop() {
        // Ticket #3278
        check("void f(int* ptr, int cnt){\n"
              " if (!ptr)\n"
              "  cnt = 0;\n"
              " for (int i = 0; i < cnt; ++i)\n"
              "  *ptr++ = 0;\n"
              "}");
        ASSERT_EQUALS("", errout.str());

        // #11635
        check("void f(char *cons, int rlen, int pos) {\n"
              "    int i;\n"
              "    char* cp1;\n"
              "    for (cp1 = &cons[pos], i = 1; i < rlen; cp1--)\n"
              "        if (*cp1 == '*')\n"
              "            continue;\n"
              "        else\n"
              "            i++;\n"
              "}\n");
        ASSERT_EQUALS("", errout.str());
    }

    void nullpointerDelete() {
        check("void f() {\n"
              "  K *k = getK();\n"
              "  if (k)\n"
              "     k->doStuff();\n"
              "  delete k;\n"
              "}\n", true);
        ASSERT_EQUALS("", errout.str());

        check("void f() {\n"
              "  K *k = getK();\n"
              "  if (k)\n"
              "     k[0] = ptr;\n"
              "  delete [] k;\n"
              "  k = new K[10];\n"
              "}\n", true);
        ASSERT_EQUALS("", errout.str());
    }

    void nullpointerSubFunction() {
        check("void g(int* x) { *x; }\n"
              "void f(int* x) {\n"
              "    if (x)\n"
              "        g(x);\n"
              "}");
        ASSERT_EQUALS("", errout.str());
    }

    void nullpointerExit() {
        check("void f() {\n"
              "  K *k = getK();\n"
              "  if (!k)\n"
              "     exit(1);\n"
              "  k->f();\n"
              "}\n", true);
        ASSERT_EQUALS("", errout.str());
    }

    void nullpointerStdString() {
        check("void f(std::string s1) {\n"
              "    void* p = 0;\n"
              "    s1 = 0;\n"
              "    s1 = '\\0';\n"
              "    std::string s2 = 0;\n"
              "    std::string s2 = '\\0';\n"
              "    std::string s3(0);\n"
              "    foo(std::string(0));\n"
              "    s1 = p;\n"
              "    std::string s4 = p;\n"
              "    std::string s5(p);\n"
              "    foo(std::string(p));\n"
              "}", true);
        ASSERT_EQUALS("[test.cpp:9]: (error) Null pointer dereference: p\n"
                      "[test.cpp:10]: (error) Null pointer dereference: p\n"
                      "[test.cpp:11]: (error) Null pointer dereference: p\n"
                      "[test.cpp:12]: (warning, inconclusive) Possible null pointer dereference: p\n"
                      "[test.cpp:3]: (error) Null pointer dereference\n"
                      "[test.cpp:5]: (error) Null pointer dereference\n"
                      "[test.cpp:7]: (error) Null pointer dereference\n"
                      "[test.cpp:8]: (error) Null pointer dereference\n"
                      , errout.str());

        check("void f(std::string s1) {\n"
              "    s1 = nullptr;\n"
              "    std::string s2 = nullptr;\n"
              "    std::string s3(nullptr);\n"
              "    foo(std::string(nullptr));\n"
              "}", true);
        ASSERT_EQUALS("[test.cpp:2]: (error) Null pointer dereference\n"
                      "[test.cpp:3]: (error) Null pointer dereference\n"
                      "[test.cpp:4]: (error) Null pointer dereference\n"
                      "[test.cpp:5]: (error) Null pointer dereference\n"
                      , errout.str());

        check("void f(std::string s1) {\n"
              "    s1 = NULL;\n"
              "    std::string s2 = NULL;\n"
              "    std::string s3(NULL);\n"
              "    foo(std::string(NULL));\n"
              "}", true);
        ASSERT_EQUALS("[test.cpp:2]: (error) Null pointer dereference\n"
                      "[test.cpp:3]: (error) Null pointer dereference\n"
                      "[test.cpp:4]: (error) Null pointer dereference\n"
                      "[test.cpp:5]: (error) Null pointer dereference\n"
                      , errout.str());

        check("void f(std::string s1, const std::string& s2, const std::string* s3) {\n"
              "    void* p = 0;\n"
              "    if (x) { return; }\n"
              "    foo(s1 == p);\n"
              "    foo(s2 == p);\n"
              "    foo(s3 == p);\n"
              "    foo(p == s1);\n"
              "    foo(p == s2);\n"
              "    foo(p == s3);\n"
              "}", true);
        ASSERT_EQUALS("[test.cpp:4]: (error) Null pointer dereference: p\n"
                      "[test.cpp:5]: (error) Null pointer dereference: p\n"
                      "[test.cpp:7]: (error) Null pointer dereference: p\n"
                      "[test.cpp:8]: (error) Null pointer dereference: p\n", errout.str());

        check("void f(std::string s1, const std::string& s2, const std::string* s3) {\n"
              "    void* p = 0;\n"
              "    if (x) { return; }\n"
              "    foo(0 == s1.size());\n"
              "    foo(0 == s2.size());\n"
              "    foo(0 == s3->size());\n"
              "    foo(s1.size() == 0);\n"
              "    foo(s2.size() == 0);\n"
              "    foo(s3->size() == 0);\n"
              "}", true);
        ASSERT_EQUALS("", errout.str());

        check("void f(std::string s1, const std::string& s2) {\n"
              "    if (x) { return; }\n"
              "    foo(0 == s1[0]);\n"
              "    foo(0 == s2[0]);\n"
              "    foo(s1[0] == 0);\n"
              "    foo(s2[0] == 0);\n"
              "}", true);
        ASSERT_EQUALS("", errout.str());

        check("void f(std::string s1, const std::string& s2) {\n"
              "    if (x) { return; }\n"
              "    foo(s1 == '\\0');\n"
              "    foo(s2 == '\\0');\n"
              "    foo('\\0' == s1);\n"
              "    foo('\\0' == s2);\n"
              "}", true);
        ASSERT_EQUALS("", errout.str());

        check("class Bar {\n"
              "    std::string s;\n"
              "    Bar() : s(0) {}\n"
              "};\n"
              "class Foo {\n"
              "    std::string s;\n"
              "    Foo();\n"
              "};\n"
              "Foo::Foo() : s(0) {}");
        ASSERT_EQUALS("[test.cpp:3]: (error) Null pointer dereference\n"
                      "[test.cpp:9]: (error) Null pointer dereference\n", errout.str());

        check("void f() {\n"
              "    std::string s = 0 == x ? \"a\" : \"b\";\n"
              "}", true);
        ASSERT_EQUALS("", errout.str());

        check("void f() {\n"
              "  const std::string s = g();\n"
              "  ASSERT_MESSAGE(\"Error on s\", 0 == s.compare(\"Some text\"));\n"
              "}");
        ASSERT_EQUALS("", errout.str());

        check("void foo(int i, std::string s);\n"
              "void bar() {\n"
              "  foo(0, \"\");\n"
              "  foo(0, 0);\n"
              "  foo(var, 0);\n"
              "  foo(var, NULL);\n"
              "  foo(var, nullptr);\n"
              "  foo(0, var);\n"
              "}");
        ASSERT_EQUALS("[test.cpp:4]: (error) Null pointer dereference\n"
                      "[test.cpp:5]: (error) Null pointer dereference\n"
                      "[test.cpp:6]: (error) Null pointer dereference\n"
                      "[test.cpp:7]: (error) Null pointer dereference\n", errout.str());

        check("std::string f() {\n" // #9827
              "  char* p = NULL;\n"
              "  int r = g(p);\n"
              "  if (!r)\n"
              "    return \"\";\n"
              "  std::string s(p);\n"
              "  return s;\n"
              "}\n", /*inconclusive*/ true);
        ASSERT_EQUALS("", errout.str());

        check("void f() {\n" // #11078
              "    const char* p = nullptr;\n"
              "    std::string s1{ p };\n"
              "    std::string s2{ nullptr };\n"
              "}\n");
        ASSERT_EQUALS("[test.cpp:3]: (error) Null pointer dereference: p\n"
                      "[test.cpp:4]: (error) Null pointer dereference\n",
                      errout.str());

        check("const char* g(long) { return nullptr; }\n" // #11561
              "void f() { std::string s = g(0L); }\n");
        ASSERT_EQUALS("[test.cpp:2]: (error) Null pointer dereference: g(0L)\n",
                      errout.str());
    }

    void nullpointerStdStream() {
        check("void f(std::ifstream& is) {\n"
              "    char* p = 0;\n"
              "    is >> p;\n"
              "}");
        TODO_ASSERT_EQUALS("[test.cpp:3]: (error) Possible null pointer dereference: p\n", "", errout.str());

        check("void f(const std::ostringstream& oss, char* q) {\n"
              "    char const* p = 0;\n" // Simplification makes detection of bug difficult
              "    oss << p;\n"
              "    oss << foo << p;\n"
              "    if(q == 0)\n"
              "        oss << foo << q;\n"
              "}", false);
        ASSERT_EQUALS("[test.cpp:3]: (error) Null pointer dereference: p\n"
                      "[test.cpp:4]: (error) Null pointer dereference: p\n"
                      "[test.cpp:5] -> [test.cpp:6]: (warning) Either the condition 'q==0' is redundant or there is possible null pointer dereference: q.\n", errout.str());

        check("void f(const char* p) {\n"
              "    if(p == 0) {\n"
              "        std::cout << p;\n"
              "        std::cerr << p;\n"
              "        std::cin >> p;\n"
              "        std::cout << abc << p;\n"
              "    }\n"
              "}", false);
        TODO_ASSERT_EQUALS("[test.cpp:2] -> [test.cpp:3]: (warning) Either the condition 'p==0' is redundant or there is possible null pointer dereference: p.\n"
                           "[test.cpp:2] -> [test.cpp:4]: (warning) Either the condition 'p==0' is redundant or there is possible null pointer dereference: p.\n"
                           "[test.cpp:2] -> [test.cpp:5]: (warning) Either the condition 'p==0' is redundant or there is possible null pointer dereference: p.\n"
                           "[test.cpp:2] -> [test.cpp:6]: (warning) Either the condition 'p==0' is redundant or there is possible null pointer dereference: p.\n",
                           "[test.cpp:2] -> [test.cpp:3]: (warning) Either the condition 'p==0' is redundant or there is possible null pointer dereference: p.\n"
                           "[test.cpp:2] -> [test.cpp:4]: (warning) Either the condition 'p==0' is redundant or there is possible null pointer dereference: p.\n",
                           errout.str());

        check("void f() {\n"
              "    void* p1 = 0;\n"
              "    std::cout << p1;\n" // No char*
              "    char* p2 = 0;\n"
              "    std::cin >> (int)p;\n" // result casted
              "    std::cout << (int)p;\n"
              "}", true);
        ASSERT_EQUALS("", errout.str());

        check("void f(const std::string& str) {\n"
              "    long long ret = 0;\n"
              "    std::istringstream istr(str);\n"
              "    istr >> std::hex >> ret;\n" // Read integer
              "    return ret;\n"
              "}", true);
        ASSERT_EQUALS("", errout.str());

        check("void f(int* i) {\n"
              "    if(i) return;\n"
              "    std::cout << i;\n" // Its no char* (#4240)
              "}", true);
        ASSERT_EQUALS("", errout.str());

        // #5811 false positive: (error) Null pointer dereference
        check("using namespace std;\n"
              "std::string itoip(int ip) {\n"
              "    stringstream out;\n"
              "    out << ((ip >> 0) & 0xFF);\n"
              "    return out.str();\n"
              "}", true);
        ASSERT_EQUALS("", errout.str());
        // avoid regression from first fix attempt for #5811...
        check("void deserialize(const std::string &data) {\n"
              "std::istringstream iss(data);\n"
              "unsigned int len = 0;\n"
              "if (!(iss >> len))\n"
              "    return;\n"
              "}\n", true);
        ASSERT_EQUALS("", errout.str());

    }

    void nullpointerSmartPointer() {
        // extracttests.start: void dostuff(int);

        check("struct Fred { int x; };\n"
              "void f(std::shared_ptr<Fred> p) {\n"
              "  if (p) {}\n"
              "  dostuff(p->x);\n"
              "}");
        ASSERT_EQUALS("[test.cpp:3] -> [test.cpp:4]: (warning) Either the condition 'p' is redundant or there is possible null pointer dereference: p.\n", errout.str());

        check("struct Fred { int x; };\n"
              "void f(std::shared_ptr<Fred> p) {\n"
              "  p = nullptr;\n"
              "  dostuff(p->x);\n"
              "}");
        ASSERT_EQUALS("[test.cpp:4]: (error) Null pointer dereference: p\n", errout.str());

        check("struct Fred { int x; };\n"
              "void f(std::unique_ptr<Fred> p) {\n"
              "  if (p) {}\n"
              "  dostuff(p->x);\n"
              "}");
        ASSERT_EQUALS("[test.cpp:3] -> [test.cpp:4]: (warning) Either the condition 'p' is redundant or there is possible null pointer dereference: p.\n", errout.str());

        check("struct Fred { int x; };\n"
              "void f(std::unique_ptr<Fred> p) {\n"
              "  p = nullptr;\n"
              "  dostuff(p->x);\n"
              "}");
        ASSERT_EQUALS("[test.cpp:4]: (error) Null pointer dereference: p\n", errout.str());

        check("struct Fred { int x; };\n"
              "void f() {\n"
              "  std::shared_ptr<Fred> p;\n"
              "  dostuff(p->x);\n"
              "}");
        ASSERT_EQUALS("[test.cpp:4]: (error) Null pointer dereference: p\n", errout.str());

        check("struct Fred { int x; };\n"
              "void f(std::shared_ptr<Fred> p) {\n"
              "  p.reset();\n"
              "  dostuff(p->x);\n"
              "}");
        ASSERT_EQUALS("[test.cpp:4]: (error) Null pointer dereference: p\n", errout.str());

        check("struct Fred { int x; };\n"
              "void f(std::shared_ptr<Fred> p) {\n"
              "  Fred * pp = nullptr;\n"
              "  p.reset(pp);\n"
              "  dostuff(p->x);\n"
              "}");
        ASSERT_EQUALS("[test.cpp:5]: (error) Null pointer dereference: p\n", errout.str());

        check("struct Fred { int x; };\n"
              "void f(Fred& f) {\n"
              "  std::shared_ptr<Fred> p;\n"
              "  p.reset(&f);\n"
              "  dostuff(p->x);\n"
              "}");
        ASSERT_EQUALS("", errout.str());

        check("struct Fred { int x; };\n"
              "void f(std::shared_ptr<Fred> p) {\n"
              "  p.reset();\n"
              "  dostuff(p->x);\n"
              "}");
        ASSERT_EQUALS("[test.cpp:4]: (error) Null pointer dereference: p\n", errout.str());

        check("struct Fred { int x; };\n"
              "void f() {\n"
              "  std::shared_ptr<Fred> p(nullptr);\n"
              "  dostuff(p->x);\n"
              "}");
        ASSERT_EQUALS("[test.cpp:4]: (error) Null pointer dereference: p\n", errout.str());

        check("struct A {};\n"
              "void f(int n) {\n"
              "    std::unique_ptr<const A*[]> p;\n"
              "    p.reset(new const A*[n]);\n"
              "}");
        ASSERT_EQUALS("", errout.str());

        // #9216
        check("struct A {\n"
              "    void reset();\n"
              "    void f();\n"
              "};\n"
              "void g(std::unique_ptr<A> var) {\n"
              "    var->reset();\n"
              "    var->f();\n"
              "}");
        ASSERT_EQUALS("", errout.str());

        // #9439
        check("char* g();\n"
              "char* f() {\n"
              "    std::unique_ptr<char> x(g());\n"
              "    if( x ) {}\n"
              "    return x.release();\n"
              "}\n", true);
        ASSERT_EQUALS("", errout.str());

        // #9496
        check("std::shared_ptr<int> f() {\n"
              "    return std::shared_ptr<int>(nullptr);\n"
              "}\n"
              "void g() {\n"
              "    int a = *f();\n"
              "}\n",
              true);
        ASSERT_EQUALS("[test.cpp:5]: (error) Null pointer dereference: f()\n", errout.str());
    }

    void functioncall() {    // #3443 - function calls
        // dereference pointer and then check if it's null
        {
            // function not seen
            check("void f(int *p) {\n"
                  "    *p = 0;\n"
                  "    foo(p);\n"
                  "    if (p) { }\n"
                  "}");
            ASSERT_EQUALS("", errout.str());

            // function seen (taking pointer parameter)
            check("void foo(int *p) { }\n"
                  "\n"
                  "void f(int *p) {\n"
                  "    *p = 0;\n"
                  "    foo(p);\n"
                  "    if (p) { }\n"
                  "}");
            ASSERT_EQUALS(
                "[test.cpp:6] -> [test.cpp:4]: (warning) Either the condition 'p' is redundant or there is possible null pointer dereference: p.\n",
                errout.str());

            // function seen (taking reference parameter)
            check("void foo(int *&p) { }\n"
                  "\n"
                  "void f(int *p) {\n"
                  "    *p = 0;\n"
                  "    foo(p);\n"
                  "    if (p) { }\n"
                  "}", true);
            ASSERT_EQUALS("", errout.str());

            // function implementation not seen
            check("void foo(int *p);\n"
                  "\n"
                  "void f(int *p) {\n"
                  "    *p = 0;\n"
                  "    foo(p);\n"
                  "    if (p) { }\n"
                  "}");
            ASSERT_EQUALS(
                "[test.cpp:6] -> [test.cpp:4]: (warning) Either the condition 'p' is redundant or there is possible null pointer dereference: p.\n",
                errout.str());

            // inconclusive
            check("void f(int *p) {\n"
                  "    *p = 0;\n"
                  "    foo(p);\n"
                  "    if (p) { }\n"
                  "}", true);
            ASSERT_EQUALS(
                "[test.cpp:4] -> [test.cpp:2]: (warning, inconclusive) Either the condition 'p' is redundant or there is possible null pointer dereference: p.\n",
                errout.str());
        }

        // dereference struct pointer and then check if it's null
        {
            // function not seen
            check("void f(struct ABC *abc) {\n"
                  "    abc->a = 0;\n"
                  "    foo(abc);\n"
                  "    if (abc) { }\n"
                  "}");
            ASSERT_EQUALS("", errout.str());

            // function seen (taking pointer parameter)
            check("void foo(struct ABC *abc) { }\n"
                  "\n"
                  "void f(struct ABC *abc) {\n"
                  "    abc->a = 0;\n"
                  "    foo(abc);\n"
                  "    if (abc) { }\n"
                  "}");
            ASSERT_EQUALS(
                "[test.cpp:6] -> [test.cpp:4]: (warning) Either the condition 'abc' is redundant or there is possible null pointer dereference: abc.\n",
                errout.str());

            // function implementation not seen
            check("void foo(struct ABC *abc);\n"
                  "\n"
                  "void f(struct ABC *abc) {\n"
                  "    abc->a = 0;\n"
                  "    foo(abc);\n"
                  "    if (abc) { }\n"
                  "}");
            ASSERT_EQUALS(
                "[test.cpp:6] -> [test.cpp:4]: (warning) Either the condition 'abc' is redundant or there is possible null pointer dereference: abc.\n",
                errout.str());

            // inconclusive
            check("void f(struct ABC *abc) {\n"
                  "    abc->a = 0;\n"
                  "    foo(abc);\n"
                  "    if (abc) { }\n"
                  "}", true);
            ASSERT_EQUALS(
                "[test.cpp:4] -> [test.cpp:2]: (warning, inconclusive) Either the condition 'abc' is redundant or there is possible null pointer dereference: abc.\n",
                errout.str());
        }
    }

    void functioncalllibrary() {
        const Settings settings1;
        Tokenizer tokenizer(&settings1,this);
        std::istringstream code("void f() { int a,b,c; x(a,b,c); }");
        ASSERT_EQUALS(true, tokenizer.tokenize(code, "test.c"));
        const Token *xtok = Token::findsimplematch(tokenizer.tokens(), "x");

        // nothing bad..
        {
            Library library;
            Library::ArgumentChecks arg;
            library.functions["x"].argumentChecks[1] = arg;
            library.functions["x"].argumentChecks[2] = arg;
            library.functions["x"].argumentChecks[3] = arg;

            std::list<const Token *> null;
            CheckNullPointer::parseFunctionCall(*xtok, null, &library);
            ASSERT_EQUALS(0U, null.size());
        }

        // for 1st parameter null pointer is not ok..
        {
            Library library;
            Library::ArgumentChecks arg;
            library.functions["x"].argumentChecks[1] = arg;
            library.functions["x"].argumentChecks[2] = arg;
            library.functions["x"].argumentChecks[3] = arg;
            library.functions["x"].argumentChecks[1].notnull = true;

            std::list<const Token *> null;
            CheckNullPointer::parseFunctionCall(*xtok, null, &library);
            ASSERT_EQUALS(1U, null.size());
            ASSERT_EQUALS("a", null.front()->str());
        }
    }

    void functioncallDefaultArguments() {

        check("void f(int *p = 0) {\n"
              "    *p = 0;\n"
              "}");
        ASSERT_EQUALS("[test.cpp:2]: (warning) Possible null pointer dereference if the default parameter value is used: p\n", errout.str());

        check("void f(int *p = 0) {\n"
              "    if (!p)\n"
              "        return;\n"
              "    *p = 0;\n"
              "}");
        ASSERT_EQUALS("", errout.str());

        check("void f(char a, int *p = 0) {\n"
              "    *p = 0;\n"
              "}");
        ASSERT_EQUALS("[test.cpp:2]: (warning) Possible null pointer dereference if the default parameter value is used: p\n", errout.str());

        check("void f(int *p = 0) {\n"
              "    printf(\"p = %d\", *p);\n"
              "}");
        ASSERT_EQUALS("[test.cpp:2]: (warning) Possible null pointer dereference if the default parameter value is used: p\n", errout.str());

        check("void f(int *p = 0) {\n"
              "    printf(\"p[1] = %d\", p[1]);\n"
              "}");
        ASSERT_EQUALS("[test.cpp:2]: (warning) Possible null pointer dereference if the default parameter value is used: p\n", errout.str());

        check("void f(int *p = 0) {\n"
              "    buf[p] = 0;\n"
              "}");
        ASSERT_EQUALS("", errout.str());

        check("void f(int *p = 0) {\n"
              "    if (p != 0 && bar())\n"
              "      *p = 0;\n"
              "}");
        ASSERT_EQUALS("", errout.str());

        check("void f(int *p) {\n"
              "    *p = 0;\n"
              "}");
        ASSERT_EQUALS("", errout.str());

        check("void f(int *p = 0) {\n"
              "    if (p != 0)\n"
              "      *p = 0;\n"
              "}");
        ASSERT_EQUALS("", errout.str());

        check("void f(int *p = 0) {\n"
              "    int y;\n"
              "    if (p == 0)\n"
              "      p = &y;\n"
              "    *p = 0;\n"
              "}");
        ASSERT_EQUALS("", errout.str());

        check("void f(int a, int *p = 0) {\n"
              "    if (a != 0)\n"
              "      *p = 0;\n"
              "}", true);
        ASSERT_EQUALS(
            "[test.cpp:3]: (warning) Possible null pointer dereference if the default parameter value is used: p\n",
            errout.str());

        check("void f(int *p = 0) {\n"
              "    p = a;\n"
              "    *p = 0;\n" // <- don't simplify and verify
              "}");
        ASSERT_EQUALS("", errout.str());

        check("void f(int *p = 0) {\n"
              "    p += a;\n"
              "    *p = 0;\n"
              "}");
        ASSERT_EQUALS("", errout.str());

        check("int f(int *p = 0) {\n"
              "    if (p == 0) {\n"
              "        return 0;\n"
              "    }\n"
              "    return *p;\n"
              "}");
        ASSERT_EQUALS("", errout.str());

        check("void f(int *p = 0) {\n"
              "    std::cout << p ? *p : 0;\n" // Due to operator precedence, this is equivalent to: (std::cout << p) ? *p : 0;
              "}");
        ASSERT_EQUALS("[test.cpp:2]: (warning) Possible null pointer dereference if the default parameter value is used: p\n", errout.str()); // Check the first branch of ternary

        check("void f(char *p = 0) {\n"
              "    std::cout << p ? *p : 0;\n" // Due to operator precedence, this is equivalent to: (std::cout << p) ? *p : 0;
              "}");
        ASSERT_EQUALS("[test.cpp:2]: (warning) Possible null pointer dereference if the default parameter value is used: p\n", errout.str());

        check("void f(int *p = 0) {\n"
              "    std::cout << (p ? *p : 0);\n"
              "}");
        ASSERT_EQUALS("", errout.str());

        check("void f(int *p = 0) {\n"
              "    std::cout << p;\n"
              "}");
        ASSERT_EQUALS("", errout.str());

        check("void f(int *p = 0) {\n"
              "    std::cout << (p && p[0] ? *p : 42);\n"
              "}");
        ASSERT_EQUALS("", errout.str());

        check("void isEmpty(int *p = 0) {\n"
              "    return p && *p;\n"
              "}");
        ASSERT_EQUALS("", errout.str());

        check("void g(int *p = 0) {\n"
              "    return !p || *p;\n"
              "}");
        ASSERT_EQUALS("", errout.str());


        // bar may initialize p but be can't know for sure without knowing
        // if p is passed in by reference and is modified by bar()
        check("void f(int *p = 0) {\n"
              "    bar(p);\n"
              "    *p = 0;\n"
              "}");
        ASSERT_EQUALS("", errout.str());

        check("void f(int *p = 0) {\n"
              "    printf(\"%p\", p);\n"
              "    *p = 0;\n"
              "}", true);
        ASSERT_EQUALS("[test.cpp:3]: (warning) Possible null pointer dereference if the default parameter value is used: p\n", errout.str());

        // The init() function may or may not initialize p, but since the address
        // of p is passed in, it's a good bet that p may be modified and
        // so we should not report an error.
        check("void f(int *p = 0) {\n"
              "    init(&p);\n"
              "    *p = 0;\n"
              "}");
        ASSERT_EQUALS("", errout.str());

        check("void init(int* &g);\n"
              "void f(int *p = 0) {\n"
              "    init(p);\n"
              "    *p = 0;\n"
              "}");
        ASSERT_EQUALS("", errout.str());

        check("void f(int *p = 0) {\n"
              "    if (p == 0) {\n"
              "        init(&p);\n"
              "    }\n"
              "    *p = 0;\n"
              "}");
        ASSERT_EQUALS("", errout.str());

        check("void f(int *p = 0) {\n"
              "    if (p == 0) {\n"
              "        throw SomeException;\n"
              "    }\n"
              "    *p = 0;\n"
              "}");
        ASSERT_EQUALS("", errout.str());

        check("void foo(int x, int *p = 0) {\n"
              "    int var1 = x ? *p : 5;\n"
              "}");
        ASSERT_EQUALS("[test.cpp:2]: (warning) Possible null pointer dereference if the default parameter value is used: p\n", errout.str());
    }

    void nullpointer_internal_error() { // ticket #5080
        check("struct A { unsigned int size; };\n"
              "struct B { struct A *a; };\n"
              "void f(struct B *b) {\n"
              "    unsigned int j;\n"
              "    for (j = 0; j < b[0].a->size; ++j) {\n"
              "    }\n"
              "}");
        ASSERT_EQUALS("", errout.str());
    }

    void ticket6505() {
        check("void foo(MythSocket *socket) {\n"
              "  bool do_write=0;\n"
              "  if (socket) {\n"
              "    do_write=something();\n"
              "  }\n"
              "  if (do_write) {\n"
              "    socket->func();\n"
              "  }\n"
              "}\n"
              "void bar() {\n"
              "  foo(0);\n"
              "}\n", true, "test.c");
        ASSERT_EQUALS("", errout.str());
    }

    void subtract() {
        check("void foo(char *s) {\n"
              "  char *p = s - 20;\n"
              "}\n"
              "void bar() { foo(0); }");
        ASSERT_EQUALS("[test.cpp:2]: (error) Overflow in pointer arithmetic, NULL pointer is subtracted.\n",
                      errout.str());

        check("void foo(char *s) {\n"
              "  if (!s) {}\n"
              "  char *p = s - 20;\n"
              "}");
        ASSERT_EQUALS("[test.cpp:2] -> [test.cpp:3]: (warning) Either the condition '!s' is redundant or there is overflow in pointer subtraction.\n", errout.str());

        check("void foo(char *s) {\n"
              "  s -= 20;\n"
              "}\n"
              "void bar() { foo(0); }");
        ASSERT_EQUALS("[test.cpp:2]: (error) Overflow in pointer arithmetic, NULL pointer is subtracted.\n",
                      errout.str());

        check("void foo(char *s) {\n"
              "  if (!s) {}\n"
              "  s -= 20;\n"
              "}");
        ASSERT_EQUALS("[test.cpp:2] -> [test.cpp:3]: (warning) Either the condition '!s' is redundant or there is overflow in pointer subtraction.\n", errout.str());

        check("int* f8() { int *x = NULL; return --x; }");
        ASSERT_EQUALS("[test.cpp:1]: (error) Overflow in pointer arithmetic, NULL pointer is subtracted.\n", errout.str());

        check("int* f9() { int *x = NULL; return x--; }");
        ASSERT_EQUALS("[test.cpp:1]: (error) Overflow in pointer arithmetic, NULL pointer is subtracted.\n", errout.str());
    }

    void addNull() {
        check("void foo(char *s) {\n"
              "  char * p = s + 20;\n"
              "}\n"
              "void bar() { foo(0); }");
        ASSERT_EQUALS("[test.cpp:2]: (error) Pointer addition with NULL pointer.\n", errout.str());

        check("void foo(char *s) {\n"
              "  if (!s) {}\n"
              "  char * p = s + 20;\n"
              "}");
        ASSERT_EQUALS("[test.cpp:2] -> [test.cpp:3]: (warning) Either the condition '!s' is redundant or there is pointer arithmetic with NULL pointer.\n", errout.str());

        check("void foo(char *s) {\n"
              "  char * p = 20 + s;\n"
              "}\n"
              "void bar() { foo(0); }");
        ASSERT_EQUALS("[test.cpp:2]: (error) Pointer addition with NULL pointer.\n", errout.str());

        check("void foo(char *s) {\n"
              "  if (!s) {}\n"
              "  char * p = 20 + s;\n"
              "}");
        ASSERT_EQUALS("[test.cpp:2] -> [test.cpp:3]: (warning) Either the condition '!s' is redundant or there is pointer arithmetic with NULL pointer.\n", errout.str());

        check("void foo(char *s) {\n"
              "  s += 20;\n"
              "}\n"
              "void bar() { foo(0); }");
        ASSERT_EQUALS("[test.cpp:2]: (error) Pointer addition with NULL pointer.\n", errout.str());

        check("void foo(char *s) {\n"
              "  if (!s) {}\n"
              "  s += 20;\n"
              "}");
        ASSERT_EQUALS("[test.cpp:2] -> [test.cpp:3]: (warning) Either the condition '!s' is redundant or there is pointer arithmetic with NULL pointer.\n", errout.str());

        check("int* f7() { int *x = NULL; return ++x; }");
        ASSERT_EQUALS("[test.cpp:1]: (error) Pointer addition with NULL pointer.\n", errout.str());

        check("int* f10() { int *x = NULL; return x++; }");
        ASSERT_EQUALS("[test.cpp:1]: (error) Pointer addition with NULL pointer.\n", errout.str());

        check("class foo {};\n"
              "const char* get() const { return 0; }\n"
              "void f(foo x) { if (get()) x += get(); }");
        ASSERT_EQUALS("", errout.str());

        check("typedef struct { uint8_t* buf, *buf_end; } S;\n" // #11117
              "void f(S* s, uint8_t* buffer, int buffer_size) {\n"
              "    if (buffer_size < 0) {\n"
              "        buffer_size = 0;\n"
              "        buffer = NULL;\n"
              "    }\n"
              "    s->buf = buffer;\n"
              "    s->buf_end = s->buf + buffer_size;\n"
              "}\n");
        ASSERT_EQUALS("", errout.str());
    }

    void isPointerDeRefFunctionDecl() {
        check("const char** get() { return 0; }");
        ASSERT_EQUALS("", errout.str());
    }

#define ctu(code) ctu_(code, __FILE__, __LINE__)
    void ctu_(const char code[], const char* file, int line) {
        // Clear the error buffer..
        errout.str("");

        // Tokenize..
        Tokenizer tokenizer(&settings, this);
        std::istringstream istr(code);
        ASSERT_LOC(tokenizer.tokenize(istr, "test.cpp"), file, line);

        CTU::FileInfo *ctu = CTU::getFileInfo(&tokenizer);

        // Check code..
        std::list<Check::FileInfo*> fileInfo;
        CheckNullPointer checkNullPointer(&tokenizer, &settings, this);
        fileInfo.push_back(checkNullPointer.getFileInfo(&tokenizer, &settings));
        checkNullPointer.analyseWholeProgram(ctu, fileInfo, settings, *this);
        while (!fileInfo.empty()) {
            delete fileInfo.back();
            fileInfo.pop_back();
        }
        delete ctu;
    }

    void ctuTest() {
        setMultiline();

        ctu("void f(int *fp) {\n"
            "    a = *fp;\n"
            "}\n"
            "int main() {\n"
            "  int *p = 0;\n"
            "  f(p);\n"
            "}");
        ASSERT_EQUALS("test.cpp:2:error:Null pointer dereference: fp\n"
                      "test.cpp:5:note:Assignment 'p=0', assigned value is 0\n"
                      "test.cpp:6:note:Calling function f, 1st argument is null\n"
                      "test.cpp:2:note:Dereferencing argument fp that is null\n", errout.str());

        ctu("void use(int *p) { a = *p + 3; }\n"
            "void call(int x, int *p) { x++; use(p); }\n"
            "int main() {\n"
            "  call(4,0);\n"
            "}");
        ASSERT_EQUALS("test.cpp:1:error:Null pointer dereference: p\n"
                      "test.cpp:4:note:Calling function call, 2nd argument is null\n"
                      "test.cpp:2:note:Calling function use, 1st argument is null\n"
                      "test.cpp:1:note:Dereferencing argument p that is null\n", errout.str());

        ctu("void dostuff(int *x, int *y) {\n"
            "  if (!var)\n"
            "    return -1;\n"  // <- early return
            "  *x = *y;\n"
            "}\n"
            "\n"
            "void f() {\n"
            "  dostuff(a, 0);\n"
            "}");
        ASSERT_EQUALS("", errout.str());

        ctu("void dostuff(int *x, int *y) {\n"
            "  if (cond)\n"
            "    *y = -1;\n"  // <- conditionally written
            "  *x = *y;\n"
            "}\n"
            "\n"
            "void f() {\n"
            "  dostuff(a, 0);\n"
            "}");
        ASSERT_EQUALS("", errout.str());

        // else
        ctu("void dostuff(int mask, int *p) {\n"
            "  if (mask == 13) ;\n"
            "  else *p = 45;\n"
            "}\n"
            "\n"
            "void f() {\n"
            "  dostuff(0, 0);\n"
            "}");
        ASSERT_EQUALS("", errout.str());

        // ?, &&, ||
        ctu("void dostuff(int mask, int *p) {\n"
            "  x = (mask & 1) ? *p : 0;\n"
            "}\n"
            "\n"
            "void f() {\n"
            "  dostuff(0, 0);\n"
            "}");
        ASSERT_EQUALS("", errout.str());

        ctu("void g(int* x) { *x; }\n"
            "void f(int* x) {\n"
            "    if (x)\n"
            "        g(x);\n"
            "}");
        ASSERT_EQUALS("", errout.str());

        ctu("size_t f(int* p) {\n"
            "    size_t len = sizeof(*p);\n"
            "    return len;\n"
            "}\n"
            "void g() {\n"
            "    f(NULL);\n"
            "}\n");
        ASSERT_EQUALS("", errout.str());

        ctu("size_t f(int* p) {\n"
            "    size_t len = alignof(*p);\n"
            "    return len;\n"
            "}\n"
            "void g() {\n"
            "    f(NULL);\n"
            "}\n");
        ASSERT_EQUALS("", errout.str());
    }
};

REGISTER_TEST(TestNullPointer)<|MERGE_RESOLUTION|>--- conflicted
+++ resolved
@@ -139,12 +139,9 @@
         TEST_CASE(nullpointer96); // #11416
         TEST_CASE(nullpointer97); // #11229
         TEST_CASE(nullpointer98); // #11458
-<<<<<<< HEAD
-        TEST_CASE(nullpointer99); // #11382
-=======
         TEST_CASE(nullpointer99); // #10602
         TEST_CASE(nullpointer100);        // #11636
->>>>>>> 100d17df
+        TEST_CASE(nullpointer101);        // #11382
         TEST_CASE(nullpointer_addressOf); // address of
         TEST_CASE(nullpointerSwitch); // #2626
         TEST_CASE(nullpointer_cast); // #4692
@@ -2811,8 +2808,39 @@
         ASSERT_EQUALS("", errout.str());
     }
 
-<<<<<<< HEAD
-    void nullpointer99() // #11382
+    void nullpointer99() // #10602
+    {
+        check("class A\n"
+              "{\n"
+              "    int *foo(const bool b)\n"
+              "    {\n"
+              "        if(b)\n"
+              "            return nullptr;\n"
+              "        else\n"
+              "            return new int [10];\n"
+              "    }\n"
+              "public:\n"
+              "    void bar(void)\n"
+              "    {\n"
+              "        int * buf = foo(true);\n"
+              "        buf[2] = 0;" // <<
+              "    }\n"
+              "}");
+        ASSERT_EQUALS("[test.cpp:14]: (error) Null pointer dereference: buf\n", errout.str());
+    }
+
+    void nullpointer100() // #11636
+    {
+        check("const char* type_of(double) { return \"unknown\"; }\n"
+              "void f() {\n"
+              "    double tmp = 0.0;\n"
+              "    const char* t = type_of(tmp);\n"
+              "    std::cout << t;\n"
+              "}\n");
+        ASSERT_EQUALS("", errout.str());
+    }
+
+    void nullpointer101() // #11382
     {
         check("struct Base { virtual ~Base(); };\n"
               "struct Derived : Base {};\n"
@@ -2820,36 +2848,6 @@
               "void f(const Base* base) {\n"
               "    const Derived* derived = dynamic_cast<const Derived*>(base);\n"
               "    if (derived && !is_valid(*derived) || base == nullptr) {}\n"
-=======
-    void nullpointer99() // #10602
-    {
-        check("class A\n"
-              "{\n"
-              "    int *foo(const bool b)\n"
-              "    {\n"
-              "        if(b)\n"
-              "            return nullptr;\n"
-              "        else\n"
-              "            return new int [10];\n"
-              "    }\n"
-              "public:\n"
-              "    void bar(void)\n"
-              "    {\n"
-              "        int * buf = foo(true);\n"
-              "        buf[2] = 0;" // <<
-              "    }\n"
-              "}");
-        ASSERT_EQUALS("[test.cpp:14]: (error) Null pointer dereference: buf\n", errout.str());
-    }
-
-    void nullpointer100() // #11636
-    {
-        check("const char* type_of(double) { return \"unknown\"; }\n"
-              "void f() {\n"
-              "    double tmp = 0.0;\n"
-              "    const char* t = type_of(tmp);\n"
-              "    std::cout << t;\n"
->>>>>>> 100d17df
               "}\n");
         ASSERT_EQUALS("", errout.str());
     }
