--- conflicted
+++ resolved
@@ -112,13 +112,9 @@
         TEST_CASE(nullpointer69);         // #8143
         TEST_CASE(nullpointer70);
         TEST_CASE(nullpointer71); // #10178
-<<<<<<< HEAD
-        TEST_CASE(nullpointer72); // #10321
-        TEST_CASE(nullpointer73);
-=======
         TEST_CASE(nullpointer72); // #10215
         TEST_CASE(nullpointer73); // #10321
->>>>>>> fc905980
+        TEST_CASE(nullpointer74);
         TEST_CASE(nullpointer_addressOf); // address of
         TEST_CASE(nullpointerSwitch); // #2626
         TEST_CASE(nullpointer_cast); // #4692
@@ -2294,7 +2290,7 @@
         ASSERT_EQUALS("[test.cpp:4] -> [test.cpp:10]: (warning) Either the condition 'ptr!=nullptr' is redundant or there is possible null pointer dereference: ptr.\n", errout.str());
     }
 
-    void nullpointer73() {
+    void nullpointer74() {
         check("struct d {\n"
               "  d* e();\n"
               "};\n"
