--- conflicted
+++ resolved
@@ -3441,13 +3441,10 @@
         code = "typedef int& R;\n" // #12166
                "R r = i;\n";
         ASSERT_EQUALS("int & r = i ;", tok(code));
-<<<<<<< HEAD
 
         code = "typedef int&& R;\n"
                "R r = {};\n";
         ASSERT_EQUALS("int && r = { } ;", tok(code));
-=======
->>>>>>> 282c195a
     }
 
     void simplifyTypedefFunction1() {
