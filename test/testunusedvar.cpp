--- conflicted
+++ resolved
@@ -2910,13 +2910,7 @@
                               "    for (int i = 0; i < 10; )\n"
                               "        a[i++] = 0;\n"
                               "}");
-<<<<<<< HEAD
         ASSERT_EQUALS("[test.cpp:5]: (style) Variable 'a[i++]' is assigned a value that is never used.\n", errout.str());
-=======
-        TODO_ASSERT_EQUALS("[test.cpp:5]: (style) Variable 'a' is assigned a value that is never used.\n",
-                           "",
-                           errout_str());
->>>>>>> 4eac07f0
     }
 
     void localvar10() {
