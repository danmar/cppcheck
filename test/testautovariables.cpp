--- conflicted
+++ resolved
@@ -108,13 +108,10 @@
         TEST_CASE(returnReference12);
         TEST_CASE(returnReference13);
         TEST_CASE(returnReference14);
-<<<<<<< HEAD
-=======
         TEST_CASE(returnReference15); // #9432
         TEST_CASE(returnReference16); // #9433
         TEST_CASE(returnReference16); // #9433
         TEST_CASE(returnReference17); // #9461
->>>>>>> 09eaa412
         TEST_CASE(returnReferenceFunction);
         TEST_CASE(returnReferenceContainer);
         TEST_CASE(returnReferenceLiteral);
@@ -1259,8 +1256,6 @@
         ASSERT_EQUALS("", errout.str());
     }
 
-<<<<<<< HEAD
-=======
     void returnReference15() {
         check("template <class T>\n"
               "const int& f() {\n"
@@ -1302,7 +1297,6 @@
         ASSERT_EQUALS("", errout.str());
     }
 
->>>>>>> 09eaa412
     void returnReferenceFunction() {
         check("int& f(int& a) {\n"
               "    return a;\n"
@@ -2220,8 +2214,6 @@
               "    m = msg;\n"
               "}\n");
         ASSERT_EQUALS("", errout.str());
-<<<<<<< HEAD
-=======
 
         // #9201
         check("int* f() {\n"
@@ -2237,7 +2229,6 @@
               "    ptr = &arr[2];\n"
               "}\n");
         ASSERT_EQUALS("", errout.str());
->>>>>>> 09eaa412
     }
 
     void danglingLifetimeFunction() {
@@ -2468,8 +2459,6 @@
         ASSERT_EQUALS(
             "[test.cpp:1] -> [test.cpp:2] -> [test.cpp:5] -> [test.cpp:5] -> [test.cpp:6]: (error) Using pointer to temporary.\n",
             errout.str());
-<<<<<<< HEAD
-=======
 
         check("QString f() {\n"
               "    QString a(\"dummyValue\");\n"
@@ -2489,7 +2478,6 @@
         ASSERT_EQUALS(
             "[test.cpp:3] -> [test.cpp:4]: (error) Using iterator to temporary.\n",
             errout.str());
->>>>>>> 09eaa412
     }
 
     void invalidLifetime() {
