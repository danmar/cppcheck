/*
 * Cppcheck - A tool for static C/C++ code analysis
 * Copyright (C) 2007-2023 Cppcheck team.
 *
 * This program is free software: you can redistribute it and/or modify
 * it under the terms of the GNU General Public License as published by
 * the Free Software Foundation, either version 3 of the License, or
 * (at your option) any later version.
 *
 * This program is distributed in the hope that it will be useful,
 * but WITHOUT ANY WARRANTY; without even the implied warranty of
 * MERCHANTABILITY or FITNESS FOR A PARTICULAR PURPOSE.  See the
 * GNU General Public License for more details.
 *
 * You should have received a copy of the GNU General Public License
 * along with this program.  If not, see <http://www.gnu.org/licenses/>.
 */

#include "check.h"
#include "checkuninitvar.h"
#include "ctu.h"
#include "errortypes.h"
#include "library.h"
#include "settings.h"
#include "fixture.h"
#include "tokenize.h"

#include <list>
#include <sstream>
#include <string>


class TestUninitVar : public TestFixture {
public:
    TestUninitVar() : TestFixture("TestUninitVar") {}

private:
    const Settings settings = settingsBuilder().library("std.cfg").build();

    void run() override {
        TEST_CASE(uninitvar1);
        TEST_CASE(uninitvar_warn_once); // only write 1 warning at a time
        TEST_CASE(uninitvar_decl);      // handling various types in C and C++ files
        TEST_CASE(uninitvar_bitop);     // using uninitialized operand in bit operation
        TEST_CASE(uninitvar_alloc);     // data is allocated but not initialized
        TEST_CASE(uninitvar_arrays);    // arrays
        TEST_CASE(uninitvar_class);     // class/struct
        TEST_CASE(uninitvar_enum);      // enum variables
        TEST_CASE(uninitvar_if);        // handling if
        TEST_CASE(uninitvar_loops);     // handling for/while
        TEST_CASE(uninitvar_switch);    // handling switch
        TEST_CASE(uninitvar_references); // references
        TEST_CASE(uninitvar_return);    // return
        TEST_CASE(uninitvar_assign);    // = {..}
        TEST_CASE(uninitvar_strncpy);   // strncpy doesn't always null-terminate
        TEST_CASE(func_uninit_var);     // analyse function calls for: 'int a(int x) { return x+x; }'
        TEST_CASE(func_uninit_pointer); // analyse function calls for: 'void a(int *p) { *p = 0; }'
        TEST_CASE(uninitvar_typeof);    // typeof
        TEST_CASE(uninitvar_ignore);    // ignore cast, *&x, ..
        TEST_CASE(uninitvar2);
        TEST_CASE(uninitvar3);          // #3844
        TEST_CASE(uninitvar4);          // #3869 (reference)
        TEST_CASE(uninitvar5);          // #3861
        TEST_CASE(uninitvar2_func);     // function calls
        TEST_CASE(uninitvar2_value);    // value flow
        TEST_CASE(valueFlowUninit2_value);
        TEST_CASE(valueFlowUninit_uninitvar2);
        TEST_CASE(uninitStructMember);  // struct members
        TEST_CASE(uninitvar2_while);
        TEST_CASE(uninitvar2_4494);      // #4494
        TEST_CASE(uninitvar2_malloc);    // malloc returns uninitialized data
        TEST_CASE(uninitvar8); // ticket #6230
        TEST_CASE(uninitvar9); // ticket #6424
        TEST_CASE(uninitvar10); // ticket #9467
        TEST_CASE(uninitvar11); // ticket #9123
        TEST_CASE(uninitvar12); // #10218 - stream read
        TEST_CASE(uninitvar13); // #9772
        TEST_CASE(uninitvar_unconditionalTry);
        TEST_CASE(uninitvar_funcptr); // #6404
        TEST_CASE(uninitvar_operator); // #6680
        TEST_CASE(uninitvar_ternaryexpression); // #4683
        TEST_CASE(uninitvar_pointertoarray);
        TEST_CASE(uninitvar_cpp11ArrayInit); // #7010
        TEST_CASE(uninitvar_rangeBasedFor); // #7078
        TEST_CASE(uninitvar_static); // #8734
        TEST_CASE(uninitvar_configuration);
        TEST_CASE(checkExpr);
        TEST_CASE(trac_4871);
        TEST_CASE(syntax_error); // Ticket #5073
        TEST_CASE(trac_5970);
        TEST_CASE(valueFlowUninitTest);
        TEST_CASE(valueFlowUninitBreak);
        TEST_CASE(valueFlowUninitStructMembers);
        TEST_CASE(uninitvar_ipa);
        TEST_CASE(uninitvar_memberfunction);
        TEST_CASE(uninitvar_nonmember); // crash in ycmd test

        TEST_CASE(isVariableUsageDeref); // *p
        TEST_CASE(isVariableUsageDerefValueflow); // *p

        TEST_CASE(uninitvar_memberaccess); // (&(a))->b <=> a.b

        // whole program analysis
        TEST_CASE(ctuTest);
    }

#define checkUninitVar(...) checkUninitVar_(__FILE__, __LINE__, __VA_ARGS__)
    void checkUninitVar_(const char* file, int line, const char code[], const char fname[] = "test.cpp", bool debugwarnings = false, const Settings *s = nullptr) {
        // Clear the error buffer..
        errout.str("");

        const Settings settings1 = settingsBuilder(s ? *s : settings).debugwarnings(debugwarnings).build();

        // Tokenize..
        Tokenizer tokenizer(&settings1, this);
        std::istringstream istr(code);
        ASSERT_LOC(tokenizer.tokenize(istr, fname), file, line);

        // Check for redundant code..
        CheckUninitVar checkuninitvar(&tokenizer, &settings1, this);
        checkuninitvar.check();
    }

    void uninitvar1() {
        // extracttests.start: int b; int c;

        // Ticket #2207 - False negative
        checkUninitVar("void foo() {\n"
                       "    int a;\n"
                       "    b = c - a;\n"
                       "}");
        ASSERT_EQUALS("[test.cpp:3]: (error) Uninitialized variable: a\n", errout.str());

        checkUninitVar("void foo() {\n"
                       "    int a;\n"
                       "    b = a - c;\n"
                       "}");
        ASSERT_EQUALS("[test.cpp:3]: (error) Uninitialized variable: a\n", errout.str());

        // Ticket #6455 - some compilers allow const variables to be uninitialized
        // extracttests.disable
        checkUninitVar("void foo() {\n"
                       "    const int a;\n"
                       "    b = c - a;\n"
                       "}");
        ASSERT_EQUALS("[test.cpp:3]: (error) Uninitialized variable: a\n", errout.str());
        // extracttests.enable

        checkUninitVar("void foo() {\n"
                       "    int *p;\n"
                       "    realloc(p,10);\n"
                       "}");
        ASSERT_EQUALS("[test.cpp:3]: (error) Uninitialized variable: p\n", errout.str());

        checkUninitVar("void foo() {\n" // #5240
                       "    char *p = malloc(100);\n"
                       "    char *tmp = realloc(p,1000);\n"
                       "    if (!tmp) free(p);\n"
                       "}");
        ASSERT_EQUALS("", errout.str());

        checkUninitVar("void foo() {\n"
                       "    int *p = NULL;\n"
                       "    realloc(p,10);\n"
                       "}");
        ASSERT_EQUALS("", errout.str());

        // dereferencing uninitialized pointer..
        // extracttests.start: struct Foo { void abcd(); };
        checkUninitVar("static void foo()\n"
                       "{\n"
                       "    Foo *p;\n"
                       "    p->abcd();\n"
                       "}");
        ASSERT_EQUALS("[test.cpp:4]: (error) Uninitialized variable: p\n", errout.str());

        // extracttests.start: template<class T> struct Foo { void abcd(); };
        checkUninitVar("static void foo()\n"
                       "{\n"
                       "    Foo<int> *p;\n"
                       "    p->abcd();\n"
                       "}");
        ASSERT_EQUALS("[test.cpp:4]: (error) Uninitialized variable: p\n", errout.str());

        // extracttests.start: struct Foo { void* a; };
        checkUninitVar("void f(Foo *p)\n"
                       "{\n"
                       "    int a;\n"
                       "    p->a = malloc(4 * a);\n"
                       "}");
        ASSERT_EQUALS("[test.cpp:4]: (error) Uninitialized variable: a\n", errout.str());

        checkUninitVar("static void foo()\n"
                       "{\n"
                       "    int *p;\n"
                       "    delete p;\n"
                       "}");
        ASSERT_EQUALS("[test.cpp:4]: (error) Uninitialized variable: p\n", errout.str());

        checkUninitVar("static void foo()\n"
                       "{\n"
                       "    int *p;\n"
                       "    delete [] p;\n"
                       "}");
        ASSERT_EQUALS("[test.cpp:4]: (error) Uninitialized variable: p\n", errout.str());

        checkUninitVar("static void foo()\n"
                       "{\n"
                       "    int *p;\n"
                       "    *p = 135;\n"
                       "}");
        ASSERT_EQUALS("[test.cpp:4]: (error) Uninitialized variable: p\n", errout.str());

        checkUninitVar("static void foo()\n"
                       "{\n"
                       "    int *p;\n"
                       "    p[0] = 135;\n"
                       "}");
        ASSERT_EQUALS("[test.cpp:4]: (error) Uninitialized variable: p\n", errout.str());

        checkUninitVar("static void foo()\n"
                       "{\n"
                       "    int *x;\n"
                       "    int y = *x;\n"
                       "}");
        ASSERT_EQUALS("[test.cpp:4]: (error) Uninitialized variable: x\n", errout.str());

        checkUninitVar("static void foo()\n"
                       "{\n"
                       "    int *x;\n"
                       "    int &y(*x);\n"
                       "}");
        ASSERT_EQUALS("[test.cpp:4]: (error) Uninitialized variable: x\n", errout.str());

        checkUninitVar("void foo()\n"
                       "{\n"
                       "    int x;\n"
                       "    int *y = &x;\n"
                       "}");
        ASSERT_EQUALS("", errout.str());

        checkUninitVar("void foo()\n"
                       "{\n"
                       "    int *x;\n"
                       "    int *&y = x;\n"
                       "}");
        ASSERT_EQUALS("", errout.str());

        checkUninitVar("void foo()\n"
                       "{\n"
                       "    int x = xyz::x;\n"
                       "}");
        ASSERT_EQUALS("", errout.str());

        checkUninitVar("void f()\n"
                       "{\n"
                       "    int a;\n"
                       "    a = 5 + a;\n"
                       "}");
        ASSERT_EQUALS("[test.cpp:4]: (error) Uninitialized variable: a\n", errout.str());

        checkUninitVar("void f()\n"
                       "{\n"
                       "    int a;\n"
                       "    a++;\n"
                       "}");
        ASSERT_EQUALS("[test.cpp:4]: (error) Uninitialized variable: a\n", errout.str());

        checkUninitVar("void f()\n"
                       "{\n"
                       "    extern int a;\n"
                       "    a++;\n"
                       "}");
        ASSERT_EQUALS("", errout.str());

        // extracttests.start: void bar(int);
        checkUninitVar("void f()\n"
                       "{\n"
                       "    int a;\n"
                       "    bar(4 * a);\n"
                       "}");
        ASSERT_EQUALS("[test.cpp:4]: (error) Uninitialized variable: a\n", errout.str());

        checkUninitVar("static void foo()\n"
                       "{\n"
                       "    int i;\n"
                       "    if (i);\n"
                       "}");
        ASSERT_EQUALS("[test.cpp:4]: (error) Uninitialized variable: i\n", errout.str());

        checkUninitVar("static void foo()\n"
                       "{\n"
                       "    int i;\n"
                       "    for (int x = 0; i < 10; x++);\n"
                       "}");
        ASSERT_EQUALS("[test.cpp:4]: (error) Uninitialized variable: i\n", errout.str());

        checkUninitVar("static void foo()\n"
                       "{\n"
                       "    int i;\n"
                       "    for (int x = 0; x < 10; i++);\n"
                       "}");
        ASSERT_EQUALS("[test.cpp:4]: (error) Uninitialized variable: i\n", errout.str());

        checkUninitVar("static void foo(int x)\n"
                       "{\n"
                       "    int i;\n"
                       "    if (x)\n"
                       "        i = 0;\n"
                       "    i++;\n"
                       "}");
        ASSERT_EQUALS("[test.cpp:6]: (error) Uninitialized variable: i\n", errout.str());

        checkUninitVar("static void foo()\n"
                       "{\n"
                       "    int ar[10];\n"
                       "    int i;\n"
                       "    ar[i] = 0;\n"
                       "}");
        ASSERT_EQUALS("[test.cpp:5]: (error) Uninitialized variable: i\n", errout.str());

        checkUninitVar("static void foo()\n"
                       "{\n"
                       "    int x, y;\n"
                       "    x = (y = 10);\n"
                       "    int z = y * 2;\n"
                       "}", "test.cpp", false);
        ASSERT_EQUALS("", errout.str());

        checkUninitVar("static void foo() {\n"
                       "    int x, y;\n"
                       "    x = ((y) = 10);\n"
                       "}");
        ASSERT_EQUALS("", errout.str());

        // Ticket #3597
        checkUninitVar("void f() {\n"
                       "    int a;\n"
                       "    int b = 1;\n"
                       "    (b += a) = 1;\n"
                       "}");
        ASSERT_EQUALS("[test.cpp:4]: (error) Uninitialized variable: a\n", errout.str());

        checkUninitVar("int f() {\n"
                       "    int a,b,c;\n"
                       "    a = b = c;\n"
                       "}", "test.cpp", /*debugwarnings=*/ false);
        ASSERT_EQUALS("[test.cpp:3]: (error) Uninitialized variable: c\n", errout.str());

        checkUninitVar("static void foo()\n"
                       "{\n"
                       "    Foo p;\n"
                       "    p.abcd();\n"
                       "}");
        ASSERT_EQUALS("", errout.str());

        checkUninitVar("static void foo()\n"
                       "{\n"
                       "    Foo p;\n"
                       "    int x = p.abcd();\n"
                       "}");
        ASSERT_EQUALS("", errout.str());

        // Unknown types
        // extracttests.disable
        {
            checkUninitVar("void a()\n"
                           "{\n"
                           "    A ret;\n"
                           "    return ret;\n"
                           "}");
            ASSERT_EQUALS("", errout.str());

            checkUninitVar("void a()\n"
                           "{\n"
                           "    A ret;\n"
                           "    return ret;\n"
                           "}\n",
                           "test.c");
            ASSERT_EQUALS("[test.c:4]: (error) Uninitialized variable: ret\n", errout.str());
        }
        // extracttests.enable

        // #3916 - avoid false positive
        checkUninitVar("void f(float x) {\n"
                       "  union lf { long l; float f; } u_lf;\n"
                       "  float hx = (u_lf.f = (x), u_lf.l);\n"
                       "}",
                       "test.c", false);
        ASSERT_EQUALS("", errout.str());

        checkUninitVar("void a()\n"
                       "{\n"
                       "    int x[10];\n"
                       "    int *y = x;\n"
                       "}");
        ASSERT_EQUALS("", errout.str());

        checkUninitVar("void a()\n"
                       "{\n"
                       "    int x;\n"
                       "    int *y = &x;\n"
                       "    *y = 0;\n"
                       "    x++;\n"
                       "}", "test.cpp", false);
        ASSERT_EQUALS("", errout.str());

        checkUninitVar("void a()\n"
                       "{\n"
                       "    char x[10], y[10];\n"
                       "    char *z = x;\n"
                       "    memset(z, 0, sizeof(x));\n"
                       "    memcpy(y, x, sizeof(x));\n"
                       "}", "test.cpp", false);
        ASSERT_EQUALS("", errout.str());

        // Handling >> and <<
        {
            checkUninitVar("int a() {\n"
                           "    int ret;\n"
                           "    std::cin >> ret;\n"
                           "    ret++;\n"
                           "}");
            ASSERT_EQUALS("", errout.str());

            checkUninitVar("void f(int b) {\n"
                           "    int a;\n"
                           "    std::cin >> b >> a;\n"
                           "    return a;"
                           "}");
            ASSERT_EQUALS("", errout.str());

            checkUninitVar("void f() {\n"
                           "    int ret[2];\n"
                           "    std::cin >> ret[0];\n"
                           "}");
            ASSERT_EQUALS("", errout.str());

            checkUninitVar("void f(int i) {\n"
                           "    int a;\n"
                           "    i >> a;\n"
                           "}");
            ASSERT_EQUALS("[test.cpp:3]: (error) Uninitialized variable: a\n", errout.str());

            checkUninitVar("int a() {\n"
                           "    int ret;\n"
                           "    int a = value >> ret;\n"
                           "}\n",
                           "test.c");
            ASSERT_EQUALS("[test.c:3]: (error) Uninitialized variable: ret\n", errout.str());

            checkUninitVar("void foo() {\n"   // #3707
                           "    Node node;\n"
                           "    int x;\n"
                           "    node[\"abcd\"] >> x;\n"
                           "}");
            ASSERT_EQUALS("", errout.str());

            checkUninitVar("int a(FArchive &arc) {\n"   // #3060 (initialization through operator<<)
                           "    int *p;\n"
                           "    arc << p;\n" // <- TODO initialization?
                           "    return *p;\n"
                           "}");
            ASSERT_EQUALS("[test.cpp:3]: (error) Uninitialized variable: p\n", errout.str());

            checkUninitVar("void a() {\n"
                           "    int ret;\n"
                           "    a = value << ret;\n"
                           "}\n",
                           "test.c");
            ASSERT_EQUALS("[test.c:3]: (error) Uninitialized variable: ret\n", errout.str());

            // #4320 says this is a FP. << is overloaded.
            checkUninitVar("int f() {\n"
                           "    int a;\n"
                           "    a << 1;\n"  // <- TODO initialization?
                           "    return a;\n"
                           "}");
            ASSERT_EQUALS("[test.cpp:3]: (error) Uninitialized variable: a\n", errout.str());

            // #4673
            checkUninitVar("void f() {\n"
                           "    int a;\n"
                           "    std::cout << a;\n"
                           "}");
            ASSERT_EQUALS("[test.cpp:3]: (error) Uninitialized variable: a\n", errout.str());

            checkUninitVar("void f(std::ostringstream& os) {\n"
                           "    int a;\n"
                           "    os << a;\n"
                           "}");
            ASSERT_EQUALS("[test.cpp:3]: (error) Uninitialized variable: a\n", errout.str());

            checkUninitVar("void f() {\n"
                           "    int a;\n"
                           "    std::cout << 1 << a;\n"
                           "}");
            ASSERT_EQUALS("[test.cpp:3]: (error) Uninitialized variable: a\n", errout.str());

            checkUninitVar("void f(std::ostringstream& os) {\n"
                           "    int a;\n"
                           "    os << 1 << a;\n"
                           "}");
            ASSERT_EQUALS("[test.cpp:3]: (error) Uninitialized variable: a\n", errout.str());

            {
                // #9422
                checkUninitVar("void f() {\n"
                               "  char *p = new char[10];\n"
                               "  std::cout << (void *)p << 1;\n"
                               "}");
                ASSERT_EQUALS("", errout.str());

                checkUninitVar("void f() {\n"
                               "  char p[10];\n"
                               "  std::cout << (void *)p << 1;\n"
                               "}");
                ASSERT_EQUALS("", errout.str());

                checkUninitVar("void f() {\n"
                               "  char *p = new char[10];\n"
                               "  std::cout << p << 1;\n"
                               "}");
                ASSERT_EQUALS("[test.cpp:3]: (error) Memory is allocated but not initialized: p\n", errout.str());

                checkUninitVar("void f() {\n" // #9696
                               "  int *p = new int[10];\n"
                               "  std::cout << p << 1;\n"
                               "}");
                ASSERT_EQUALS("", errout.str());

                checkUninitVar("void f() {\n"
                               "  int i[10];\n"
                               "  std::cout << i;\n"
                               "  char c[10];\n"
                               "  std::cout << c;\n"
                               "  wchar_t w[10];\n"
                               "  std::cout << w;\n"
                               "}");
                ASSERT_EQUALS("[test.cpp:5]: (error) Uninitialized variable: c\n"
                              "[test.cpp:7]: (error) Uninitialized variable: w\n",
                              errout.str());

                checkUninitVar("void f() {\n"
                               "  char p[10];\n"
                               "  std::cout << p << 1;\n"
                               "}");
                ASSERT_EQUALS("[test.cpp:3]: (error) Uninitialized variable: p\n", errout.str());

                checkUninitVar("void f() {\n"
                               "  char p[10];\n"
                               "  std::cout << *p << 1;\n"
                               "}");
                ASSERT_EQUALS("[test.cpp:3]: (error) Uninitialized variable: p\n", errout.str());
            }
        }

        // #8494 : Overloaded & operator
        checkUninitVar("void f() {\n"
                       "  int x;\n"
                       "  a & x;\n"
                       "}");
        ASSERT_EQUALS("", errout.str());

        checkUninitVar("void f(int a) {\n"
                       "  int x;\n"
                       "  a & x;\n"
                       "}");
        ASSERT_EQUALS("[test.cpp:3]: (error) Uninitialized variable: x\n", errout.str());

        checkUninitVar("void f() {\n"
                       "  int a,b,c;\n"
                       "  ar & a & b & c;\n"
                       "}");
        ASSERT_EQUALS("", errout.str());

        checkUninitVar("void a() {\n"   // asm
                       "    int x;\n"
                       "    asm();\n"
                       "    x++;\n"
                       "}");
        ASSERT_EQUALS("", errout.str());

        checkUninitVar("void a()\n"
                       "{\n"
                       "    int x[10];\n"
                       "    struct xyz xyz1 = { .x = x };\n"
                       "}");
        ASSERT_EQUALS("", errout.str());

        checkUninitVar("void a()\n"
                       "{\n"
                       "    struct S *s;\n"
                       "    s->x = 0;\n"
                       "}");
        ASSERT_EQUALS("[test.cpp:4]: (error) Uninitialized variable: s\n", errout.str());

        checkUninitVar("void foo()\n"
                       "{\n"
                       "   char *buf = malloc(100);\n"
                       "   struct ABC *abc = buf;\n"
                       "}");
        ASSERT_EQUALS("", errout.str());

        checkUninitVar("class Fred {\n"
                       "public:\n"
                       "    FILE *f;\n"
                       "    ~Fred();\n"
                       "}\n"
                       "Fred::~Fred()\n"
                       "{\n"
                       "    fclose(f);\n"
                       "}");
        ASSERT_EQUALS("", errout.str());

        checkUninitVar("void f()\n"
                       "{\n"
                       "    int c;\n"
                       "    ab(sizeof(xyz), &c);\n"
                       "    if (c);\n"
                       "}");
        ASSERT_EQUALS("", errout.str());

        checkUninitVar("void f()\n"
                       "{\n"
                       "    int c;\n"
                       "    a = (f2(&c));\n"
                       "    c++;\n"
                       "}");
        ASSERT_EQUALS("", errout.str());

        checkUninitVar("void f(int a)\n"
                       "{\n"
                       "    if (a) {\n"
                       "        char *p;\n"
                       "        *p = 0;\n"
                       "    }\n"
                       "}");
        ASSERT_EQUALS("[test.cpp:5]: (error) Uninitialized variable: p\n", errout.str());

        // +=
        checkUninitVar("void f()\n"
                       "{\n"
                       "    int c;\n"
                       "    c += 2;\n"
                       "}");
        ASSERT_EQUALS("[test.cpp:4]: (error) Uninitialized variable: c\n", errout.str());

        checkUninitVar("void f()\n"
                       "{\n"
                       "    int a[10];\n"
                       "    a[0] = 10 - a[1];\n"
                       "}");
        ASSERT_EQUALS("[test.cpp:4]: (error) Uninitialized variable: a[1]\n", errout.str());

        // goto/setjmp/longjmp..
        checkUninitVar("void foo(int x)\n"
                       "{\n"
                       "    long b;\n"
                       "    if (g()) {\n"
                       "        b =2;\n"
                       "        goto found;\n"
                       "    }\n"
                       "\n"
                       "    return;\n"
                       "\n"
                       "found:\n"
                       "    int a = b;\n"
                       "}", "test.cpp", false);
        ASSERT_EQUALS("", errout.str());

        checkUninitVar("int foo()\n"
                       "{\n"
                       "    jmp_buf env;\n"
                       "    int a;\n"
                       "    int val = setjmp(env);\n"
                       "    if(val)\n"
                       "        return a;\n"
                       "    a = 1;\n"
                       "    longjmp(env, 1);\n"
                       "}");
        ASSERT_EQUALS("", errout.str());

        // macro_for..
        checkUninitVar("int foo()\n"
                       "{\n"
                       "  int retval;\n"
                       "  if (condition) {\n"
                       "    for12(1,2) { }\n"
                       "    retval = 1;\n"
                       "  }\n"
                       "  else\n"
                       "    retval = 2;\n"
                       "  return retval;\n"
                       "}");
        ASSERT_EQUALS("", errout.str());

        checkUninitVar("int foo()\n"
                       "{\n"
                       "    int i;\n"
                       "    goto exit;\n"
                       "    i++;\n"
                       "exit:\n"
                       "}", "test.cpp", false);
        ASSERT_EQUALS("", errout.str());

        checkUninitVar("int foo() {\n"
                       "    int x,y=0;\n"
                       "again:\n"
                       "    if (y) return x;\n"
                       "    x = a;\n"
                       "    y = 1;\n"
                       "    goto again;\n"
                       "}", "test.c", false);
        ASSERT_EQUALS("", errout.str());

        // Ticket #3873 (false positive)
        checkUninitVar("MachineLoopRange *MachineLoopRanges::getLoopRange(const MachineLoop *Loop) {\n"
                       "  MachineLoopRange *&Range = Cache[Loop];\n"
                       "  if (!Range)\n"
                       "    Range = new MachineLoopRange(Loop, Allocator, *Indexes);\n"
                       "  return Range;\n"
                       "}");
        ASSERT_EQUALS("", errout.str());

        // #4040 - False positive
        checkUninitVar("int f(int x)  {\n"
                       "    int iter;\n"
                       "    {\n"
                       "        union\n"
                       "        {\n"
                       "            int asInt;\n"
                       "            double asDouble;\n"
                       "        };\n"
                       "\n"
                       "        iter = x;\n"
                       "    }\n"
                       "    return 1 + iter;\n"
                       "}", "test.cpp", false);
        ASSERT_EQUALS("", errout.str());

        // C++11 style initialization
        checkUninitVar("int f() {\n"
                       "    int i = 0;\n"
                       "    int j{ i };\n"
                       "    return j;\n"
                       "}");
        ASSERT_EQUALS("", errout.str());

        // Ticket #5646
        checkUninitVar("float foo() {\n"
                       "  float source[2] = {3.1, 3.1};\n"
                       "  float (*sink)[2] = &source;\n"
                       "  return (*sink)[0];\n"
                       "}");
        ASSERT_EQUALS("", errout.str());

        // Ticket #9296
        checkUninitVar("void f(void)\n"
                       "{\n"
                       "    int x;\n"
                       "    int z = (x) & ~__round_mask(1, 1);\n"
                       "}");
        ASSERT_EQUALS("[test.cpp:4]: (error) Uninitialized variable: x\n", errout.str());

        checkUninitVar("void f(void)\n"
                       "{\n"
                       "    int x;\n"
                       "    int z = (x) | ~__round_mask(1, 1);\n"
                       "}");
        ASSERT_EQUALS("[test.cpp:4]: (error) Uninitialized variable: x\n", errout.str());

        checkUninitVar("int __round_mask(int, int);\n"
                       "void f(void)\n"
                       "{\n"
                       "    int x;\n"
                       "    int* z = &x;\n"
                       "}");
        ASSERT_EQUALS("", errout.str());
    }

    void uninitvar_warn_once() {
        // extracttests.start: int a; int b;

        checkUninitVar("void f() {\n"
                       "  int x;\n"
                       "  a = x;\n"
                       "  b = x;\n"
                       "}");
        ASSERT_EQUALS("[test.cpp:3]: (error) Uninitialized variable: x\n", errout.str());
    }

    // Handling of unknown types. Assume they are POD in C.
    void uninitvar_decl() {
        const char code[] = "void f() {\n"
                            "    dfs a;\n"
                            "    return a;\n"
                            "}";

        // Assume dfs is a non POD type if file is C++
        checkUninitVar(code, "test.cpp");
        ASSERT_EQUALS("", errout.str());

        // Assume dfs is a POD type if file is C
        checkUninitVar(code, "test.c");
        ASSERT_EQUALS("[test.c:3]: (error) Uninitialized variable: a\n", errout.str());

        const char code2[] = "struct AB { int a,b; };\n"
                             "void f() {\n"
                             "    struct AB ab;\n"
                             "    return ab;\n"
                             "}";
        checkUninitVar(code2, "test.cpp");
        ASSERT_EQUALS("[test.cpp:4]: (error) Uninitialized struct member: ab.a\n"
                      "[test.cpp:4]: (error) Uninitialized struct member: ab.b\n", errout.str());
        checkUninitVar(code2, "test.c");
        ASSERT_EQUALS("[test.c:4]: (error) Uninitialized variable: ab\n", errout.str());

        // Ticket #3890 - False positive for std::map
        checkUninitVar("void f() {\n"
                       "    std::map<int,bool> x;\n"
                       "    return x;\n"
                       "}");
        ASSERT_EQUALS("", errout.str());

        // Ticket #3906 - False positive for std::vector pointer
        checkUninitVar("void f() {\n"
                       "    std::vector<int> *x = NULL;\n"
                       "    return x;\n"
                       "}", "test.cpp", false);
        ASSERT_EQUALS("", errout.str());

        {
            // Ticket #6701 - Variable name is a POD type according to cfg
            const char xmldata[] = "<?xml version=\"1.0\"?>\n"
                                   "<def format=\"1\">"
                                   "  <podtype name=\"_tm\"/>"
                                   "</def>";
            const Settings s = settingsBuilder(settings).libraryxml(xmldata, sizeof(xmldata)).build();
            checkUninitVar("void f() {\n"
                           "  Fred _tm;\n"
                           "  _tm.dostuff();\n"
                           "}", "test.cpp", false, &s);
            ASSERT_EQUALS("", errout.str());
        }

        // Ticket #7822 - Array type
        checkUninitVar("A *f() {\n"
                       "    A a,b;\n"
                       "    b[0] = 0;"
                       "    return a;\n"
                       "}", "test.c", false);
        ASSERT_EQUALS("", errout.str());
    }

    void uninitvar3() { // #3844
        // avoid false positive
        checkUninitVar("namespace std _GLIBCXX_VISIBILITY(default)\n"
                       "{\n"
                       "_GLIBCXX_BEGIN_NAMESPACE_CONTAINER\n"
                       "    typedef unsigned long _Bit_type;\n"
                       "    struct _Bit_reference\n"
                       "    {\n"
                       "        _Bit_type * _M_p;\n"
                       "        _Bit_type _M_mask;\n"
                       "        _Bit_reference(_Bit_type * __x, _Bit_type __y)\n"
                       "         : _M_p(__x), _M_mask(__y) { }\n"
                       "    };\n"
                       "}");
        ASSERT_EQUALS("", errout.str());
    }

    void uninitvar_bitop() {
        // extracttests.start: int a; int c;

        checkUninitVar("void foo() {\n"
                       "    int b;\n"
                       "    c = a | b;\n"
                       "}");
        ASSERT_EQUALS("[test.cpp:3]: (error) Uninitialized variable: b\n", errout.str());

        checkUninitVar("void foo() {\n"
                       "    int b;\n"
                       "    c = b | a;\n"
                       "}");
        ASSERT_EQUALS("[test.cpp:3]: (error) Uninitialized variable: b\n", errout.str());
    }

    // if..
    void uninitvar_if() {
        // extracttests.start: struct Foo { void abcd(); };
        checkUninitVar("static void foo(int x)\n"
                       "{\n"
                       "    Foo *p;\n"
                       "    if (x)\n"
                       "        p = new Foo;\n"
                       "    p->abcd();\n"
                       "}");
        ASSERT_EQUALS("[test.cpp:6]: (error) Uninitialized variable: p\n", errout.str());

        checkUninitVar("static void foo(int x)\n"
                       "{\n"
                       "    int a;\n"
                       "    if (x==1);\n"
                       "    if (x==2);\n"
                       "    x = a;\n"
                       "}");
        ASSERT_EQUALS("[test.cpp:6]: (error) Uninitialized variable: a\n", errout.str());

        checkUninitVar("int foo() {\n"
                       "    int i;\n"
                       "    if (1)\n"
                       "        i = 11;\n"
                       "    return i;\n"
                       "}");
        ASSERT_EQUALS("", errout.str());

        checkUninitVar("int bar(int x) {\n"
                       "    int n;\n"
                       "    if ( x == 23)\n"
                       "      n = 1;\n"
                       "    else if ( x == 11 )\n"
                       "      n = 2;\n"
                       "    return n;\n"
                       "}");
        TODO_ASSERT_EQUALS("error", "", errout.str());

        checkUninitVar("int foo()\n"
                       "{\n"
                       "    int i;\n"
                       "    if (x)\n"
                       "        i = 22;\n"
                       "    else\n"
                       "        i = 33;\n"
                       "    return i;\n"
                       "}");
        ASSERT_EQUALS("", errout.str());

        checkUninitVar("int foo(int x)\n" // #5503
                       "{\n"
                       "    int i;\n"
                       "    if (x < 2)\n"
                       "        i = 22;\n"
                       "    else if (x >= 2)\n" // condition is always true
                       "        i = 33;\n"
                       "    return i;\n"
                       "}");
        ASSERT_EQUALS("", errout.str());

        checkUninitVar("int foo()\n"
                       "{\n"
                       "    int i;\n"
                       "    if (x)\n"
                       "        i = 22;\n"
                       "    else\n"
                       "    {\n"
                       "        char *y = {0};\n"
                       "        i = 33;\n"
                       "    }\n"
                       "    return i;\n"
                       "}");
        ASSERT_EQUALS("", errout.str());

        checkUninitVar("int foo()\n"
                       "{\n"
                       "    int i;\n"
                       "    if (x)\n"
                       "    {\n"
                       "        struct abc abc1 = (struct abc) { .a=0, .b=0, .c=0 };\n"
                       "        i = 22;\n"
                       "    }\n"
                       "    else\n"
                       "    {\n"
                       "        i = 33;\n"
                       "    }\n"
                       "    return i;\n"
                       "}", "test.cpp", false);
        ASSERT_EQUALS("", errout.str());

        checkUninitVar("static void foo(int x)\n"
                       "{\n"
                       "    Foo *p;\n"
                       "    if (x)\n"
                       "        p = new Foo;\n"
                       "    if (x)\n"
                       "        p->abcd();\n"
                       "}");
        ASSERT_EQUALS("", errout.str());

        checkUninitVar("void foo(int a)\n"
                       "{\n"
                       "    int n;\n"
                       "    int condition;\n"
                       "    if(a == 1) {\n"
                       "        n=0;\n"
                       "        condition=0;\n"
                       "    }\n"
                       "    else {\n"
                       "        n=1;\n"
                       "    }\n"
                       "\n"
                       "    if( n == 0) {\n"
                       "        a=condition;\n"
                       "    }\n"
                       "}");
        ASSERT_EQUALS("", errout.str());

        checkUninitVar("void f()\n"
                       "{\n"
                       "    C *c;\n"
                       "    if (fun(&c));\n"
                       "    c->Release();\n"
                       "}");
        ASSERT_EQUALS("", errout.str());

        checkUninitVar("void f() {\n"
                       "    C c;\n"
                       "    if (fun(&c.d));\n"
                       "    return c;\n"
                       "}");
        ASSERT_EQUALS("", errout.str());

        checkUninitVar("void f() {\n"
                       "   char a[10];\n"
                       "   if (a[0] = x){}\n"
                       "}");
        ASSERT_EQUALS("", errout.str());

        checkUninitVar("int foo(int x)\n"
                       "{\n"
                       "    int i;\n"
                       "    if (one())\n"
                       "        i = 1;\n"
                       "    else\n"
                       "        return 3;\n"
                       "    return i;\n"
                       "}");
        ASSERT_EQUALS("", errout.str());

        // Ticket #2207 - False positive
        checkUninitVar("void foo(int x) {\n"
                       "    int a;\n"
                       "    if (x)\n"
                       "        a = 1;\n"
                       "    if (!x)\n"
                       "        return;\n"
                       "    b = (c - a);\n"
                       "}");
        ASSERT_EQUALS("", errout.str());

        checkUninitVar("int foo()\n"
                       "{\n"
                       "    int ret;\n"
                       "    if (one())\n"
                       "        ret = 1;\n"
                       "    else\n"
                       "        throw 3;\n"
                       "    return ret;\n"
                       "}");
        ASSERT_EQUALS("", errout.str());

        checkUninitVar("int f(int a)\n"
                       "{\n"
                       "    int ret;\n"
                       "    if (a == 1)\n"
                       "        ret = 1;\n"
                       "    else\n"
                       "        XYZ ret = 2;\n"  // XYZ may be an unexpanded macro so bailout the checking of "ret".
                       "    return ret;\n"
                       "}");
        ASSERT_EQUALS("[test.cpp:8]: (error) Uninitialized variable: ret\n", errout.str());

        checkUninitVar("int f(int a, int b)\n"
                       "{\n"
                       "   int x;\n"
                       "   if (a)\n"
                       "      x = a;\n"
                       "   else {\n"
                       "      do { } while (f2());\n"
                       "      x = b;\n"
                       "   }\n"
                       "   return x;\n"
                       "}");
        ASSERT_EQUALS("", errout.str());

        checkUninitVar("void foo(long verbose,bool bFlag)\n"
                       "{\n"
                       "  double t;\n"
                       "  if (bFlag)\n"
                       "  {\n"
                       "    if (verbose)\n"
                       "      t = 1;\n"
                       "    if (verbose)\n"
                       "      std::cout << (12-t);\n"
                       "  }\n"
                       "}");
        ASSERT_EQUALS("", errout.str());

        checkUninitVar("int test(int cond1, int cond2) {\n"
                       "  int foo;\n"
                       "  if (cond1 || cond2) {\n"
                       "     if (cond2)\n"
                       "        foo = 0;\n"
                       "  }\n"
                       "  if (cond2) {\n"
                       "    int t = foo*foo;\n"
                       "  }\n"
                       "}");
        ASSERT_EQUALS("", errout.str());

        checkUninitVar("void foo(int *pix) {\n"
                       "    int dest_x;\n"
                       "    {\n"
                       "        if (pix)\n"
                       "            dest_x = 123;\n"
                       "    }\n"
                       "    if (pix)\n"
                       "        a = dest_x;\n" // <- not uninitialized
                       "}");
        ASSERT_EQUALS("", errout.str());

        // ? :
        checkUninitVar("static void foo(int v) {\n"
                       "    int x;\n"
                       "    x = v <= 0 ? -1 : x;\n"
                       "}");
        ASSERT_EQUALS("[test.cpp:3]: (error) Uninitialized variable: x\n", errout.str());

        checkUninitVar("void foo()\n"
                       "{\n"
                       "    const char *msgid1, *msgid2;\n"
                       "    int ret = bar(&msgid1);\n"
                       "    if (ret > 0) {\n"
                       "        ret = bar(&msgid2);\n"
                       "    }\n"
                       "    ret = ret <= 0 ? -1 :\n"
                       "          strcmp(msgid1, msgid2) == 0;\n"
                       "}");
        ASSERT_EQUALS("", errout.str());

        checkUninitVar("void foo(int a, int b)\n"
                       "{\n"
                       "    int x; x = (a<b) ? 1 : 0;\n"
                       "    int y = y;\n"
                       "}");
        ASSERT_EQUALS("[test.cpp:4]: (error) Uninitialized variable: y\n", errout.str());

        checkUninitVar("void foo() {\n" // pidgin-2.11.0/finch/libgnt/gnttree.c
                       "  int x = (x = bar()) ? x : 0;\n"
                       "}");
        ASSERT_EQUALS("", errout.str());

        // ; { .. }
        checkUninitVar("int foo()\n"
                       "{\n"
                       "  int retval;\n"
                       "  if (condition) {\n"
                       "    { }\n"
                       "    retval = 1; }\n"
                       "  else\n"
                       "    retval = 2;\n"
                       "  return retval;\n"
                       "}");
        ASSERT_EQUALS("", errout.str());

        checkUninitVar("void foo()\n"
                       "{\n"
                       "  {\n"
                       "    for (int i = 0; i < 10; ++i)\n"
                       "    { }\n"
                       "  }\n"
                       "\n"
                       "  { }\n"
                       "}");
        ASSERT_EQUALS("", errout.str());

        // ({ .. })
        checkUninitVar("void f() {\n"
                       "    int x;\n"
                       "    if (abc) { x = 123; }\n"
                       "    else { a = ({b=c;}); x = 456; }\n"
                       "    ++x;\n"
                       "}");
        ASSERT_EQUALS("", errout.str());

        // Ticket #3098 - False negative uninitialized variable
        checkUninitVar("void f()\n"
                       "{\n"
                       "    char *c1,*c2;\n"
                       "    if(strcoll(c1,c2))\n"
                       "    {\n"
                       "    }\n"
                       "}");
        ASSERT_EQUALS("[test.cpp:4]: (error) Uninitialized variable: c1\n"
                      "[test.cpp:4]: (error) Uninitialized variable: c2\n", errout.str());

        checkUninitVar("void f(char *c1, char *c2)\n"
                       "{\n"
                       "    if(strcoll(c1,c2))\n"
                       "    {\n"
                       "    }\n"
                       "}");
        ASSERT_EQUALS("", errout.str());

        checkUninitVar("void f()\n"
                       "{\n"
                       "    char *c1;\n"
                       "    c1=strcpy(c1,\"test\");\n"
                       "}");
        ASSERT_EQUALS("[test.cpp:4]: (error) Uninitialized variable: c1\n", errout.str());

        checkUninitVar("void f(char *c1)\n"
                       "{\n"
                       "    c1=strcpy(c1,\"test\");\n"
                       "}");
        ASSERT_EQUALS("", errout.str());

        checkUninitVar("void f() {\n"
                       "  X var;\n"
                       "  memset(var, 0, sizeof(var));\n"
                       "}", "test.c");
        ASSERT_EQUALS("", errout.str());

        checkUninitVar("int f() {\n" // #8692
                       "    bool b = e();\n"
                       "    int v;\n"
                       "    if (b)\n"
                       "        doStuff(&v);\n"
                       "    int v2 = (b) ? v / 5 : 0;\n"
                       "    int v3;\n"
                       "    if (b)\n"
                       "        v3 = 50;\n"
                       "    int v4 = (b) ? v3 + 5 : 0;\n"
                       "    int v5;\n"
                       "    int v6 = v5;\n"
                       "    doStuff(&v5);\n"
                       "    int v7 = v5;\n"
                       "    return v2 + v4 + v6 + v7;\n"
                       "}\n");
        ASSERT_EQUALS("[test.cpp:12]: (error) Uninitialized variable: v5\n", errout.str());
    }


    // handling for/while loops..
    void uninitvar_loops() {
        // for..
        // extracttests.start: void b(int);
        checkUninitVar("void f()\n"
                       "{\n"
                       "    for (int i = 0; i < 4; ++i) {\n"
                       "        int a;\n"
                       "        b(4*a);\n"
                       "    }"
                       "}");
        ASSERT_EQUALS("[test.cpp:5]: (error) Uninitialized variable: a\n", errout.str());

        checkUninitVar("void f() {\n"
                       "    int k;\n"
                       "    for (int i = 0; i < 4; ++i) {\n"
                       "        k = k + 2;\n"
                       "    }\n"
                       "}");
        ASSERT_EQUALS("[test.cpp:4]: (error) Uninitialized variable: k\n", errout.str());

        checkUninitVar("void f() {\n"
                       "    gchar sel[10];\n"
                       "    for (int i = 0; i < 4; ++i) {\n"
                       "        int sz = sizeof(sel);\n"
                       "    }\n"
                       "}");
        ASSERT_EQUALS("", errout.str());

        checkUninitVar("enum ABCD { A, B, C, D };\n"
                       "\n"
                       "static void f(char *str ) {\n"
                       "    enum ABCD i;\n"
                       "    for (i = 0; i < D; i++) {\n"
                       "        str[i] = 0;\n"
                       "    }\n"
                       "}");
        ASSERT_EQUALS("", errout.str());

        checkUninitVar("void x() {\n"
                       "    do  {\n"
                       "        Token * tok;\n"
                       "        for (tok = a; tok; tok = tok->next())\n"
                       "        {\n"
                       "        }\n"
                       "    } while (tok2);\n"
                       "}");
        ASSERT_EQUALS("", errout.str());

        checkUninitVar("void foo(void) {\n"
                       "    int a = 0;\n"
                       "    int x;\n"
                       "\n"
                       "    for (;;) {\n"
                       "        if (!a || 12 < x) {\n" // <- x is not uninitialized
                       "            a = 1;\n"
                       "            x = 2;\n"
                       "        }\n"
                       "    }\n"
                       "}");
        ASSERT_EQUALS("", errout.str());

        checkUninitVar("void foo(void) {\n"
                       "    int a = 0;\n"
                       "    int x;\n"
                       "\n"
                       "    for (;;) {\n"
                       "        if (!a || 12 < x) {\n" // <- x is uninitialized
                       "            a = 1;\n"
                       "        }\n"
                       "    }\n"
                       "}");
        ASSERT_EQUALS("[test.cpp:6]: (error) Uninitialized variable: x\n", errout.str());

        checkUninitVar("void foo(int n) {\n"
                       "  int one[10];\n"
                       "  for (int rank = 0; rank < n; ++rank) {\n"
                       "    for (int i=0;i<rank;i++)\n"
                       "      f = one[i];\n"
                       "    one[rank] = -1;\n"
                       "  }\n"
                       "}");
        ASSERT_EQUALS("", errout.str());

        // Ticket #2226: C++0x loop
        checkUninitVar("void f() {\n"
                       "    container c;\n"
                       "    for (iterator it : c) {\n"
                       "    }\n"
                       "}");
        ASSERT_EQUALS("", errout.str());

        // Ticket #2345: False positive in sub-condition in if inside a loop
        checkUninitVar("void f(int x) {\n"
                       "    const PoolItem* pItem;\n"
                       "    while (x > 0) {\n"
                       "        if (GetItem(&pItem) && (*pItem != rPool))\n"
                       "        { }\n"
                       "        x--;\n"
                       "    }\n"
                       "}");
        ASSERT_EQUALS("", errout.str());
        // extracttests.start: struct PoolItem { bool operator!=(const PoolItem&) const; };
        checkUninitVar("void f(int x, const PoolItem& rPool) {\n"
                       "    const PoolItem* pItem;\n"
                       "    while (x > 0) {\n"
                       "        if (*pItem != rPool)\n"
                       "        { }\n"
                       "        x--;\n"
                       "    }\n"
                       "}");
        ASSERT_EQUALS("[test.cpp:4]: (error) Uninitialized variable: pItem\n", errout.str());

        // #2231 - conditional initialization in loop..
        checkUninitVar("int foo(char *a) {\n"
                       "    int x;\n"
                       "\n"
                       "    for (int i = 0; i < 10; ++i) {\n"
                       "        if (a[i] == 'x') {\n"
                       "            x = i;\n"
                       "            break;\n"
                       "        }\n"
                       "    }\n"
                       "\n"
                       "    return x;\n"
                       "}");
        TODO_ASSERT_EQUALS("[test.cpp:11]: (error) Uninitialized variable: x\n", "", errout.str());

        // Ticket #2796
        checkUninitVar("void foo() {\n"
                       "    while (true) {\n"
                       "        int x;\n"
                       "        if (y) x = 0;\n"
                       "        else break;\n"
                       "        return x;\n"   // <- x is initialized
                       "    }\n"
                       "}");
        ASSERT_EQUALS("", errout.str());

        // Assignment in for. Ticket #3287
        checkUninitVar("int foo(char* in, bool b) {\n"
                       "    char* c;\n"
                       "    if (b) for (c = in; *c == 0; ++c) {}\n"
                       "    else c = in + strlen(in) - 1;\n"
                       "    *c = 0;\n"
                       "}");
        ASSERT_EQUALS("", errout.str());

        // #10273 - assignment in conditional code
        // extracttests.start: extern const int PORT_LEARN_DISABLE;
        checkUninitVar("void foo() {\n"
                       "    int learn;\n"
                       "    for (int index = 0; index < 10; index++) {\n"
                       "        if (!(learn & PORT_LEARN_DISABLE))\n"
                       "            learn = 123;\n"
                       "    }\n"
                       "}");
        ASSERT_EQUALS("[test.cpp:4]: (error) Uninitialized variable: learn\n", errout.str());

        // extracttests.start: struct Entry { Entry *next; }; Entry *buckets[10];
        checkUninitVar("void foo() {\n"
                       "  Entry *entry, *nextEntry;\n"
                       "  for(int i = 0; i < 10; i++) {\n"
                       "    for(entry = buckets[i]; entry != NULL; entry = nextEntry) {\n" // <- nextEntry is not uninitialized
                       "      nextEntry = entry->next;\n"
                       "    }\n"
                       "  }\n"
                       "}\n");
        ASSERT_EQUALS("", errout.str());

        checkUninitVar("void foo() {\n"
                       "  Entry *entry, *nextEntry;\n"
                       "  for(int i = 0; i < 10; i++) {\n"
                       "    for(entry = buckets[i]; entry != NULL; entry = nextEntry) {\n"
                       "    }\n"
                       "  }\n"
                       "}\n");
        ASSERT_EQUALS("[test.cpp:4]: (error) Uninitialized variable: nextEntry\n", errout.str());

        checkUninitVar("void f(int x) {\n"
                       "    list *f = NULL;\n"
                       "    list *l;\n"
                       "\n"
                       "    while (--x) {\n"
                       "        if (!f)\n"
                       "            f = c;\n"
                       "        else\n"
                       "            l->next = c;\n" // <- not uninitialized
                       "        l = c;\n"
                       "    }\n"
                       "}\n");
        ASSERT_EQUALS("", errout.str());

        // #6952 - do-while-loop
        checkUninitVar("void f(void)\n"
                       "{\n"
                       "    int* p;\n"
                       "    do\n"
                       "    {\n"
                       "        if (true) {;}\n"
                       "        else\n"
                       "        {\n"
                       "            return;\n"
                       "        }\n"
                       "        *p = 7;\n" // <<
                       "        p = new int(9);\n"
                       "    } while (*p != 8);\n"
                       "}");
        ASSERT_EQUALS("[test.cpp:11]: (error) Uninitialized variable: p\n", errout.str());

        // #6952 - while-loop
        checkUninitVar("void f(void)\n"
                       "{\n"
                       "    int* p;\n"
                       "    while (*p != 8) {\n" // <<
                       "        *p = 7;\n"
                       "        p = new int(9);\n"
                       "    }\n"
                       "}");
        ASSERT_EQUALS("[test.cpp:4]: (error) Uninitialized variable: p\n", errout.str());

        // switch in loop
        checkUninitVar("int foo(int *p) {\n"
                       "  int x;\n"
                       "  while (true) {\n"
                       "    switch (*p) {\n"
                       "    case 1:\n"
                       "        return x;\n"
                       "    case 2:\n"
                       "        x = 123;\n"
                       "        break;\n"
                       "    };\n"
                       "    ++p\n"
                       "  }\n"
                       "}");
        ASSERT_EQUALS("", errout.str());
    }

    // switch..
    void uninitvar_switch() {
        checkUninitVar("void f(int x)\n"
                       "{\n"
                       "    short c;\n"
                       "    switch(x) {\n"
                       "    case 1:\n"
                       "        c++;\n"
                       "        break;\n"
                       "    };\n"
                       "}");
        TODO_ASSERT_EQUALS("[test.cpp:6]: (error) Uninitialized variable: c\n", "", errout.str());

        checkUninitVar("char * f()\n"
                       "{\n"
                       "    static char ret[200];\n"
                       "    memset(ret, 0, 200);\n"
                       "    switch (x)\n"
                       "    {\n"
                       "        case 1: return ret;\n"
                       "        case 2: return ret;\n"
                       "    }\n"
                       "    return 0;\n"
                       "}");
        ASSERT_EQUALS("", errout.str());

        checkUninitVar("int foo(const int iVar, unsigned int slot, unsigned int pin)\n"
                       "{\n"
                       "    int i;\n"
                       "    if (iVar == 0)\n"
                       "    {\n"
                       "        switch (slot)\n"
                       "        {\n"
                       "            case 4:  return 5;\n"
                       "            default: return -1;\n"
                       "        }\n"
                       "    }\n"
                       "    else\n"
                       "    {\n"
                       "        switch (pin)\n"
                       "        {\n"
                       "            case 0:   i =  2; break;\n"
                       "            default:  i = -1; break;\n"
                       "        }\n"
                       "    }\n"
                       "    return i;\n"
                       "}");
        ASSERT_EQUALS("", errout.str());

        // #1855 - switch(foo(&x))
        checkUninitVar("int a()\n"
                       "{\n"
                       "    int x;\n"
                       "    switch (foo(&x))\n"
                       "    {\n"
                       "        case 1:\n"
                       "            return x;\n"
                       "    }\n"
                       "}");
        ASSERT_EQUALS("", errout.str());

        // #3231 - ({ switch .. })
        checkUninitVar("void f() {\n"
                       "    int a;\n"
                       "    ({\n"
                       "    switch(sizeof(int)) {\n"
                       "    case 4:\n"
                       "    default:\n"
                       "        (a)=0;\n"
                       "        break;\n"
                       "    };\n"
                       "    })\n"
                       "}", "test.cpp", false);
        ASSERT_EQUALS("", errout.str());
    }

    // arrays..
    void uninitvar_arrays() {
        checkUninitVar("void f()\n"
                       "{\n"
                       "    char a[10];\n"
                       "    a[a[0]] = 0;\n"
                       "}");
        ASSERT_EQUALS("[test.cpp:4]: (error) Uninitialized variable: a[0]\n", errout.str());

        checkUninitVar("int f()\n"
                       "{\n"
                       "    char a[10];\n"
                       "    *a = '\\0';\n"
                       "    int i = strlen(a);\n"
                       "}");
        ASSERT_EQUALS("", errout.str());

        checkUninitVar("void f()\n"
                       "{\n"
                       "    char a, b[10];\n"
                       "    a = b[0] = 0;\n"
                       "}");
        ASSERT_EQUALS("", errout.str());

        checkUninitVar("void f()\n"
                       "{\n"
                       "    char a[10], b[10];\n"
                       "    a[0] = b[0] = 0;\n"
                       "}");
        ASSERT_EQUALS("", errout.str());

        checkUninitVar("void f()\n"
                       "{\n"
                       "    char a[10], *p;\n"
                       "    *(p = a) = 0;\n"
                       "}");
        ASSERT_EQUALS("", errout.str());

        checkUninitVar("void f() {\n"
                       "    char a[10], *p;\n"
                       "    p = &(a[10]);\n"
                       "}");
        ASSERT_EQUALS("", errout.str());

        // array usage in ?: (tests that the isVariableUsed() works)
        checkUninitVar("void f() {\n"
                       "    char a[10], *p;\n"
                       "    p = c?a:0;\n"
                       "}");
        ASSERT_EQUALS("", errout.str());

        checkUninitVar("void f(int x) {\n"
                       "    char a[10], c;\n"
                       "    c = *(x?a:0);\n"
                       "}");
        ASSERT_EQUALS("[test.cpp:3]: (error) Uninitialized variable: a\n", errout.str());

        checkUninitVar("void f() {\n"
                       "    char a[10], c;\n"
                       "    strcpy(dest, x?a:\"\");\n"
                       "}");
        TODO_ASSERT_EQUALS("error", "", errout.str());

        checkUninitVar("void f(int x) {\n"
                       "  int a[2];\n"
                       "  y *= (x ? 1 : 2);\n"
                       "}");
        ASSERT_EQUALS("", errout.str());

        // passing array to library functions
        checkUninitVar("void f()\n"
                       "{\n"
                       "    char c[50] = \"\";\n"
                       "    strcat(c, \"test\");\n"
                       "}");
        ASSERT_EQUALS("", errout.str());

        checkUninitVar("void f(char *s2) {\n"
                       "    char s[20];\n"
                       "    strcpy(s2, s);\n"
                       "};");
        ASSERT_EQUALS("[test.cpp:3]: (error) Uninitialized variable: s\n", errout.str());

        checkUninitVar("void f() {\n"
                       "    char s[20];\n"
                       "    strcat(s, \"abc\");\n"
                       "};");
        ASSERT_EQUALS("[test.cpp:3]: (error) Uninitialized variable: s\n", errout.str());

        checkUninitVar("void f() {\n"
                       "    char s[20];\n"
                       "    strchr(s, ' ');\n"
                       "};");
        ASSERT_EQUALS("[test.cpp:3]: (error) Uninitialized variable: s\n", errout.str());

        checkUninitVar("void foo()\n"
                       "{\n"
                       "        int y[2];\n"
                       "        int s;\n"
                       "        GetField( y + 0, y + 1 );\n"
                       "        s = y[0] * y[1];\n"
                       "}");
        ASSERT_EQUALS("", errout.str());

        checkUninitVar("void foo()\n"
                       "{\n"
                       "        int a[2];\n"
                       "        init(a - 1);\n"
                       "        int b = a[0];\n"
                       "}");
        ASSERT_EQUALS("", errout.str());

        checkUninitVar("void foo()\n"
                       "{\n"
                       "        Fred a[2];\n"
                       "        Fred b = a[0];\n"
                       "}");
        ASSERT_EQUALS("", errout.str());

        checkUninitVar("void foo() {\n"
                       "  char buf[1024];\n"
                       "  char *b = (char *) (((uintptr_t) buf + 63) & ~(uintptr_t) 63);\n"
                       "}\n");
        ASSERT_EQUALS("", errout.str());

        checkUninitVar("void foo() {\n"
                       "  char buf[1024];\n"
                       "  char x = *(char *) (((uintptr_t) buf + 63) & ~(uintptr_t) 63);\n"
                       "}\n");
        ASSERT_EQUALS("[test.cpp:3]: (error) Uninitialized variable: buf\n", errout.str());

        // Passing array to function
        checkUninitVar("void f(int i);\n"
                       "void foo()\n"
                       "{\n"
                       "    int a[10];\n"
                       "    f(a[0]);\n"
                       "}");
        ASSERT_EQUALS("[test.cpp:5]: (error) Uninitialized variable: a\n", errout.str());

        // Ticket #2320
        checkUninitVar("void foo() {\n"
                       "        char a[2];\n"
                       "        unsigned long b = (unsigned long)(a+2) & ~7;\n"
                       "}");
        ASSERT_EQUALS("", errout.str());

        checkUninitVar("void f() {\n"   // Ticket #3050
                       "    char a[2];\n"
                       "    printf(\"%s\", a);\n"
                       "}");
        TODO_ASSERT_EQUALS("[test.cpp:3]: (error) Uninitialized variable: a\n", "", errout.str());

        checkUninitVar("void f() {\n"   // Ticket #5108 (fp)
                       "    const char *a;\n"
                       "    printf(\"%s\", a=\"abc\");\n"
                       "}");
        ASSERT_EQUALS("", errout.str());

        checkUninitVar("void f() {\n"    // Ticket #3497
                       "    char header[1];\n"
                       "    *((unsigned char*)(header)) = 0xff;\n"
                       "    return header[0];\n"
                       "}");
        ASSERT_EQUALS("", errout.str());

        checkUninitVar("void f() {\n"    // Ticket #3497
                       "    char header[1];\n"
                       "    *((unsigned char*)((unsigned char *)(header))) = 0xff;\n"
                       "    return header[0];\n"
                       "}");
        ASSERT_EQUALS("", errout.str());

        checkUninitVar("void f() {\n"
                       "    ABC abc;\n"
                       "    int a[1];\n"
                       "\n"
                       "    abc.a = a;\n"
                       "    init(&abc);\n"
                       "    return a[0];\n"
                       "}");
        ASSERT_EQUALS("", errout.str());

        // ticket #3344
        checkUninitVar("void f(){\n"
                       "   char *strMsg = \"This is a message\";\n"
                       "   char *buffer=(char*)malloc(128*sizeof(char));\n"
                       "   strcpy(strMsg,buffer);\n"
                       "   free(buffer);\n"
                       "}", "test.cpp", false);
        ASSERT_EQUALS("[test.cpp:4]: (error) Memory is allocated but not initialized: buffer\n", errout.str());

        checkUninitVar("void f(){\n"
                       "   char *strMsg = \"This is a message\";\n"
                       "   char *buffer=static_cast<char*>(malloc(128*sizeof(char)));\n"
                       "   strcpy(strMsg,buffer);\n"
                       "   free(buffer);\n"
                       "}", "test.cpp", false);
        ASSERT_EQUALS("[test.cpp:4]: (error) Memory is allocated but not initialized: buffer\n", errout.str());

        // #3845
        checkUninitVar("int foo() {\n"
                       "    int a[1] = {5};\n"
                       "    return a[0];\n"
                       "}");
        ASSERT_EQUALS("", errout.str());

        checkUninitVar("int foo() {\n"
                       "    int a[2][2] = {{3,4}, {5,6}};\n"
                       "    return a[0][1];\n"
                       "}");
        ASSERT_EQUALS("", errout.str());

        checkUninitVar("int foo() {\n"
                       "    int a[1];\n"
                       "    return a[0];\n"
                       "}");
        ASSERT_EQUALS("[test.cpp:3]: (error) Uninitialized variable: a\n", errout.str());

        checkUninitVar("int foo() {\n"
                       "    int a[2][2];\n"
                       "    return a[0][1];\n"
                       "}");
        ASSERT_EQUALS("[test.cpp:3]: (error) Uninitialized variable: a\n", errout.str());

        checkUninitVar("int foo() {\n"
                       "    int a[10];\n"
                       "    dostuff(a[0]);\n"
                       "}");
        ASSERT_EQUALS("", errout.str());

        // # 4740
        checkUninitVar("void f() {\n"
                       "    int *a[2][19];\n"
                       "    int **b = a[0];\n"
                       "}");
        ASSERT_EQUALS("", errout.str());

        // #6869 - FP when passing uninit array to function
        checkUninitVar("void bar(PSTR x);\n"
                       "void foo() {\n"
                       "  char x[10];\n"
                       "  bar(x);\n"
                       "}");
        ASSERT_EQUALS("", errout.str());

        // struct
        checkUninitVar("struct Fred { int x; int y; };\n"
                       ""
                       "void f() {\n"
                       "  struct Fred fred[10];\n"
                       "  fred[1].x = 0;\n"
                       "}", "test.c");
        ASSERT_EQUALS("", errout.str());

        checkUninitVar("char f() {\n"
                       "    std::array<char, 1> a;\n"
                       "    return a[0];\n"
                       "}\n");
        ASSERT_EQUALS("[test.cpp:3]: (error) Uninitialized variable: a\n", errout.str());

        checkUninitVar("std::string f() {\n"
                       "    std::array<std::string, 1> a;\n"
                       "    return a[0];\n"
                       "}\n");
        ASSERT_EQUALS("", errout.str());
    }

    void uninitvar_pointertoarray() {
        checkUninitVar("void draw_quad(float z)  {\n"
                       "    int i;\n"
                       "    float (*vertices)[2][4];\n"
                       "    vertices[0][0][0] = z;\n"
                       "    vertices[0][0][1] = z;\n"
                       "    vertices[1][0][0] = z;\n"
                       "    vertices[1][0][1] = z;\n"
                       "    vertices[2][0][0] = z;\n"
                       "    vertices[2][0][1] = z;\n"
                       "    vertices[3][0][0] = z;\n"
                       "    vertices[3][0][1] = z;\n"
                       "    for (i = 0; i < 4; i++) {\n"
                       "        vertices[i][0][2] = z;\n"
                       "        vertices[i][0][3] = 1.0;\n"
                       "        vertices[i][1][0] = 2.0;\n"
                       "        vertices[i][1][1] = 3.0;\n"
                       "        vertices[i][1][2] = 4.0;\n"
                       "        vertices[i][1][3] = 5.0;\n"
                       "    }\n"
                       "}");
        ASSERT_EQUALS("[test.cpp:4]: (error) Uninitialized variable: vertices\n",
                      errout.str());

        checkUninitVar("void f() {\n"
                       "    std::array<int, 3> *PArr[2] = { p0, p1 };\n"
                       "    (*PArr[0])[2] = 0;\n"
                       "    (*PArr[1])[2] = 0;\n"
                       "}\n");
        ASSERT_EQUALS("", errout.str());
    }

    void uninitvar_cpp11ArrayInit() { // #7010
        checkUninitVar("double foo(bool flag) {\n"
                       "    double adIHPoint_local[4][4]{};\n"
                       "    function(*adIHPoint_local);\n"
                       "}");
        ASSERT_EQUALS("", errout.str());
    }

    // alloc..
    void uninitvar_alloc() {
        checkUninitVar("void f() {\n"
                       "    char *s = (char *)malloc(100);\n"
                       "    strcat(s, \"abc\");\n"
                       "};");
        ASSERT_EQUALS("[test.cpp:3]: (error) Memory is allocated but not initialized: s\n", errout.str());

        checkUninitVar("void f()\n"
                       "{\n"
                       "    char *s1 = new char[10];\n"
                       "    char *s2 = new char[strlen(s1)];\n"
                       "};");
        ASSERT_EQUALS("[test.cpp:4]: (error) Memory is allocated but not initialized: s1\n", errout.str());

        checkUninitVar("void f()\n"
                       "{\n"
                       "    char *p = (char*)malloc(64);\n"
                       "    int x = p[0];\n"
                       "}");
        ASSERT_EQUALS("[test.cpp:4]: (error) Memory is allocated but not initialized: p\n", errout.str());

        checkUninitVar("void f() {\n"
                       "    char *p = (char*)malloc(64);\n"
                       "    if (p[0]) { }\n"
                       "}");
        ASSERT_EQUALS("[test.cpp:3]: (error) Memory is allocated but not initialized: p[0]\n", errout.str());

        checkUninitVar("char f() {\n"
                       "    char *p = (char*)malloc(64);\n"
                       "    return p[0];\n"
                       "}");
        ASSERT_EQUALS("[test.cpp:3]: (error) Memory is allocated but not initialized: p\n", errout.str());

        checkUninitVar("void f()\n"
                       "{\n"
                       "    Fred *fred = new Fred;\n"
                       "    fred->foo();\n"
                       "}");
        ASSERT_EQUALS("", errout.str());

        checkUninitVar("struct Fred { int i; Fred(int, float); };\n"
                       "void f() {\n"
                       "    Fred *fred = new Fred(1, 2);\n"
                       "    fred->foo();\n"
                       "}");
        ASSERT_EQUALS("", errout.str());

        checkUninitVar("void f()\n"
                       "{\n"
                       "    Fred *fred = malloc(sizeof(Fred));\n"
                       "    x(&fred->f);\n"
                       "}");
        ASSERT_EQUALS("", errout.str());

        checkUninitVar("void f()\n"
                       "{\n"
                       "    Fred *fred = malloc(sizeof(Fred));\n"
                       "    x(fred->f);\n"
                       "}");
        ASSERT_EQUALS("", errout.str());

        checkUninitVar("void foo(char *s)\n"
                       "{\n"
                       "    char *a = malloc(100);\n"
                       "    *a = *s;\n"
                       "}");
        ASSERT_EQUALS("", errout.str());

        checkUninitVar("void foo()\n"
                       "{\n"
                       "    char *a;\n"
                       "    if (a);\n"
                       "}");
        ASSERT_EQUALS("[test.cpp:4]: (error) Uninitialized variable: a\n", errout.str());

        checkUninitVar("void foo()\n"
                       "{\n"
                       "    char *a = malloc(100);\n"
                       "    if (a);\n"
                       "}");
        ASSERT_EQUALS("", errout.str());

        checkUninitVar("void foo()\n"
                       "{\n"
                       "    ABC *abc = malloc(100);\n"
                       "    abc->a = 123;\n"
                       "}");
        ASSERT_EQUALS("", errout.str());

        checkUninitVar("void foo()\n"
                       "{\n"
                       "    ABC *abc = malloc(100);\n"
                       "    abc->a.word = 123;\n"
                       "}");
        ASSERT_EQUALS("", errout.str());

        checkUninitVar("void foo()\n"
                       "{\n"
                       "    ABC *abc = malloc(100);\n"
                       "    abc->a = 123;\n"
                       "    abc->a += 123;\n"
                       "}");
        ASSERT_EQUALS("", errout.str());

        checkUninitVar("void foo()\n"
                       "{\n"
                       "    ABC *abc = malloc(100);\n"
                       "    free(abc);\n"
                       "}");
        ASSERT_EQUALS("", errout.str());

        checkUninitVar("void f()\n"
                       "{\n"
                       "    char *s = (char*)malloc(100);\n"
                       "    if (!s)\n"
                       "        return;\n"
                       "    char c = *s;\n"
                       "}");
        TODO_ASSERT_EQUALS("[test.cpp:6]: (error) Memory is allocated but not initialized: s\n", "", errout.str());

        // #3708 - false positive when using ptr typedef
        checkUninitVar("void f() {\n"
                       "    uintptr_t x = malloc(100);\n"
                       "    uintptr_t y = x + 10;\n"  // <- not bad usage
                       "}");
        ASSERT_EQUALS("", errout.str());

        checkUninitVar("void f() {\n"
                       "  z_stream strm;\n"
                       "  char* buf = malloc(10);\n"
                       "  strm.next_out = buf;\n"
                       "  deflate(&strm, Z_FINISH);\n"
                       "  memcpy(body, buf, 10);\n"
                       "}");
        ASSERT_EQUALS("", errout.str());

        // #6451 - allocation in subscope
        checkUninitVar("struct StgStrm {\n"
                       "    StgIo& rIo;\n"
                       "    StgStrm(StgIo&);\n"
                       "    virtual sal_Int32 Write();\n"
                       "};\n"
                       "void Tmp2Strm() {\n"
                       "    StgStrm* pNewStrm;\n"
                       "    if (someflag)\n"
                       "        pNewStrm = new StgStrm(rIo);\n"
                       "    else\n"
                       "        pNewStrm = new StgStrm(rIo);\n"
                       "    pNewStrm->Write();\n"
                       "}");
        ASSERT_EQUALS("", errout.str());

        // #6450 - calling a member function is allowed if memory was allocated by new
        checkUninitVar("struct EMFPFont {\n"
                       "    bool family;\n"
                       "    void Initialize();\n"
                       "};\n"
                       "void processObjectRecord() {\n"
                       "    EMFPFont *font = new EMFPFont();\n"
                       "    font->Initialize();\n"
                       "}");
        ASSERT_EQUALS("", errout.str());

        // #7623 - new can also initialize the memory, don't warn in this case
        checkUninitVar("void foo(){\n"
                       "    int* p1 = new int(314);\n"
                       "    int* p2 = new int();\n"
                       "    int* arr = new int[5]();\n"
                       "    std::cout << *p1 << *p2 << arr[0];\n"
                       "}");
        ASSERT_EQUALS("", errout.str());

        // new in C code does not allocate..
        checkUninitVar("int main() {\n"
                       "    char * pBuf = new(10);\n"
                       "    a = *pBuf;\n"
                       "}", "test.c");
        ASSERT_EQUALS("", errout.str());

        checkUninitVar("class A {};\n" // #10698
                       "void f() {\n"
                       "    A* a = new A{};\n"
                       "}\n");
        ASSERT_EQUALS("", errout.str());

<<<<<<< HEAD
        // #1175
        checkUninitVar("void f() {\n"
                       "    int* p = new int;\n"
                       "    *((int*)*p) = 42;\n"
                       "    delete p;\n"
                       "}\n");
        ASSERT_EQUALS("[test.cpp:3]: (error) Memory is allocated but not initialized: p\n", errout.str());
=======
        checkUninitVar("int f() {\n" // #10596
                       "    int* a = new int;\n"
                       "    int i{};\n"
                       "    i += *a;\n"
                       "    delete a;\n"
                       "    return i;\n"
                       "}\n");
        ASSERT_EQUALS("[test.cpp:4]: (error) Memory is allocated but not initialized: a\n", errout.str());
>>>>>>> 518b6a27
    }

    // class / struct..
    void uninitvar_class() {
        checkUninitVar("class Fred\n"
                       "{\n"
                       "    int i;\n"
                       "    int a() { return i; }\n"
                       "};");
        ASSERT_EQUALS("", errout.str());

        checkUninitVar("void f()\n"
                       "{\n"
                       "    struct Relative {\n"
                       "        Surface *surface;\n"
                       "        void MoveTo(int x, int y) {\n"
                       "            surface->MoveTo();\n"
                       "        }\n"
                       "    };\n"
                       "}");
        ASSERT_EQUALS("", errout.str());

        checkUninitVar("void f()\n"
                       "{\n"
                       "    static const struct ab {\n"
                       "        int a,b;\n"
                       "        int get_a() { return a; }"
                       "    } = { 0, 0 };\n"
                       "}", "test.cpp", false);
        ASSERT_EQUALS("", errout.str());

        checkUninitVar("void f()\n"
                       "{\n"
                       "    int i;\n"
                       "    {\n"
                       "        union ab {\n"
                       "            int a,b;\n"
                       "        }\n"
                       "        i = 0;\n"
                       "    }\n"
                       "    return i;\n"
                       "}", "test.cpp", false);
        ASSERT_EQUALS("", errout.str());

        checkUninitVar("void f(int x) {\n"
                       "    struct AB ab;\n"
                       "    x = ab.x = 12;\n"
                       "}");
        ASSERT_EQUALS("", errout.str());
    }

    // enum..
    void uninitvar_enum() {
        checkUninitVar("void f()\n"
                       "{\n"
                       "    enum AB { a, b };\n"
                       "    AB ab;\n"
                       "    if (ab);\n"
                       "}");
        ASSERT_EQUALS("[test.cpp:5]: (error) Uninitialized variable: ab\n", errout.str());
    }

    // references..
    void uninitvar_references() {
        checkUninitVar("void f()\n"
                       "{\n"
                       "    int a;\n"
                       "    int &b = a;\n"
                       "    b = 0;\n"
                       "    int x = a;\n"
                       "}", "test.cpp", false);
        ASSERT_EQUALS("", errout.str());

        checkUninitVar("void f(struct blame_entry *ent)\n"
                       "{\n"
                       "    struct origin *suspect = ent->suspect;\n"
                       "    char hex[41];\n"
                       "    strcpy(hex, sha1_to_hex(suspect->commit->object.sha1));\n"
                       "}");
        ASSERT_EQUALS("", errout.str());

        checkUninitVar("void foo()\n"
                       "{\n"
                       "    const std::string s(x());\n"
                       "    strchr(s.c_str(), ',');\n"
                       "}");
        ASSERT_EQUALS("", errout.str());

        // #6717
        checkUninitVar("void f() {\n"
                       "    struct thing { int value; };\n"
                       "    thing it;\n"
                       "    int& referenced_int = it.value;\n"
                       "    referenced_int = 123;\n"
                       "}");
        ASSERT_EQUALS("", errout.str());
    }

    void uninitvar_return() {

        checkUninitVar("static int foo() {\n"
                       "    int ret;\n"
                       "    return ret;\n"
                       "}");
        ASSERT_EQUALS("[test.cpp:3]: (error) Uninitialized variable: ret\n", errout.str());

        checkUninitVar("static int foo() {\n"
                       "    int ret;\n"
                       "    return ret+5;\n"
                       "}");
        ASSERT_EQUALS("[test.cpp:3]: (error) Uninitialized variable: ret\n", errout.str());

        checkUninitVar("static int foo() {\n"
                       "    int ret;\n"
                       "    return ret = 5;\n"
                       "}");
        ASSERT_EQUALS("", errout.str());

        {
            checkUninitVar("static int foo() {\n"
                           "    int ret;\n"
                           "    cin >> ret;\n"
                           "    return ret;\n"
                           "}");
            ASSERT_EQUALS("", errout.str());

            checkUninitVar("static int foo() {\n"
                           "    int ret;\n"
                           "    return cin >> ret;\n"
                           "}\n", "test.c");
            ASSERT_EQUALS("[test.c:3]: (error) Uninitialized variable: ret\n", errout.str());
        }

        // Ticket #6341- False negative
        {
            checkUninitVar("wchar_t f() { int i; return btowc(i); }");
            ASSERT_EQUALS("[test.cpp:1]: (error) Uninitialized variable: i\n", errout.str());

            checkUninitVar("wchar_t f(int i) { return btowc(i); }");
            ASSERT_EQUALS("", errout.str());

            // Avoid a potential false positive (#6341)
            checkUninitVar(
                "void setvalue(int &x) {\n"
                "  x = 0;\n"
                "  return 123;\n"
                "}\n"
                "int f() {\n"
                "  int x;\n"
                "  return setvalue(x);\n"
                "}");
            ASSERT_EQUALS("", errout.str());
        }

        // Ticket #5412 - False negative
        {
            checkUninitVar("void f(bool b) {\n"
                           "    double f;\n"
                           "    if (b)   {  }\n"
                           "    else  {\n"
                           "        f = 0.0;\n"
                           "    }\n"
                           "    printf (\"%f\",f);\n"
                           "}");
            ASSERT_EQUALS("[test.cpp:7]: (error) Uninitialized variable: f\n", errout.str());

            // Check for potential FP
            checkUninitVar("void f(bool b) {\n"
                           "    double f;\n"
                           "    if (b)   { f = 1.0 }\n"
                           "    else  {\n"
                           "        f = 0.0;\n"
                           "    }\n"
                           "    printf (\"%f\",f);\n"
                           "}");
            ASSERT_EQUALS("", errout.str());
        }

        // Ticket #2146 - False negative
        checkUninitVar("int f(int x) {\n"
                       "    int y;\n"
                       "    return x ? 1 : y;\n"
                       "}");
        ASSERT_EQUALS("[test.cpp:3]: (error) Uninitialized variable: y\n", errout.str());

        // Ticket #3106 - False positive
        {
            checkUninitVar("int f() {\n"
                           "    int i;\n"
                           "    return x(&i) ? i : 0;\n"
                           "}");
            ASSERT_EQUALS("", errout.str());

            checkUninitVar("int f() {\n"
                           "    int i;\n"
                           "    return x() ? i : 0;\n"
                           "}");
            ASSERT_EQUALS("[test.cpp:3]: (error) Uninitialized variable: i\n", errout.str());
        }
    }

    void uninitvar_assign() {  // = { .. }
        // #1533
        checkUninitVar("char a()\n"
                       "{\n"
                       "    char key;\n"
                       "    struct A msg = { .buf = {&key} };\n"
                       "    init(&msg);\n"
                       "    key++;\n"
                       "}");
        ASSERT_EQUALS("", errout.str());

        // Ticket #5660 - False positive
        checkUninitVar("int f() {\n"
                       "    int result;\n"
                       "    int *res[] = {&result};\n"
                       "    foo(res);\n"
                       "    return result;\n"
                       "}");
        ASSERT_EQUALS("", errout.str());

        // #6873
        checkUninitVar("int f() {\n"
                       "    char a[10];\n"
                       "    char *b[] = {a};\n"
                       "    foo(b);\n"
                       "    return atoi(a);\n"
                       "}");
        ASSERT_EQUALS("", errout.str());

        // = { .. }
        checkUninitVar("int f() {\n"
                       "    int a;\n"
                       "    int *p[] = { &a };\n"
                       "    *p[0] = 0;\n"
                       "    return a;\n"
                       "}");
        ASSERT_EQUALS("", errout.str());

    }

    // strncpy doesn't always null-terminate..
    void uninitvar_strncpy() {
        // TODO: Add this checking
        // Can it be added without hardcoding?

        checkUninitVar("void f()\n"
                       "{\n"
                       "    char a[100];\n"
                       "    strncpy(a, s, 20);\n"
                       "    strncat(a, s, 20);\n"
                       "}");
        TODO_ASSERT_EQUALS("[test.cpp:5]: (error) Dangerous usage of 'a' (strncpy doesn't always null-terminate it).\n", "", errout.str());

        checkUninitVar("void f()\n"
                       "{\n"
                       "    char a[100];\n"
                       "    strncpy(a, \"hello\", 3);\n"
                       "    strncat(a, \"world\", 20);\n"
                       "}");
        TODO_ASSERT_EQUALS("[test.cpp:5]: (error) Dangerous usage of 'a' (strncpy doesn't always null-terminate it).\n", "", errout.str());

        checkUninitVar("void f()\n"
                       "{\n"
                       "    char a[100];\n"
                       "    strncpy(a, \"hello\", sizeof(a));\n"
                       "    strncat(a, \"world\", 20);\n"
                       "}", "test.cpp", false);
        ASSERT_EQUALS("", errout.str());

        // #3245 - false positive
        {
            checkUninitVar("void f() {\n"
                           "    char a[100];\n"
                           "    strncpy(a,p,10);\n"
                           "    memcmp(a,q,10);\n"
                           "}");
            ASSERT_EQUALS("", errout.str());

            checkUninitVar("void f() {\n"
                           "    char a[100];\n"
                           "    strncpy(a,p,10);\n"
                           "    if (memcmp(a,q,10)==0);\n"
                           "}");
            ASSERT_EQUALS("", errout.str());
        }

        // Using strncpy isn't necessarily dangerous usage
        checkUninitVar("void f(const char dev[], char *str) {\n"
                       "    char buf[10];\n"
                       "    strncpy(buf, dev, 10);\n"
                       "    strncpy(str, buf, 10);\n"
                       "}");
        ASSERT_EQUALS("", errout.str());

        checkUninitVar("void f() {\n"
                       "  char dst[4];\n"
                       "  const char* source = \"You\";\n"
                       "  strncpy(dst, source, sizeof(dst));\n"
                       "  char value = dst[2];\n"
                       "}", "test.cpp", false);
        ASSERT_EQUALS("", errout.str());
    }

    // valid and invalid use of 'int a(int x) { return x + x; }'
    void func_uninit_var() {
        const std::string funca("int a(int x) { return x + x; }");

        checkUninitVar((funca +
                        "void b() {\n"
                        "    int x;\n"
                        "    a(x);\n"
                        "}").c_str());
        ASSERT_EQUALS("[test.cpp:3]: (error) Uninitialized variable: x\n", errout.str());

        checkUninitVar((funca +
                        "void b() {\n"
                        "    int *p;\n"
                        "    a(*p);\n"
                        "}").c_str());
        ASSERT_EQUALS("[test.cpp:3]: (error) Uninitialized variable: p\n", errout.str());
    }


    // valid and invalid use of 'void a(int *p) { *p = 0; }'
    void func_uninit_pointer() {
        const std::string funca("void a(int *p) { *p = 0; }");

        // ok - initialized pointer
        checkUninitVar((funca +
                        "void b() {\n"
                        "    int buf[10];\n"
                        "    a(buf);\n"
                        "}").c_str());
        ASSERT_EQUALS("", errout.str());

        // not ok - uninitialized pointer
        checkUninitVar((funca +
                        "void b() {\n"
                        "    int *p;\n"
                        "    a(p);\n"
                        "}").c_str());
        ASSERT_EQUALS("[test.cpp:3]: (error) Uninitialized variable: p\n", errout.str());
    }

    void uninitvar_typeof() {
        checkUninitVar("void f() {\n"
                       "    struct Fred *fred;\n"
                       "    typeof(fred->x);\n"
                       "}");
        ASSERT_EQUALS("", errout.str());

        checkUninitVar("void f() {\n"
                       "    struct SData * s;\n"
                       "    ab(typeof(s->status));\n"
                       "}");
        ASSERT_EQUALS("", errout.str());

        checkUninitVar("void f() {\n"
                       "    struct SData * s;\n"
                       "    TYPEOF(s->status);\n"
                       "}");
        TODO_ASSERT_EQUALS("", "[test.cpp:3]: (error) Uninitialized variable: s\n", errout.str());

        checkUninitVar("void f() {\n"
                       "    int *n = ({ typeof(*n) z;  (typeof(*n)*)z; })\n"
                       "}", "test.cpp", false);
        ASSERT_EQUALS("", errout.str());
    }

    void uninitvar_ignore() {
        checkUninitVar("void foo() {\n"
                       "  int i;\n"
                       "  dostuff((int&)i, 0);\n" // <- cast is not use
                       "}");
        ASSERT_EQUALS("", errout.str());

        checkUninitVar("int foo() {\n"
                       "  int i;\n"
                       "  return (int&)i + 2;\n"
                       "}");
        ASSERT_EQUALS("[test.cpp:3]: (error) Uninitialized variable: i\n", errout.str());

        checkUninitVar("void foo() {\n"
                       "  int i;\n"
                       "  dostuff(*&i, 0);\n" // <- *& is not use
                       "}");
        ASSERT_EQUALS("", errout.str());

        checkUninitVar("int foo() {\n"
                       "  int i;\n"
                       "  return *&i;\n"
                       "}");
        ASSERT_EQUALS("[test.cpp:3]: (error) Uninitialized variable: i\n", errout.str());
    }

    void uninitvar2() {
        // using uninit var
        checkUninitVar("void f() {\n"
                       "    int x;\n"
                       "    x++;\n"
                       "}");
        ASSERT_EQUALS("[test.cpp:3]: (error) Uninitialized variable: x\n", errout.str());

        // extracttests.start: char str[10];
        checkUninitVar("void f() {\n"
                       "    int x;\n"
                       "    str[x] = 0;\n"
                       "}");
        ASSERT_EQUALS("[test.cpp:3]: (error) Uninitialized variable: x\n", errout.str());

        checkUninitVar("void f() {\n" // #7736
                       "    int buf[12];\n"
                       "    printf (\"%d\", buf[0] );\n"
                       "}");
        ASSERT_EQUALS("[test.cpp:3]: (error) Uninitialized variable: buf\n", errout.str());

        checkUninitVar("void f() {\n"
                       "    int x;\n"
                       "    int y = x & 3;\n"
                       "}");
        ASSERT_EQUALS("[test.cpp:3]: (error) Uninitialized variable: x\n", errout.str());

        checkUninitVar("void f() {\n"
                       "    int x;\n"
                       "    int y = 3 & x;\n"
                       "}");
        ASSERT_EQUALS("[test.cpp:3]: (error) Uninitialized variable: x\n", errout.str());

        checkUninitVar("void f() {\n"
                       "    int x;\n"
                       "    x = 3 + x;\n"
                       "}");
        ASSERT_EQUALS("[test.cpp:3]: (error) Uninitialized variable: x\n", errout.str());

        checkUninitVar("void f() {\n"
                       "    int x;\n"
                       "    x = x;\n"
                       "}");
        ASSERT_EQUALS("[test.cpp:3]: (error) Uninitialized variable: x\n", errout.str());

        // extracttests.start: struct ABC {int a;};
        checkUninitVar("void f() {\n"
                       "    struct ABC *abc;\n"
                       "    abc->a = 0;\n"
                       "}");
        ASSERT_EQUALS("[test.cpp:3]: (error) Uninitialized variable: abc\n", errout.str());

        checkUninitVar("int f() {\n"
                       "    static int x;\n"
                       "    return ++x;\n"
                       "}");
        ASSERT_EQUALS("", errout.str());

        checkUninitVar("int f() {\n"
                       "    extern int x;\n"
                       "    return ++x;\n"
                       "}");
        ASSERT_EQUALS("", errout.str());

        checkUninitVar("void f() {\n"  // #3926 - weird cast.
                       "    int x;\n"
                       "    *(((char *)&x) + 0) = 0;\n"
                       "}", "test.c", false);
        ASSERT_EQUALS("", errout.str());

        checkUninitVar("void f() {\n" // #4737 - weird cast.
                       "    int x;\n"
                       "    do_something(&((char*)&x)[0], 1);\n"
                       "}");
        ASSERT_EQUALS("", errout.str());

        checkUninitVar("void f() {\n"
                       "    int x;\n"
                       "    char *p = (char*)&x + 1;\n"
                       "}", "test.cpp", false);
        ASSERT_EQUALS("", errout.str());

        checkUninitVar("void f() {\n"
                       "    int i;\n"
                       "    i=f(), i!=2;\n"
                       "}");
        ASSERT_EQUALS("", errout.str());

        // using uninit var in condition
        checkUninitVar("void f(void) {\n"
                       "    int x;\n"
                       "    if (x) { }\n"
                       "}");
        ASSERT_EQUALS("[test.cpp:3]: (error) Uninitialized variable: x\n", errout.str());

        checkUninitVar("void f() {\n"
                       "    int x;\n"
                       "    if (1 == (3 & x)) { }\n"
                       "}");
        ASSERT_EQUALS("[test.cpp:3]: (error) Uninitialized variable: x\n", errout.str());

        // ?:
        checkUninitVar("int f(int *ptr) {\n"
                       "    int a;\n"
                       "    int *p = ptr ? ptr : &a;\n"
                       "}");
        ASSERT_EQUALS("", errout.str());

        checkUninitVar("int f(int a) {\n"
                       "    int x;\n"
                       "    if (a==3) { x=2; }\n"
                       "    y = (a==3) ? x : a;\n"
                       "}");
        ASSERT_EQUALS("", errout.str());

        // = ({ .. })
        checkUninitVar("void f() {\n"
                       "    int x = ({ 1 + 2; });\n"
                       "    int y = 1 + (x ? y : y);\n"
                       "}");
        ASSERT_EQUALS("[test.cpp:3]: (error) Uninitialized variable: y\n", errout.str());

        // >> => initialization / usage
        {
            const char code[] = "void f() {\n"
                                "    int x;\n"
                                "    if (i >> x) { }\n"
                                "}";
            checkUninitVar(code, "test.cpp");
            ASSERT_EQUALS("", errout.str());

            checkUninitVar(code, "test.c");
            ASSERT_EQUALS("[test.c:3]: (error) Uninitialized variable: x\n", errout.str());
        }

        checkUninitVar("void f() {\n"
                       "    int i, i2;\n"
                       "    strm >> i >> i2;\n"
                       "}");
        ASSERT_EQUALS("", errout.str());

        // unconditional initialization
        checkUninitVar("int f() {\n"
                       "    int ret;\n"
                       "    if (a) { ret = 1; }\n"
                       "    else { {} ret = 2; }\n"
                       "    return ret;\n"
                       "}");
        ASSERT_EQUALS("", errout.str());

        checkUninitVar("int f() {\n"
                       "    int ret;\n"
                       "    if (a) { ret = 1; }\n"
                       "    else { s=foo(1,{2,3},4); ret = 2; }\n"
                       "    return ret;\n"
                       "}");
        ASSERT_EQUALS("", errout.str());

        // conditional initialization
        checkUninitVar("void f() {\n"
                       "    int x;\n"
                       "    if (y == 1) { x = 1; }\n"
                       "    else { if (y == 2) { x = 1; } }\n"
                       "    return x;\n"
                       "}");
        ASSERT_EQUALS("[test.cpp:5]: (error) Uninitialized variable: x\n", errout.str());

        checkUninitVar("void f() {\n"
                       "    int x;\n"
                       "    if (y == 1) { x = 1; }\n"
                       "    else { if (y == 2) { x = 1; } }\n"
                       "    if (y == 3) { }\n"   // <- ignore condition
                       "    return x;\n"
                       "}");
        ASSERT_EQUALS("[test.cpp:6]: (error) Uninitialized variable: x\n", errout.str());

        // initialization in condition
        checkUninitVar("void f() {\n"
                       "    int a;\n"
                       "    if (init(&a)) { }\n"
                       "    a++;\n"
                       "}");
        ASSERT_EQUALS("", errout.str());

        // return, break, continue, goto
        checkUninitVar("void f() {\n"
                       "    int x;\n"
                       "    if (y == 1) { return; }\n"
                       "    else { x = 1; }\n"
                       "    return x;\n"
                       "}");
        ASSERT_EQUALS("", errout.str());

        checkUninitVar("void f() {\n"
                       "    int x;\n"
                       "    if (y == 1) { return; }\n"
                       "    return x;\n"
                       "}");
        ASSERT_EQUALS("[test.cpp:4]: (error) Uninitialized variable: x\n", errout.str());

        checkUninitVar("int f(int x) {\n"
                       "    int ret;\n"
                       "    if (!x) {\n"
                       "        ret = -123;\n"
                       "        goto out1;\n"
                       "    }\n"
                       "    return 0;\n"
                       "out1:\n"
                       "out2:\n"
                       "    return ret;\n"
                       "}", "test.c");
        ASSERT_EQUALS("", errout.str());

        checkUninitVar("void f() {\n"
                       "    int i;\n"
                       "    if (x) {\n"
                       "        i = 1;\n"
                       "    } else {\n"
                       "        goto out;\n"
                       "    }\n"
                       "    i++;\n"
                       "}");
        ASSERT_EQUALS("", errout.str());

        checkUninitVar("int f() {\n"
                       "    int i,x;\n"
                       "    for (i=0;i<9;++i)\n"
                       "        if (foo) break;\n"
                       "    return x;\n"
                       "}");
        ASSERT_EQUALS("[test.cpp:5]: (error) Uninitialized variable: x\n", errout.str());

        checkUninitVar("int f() {\n"
                       "    int x;\n"
                       "    while (foo)\n"
                       "        if (bar) break;\n"
                       "    return x;\n"
                       "}");
        ASSERT_EQUALS("[test.cpp:5]: (error) Uninitialized variable: x\n", errout.str());

        // try/catch : don't warn about exception variable
        checkUninitVar("void f() {\n"
                       "    try {\n"
                       "    } catch (CException* e) {\n"
                       "        trace();\n"
                       "        e->Delete();\n"
                       "    }\n"
                       "}");
        ASSERT_EQUALS("", errout.str());

        checkUninitVar("void f() {\n" // #5347
                       "    try {\n"
                       "    } catch (const char* e) {\n"
                       "        A a = e;\n"
                       "    }\n"
                       "}");
        ASSERT_EQUALS("", errout.str());

        // exit
        checkUninitVar("void f() {\n"
                       "    int x;\n"
                       "    if (y == 1) { exit(0); }\n"
                       "    else { x = 1; }\n"
                       "    return x;\n"
                       "}");
        ASSERT_EQUALS("", errout.str());

        // strange code.. don't crash (#3415)
        checkUninitVar("void foo() {\n"
                       "    int i;\n"
                       "    ({ if (0); });\n"
                       "    for_each(i) { }\n"
                       "}", "test.c", false);

        // if, if
        checkUninitVar("void f(int a) {\n"
                       "    int i;\n"
                       "    if (a) i = 0;\n"
                       "    if (a) i++;\n"
                       "}");
        ASSERT_EQUALS("", errout.str());

        checkUninitVar("void f() {\n"
                       "    int a,b=0;\n"
                       "    if (x) {\n"
                       "        if (y) {\n"
                       "            a = 0;\n"
                       "            b = 1;\n"
                       "        }\n"
                       "    }\n"
                       "    if (b) a++;\n"
                       "}");
        ASSERT_EQUALS("", errout.str());

        checkUninitVar("void f() {\n"
                       "    int a=0, b;\n"
                       "    if (x) { }\n"
                       "    else { if (y==2) { a=1; b=2; } }\n"
                       "    if (a) { ++b; }\n"
                       "}");
        ASSERT_EQUALS("", errout.str());

        checkUninitVar("static void f(int x, int y) {\n"
                       "    int a;\n"
                       "    if (x == 0) { a = y; }\n"
                       "    if (x == 0 && (a == 1)) { }\n"
                       "}");
        ASSERT_EQUALS("", errout.str());

        checkUninitVar("static void f() {\n"
                       "    int a=0, b;\n"
                       "    if (something) { a = dostuff(&b); }\n"
                       "    if (!a || b) { }\n"
                       "}");
        ASSERT_EQUALS("", errout.str());

        checkUninitVar("static void f(int x, int y) {\n"
                       "    int a;\n"
                       "    if (x == 0 && (a == 1)) { }\n"
                       "}", "test.cpp", false);
        ASSERT_EQUALS("[test.cpp:3]: (error) Uninitialized variable: a\n", errout.str());

        checkUninitVar("void f() {\n"
                       "    int a;\n"
                       "    if (x) { a = 0; }\n"
                       "    if (x) { if (y) { a++; } }\n"
                       "}");
        ASSERT_EQUALS("", errout.str());

        checkUninitVar("void f() {\n"
                       "    int a;\n"
                       "    if (x) { a = 0; }\n"
                       "    if (x) { if (y) { } else { a++; } }\n"
                       "}");
        ASSERT_EQUALS("", errout.str());

        checkUninitVar("struct AB { int a; int b; };\n"
                       "void f(void) {\n"
                       "    struct AB ab;\n"
                       "    if (x) ab = getAB();\n"
                       "    else ab.a = 0;\n"
                       "    if (ab.a == 1) b = ab.b;\n"
                       "}", "test.c");
        ASSERT_EQUALS("", errout.str());

        checkUninitVar("int f(void) {\n"
                       "    int a;\n"
                       "    int i;\n"
                       "    if (x) { noreturn(); }\n"
                       "    else { i = 0; }\n"
                       "    if (i==1) { a = 0; }\n"
                       "    else { a = 1; }\n"
                       "    return a;\n"
                       "}");
        ASSERT_EQUALS("", errout.str());

        checkUninitVar("int f(int a) {\n" // #4560
                       "    int x = 0, y;\n"
                       "    if (a) x = 1;\n"
                       "    else return 0;\n"
                       "    if (x) y = 123;\n" // <- y is always initialized
                       "    else {}\n"
                       "    return y;\n"
                       "}");
        ASSERT_EQUALS("", errout.str());

        checkUninitVar("int f(int a) {\n" // #6583
                       "    int x;\n"
                       "    if (a < 2) exit(1);\n"
                       "    else if (a == 2) x = 0;\n"
                       "    else exit(2);\n"
                       "    return x;\n"
                       "}");
        ASSERT_EQUALS("", errout.str());

        checkUninitVar("int f(int a) {\n" // #4560
                       "    int x = 1, y;\n"
                       "    if (a) x = 0;\n"
                       "    else return 0;\n"
                       "    if (x) {}\n"
                       "    else y = 123;\n" // <- y is always initialized
                       "    return y;\n"
                       "}");
        ASSERT_EQUALS("", errout.str());

        checkUninitVar("void f(int x) {\n" // #3948
                       "  int value;\n"
                       "  if (x !=-1)\n"
                       "    value = getvalue();\n"
                       "  if (x == -1 || value > 300) {}\n"
                       "}");
        ASSERT_EQUALS("", errout.str());

        checkUninitVar("enum t_err { ERR_NONE, ERR_BAD_ARGS };\n" // #9649
                       "struct box_t { int value; };\n"
                       "int init_box(box_t *p, int v);\n"
                       "\n"
                       "void foo(int ret) {\n"
                       "    box_t box2;\n"
                       "    if (ret == ERR_NONE)\n"
                       "        ret = init_box(&box2, 20);\n"
                       "    if (ret == ERR_NONE)\n"
                       "        z = x + box2.value;\n"
                       "}");
        ASSERT_EQUALS("", errout.str());

        checkUninitVar("void f(int x) {\n"
                       "  int value;\n"
                       "  if (x == 32)\n"
                       "    value = getvalue();\n"
                       "  if (x == 1)\n"
                       "    v = value;\n"
                       "}");
        ASSERT_EQUALS("[test.cpp:6]: (error) Uninitialized variable: value\n", errout.str());

        checkUninitVar("void f(int x) {\n"
                       "  int value;\n"
                       "  if (x == 32)\n"
                       "    value = getvalue();\n"
                       "  if (x == 32) {}\n"
                       "  else v = value;\n"
                       "}");
        ASSERT_EQUALS("[test.cpp:6]: (error) Uninitialized variable: value\n", errout.str());

        checkUninitVar("static int x;" // #4773
                       "int f() {\n"
                       "    int y;\n"
                       "    if (x) g();\n"
                       "    if (x) y = 123;\n"
                       "    else y = 456;\n"
                       "    return y;\n"
                       "}");
        ASSERT_EQUALS("", errout.str());

        checkUninitVar("static int x;" // #4773
                       "int f() {\n"
                       "    int y;\n"
                       "    if (!x) g();\n"
                       "    if (x) y = 123;\n"
                       "    else y = 456;\n"
                       "    return y;\n"
                       "}");
        ASSERT_EQUALS("", errout.str());

        checkUninitVar("void f(int a) {\n"
                       "  int x;\n"
                       "  if (a) x=123;\n"
                       "  if (!a) {\n"
                       "    if (!a) {}\n"
                       "    else if (x) {}\n"
                       "  }\n"
                       "}");
        ASSERT_EQUALS("", errout.str());

        // asm
        checkUninitVar("void f() {\n"
                       "    int x;\n"
                       "    asm();\n"
                       "    x++;\n"
                       "}");
        ASSERT_EQUALS("", errout.str());

        // sizeof / typeof / offsetof / etc
        checkUninitVar("void f() {\n"
                       "    int i;\n"
                       "    sizeof(i+1);\n"
                       "}");
        ASSERT_EQUALS("", errout.str());

        checkUninitVar("void f() {\n"
                       "    int i;\n"
                       "    if (100 == sizeof(i+1));\n"
                       "}");
        ASSERT_EQUALS("", errout.str());

        checkUninitVar("void f() {\n"
                       "    struct ABC *abc;\n"
                       "    int i = ARRAY_SIZE(abc.a);"
                       "}");
        // FP ASSERT_EQUALS("", errout.str());

        checkUninitVar("void f() {\n"
                       "    int *abc;\n"
                       "    typeof(*abc);\n"
                       "}");
        ASSERT_EQUALS("", errout.str());

        checkUninitVar("void f() {\n"
                       "    struct ABC *abc;\n"
                       "    return do_something(typeof(*abc));\n"
                       "}");
        ASSERT_EQUALS("", errout.str());

        checkUninitVar("void f() {\n"
                       "    A *a;\n"
                       "    a = malloc(sizeof(*a));\n"
                       "}");
        ASSERT_EQUALS("", errout.str());

        // &
        checkUninitVar("void f() {\n"  // #4426 - address of uninitialized variable
                       "    int a,b;\n"
                       "    if (&a == &b);\n"
                       "}");
        ASSERT_EQUALS("", errout.str());

        checkUninitVar("void f() {\n"  // #4439 - cast address of uninitialized variable
                       "    int a;\n"
                       "    x((LPARAM)(RECT*)&a);\n"
                       "}");
        ASSERT_EQUALS("", errout.str());

        checkUninitVar("int main() {\n"
                       "    int done;\n"
                       "    dostuff(1, (AuPointer) &done);\n" // <- It is not conclusive if the "&" is a binary or unary operator. Bailout.
                       "}");
        ASSERT_EQUALS("", errout.str());

        checkUninitVar("void f() {\n" // #4778 - cast address of uninitialized variable
                       "    long a;\n"
                       "    &a;\n"
                       "}");
        ASSERT_EQUALS("", errout.str());

        checkUninitVar("void f() {\n" // #4717 - ({})
                       "    int a = ({ long b = (long)(123); 2 + b; });\n"
                       "}", "test.c");
        ASSERT_EQUALS("", errout.str());
    }

    // #3869 - reference variable
    void uninitvar4() {
        checkUninitVar("void f() {\n"
                       "    int buf[10];\n"
                       "    int &x = buf[0];\n"
                       "    buf[0] = 0;\n"
                       "    x++;\n"
                       "}");
        ASSERT_EQUALS("", errout.str());
    }

    // #3861
    void uninitvar5() {
        // ensure there is no false positive
        checkUninitVar("void f() {\n"
                       "    x<char> c;\n"
                       "    c << 2345;\n"
                       "}");
        ASSERT_EQUALS("", errout.str());

        // ensure there is no false negative
        checkUninitVar("void f() {\n"
                       "    char c;\n"
                       "    char a = c << 2;\n"
                       "}");
        ASSERT_EQUALS("[test.cpp:3]: (error) Uninitialized variable: c\n", errout.str());
    }

    void uninitvar8() {
        const char code[] = "struct Fred {\n"
                            "    void Sync(dsmp_t& type, int& len, int limit = 123);\n"
                            "    void Sync(int& syncpos, dsmp_t& type, int& len, int limit = 123);\n"
                            "    void FindSyncPoint();\n"
                            "};\n"
                            "void Fred::FindSyncPoint() {\n"
                            "    dsmp_t type;\n"
                            "    int syncpos, len;\n"
                            "    Sync(syncpos, type, len);\n"
                            "}";
        checkUninitVar(code, "test.cpp");
        ASSERT_EQUALS("", errout.str());
    }

    void uninitvar9() { // 6424
        const char code[] = "namespace Ns { class C; }\n"
                            "void f1() { char *p; *p = 0; }\n"
                            "class Ns::C* p;\n"
                            "void f2() { char *p; *p = 0; }";
        checkUninitVar(code, "test.cpp");
        ASSERT_EQUALS("[test.cpp:2]: (error) Uninitialized variable: p\n"
                      "[test.cpp:4]: (error) Uninitialized variable: p\n", errout.str());
    }

    void uninitvar10() { // 9467
        const char code[] = "class Foo {\n"
                            "    template <unsigned int i>\n"
                            "    bool bar() {\n"
                            "        return true;\n"
                            "    }\n"
                            "};\n"
                            "template <>\n"
                            "bool Foo::bar<9>() {\n"
                            "    return true;\n"
                            "}\n"
                            "int global() {\n"
                            "    int bar = 1;\n"
                            "    return bar;\n"
                            "}";
        checkUninitVar(code, "test.cpp");
        ASSERT_EQUALS("", errout.str());
    }

    void uninitvar11() { // 9123
        const char code[] = "bool get(int &var);\n"
                            "void foo () {\n"
                            "    int x;\n"
                            "    x = get(x) && x;\n"
                            "}";
        checkUninitVar(code, "test.cpp");
        ASSERT_EQUALS("", errout.str());
    }

    void uninitvar12() { // 10218
        const char code[] = "void fp() {\n"
                            "  std::stringstream ss;\n"
                            "  for (int i; ss >> i;) {}\n"
                            "}";
        checkUninitVar(code);
        ASSERT_EQUALS("", errout.str());
    }

    void uninitvar13() { // #9772 - FP
        const char code[] = "int func(void)\n"
                            "{ int rez;\n"
                            "  struct sccb* ccb;\n"
                            " \n"
                            "  do\n"
                            "  { if ((ccb = calloc(1, sizeof(*ccb))) == NULL)\n"
                            "    { rez = 1;\n"
                            "      break;\n"
                            "    }\n"
                            "    rez = 0;\n"
                            "  } while (0);\n"
                            " \n"
                            "  if (rez != 0)\n"
                            "    free(ccb);\n"
                            " \n"
                            "  return rez;\n"
                            "}";
        checkUninitVar(code);
        ASSERT_EQUALS("", errout.str());
    }

    void uninitvar_unconditionalTry() {
        // Unconditional scopes and try{} scopes
        checkUninitVar("int f() {\n"
                       "    int i;\n"
                       "    {\n"
                       "        return i;\n"
                       "    }\n"
                       "}");
        ASSERT_EQUALS("[test.cpp:4]: (error) Uninitialized variable: i\n", errout.str());

        checkUninitVar("int f() {\n"
                       "    int i;\n"
                       "    try {\n"
                       "        return i;\n"
                       "    } catch(...) {}\n"
                       "}");
        ASSERT_EQUALS("[test.cpp:4]: (error) Uninitialized variable: i\n", errout.str());

        checkUninitVar("void f(bool x) {\n"
                       "    bool b;\n"
                       "    {\n"
                       "        auto g = []{};\n"
                       "        b = x;\n"
                       "    }\n"
                       "    if (b) {}\n"
                       "}\n");
        ASSERT_EQUALS("", errout.str());

        checkUninitVar("void f(bool x) {\n"
                       "    bool b;\n"
                       "    {\n"
                       "        int i[2]{ 1, 2 };\n"
                       "        b = x;\n"
                       "    }\n"
                       "    if (b) {}\n"
                       "}\n");
        ASSERT_EQUALS("", errout.str());

        checkUninitVar("void f(bool x) {\n"
                       "    bool b;\n"
                       "    {\n"
                       "        auto g = []{};\n"
                       "    }\n"
                       "    if (b) {}\n"
                       "}\n");
        ASSERT_EQUALS("[test.cpp:6]: (error) Uninitialized variable: b\n", errout.str());
    }

    void uninitvar_funcptr() {
        // extracttests.disable

        checkUninitVar("void getLibraryContainer() {\n"
                       "    Reference< XStorageBasedLibraryContainer >(*Factory)(const Reference< XComponentContext >&, const Reference< XStorageBasedDocument >&)\n"
                       "        = &DocumentDialogLibraryContainer::create;\n"
                       "    rxContainer.set((*Factory)(m_aContext, xDocument));\n"
                       "}");
        ASSERT_EQUALS("", errout.str());

        checkUninitVar("void foo() {\n"
                       "    void* x;\n"
                       "    int (*f)(int, int) = x;\n"
                       "    dostuff((*f)(a,b));\n"
                       "}");
        ASSERT_EQUALS("[test.cpp:3]: (error) Uninitialized variable: x\n", errout.str());

        checkUninitVar("void getLibraryContainer() {\n"
                       "    Reference< XStorageBasedLibraryContainer >(*Factory)(const Reference< XComponentContext >&, const Reference< XStorageBasedDocument >&);\n"
                       "    rxContainer.set((*Factory)(m_aContext, xDocument));\n"
                       "}");
        ASSERT_EQUALS("[test.cpp:3]: (error) Uninitialized variable: Factory\n", errout.str());

        // extracttests.enable
    }

    void uninitvar_operator() { // Ticket #6463, #6680
        checkUninitVar("struct Source { Source& operator>>(int& i) { i = 0; return *this; } };\n"
                       "struct Sink { int v; };\n"
                       "Source foo;\n"
                       "void uninit() {\n"
                       "  Sink s;\n"
                       "  int n = 1 >> s.v;\n" // Not initialized
                       "};\n"
                       "void notUninit() {\n"
                       "  Sink s1;\n"
                       "  foo >> s1.v;\n" // Initialized by operator>>
                       "  Sink s2;\n"
                       "  int n;\n"
                       "  foo >> s2.v >> n;\n" // Initialized by operator>>
                       "}");
        ASSERT_EQUALS("[test.cpp:6]: (error) Uninitialized struct member: s.v\n", errout.str());

        checkUninitVar("struct Fred { int a; };\n"
                       "void foo() {\n"
                       "  Fred fred;\n"
                       "  std::cin >> fred.a;\n"
                       "}");
        ASSERT_EQUALS("", errout.str());
    }

    // Handling of function calls
    void uninitvar2_func() {
        // #4716
        checkUninitVar("void bar(const int a, const int * const b);\n"
                       "int foo(void) {\n"
                       "   int a;\n"
                       "   int *b = 0;\n"
                       "   bar(a,b);\n" // <<
                       "   return 0;\n"
                       "}");
        ASSERT_EQUALS("[test.cpp:5]: (error) Uninitialized variable: a\n", errout.str());

        // non-pointer variable
        checkUninitVar("void a(char);\n"  // value => error
                       "void b() {\n"
                       "    char c;\n"
                       "    a(c);\n"
                       "}");
        ASSERT_EQUALS("[test.cpp:4]: (error) Uninitialized variable: c\n", errout.str());

        checkUninitVar("void a(char c);\n"  // value => error
                       "void b() {\n"
                       "    char c;\n"
                       "    a(c);\n"
                       "}");
        ASSERT_EQUALS("[test.cpp:4]: (error) Uninitialized variable: c\n", errout.str());

        checkUninitVar("void a(const char c);\n"  // const value => error
                       "void b() {\n"
                       "    char c;\n"
                       "    a(c);\n"
                       "}");
        ASSERT_EQUALS("[test.cpp:4]: (error) Uninitialized variable: c\n", errout.str());

        checkUninitVar("void a(char *c);\n"  // address => no error
                       "void b() {\n"
                       "    char c;\n"
                       "    a(&c);\n"
                       "}");
        ASSERT_EQUALS("", errout.str());

        checkUninitVar("void a(pstr s);\n"  // address => no error
                       "void b() {\n"
                       "    char c;\n"
                       "    a(&c);\n"
                       "}");
        ASSERT_EQUALS("", errout.str());

        checkUninitVar("void a(const char *c);\n"  // const address => data is not changed
                       "void b() {\n"
                       "    char c;\n"
                       "    a(&c);\n"  // <- no warning
                       "    c++;\n"  // <- uninitialized variable
                       "}");
        TODO_ASSERT_EQUALS("[test.cpp:5]: (error) Uninitialized variable: c\n", "", errout.str());

        // pointer variable
        checkUninitVar("void a(char c);\n"  // value => error
                       "void b() {\n"
                       "    char *c;\n"
                       "    a(*c);\n"
                       "}");
        ASSERT_EQUALS("[test.cpp:4]: (error) Uninitialized variable: c\n", errout.str());


        checkUninitVar("void a(char *c);\n"  // address => error
                       "void b() {\n"
                       "    char *c;\n"
                       "    a(c);\n"
                       "}");
        ASSERT_EQUALS("[test.cpp:4]: (error) Uninitialized variable: c\n", errout.str());

        checkUninitVar("typedef struct { int a; int b; } AB;\n"
                       "void a(AB *ab);\n"
                       "void b() {\n"
                       "    AB *ab;\n"
                       "    a(ab);\n"
                       "}");
        ASSERT_EQUALS("[test.cpp:5]: (error) Uninitialized variable: ab\n", errout.str());

        checkUninitVar("void a(const char *c);\n"  // const address => error
                       "void b() {\n"
                       "    char *c;\n"
                       "    a(c);\n"
                       "}");
        ASSERT_EQUALS("[test.cpp:4]: (error) Uninitialized variable: c\n", errout.str());

        checkUninitVar("void a(const char c[]);\n"  // const address => error
                       "void b() {\n"
                       "    char *c;\n"
                       "    a(c);\n"
                       "}");
        ASSERT_EQUALS("[test.cpp:4]: (error) Uninitialized variable: c\n", errout.str());

        checkUninitVar("void a(char **c);\n"  // address of pointer => no error
                       "void b() {\n"
                       "    char *c;\n"
                       "    a(&c);\n"
                       "}");
        ASSERT_EQUALS("", errout.str());

        checkUninitVar("void a(char *c);\n"  // address of pointer (suspicious cast to pointer) => no error
                       "void b() {\n"
                       "    char *c;\n"
                       "    a(&c);\n"
                       "}");
        ASSERT_EQUALS("", errout.str());

        checkUninitVar("void a(const char **c);\n"  // const address of pointer => no error
                       "void b() {\n"
                       "    const char *c;\n"
                       "    a(&c);\n"
                       "}");
        ASSERT_EQUALS("", errout.str());

        // array
        checkUninitVar("int calc(const int *p, int n);\n"
                       "void f() {\n"
                       "    int x[10];\n"
                       "    calc(x,10);\n"
                       "}");
        TODO_ASSERT_EQUALS("[test.cpp:4]: (error) Uninitialized variable: x\n",
                           "", errout.str());

        checkUninitVar("void f() {\n"
                       "    int x[10];\n"
                       "    int &x0(*x);\n"
                       "}");
        ASSERT_EQUALS("", errout.str());

        // ....
        checkUninitVar("struct ABC { int a; };\n"  // struct initialization
                       "void clear(struct ABC &abc);\n"
                       "int f() {\n"
                       "    struct ABC abc;\n"
                       "    clear(abc);\n"
                       "    return abc.a;\n"
                       "}");
        ASSERT_EQUALS("", errout.str());

        checkUninitVar("void write_packet() {\n"
                       "    time_t now0;\n"
                       "    time(&now0);\n"
                       "}", "test.c");
        ASSERT_EQUALS("", errout.str());

        checkUninitVar("void write_packet() {\n"
                       "    time_t* now0;\n"
                       "    time(now0);\n"
                       "}", "test.c");
        ASSERT_EQUALS("[test.c:3]: (error) Uninitialized variable: now0\n", errout.str());

        checkUninitVar("void write_packet() {\n"
                       "    char now0;\n"
                       "    strcmp(&now0, sth);\n"
                       "}", "test.c");
        ASSERT_EQUALS("[test.c:3]: (error) Uninitialized variable: now0\n", errout.str());

        // #2775 - uninitialized struct pointer in subfunction
        // extracttests.start: struct Fred {int x;};
        checkUninitVar("void a(struct Fred *fred) {\n"
                       "    fred->x = 0;\n"
                       "}\n"
                       "\n"
                       "void b() {\n"
                       "    struct Fred *p;\n"
                       "    a(p);\n"
                       "}");
        ASSERT_EQUALS("[test.cpp:7]: (error) Uninitialized variable: p\n", errout.str());

        // #2946 - FP array is initialized in subfunction
        checkUninitVar("void a(char *buf) {\n"
                       "    buf[0] = 0;\n"
                       "}\n"
                       "void b() {\n"
                       "    char buf[10];\n"
                       "    a(buf);\n"
                       "    buf[1] = buf[0];\n"
                       "}");
        ASSERT_EQUALS("", errout.str());

        // unknown macro
        checkUninitVar("void f() {\n"
                       "  struct listnode *item;\n"
                       "  list_for_each(item, &key_list) {}\n"
                       "}");
        ASSERT_EQUALS("", errout.str());
    }

    void uninitvar2_value() {
        checkUninitVar("void f() {\n"
                       "    int i;\n"
                       "    if (x) {\n"
                       "        int y = -ENOMEM;\n"  // assume constant ENOMEM is nonzero since it's negated
                       "        if (y != 0) return;\n"
                       "        i++;\n"
                       "    }\n"
                       "}", "test.cpp", false);
        ASSERT_EQUALS("", errout.str());

        checkUninitVar("void f() {\n"
                       "    int i, y;\n"
                       "    if (x) {\n"
                       "        y = -ENOMEM;\n"  // assume constant ENOMEM is nonzero since it's negated
                       "        if (y != 0) return;\n"
                       "        i++;\n"
                       "    }\n"
                       "}", "test.cpp", false);
        ASSERT_EQUALS("", errout.str());

        checkUninitVar("void f() {\n"
                       "    int i, y;\n"
                       "    if (x) y = -ENOMEM;\n"  // assume constant ENOMEM is nonzero since it's negated
                       "    else y = get_value(i);\n"
                       "    if (y != 0) return;\n" // <- condition is always true if i is uninitialized
                       "    i++;\n"
                       "}");
        ASSERT_EQUALS("", errout.str());

        checkUninitVar("void f(int x) {\n"
                       "    int i;\n"
                       "    if (x) i = 0;\n"
                       "    if (!x || i>0) {}\n" // <- no error
                       "}");
        ASSERT_EQUALS("", errout.str());

        checkUninitVar("void f(int x) {\n"
                       "    int i;\n"
                       "    if (!x) { }\n"
                       "    else i = 0;\n"
                       "    if (x || i>0) {}\n"
                       "}");
        ASSERT_EQUALS("[test.cpp:5]: (error) Uninitialized variable: i\n", errout.str());

        checkUninitVar("void f(int x) {\n"
                       "    int i;\n"
                       "    if (x) { }\n"
                       "    else i = 0;\n"
                       "    if (x || i>0) {}\n" // <- no error
                       "}");
        ASSERT_EQUALS("", errout.str());

        checkUninitVar("int f(int x) {\n"
                       "    int y;\n"
                       "    if (x) y = do_something();\n"
                       "    if (!x) return 0;\n"
                       "    return y;\n"
                       "}");
        ASSERT_EQUALS("", errout.str());

        // extracttests.start: int y;
        checkUninitVar("int f(int x) {\n" // FP with ?:
                       "    int a;\n"
                       "    if (x)\n"
                       "        a = y;\n"
                       "    return x ? 2*a : 0;\n"
                       "}");
        ASSERT_EQUALS("", errout.str());

        checkUninitVar("int f(int x) {\n"
                       "    int a;\n"
                       "    if (x)\n"
                       "        a = y;\n"
                       "    return y ? 2*a : 3*a;\n"
                       "}");
        ASSERT_EQUALS("[test.cpp:5]: (error) Uninitialized variable: a\n", errout.str());

        checkUninitVar("void f() {\n" // Don't crash
                       "    int a;\n"
                       "    dostuff(\"ab\" cd \"ef\", x?a:z);\n" // <- No AST is created for ?:
                       "}");

        // Unknown => bail out..
        checkUninitVar("void f(int x) {\n"
                       "    int i;\n"
                       "    if (a(x)) i = 0;\n"
                       "    if (b(x)) return;\n"
                       "    i++;\n" // <- no error if b(x) is always true when a(x) is false
                       "}");
        ASSERT_EQUALS("", errout.str());

        checkUninitVar("void f(int x) {\n"
                       "    int i;\n"
                       "    if (x) i = 0;\n"
                       "    while (condition) {\n"
                       "        if (x) i++;\n" // <- no error
                       "    }\n"
                       "}");
        ASSERT_EQUALS("", errout.str());

        checkUninitVar("void f(int x) {\n"
                       "    int i;\n"
                       "    if (x) i = 0;\n"
                       "    while (condition) {\n"
                       "        i++;\n"
                       "    }\n"
                       "}");
        TODO_ASSERT_EQUALS("error", "", errout.str());
    }

#define valueFlowUninit(...) valueFlowUninit_(__FILE__, __LINE__, __VA_ARGS__)
    void valueFlowUninit2_value()
    {
        valueFlowUninit("void f() {\n"
                        "    int i;\n"
                        "    if (x) {\n"
                        "        int y = -ENOMEM;\n" // assume constant ENOMEM is nonzero since it's negated
                        "        if (y != 0) return;\n"
                        "        i++;\n"
                        "    }\n"
                        "}",
                        "test.cpp");
        ASSERT_EQUALS("", errout.str());

        valueFlowUninit("void f() {\n"
                        "    int i, y;\n"
                        "    if (x) {\n"
                        "        y = -ENOMEM;\n" // assume constant ENOMEM is nonzero since it's negated
                        "        if (y != 0) return;\n"
                        "        i++;\n"
                        "    }\n"
                        "}",
                        "test.cpp");
        ASSERT_EQUALS("", errout.str());

        valueFlowUninit("void f() {\n"
                        "    int i, y;\n"
                        "    if (x) y = -ENOMEM;\n" // assume constant ENOMEM is nonzero since it's negated
                        "    else y = get_value(i);\n"
                        "    if (y != 0) return;\n" // <- condition is always true if i is uninitialized
                        "    i++;\n"
                        "}");
        ASSERT_EQUALS("", errout.str());

        valueFlowUninit("void f(int x) {\n"
                        "    int i;\n"
                        "    if (!x) i = 0;\n"
                        "    if (!x || i>0) {}\n" // <- error
                        "}");
        ASSERT_EQUALS("[test.cpp:3] -> [test.cpp:4]: (warning) Uninitialized variable: i\n", errout.str());

        valueFlowUninit("void f(int x) {\n"
                        "    int i;\n"
                        "    if (x) i = 0;\n"
                        "    if (!x || i>0) {}\n" // <- no error
                        "}");
        ASSERT_EQUALS("", errout.str());

        valueFlowUninit("void f(int x) {\n"
                        "    int i;\n"
                        "    if (!x) { }\n"
                        "    else i = 0;\n"
                        "    if (x || i>0) {}\n"
                        "}");
        ASSERT_EQUALS("[test.cpp:3] -> [test.cpp:5]: (warning) Uninitialized variable: i\n", errout.str());

        valueFlowUninit("void f(int x) {\n"
                        "    int i;\n"
                        "    if (x) { }\n"
                        "    else i = 0;\n"
                        "    if (x || i>0) {}\n" // <- no error
                        "}");
        ASSERT_EQUALS("", errout.str());

        valueFlowUninit("int f(int x) {\n"
                        "    int y;\n"
                        "    if (x) y = do_something();\n"
                        "    if (!x) return 0;\n"
                        "    return y;\n"
                        "}");
        ASSERT_EQUALS("", errout.str());

        // extracttests.start: int y;
        valueFlowUninit("int f(int x) {\n" // FP with ?:
                        "    int a;\n"
                        "    if (x)\n"
                        "        a = y;\n"
                        "    return x ? 2*a : 0;\n"
                        "}");
        ASSERT_EQUALS("", errout.str());

        valueFlowUninit("int f(int x) {\n"
                        "    int a;\n"
                        "    if (x)\n"
                        "        a = y;\n"
                        "    return y ? 2*a : 3*a;\n"
                        "}");
        ASSERT_EQUALS("[test.cpp:3] -> [test.cpp:5]: (warning) Uninitialized variable: a\n", errout.str());

        valueFlowUninit("void f() {\n" // Don't crash
                        "    int a;\n"
                        "    dostuff(\"ab\" cd \"ef\", x?a:z);\n" // <- No AST is created for ?:
                        "}");

        // Unknown => bail out..
        valueFlowUninit("void f(int x) {\n"
                        "    int i;\n"
                        "    if (a(x)) i = 0;\n"
                        "    if (b(x)) return;\n"
                        "    i++;\n" // <- no error if b(x) is always true when a(x) is false
                        "}");
        ASSERT_EQUALS("", errout.str());

        valueFlowUninit("void f(int x) {\n"
                        "    int i;\n"
                        "    if (x) i = 0;\n"
                        "    while (condition) {\n"
                        "        if (x) i++;\n" // <- no error
                        "    }\n"
                        "}");
        ASSERT_EQUALS("", errout.str());

        valueFlowUninit("void f(int x) {\n"
                        "    int i;\n"
                        "    if (x) i = 0;\n"
                        "    while (condition) {\n"
                        "        i++;\n"
                        "    }\n"
                        "}");
        TODO_ASSERT_EQUALS("error", "", errout.str());

        valueFlowUninit("void f ( void ){\n" // #9313 - FN
                        " int *p;\n"
                        " int a[ 2 ] = { [ 0 ] = *p++, [ 1 ] = 1 };\n"
                        "}");
        ASSERT_EQUALS("[test.cpp:3]: (error) Uninitialized variable: p\n", errout.str());

        valueFlowUninit("void f(int height) {\n"
                        "    int a[11];\n"
                        "    int *p = a;\n"
                        "    int step = 2;\n"
                        "    for (int i = 0; i < (height * step); i += step)\n"
                        "        *p++ = 0;\n"
                        "    for (int i = 0; i < height; i++)\n"
                        "        if (a[i]) {}\n"
                        "}\n");
        ASSERT_EQUALS("", errout.str());

        valueFlowUninit("void f(void) {\n"
                        "    char *c;\n"
                        "    char x;\n"
                        "    while (true) {\n"
                        "        c = &x;\n"
                        "        break;\n"
                        "    }\n"
                        "    ++c;\n"
                        "}", "test.c");
        ASSERT_EQUALS("", errout.str());
    }

    void valueFlowUninit_uninitvar2()
    {
        // using uninit var
        valueFlowUninit("void f() {\n"
                        "    int x;\n"
                        "    x++;\n"
                        "}");
        ASSERT_EQUALS("[test.cpp:3]: (error) Uninitialized variable: x\n", errout.str());

        // extracttests.start: char str[10];
        valueFlowUninit("void f() {\n"
                        "    int x;\n"
                        "    str[x] = 0;\n"
                        "}");
        ASSERT_EQUALS("[test.cpp:3]: (error) Uninitialized variable: x\n", errout.str());

        valueFlowUninit("void f() {\n" // #7736
                        "    int buf[12];\n"
                        "    printf (\"%d\", buf[0] );\n"
                        "}");
        ASSERT_EQUALS("[test.cpp:3]: (error) Uninitialized variable: buf\n", errout.str());

        valueFlowUninit("void f() {\n"
                        "    int x;\n"
                        "    int y = x & 3;\n"
                        "}");
        ASSERT_EQUALS("[test.cpp:3]: (error) Uninitialized variable: x\n", errout.str());

        valueFlowUninit("void f() {\n"
                        "    int x;\n"
                        "    int y = 3 & x;\n"
                        "}");
        ASSERT_EQUALS("[test.cpp:3]: (error) Uninitialized variable: x\n", errout.str());

        valueFlowUninit("void f() {\n"
                        "    int x;\n"
                        "    x = 3 + x;\n"
                        "}");
        ASSERT_EQUALS("[test.cpp:3]: (error) Uninitialized variable: x\n", errout.str());

        valueFlowUninit("void f() {\n"
                        "    int x;\n"
                        "    x = x;\n"
                        "}");
        ASSERT_EQUALS("[test.cpp:3]: (error) Uninitialized variable: x\n", errout.str());

        // extracttests.start: struct ABC {int a;};
        valueFlowUninit("void f() {\n"
                        "    struct ABC *abc;\n"
                        "    abc->a = 0;\n"
                        "}");
        ASSERT_EQUALS("[test.cpp:3]: (error) Uninitialized variable: abc\n", errout.str());

        valueFlowUninit("int f() {\n"
                        "    static int x;\n"
                        "    return ++x;\n"
                        "}");
        ASSERT_EQUALS("", errout.str());

        valueFlowUninit("int f() {\n"
                        "    extern int x;\n"
                        "    return ++x;\n"
                        "}");
        ASSERT_EQUALS("", errout.str());

        valueFlowUninit("void f() {\n" // #3926 - weird cast.
                        "    int x;\n"
                        "    *(((char *)&x) + 0) = 0;\n"
                        "}",
                        "test.c");
        ASSERT_EQUALS("", errout.str());

        valueFlowUninit("void f() {\n" // #4737 - weird cast.
                        "    int x;\n"
                        "    do_something(&((char*)&x)[0], 1);\n"
                        "}");
        ASSERT_EQUALS("", errout.str());

        valueFlowUninit("void f() {\n"
                        "    int x;\n"
                        "    char *p = (char*)&x + 1;\n"
                        "}",
                        "test.cpp");
        ASSERT_EQUALS("", errout.str());

        valueFlowUninit("void f() {\n"
                        "    int i;\n"
                        "    i=f(), i!=2;\n"
                        "}");
        ASSERT_EQUALS("", errout.str());

        // using uninit var in condition
        valueFlowUninit("void f(void) {\n"
                        "    int x;\n"
                        "    if (x) { }\n"
                        "}");
        ASSERT_EQUALS("[test.cpp:3]: (error) Uninitialized variable: x\n", errout.str());

        valueFlowUninit("void f() {\n"
                        "    int x;\n"
                        "    if (1 == (3 & x)) { }\n"
                        "}");
        ASSERT_EQUALS("[test.cpp:3]: (error) Uninitialized variable: x\n", errout.str());

        // ?:
        valueFlowUninit("int f(int *ptr) {\n"
                        "    int a;\n"
                        "    int *p = ptr ? ptr : &a;\n"
                        "}");
        TODO_ASSERT_EQUALS("", "[test.cpp:3]: (error) Uninitialized variable: &a\n", errout.str());

        valueFlowUninit("int f(int a) {\n"
                        "    int x;\n"
                        "    if (a==3) { x=2; }\n"
                        "    y = (a==3) ? x : a;\n"
                        "}");
        ASSERT_EQUALS("", errout.str());

        // = ({ .. })
        valueFlowUninit("void f() {\n"
                        "    int x = ({ 1 + 2; });\n"
                        "    int y = 1 + (x ? y : y);\n"
                        "}");
        TODO_ASSERT_EQUALS("[test.cpp:3]: (error) Uninitialized variable: y\n", "", errout.str());

        // >> => initialization / usage
        {
            const char code[] = "void f() {\n"
                                "    int x;\n"
                                "    if (i >> x) { }\n"
                                "}";
            valueFlowUninit(code, "test.cpp");
            ASSERT_EQUALS("", errout.str());

            valueFlowUninit(code, "test.c");
            ASSERT_EQUALS("[test.c:3]: (error) Uninitialized variable: x\n", errout.str());
        }

        valueFlowUninit("void f() {\n"
                        "    int i, i2;\n"
                        "    strm >> i >> i2;\n"
                        "}");
        ASSERT_EQUALS("", errout.str());

        // unconditional initialization
        valueFlowUninit("int f() {\n"
                        "    int ret;\n"
                        "    if (a) { ret = 1; }\n"
                        "    else { {} ret = 2; }\n"
                        "    return ret;\n"
                        "}");
        ASSERT_EQUALS("", errout.str());

        valueFlowUninit("int f() {\n"
                        "    int ret;\n"
                        "    if (a) { ret = 1; }\n"
                        "    else { s=foo(1,{2,3},4); ret = 2; }\n"
                        "    return ret;\n"
                        "}");
        ASSERT_EQUALS("", errout.str());

        // conditional initialization
        valueFlowUninit("void f() {\n"
                        "    int x;\n"
                        "    if (y == 1) { x = 1; }\n"
                        "    else { if (y == 2) { x = 1; } }\n"
                        "    return x;\n"
                        "}");
        TODO_ASSERT_EQUALS("[test.cpp:5]: (error) Uninitialized variable: x\n", "", errout.str());

        valueFlowUninit("void f() {\n"
                        "    int x;\n"
                        "    if (y == 1) { x = 1; }\n"
                        "    else { if (y == 2) { x = 1; } }\n"
                        "    if (y == 3) { }\n" // <- ignore condition
                        "    return x;\n"
                        "}");
        TODO_ASSERT_EQUALS("[test.cpp:6]: (error) Uninitialized variable: x\n", "", errout.str());

        // initialization in condition
        valueFlowUninit("void f() {\n"
                        "    int a;\n"
                        "    if (init(&a)) { }\n"
                        "    a++;\n"
                        "}");
        ASSERT_EQUALS("", errout.str());

        // return, break, continue, goto
        valueFlowUninit("void f() {\n"
                        "    int x;\n"
                        "    if (y == 1) { return; }\n"
                        "    else { x = 1; }\n"
                        "    return x;\n"
                        "}");
        ASSERT_EQUALS("", errout.str());

        valueFlowUninit("void f() {\n"
                        "    int x;\n"
                        "    if (y == 1) { return; }\n"
                        "    return x;\n"
                        "}");
        ASSERT_EQUALS("[test.cpp:4]: (error) Uninitialized variable: x\n", errout.str());

        valueFlowUninit("int f(int x) {\n"
                        "    int ret;\n"
                        "    if (!x) {\n"
                        "        ret = -123;\n"
                        "        goto out1;\n"
                        "    }\n"
                        "    return 0;\n"
                        "out1:\n"
                        "out2:\n"
                        "    return ret;\n"
                        "}",
                        "test.c");
        ASSERT_EQUALS("", errout.str());

        valueFlowUninit("void f() {\n"
                        "    int i;\n"
                        "    if (x) {\n"
                        "        i = 1;\n"
                        "    } else {\n"
                        "        goto out;\n"
                        "    }\n"
                        "    i++;\n"
                        "}");
        ASSERT_EQUALS("", errout.str());

        valueFlowUninit("int f() {\n"
                        "    int i,x;\n"
                        "    for (i=0;i<9;++i)\n"
                        "        if (foo) break;\n"
                        "    return x;\n"
                        "}");
        ASSERT_EQUALS("[test.cpp:5]: (error) Uninitialized variable: x\n", errout.str());

        valueFlowUninit("int f() {\n"
                        "    int x;\n"
                        "    while (foo)\n"
                        "        if (bar) break;\n"
                        "    return x;\n"
                        "}");
        ASSERT_EQUALS("[test.cpp:5]: (error) Uninitialized variable: x\n", errout.str());

        // try/catch : don't warn about exception variable
        valueFlowUninit("void f() {\n"
                        "    try {\n"
                        "    } catch (CException* e) {\n"
                        "        trace();\n"
                        "        e->Delete();\n"
                        "    }\n"
                        "}");
        ASSERT_EQUALS("", errout.str());

        valueFlowUninit("void f() {\n" // #5347
                        "    try {\n"
                        "    } catch (const char* e) {\n"
                        "        A a = e;\n"
                        "    }\n"
                        "}");
        ASSERT_EQUALS("", errout.str());

        // exit
        valueFlowUninit("void f() {\n"
                        "    int x;\n"
                        "    if (y == 1) { exit(0); }\n"
                        "    else { x = 1; }\n"
                        "    return x;\n"
                        "}");
        ASSERT_EQUALS("", errout.str());

        // strange code.. don't crash (#3415)
        valueFlowUninit("void foo() {\n"
                        "    int i;\n"
                        "    ({ if (0); });\n"
                        "    for_each(i) { }\n"
                        "}",
                        "test.c");

        // if, if
        valueFlowUninit("void f(int a) {\n"
                        "    int i;\n"
                        "    if (a) i = 0;\n"
                        "    if (a) i++;\n"
                        "}");
        ASSERT_EQUALS("", errout.str());

        valueFlowUninit("void f() {\n"
                        "    int a,b=0;\n"
                        "    if (x) {\n"
                        "        if (y) {\n"
                        "            a = 0;\n"
                        "            b = 1;\n"
                        "        }\n"
                        "    }\n"
                        "    if (b) a++;\n"
                        "}");
        ASSERT_EQUALS("", errout.str());

        valueFlowUninit("void f() {\n"
                        "    int a=0, b;\n"
                        "    if (x) { }\n"
                        "    else { if (y==2) { a=1; b=2; } }\n"
                        "    if (a) { ++b; }\n"
                        "}");
        ASSERT_EQUALS("", errout.str());

        valueFlowUninit("static void f(int x, int y) {\n"
                        "    int a;\n"
                        "    if (x == 0) { a = y; }\n"
                        "    if (x == 0 && (a == 1)) { }\n"
                        "}");
        ASSERT_EQUALS("", errout.str());

        valueFlowUninit("static void f() {\n"
                        "    int a=0, b;\n"
                        "    if (something) { a = dostuff(&b); }\n"
                        "    if (!a || b) { }\n"
                        "}");
        ASSERT_EQUALS("", errout.str());

        valueFlowUninit("static void f(int x, int y) {\n"
                        "    int a;\n"
                        "    if (x == 0 && (a == 1)) { }\n"
                        "}",
                        "test.cpp");
        ASSERT_EQUALS("[test.cpp:3]: (error) Uninitialized variable: a\n", errout.str());

        valueFlowUninit("void f() {\n"
                        "    int a;\n"
                        "    if (x) { a = 0; }\n"
                        "    if (x) { if (y) { a++; } }\n"
                        "}");
        ASSERT_EQUALS("", errout.str());

        valueFlowUninit("void f() {\n"
                        "    int a;\n"
                        "    if (x) { a = 0; }\n"
                        "    if (x) { if (y) { } else { a++; } }\n"
                        "}");
        ASSERT_EQUALS("", errout.str());

        valueFlowUninit("struct AB { int a; int b; };\n"
                        "void f(void) {\n"
                        "    struct AB ab;\n"
                        "    if (x) ab = getAB();\n"
                        "    else ab.a = 0;\n"
                        "    if (ab.a == 1) b = ab.b;\n"
                        "}",
                        "test.c");
        ASSERT_EQUALS("", errout.str());

        valueFlowUninit("int f(void) {\n"
                        "    int a;\n"
                        "    int i;\n"
                        "    if (x) { noreturn(); }\n"
                        "    else { i = 0; }\n"
                        "    if (i==1) { a = 0; }\n"
                        "    else { a = 1; }\n"
                        "    return a;\n"
                        "}");
        ASSERT_EQUALS("", errout.str());

        valueFlowUninit("int f(int a) {\n" // #4560
                        "    int x = 0, y;\n"
                        "    if (a) x = 1;\n"
                        "    else return 0;\n"
                        "    if (x) y = 123;\n" // <- y is always initialized
                        "    else {}\n"
                        "    return y;\n"
                        "}");
        TODO_ASSERT_EQUALS("", "[test.cpp:5] -> [test.cpp:7]: (warning) Uninitialized variable: y\n", errout.str());

        valueFlowUninit("int f(int a) {\n" // #6583
                        "    int x;\n"
                        "    if (a < 2) exit(1);\n"
                        "    else if (a == 2) x = 0;\n"
                        "    else exit(2);\n"
                        "    return x;\n"
                        "}");
        ASSERT_EQUALS("", errout.str());

        valueFlowUninit("int f(int a) {\n" // #4560
                        "    int x = 1, y;\n"
                        "    if (a) x = 0;\n"
                        "    else return 0;\n"
                        "    if (x) {}\n"
                        "    else y = 123;\n" // <- y is always initialized
                        "    return y;\n"
                        "}");
        TODO_ASSERT_EQUALS("", "[test.cpp:5] -> [test.cpp:7]: (warning) Uninitialized variable: y\n", errout.str());

        valueFlowUninit("void f(int x) {\n" // #3948
                        "  int value;\n"
                        "  if (x !=-1)\n"
                        "    value = getvalue();\n"
                        "  if (x == -1 || value > 300) {}\n"
                        "}");
        ASSERT_EQUALS("", errout.str());

        valueFlowUninit("enum t_err { ERR_NONE, ERR_BAD_ARGS };\n" // #9649
                        "struct box_t { int value; };\n"
                        "int init_box(box_t *p, int v);\n"
                        "\n"
                        "void foo(int ret) {\n"
                        "    box_t box2;\n"
                        "    if (ret == ERR_NONE)\n"
                        "        ret = init_box(&box2, 20);\n"
                        "    if (ret == ERR_NONE)\n"
                        "        z = x + box2.value;\n"
                        "}");
        ASSERT_EQUALS("", errout.str());

        valueFlowUninit("void f(int x) {\n"
                        "  int value;\n"
                        "  if (x == 32)\n"
                        "    value = getvalue();\n"
                        "  if (x == 1)\n"
                        "    v = value;\n"
                        "}");
        TODO_ASSERT_EQUALS("[test.cpp:6]: (error) Uninitialized variable: value\n", "", errout.str());

        valueFlowUninit("void f(int x) {\n"
                        "  int value;\n"
                        "  if (x == 32)\n"
                        "    value = getvalue();\n"
                        "  if (x == 32) {}\n"
                        "  else v = value;\n"
                        "}");
        ASSERT_EQUALS("[test.cpp:3] -> [test.cpp:6]: (warning) Uninitialized variable: value\n", errout.str());

        valueFlowUninit("static int x;" // #4773
                        "int f() {\n"
                        "    int y;\n"
                        "    if (x) g();\n"
                        "    if (x) y = 123;\n"
                        "    else y = 456;\n"
                        "    return y;\n"
                        "}");
        ASSERT_EQUALS("", errout.str());

        valueFlowUninit("static int x;" // #4773
                        "int f() {\n"
                        "    int y;\n"
                        "    if (!x) g();\n"
                        "    if (x) y = 123;\n"
                        "    else y = 456;\n"
                        "    return y;\n"
                        "}");
        ASSERT_EQUALS("", errout.str());

        valueFlowUninit("void f(int a) {\n"
                        "  int x;\n"
                        "  if (a) x=123;\n"
                        "  if (!a) {\n"
                        "    if (!a) {}\n"
                        "    else if (x) {}\n"
                        "  }\n"
                        "}");
        ASSERT_EQUALS("", errout.str());

        // asm
        valueFlowUninit("void f() {\n"
                        "    int x;\n"
                        "    asm();\n"
                        "    x++;\n"
                        "}");
        ASSERT_EQUALS("", errout.str());

        // sizeof / typeof / offsetof / etc
        valueFlowUninit("void f() {\n"
                        "    int i;\n"
                        "    sizeof(i+1);\n"
                        "}");
        ASSERT_EQUALS("", errout.str());

        valueFlowUninit("void f() {\n"
                        "    int i;\n"
                        "    if (100 == sizeof(i+1));\n"
                        "}");
        ASSERT_EQUALS("", errout.str());

        valueFlowUninit("void f() {\n"
                        "    struct ABC *abc;\n"
                        "    int i = ARRAY_SIZE(abc.a);"
                        "}");
        // FP ASSERT_EQUALS("", errout.str());

        valueFlowUninit("void f() {\n"
                        "    int *abc;\n"
                        "    typeof(*abc);\n"
                        "}");
        ASSERT_EQUALS("", errout.str());

        valueFlowUninit("void f() {\n"
                        "    struct ABC *abc;\n"
                        "    return do_something(typeof(*abc));\n"
                        "}");
        ASSERT_EQUALS("", errout.str());

        valueFlowUninit("void f() {\n"
                        "    A *a;\n"
                        "    a = malloc(sizeof(*a));\n"
                        "}");
        ASSERT_EQUALS("", errout.str());

        // &
        valueFlowUninit("void f() {\n" // #4426 - address of uninitialized variable
                        "    int a,b;\n"
                        "    if (&a == &b);\n"
                        "}");
        ASSERT_EQUALS("", errout.str());

        valueFlowUninit("void f() {\n" // #4439 - cast address of uninitialized variable
                        "    int a;\n"
                        "    x((LPARAM)(RECT*)&a);\n"
                        "}");
        ASSERT_EQUALS("", errout.str());

        valueFlowUninit(
            "int main() {\n"
            "    int done;\n"
            "    dostuff(1, (AuPointer) &done);\n" // <- It is not conclusive if the "&" is a binary or unary operator. Bailout.
            "}");
        TODO_ASSERT_EQUALS("", "[test.cpp:3]: (error) Uninitialized variable: done\n", errout.str());

        valueFlowUninit("void f() {\n" // #4778 - cast address of uninitialized variable
                        "    long a;\n"
                        "    &a;\n"
                        "}");
        TODO_ASSERT_EQUALS("", "[test.cpp:3]: (error) Uninitialized variable: &a\n", errout.str());

        valueFlowUninit("void f() {\n" // #4717 - ({})
                        "    int a = ({ long b = (long)(123); 2 + b; });\n"
                        "}",
                        "test.c");
        ASSERT_EQUALS("", errout.str());
    }

    void uninitStructMember() { // struct members
        checkUninitVar("struct AB { int a; int b; };\n"
                       "void f(void) {\n"
                       "    struct AB ab;\n"
                       "    int a = ab.a;\n"
                       "}");
        ASSERT_EQUALS("[test.cpp:4]: (error) Uninitialized struct member: ab.a\n", errout.str());

        checkUninitVar("struct AB { int a; int b; };\n"
                       "void f(void) {\n"
                       "    AB ab;\n"
                       "    int a = ab.a;\n"
                       "}");
        ASSERT_EQUALS("[test.cpp:4]: (error) Uninitialized struct member: ab.a\n", errout.str());

        checkUninitVar("struct AB { int a; int b; };\n"
                       "void f(void) {\n"
                       "    struct AB ab;\n"
                       "    ab.a = ab.a + 1;\n"
                       "}");
        ASSERT_EQUALS("[test.cpp:4]: (error) Uninitialized struct member: ab.a\n", errout.str());

        checkUninitVar("struct AB { int a; int b; };\n"
                       "void do_something(const struct AB ab);\n"
                       "void f(void) {\n"
                       "    struct AB ab;\n"
                       "    ab.a = 0;\n"
                       "    do_something(ab);\n"
                       "}\n", "test.c");
        ASSERT_EQUALS("[test.c:6]: (error) Uninitialized struct member: ab.b\n", errout.str());

        checkUninitVar("struct AB { int a; int b; };\n" // #4760
                       "void do_something(int a);\n"
                       "void f(void) {\n"
                       "    struct AB ab;\n"
                       "    do_something(ab.a);\n"
                       "}\n", "test.c");
        ASSERT_EQUALS("[test.c:5]: (error) Uninitialized struct member: ab.a\n", errout.str());

        checkUninitVar("struct AB { int a; int b; };\n"
                       "void do_something(const struct AB &ab) { a = ab.a; }\n"
                       "void f(void) {\n"
                       "    struct AB ab;\n"
                       "    ab.a = 0;\n"
                       "    do_something(ab);\n"
                       "}");
        ASSERT_EQUALS("", errout.str());

        checkUninitVar("struct AB { int a; int b; };\n"
                       "void f(void) {\n"
                       "    struct AB ab;\n"
                       "    int a = ab.a;\n"
                       "}\n", "test.c");
        ASSERT_EQUALS("[test.c:4]: (error) Uninitialized struct member: ab.a\n", errout.str());

        checkUninitVar("struct AB { int a; int b; };\n"
                       "void f(void) {\n"
                       "    AB ab1;\n"
                       "    AB ab2 = { ab1.a, 0 };\n"
                       "}");
        ASSERT_EQUALS("[test.cpp:4]: (error) Uninitialized struct member: ab1.a\n", errout.str());

        checkUninitVar("struct AB { int a; int b; };\n"
                       "void f(void) {\n"
                       "    struct AB ab;\n"
                       "    buf[ab.a] = 0;\n"
                       "}\n", "test.c");
        ASSERT_EQUALS("[test.c:4]: (error) Uninitialized struct member: ab.a\n", errout.str());

        checkUninitVar("struct AB { int a; int b; };\n"
                       "void f(void) {\n"
                       "    struct AB ab;\n"
                       "    ab.a = 1;\n"
                       "    x = ab;\n"
                       "}\n", "test.c");
        ASSERT_EQUALS("[test.c:5]: (error) Uninitialized struct member: ab.b\n", errout.str());

        checkUninitVar("struct AB { int a; int b; };\n"
                       "void f(void) {\n"
                       "    struct AB ab;\n"
                       "    ab.a = 1;\n"
                       "    x = *(&ab);\n"
                       "}\n", "test.c");
        ASSERT_EQUALS("[test.c:5]: (error) Uninitialized struct member: ab.b\n", errout.str());

        checkUninitVar("void f(void) {\n"
                       "    struct AB ab;\n"
                       "    int x;\n"
                       "    ab.a = (addr)&x;\n"
                       "    dostuff(&ab,0);\n"
                       "}\n", "test.c");
        ASSERT_EQUALS("", errout.str());

        checkUninitVar("struct Element {\n"
                       "    static void f() { }\n"
                       "};\n"
                       "void test() {\n"
                       "    Element *element; element->f();\n"
                       "}");
        ASSERT_EQUALS("[test.cpp:5]: (error) Uninitialized variable: element\n", errout.str());

        checkUninitVar("struct Element {\n"
                       "    static void f() { }\n"
                       "};\n"
                       "void test() {\n"
                       "    Element *element; (*element).f();\n"
                       "}");
        ASSERT_EQUALS("[test.cpp:5]: (error) Uninitialized variable: element\n", errout.str());

        checkUninitVar("struct Element {\n"
                       "    static int v;\n"
                       "};\n"
                       "void test() {\n"
                       "    Element *element; element->v;\n"
                       "}");
        ASSERT_EQUALS("[test.cpp:5]: (error) Uninitialized variable: element\n", errout.str());

        checkUninitVar("struct Element {\n"
                       "    static int v;\n"
                       "};\n"
                       "void test() {\n"
                       "    Element *element; (*element).v;\n"
                       "}");
        ASSERT_EQUALS("[test.cpp:5]: (error) Uninitialized variable: element\n", errout.str());

        checkUninitVar("struct Element {\n"
                       "    void f() { }\n"
                       "};\n"
                       "void test() {\n"
                       "    Element *element; element->f();\n"
                       "}");
        ASSERT_EQUALS("[test.cpp:5]: (error) Uninitialized variable: element\n", errout.str());

        checkUninitVar("struct Element {\n"
                       "    void f() { }\n"
                       "};\n"
                       "void test() {\n"
                       "    Element *element; (*element).f();\n"
                       "}");
        ASSERT_EQUALS("[test.cpp:5]: (error) Uninitialized variable: element\n", errout.str());

        checkUninitVar("struct Element {\n"
                       "    int v;\n"
                       "};\n"
                       "void test() {\n"
                       "    Element *element; element->v;\n"
                       "}");
        ASSERT_EQUALS("[test.cpp:5]: (error) Uninitialized variable: element\n", errout.str());

        checkUninitVar("struct Element {\n"
                       "    int v;\n"
                       "};\n"
                       "void test() {\n"
                       "    Element *element; (*element).v;\n"
                       "}");
        ASSERT_EQUALS("[test.cpp:5]: (error) Uninitialized variable: element\n", errout.str());

        checkUninitVar("struct AB { int a; int b; };\n"  // pass struct member by address
                       "void f(void) {\n"
                       "    struct AB ab;\n"
                       "    assign(&ab.a, 0);\n"
                       "}\n", "test.c");
        ASSERT_EQUALS("", errout.str());

        checkUninitVar("struct Cstring { char *text; int size, alloc; };\n"
                       "int maybe();\n"
                       "void f() {\n"
                       "    Cstring res;\n"
                       "    if ( ! maybe() ) return;\n"  // <- fp goes away if this is removed
                       "    ( ((res).text = (void*)0), ((res).size = (res).alloc = 0) );\n"  // <- fp goes away if parentheses are removed
                       "}");
        ASSERT_EQUALS("", errout.str());

        {
            const char argDirectionsTestXmlData[] = "<?xml version=\"1.0\"?>\n"
                                                    "<def>\n"
                                                    "  <function name=\"uninitvar_funcArgInTest\">\n"
                                                    "    <arg nr=\"1\" direction=\"in\"/>\n"
                                                    "  </function>\n"
                                                    "  <function name=\"uninitvar_funcArgOutTest\">\n"
                                                    "    <arg nr=\"1\" direction=\"out\"/>\n"
                                                    "  </function>\n"
                                                    "</def>";
            const Settings s = settingsBuilder(settings).libraryxml(argDirectionsTestXmlData, sizeof(argDirectionsTestXmlData)).build();

            checkUninitVar("struct AB { int a; };\n"
                           "void f(void) {\n"
                           "    struct AB ab;\n"
                           "    uninitvar_funcArgInTest(&ab);\n"
                           "    x = ab;\n"
                           "}\n", "test.c", false, &s);
            ASSERT_EQUALS("[test.c:5]: (error) Uninitialized struct member: ab.a\n", errout.str());

            checkUninitVar("struct AB { int a; };\n"
                           "void f(void) {\n"
                           "    struct AB ab;\n"
                           "    uninitvar_funcArgOutTest(&ab);\n"
                           "    x = ab;\n"
                           "}\n", "test.c", false, &s);
            ASSERT_EQUALS("", errout.str());
        }

        checkUninitVar("struct AB { int a; int b; };\n"
                       "void do_something(const struct AB ab);\n"
                       "void f(void) {\n"
                       "    struct AB ab;\n"
                       "    ab.a = 0;\n"
                       "    ab.b = 0;\n"
                       "    do_something(ab);\n"
                       "}\n", "test.c");
        ASSERT_EQUALS("", errout.str());

        {
            checkUninitVar("struct AB { char a[10]; };\n"
                           "void f(void) {\n"
                           "    struct AB ab;\n"
                           "    strcpy(ab.a, STR);\n"
                           "}\n", "test.c");
            ASSERT_EQUALS("", errout.str());

            checkUninitVar("struct AB { unsigned char a[10]; };\n" // #8999 - cast
                           "void f(void) {\n"
                           "    struct AB ab;\n"
                           "    strcpy((char *)ab.a, STR);\n"
                           "}\n", "test.c");
            ASSERT_EQUALS("", errout.str());

            checkUninitVar("struct AB { char a[10]; };\n"
                           "void f(void) {\n"
                           "    struct AB ab;\n"
                           "    strcpy(x, ab.a);\n"
                           "}\n", "test.c");
            TODO_ASSERT_EQUALS("[test.c:4]: (error) Uninitialized variable: ab.a\n", "", errout.str());

            checkUninitVar("struct AB { int a; };\n"
                           "void f(void) {\n"
                           "    struct AB ab;\n"
                           "    dosomething(ab.a);\n"
                           "}\n", "test.c");
            ASSERT_EQUALS("", errout.str());
        }

        checkUninitVar("struct AB { int a; int b; };\n"
                       "void do_something(const struct AB ab);\n"
                       "void f(void) {\n"
                       "    struct AB ab;\n"
                       "    ab = getAB();\n"
                       "    do_something(ab);\n"
                       "}\n", "test.c");
        ASSERT_EQUALS("", errout.str());

        {
            // #6769 - calling method that might assign struct members
            checkUninitVar("struct AB { int a; int b; void set(); };\n"
                           "void f(void) {\n"
                           "    struct AB ab;\n"
                           "    ab.set();\n"
                           "    x = ab;\n"
                           "}");
            ASSERT_EQUALS("", errout.str());

            checkUninitVar("struct AB { int a; int get() const; };\n"
                           "void f(void) {\n"
                           "    struct AB ab;\n"
                           "    ab.get();\n"
                           "    x = ab;\n"
                           "}");
            ASSERT_EQUALS("[test.cpp:5]: (error) Uninitialized struct member: ab.a\n", errout.str());

            checkUninitVar("struct AB { int a; void dostuff() {} };\n"
                           "void f(void) {\n"
                           "    struct AB ab;\n"
                           "    ab.dostuff();\n"
                           "    x = ab;\n"
                           "}");
            TODO_ASSERT_EQUALS("error", "", errout.str());
        }

        checkUninitVar("struct AB { int a; struct { int b; int c; } s; };\n"
                       "void do_something(const struct AB ab);\n"
                       "void f(void) {\n"
                       "    struct AB ab;\n"
                       "    ab.a = 1;\n"
                       "    ab.s.b = 2;\n"
                       "    ab.s.c = 3;\n"
                       "    do_something(ab);\n"
                       "}\n", "test.c");
        ASSERT_EQUALS("", errout.str());

        checkUninitVar("struct conf {\n"
                       "    char x;\n"
                       "};\n"
                       "\n"
                       "void do_something(struct conf ant_conf);\n"
                       "\n"
                       "void f(void) {\n"
                       "   struct conf c;\n"
                       "   initdata(&c);\n"
                       "   do_something(c);\n"
                       "}\n", "test.c");
        ASSERT_EQUALS("", errout.str());

        checkUninitVar("struct PIXEL {\n"
                       "    union  {\n"
                       "        struct { unsigned char red,green,blue,alpha; };\n"
                       "        unsigned int color;\n"
                       "    };\n"
                       "};\n"
                       "\n"
                       "unsigned char f() {\n"
                       "    struct PIXEL p1;\n"
                       "    p1.color = 255;\n"
                       "    return p1.red;\n"
                       "}");
        ASSERT_EQUALS("", errout.str());

        checkUninitVar("struct AB { int a; int b; };\n"
                       "int f() {\n"
                       "  struct AB *ab;\n"
                       "  for (i = 1; i < 10; i++) {\n"
                       "    if (condition && (ab = getab()) != NULL) {\n"
                       "      a = ab->a;\n"
                       "    }\n"
                       "  }\n"
                       "}");
        ASSERT_EQUALS("", errout.str());

        checkUninitVar("struct AB { int a; int b; };\n"
                       "int f(int x) {\n"
                       "  struct AB *ab;\n"
                       "  if (x == 0) {\n"
                       "    ab = getab();\n"
                       "  }\n"
                       "  if (x == 0 && (ab != NULL || ab->a == 0)) { }\n"
                       "}");
        ASSERT_EQUALS("", errout.str());

        checkUninitVar("struct A { int *x; };\n" // declarationId is 0 for "delete"
                       "void foo(void *info, void*p);\n"
                       "void bar(void) {\n"
                       "  struct A *delete = 0;\n"
                       "  foo( info, NULL );\n"
                       "}");
        ASSERT_EQUALS("", errout.str());

        checkUninitVar("struct ABC { int a; int b; int c; };\n"
                       "void foo(int x, const struct ABC *abc);\n"
                       "void bar(void) {\n"
                       "  struct ABC abc;\n"
                       "  foo(123, &abc);\n"
                       "  return abc.b;\n"
                       "}");
        TODO_ASSERT_EQUALS("[test.cpp:5]: (error) Uninitialized struct member: abc.a\n"
                           "[test.cpp:5]: (error) Uninitialized struct member: abc.b\n"
                           "[test.cpp:5]: (error) Uninitialized struct member: abc.c\n",
                           "[test.cpp:6]: (error) Uninitialized struct member: abc.b\n",
                           errout.str());

        checkUninitVar("struct ABC { int a; int b; int c; };\n"
                       "void foo() {\n"
                       "  struct ABC abc;\n"
                       "  dostuff((uint32_t *)&abc.a);\n"
                       "}");
        ASSERT_EQUALS("", errout.str());

        checkUninitVar("void f(void) {\n"
                       "    struct tm t;\n"
                       "    t.tm_year = 123;\n"
                       "}");
        ASSERT_EQUALS("", errout.str());

        // return
        checkUninitVar("struct AB { int a; int b; };\n"
                       "void f(void) {\n"
                       "    struct AB ab;\n"
                       "    ab.a = 0;\n"
                       "    return ab.b;\n"
                       "}\n", "test.c");
        ASSERT_EQUALS("[test.c:5]: (error) Uninitialized struct member: ab.b\n", errout.str());

        checkUninitVar("struct AB { int a; int b; };\n"
                       "void f(void) {\n"
                       "    struct AB ab;\n"
                       "    ab.a = 0;\n"
                       "    return ab.a;\n"
                       "}\n", "test.c");
        ASSERT_EQUALS("", errout.str());

        checkUninitVar("struct S { int a; int b; };\n" // #8299
                       "void f(void) {\n"
                       "    struct S s;\n"
                       "    s.a = 0;\n"
                       "    return s;\n"
                       "}\n");
        ASSERT_EQUALS("[test.cpp:5]: (error) Uninitialized struct member: s.b\n", errout.str());

        checkUninitVar("struct S { int a; int b; };\n" // #9810
                       "void f(void) {\n"
                       "    struct S s;\n"
                       "    return s.a ? 1 : 2;\n"
                       "}\n");
        ASSERT_EQUALS("[test.cpp:4]: (error) Uninitialized struct member: s.a\n", errout.str());

        // checkIfForWhileHead
        checkUninitVar("struct FRED {\n"
                       "    int a;\n"
                       "    int b;\n"
                       "};\n"
                       "\n"
                       "void f(void) {\n"
                       "   struct FRED fred;\n"
                       "   fred.a = do_something();\n"
                       "   if (fred.a == 0) { }\n"
                       "}\n", "test.c");
        ASSERT_EQUALS("", errout.str());

        checkUninitVar("struct FRED {\n"
                       "    int a;\n"
                       "    int b;\n"
                       "};\n"
                       "\n"
                       "void f(void) {\n"
                       "   struct FRED fred;\n"
                       "   fred.a = do_something();\n"
                       "   if (fred.b == 0) { }\n"
                       "}\n", "test.c", false);
        ASSERT_EQUALS("[test.c:9]: (error) Uninitialized struct member: fred.b\n", errout.str());

        checkUninitVar("struct Fred { int a; };\n"
                       "void f() {\n"
                       "    struct Fred fred;\n"
                       "    if (fred.a==1) {}\n"
                       "}", "test.c");
        ASSERT_EQUALS("[test.c:4]: (error) Uninitialized struct member: fred.a\n", errout.str());

        checkUninitVar("struct S { int n; int m; };\n"
                       "void f(void) {\n"
                       " struct S s;\n"
                       " for (s.n = 0; s.n <= 10; s.n++) { }\n"
                       "}", "test.c");
        ASSERT_EQUALS("", errout.str());

        checkUninitVar("void test2() {\n"
                       "  struct { char type; } s_d;\n"
                       "  if (foo(&s_d.type)){}\n"
                       "}");
        ASSERT_EQUALS("", errout.str());

        // for
        checkUninitVar("struct AB { int a; };\n"
                       "void f() {\n"
                       "    struct AB ab;\n"
                       "    while (x) { clear(ab); z = ab.a; }\n"
                       "}");
        ASSERT_EQUALS("", errout.str());

        checkUninitVar("struct AB { int a; };\n"
                       "void f() {\n"
                       "    struct AB ab;\n"
                       "    while (x) { ab.a = ab.a + 1; }\n"
                       "}");
        ASSERT_EQUALS("[test.cpp:4]: (error) Uninitialized struct member: ab.a\n", errout.str());

        checkUninitVar("struct AB { int a; };\n"
                       "void f() {\n"
                       "    struct AB ab;\n"
                       "    while (x) { init(&ab); z = ab.a; }\n"
                       "}");
        ASSERT_EQUALS("", errout.str());

        // address of member
        checkUninitVar("struct AB { int a[10]; int b; };\n"
                       "void f() {\n"
                       "    struct AB ab;\n"
                       "    int *p = ab.a;\n"
                       "}");
        ASSERT_EQUALS("", errout.str());

        // Reference
        checkUninitVar("struct A { int x; };\n"
                       "void foo() {\n"
                       "  struct A a;\n"
                       "  int& x = a.x;\n"
                       "  x = 0;\n"
                       "  return a.x;\n"
                       "}");
        ASSERT_EQUALS("", errout.str());

        // non static data-member initialization
        checkUninitVar("struct AB { int a=1; int b; };\n"
                       "void f(void) {\n"
                       "    struct AB ab;\n"
                       "    int a = ab.a;\n"
                       "    int b = ab.b;\n"
                       "}");
        ASSERT_EQUALS("[test.cpp:5]: (error) Uninitialized struct member: ab.b\n", errout.str());

        // STL class member
        checkUninitVar("struct A {\n"
                       "    std::map<int, int> m;\n"
                       "    int i;\n"
                       "};\n"
                       "void foo() {\n"
                       "    A a;\n"
                       "    x = a.m;\n"
                       "}");
        ASSERT_EQUALS("", errout.str());

        // Unknown type (C++)
        checkUninitVar("struct A {\n"
                       "    C m;\n"
                       "    int i;\n"
                       "};\n"
                       "void foo() {\n"
                       "    A a;\n"
                       "    x = a.m;\n"
                       "}", "test.cpp");
        ASSERT_EQUALS("", errout.str());

        // Unknown type (C)
        checkUninitVar("struct A {\n"
                       "    C m;\n"
                       "    int i;\n"
                       "};\n"
                       "void foo() {\n"
                       "    A a;\n"
                       "    x = a.m;\n"
                       "}", "test.c");
        ASSERT_EQUALS("[test.c:7]: (error) Uninitialized struct member: a.m\n", errout.str());

        // Type with constructor
        checkUninitVar("class C { C(); }\n"
                       "struct A {\n"
                       "    C m;\n"
                       "    int i;\n"
                       "};\n"
                       "void foo() {\n"
                       "    A a;\n"
                       "    x = a.m;\n"
                       "}");
        ASSERT_EQUALS("", errout.str());

        // #11002
        checkUninitVar("struct S { char *p; int len; };\n"
                       "void f() {\n"
                       "    S s;\n"
                       "    s.p = nullptr;\n"
                       "    char* q = (s).p;\n"
                       "}\n");
        ASSERT_EQUALS("", errout.str());
    }

    void uninitvar2_while() {
        // extracttests.start: int a;

        // for, while
        checkUninitVar("void f() {\n"
                       "    int x;\n"
                       "    while (a) {\n"
                       "        x = x + 1;\n"
                       "    }\n"
                       "}");
        ASSERT_EQUALS("[test.cpp:4]: (error) Uninitialized variable: x\n", errout.str());

        checkUninitVar("void f() {\n"
                       "    int x;\n"
                       "    do {\n"
                       "        x = x + 1;\n"
                       "    } while (a);\n"
                       "}");
        ASSERT_EQUALS("[test.cpp:4]: (error) Uninitialized variable: x\n", errout.str());

        checkUninitVar("void f() {\n"
                       "    for (int x = x; x < 10; x++) {}\n"
                       "}");
        ASSERT_EQUALS("[test.cpp:2]: (error) Uninitialized variable: x\n", errout.str());

        // extracttests.start: struct Element{Element*Next();};
        checkUninitVar("void f() {\n"
                       "    for (Element *ptr3 = ptr3->Next(); ptr3; ptr3 = ptr3->Next()) {}\n"
                       "}");
        ASSERT_EQUALS("[test.cpp:2]: (error) Uninitialized variable: ptr3\n", errout.str());

        // extracttests.start: int a;
        checkUninitVar("void f() {\n"
                       "    int x;\n"
                       "    while (a) {\n"
                       "        init(&x);\n"
                       "        x++;\n"
                       "    }\n"
                       "}");
        ASSERT_EQUALS("", errout.str());

        checkUninitVar("void f() {\n"
                       "    int x;\n"
                       "    while (a) {\n"
                       "        if (b) x++;\n"
                       "        else x = 0;\n"
                       "    }\n"
                       "}");
        ASSERT_EQUALS("", errout.str());

        checkUninitVar("void f() {\n"
                       "    int x;\n"
                       "    for (int i = 0; i < 10; i += x) {\n"
                       "        x = y;\n"
                       "    }\n"
                       "}");
        ASSERT_EQUALS("", errout.str());

        checkUninitVar("void f() {\n"
                       "    int x;\n"
                       "    for (int i = 0; i < 10; i += x) { }\n"
                       "}");
        ASSERT_EQUALS("[test.cpp:3]: (error) Uninitialized variable: x\n", errout.str());

        checkUninitVar("int f() {\n"
                       "    int i;\n"
                       "    for (i=0;i<9;++i)\n"
                       "        if (foo()) return i;\n"
                       "    return 9;\n"
                       "}");
        ASSERT_EQUALS("", errout.str());

        checkUninitVar("void f() {\n"
                       "    int i;\n"
                       "    do {} while (!getvalue(&i));\n"
                       "    i++;\n"
                       "}");
        ASSERT_EQUALS("", errout.str());

        checkUninitVar("int f(void) {\n"
                       "   int x;\n"
                       "   while (a()) {\n"  // <- condition must always be true or there will be problem
                       "       if (b()) {\n"
                       "           x = 1;\n"
                       "           break;"
                       "       }\n"
                       "   }\n"
                       "   return x;\n"
                       "}");
        TODO_ASSERT_EQUALS("error", "", errout.str());

        checkUninitVar("int f(void) {\n"
                       "   int x;\n"
                       "   while (a()) {\n"
                       "       if (b() && (x=1)) {\n"
                       "           return x;\n"
                       "       }\n"
                       "   }\n"
                       "   return 0;\n"
                       "}");
        ASSERT_EQUALS("", errout.str());

        // extracttests.start: void do_something(int);
        checkUninitVar("void f(void) {\n"
                       "   int x;\n"
                       "   for (;;) {\n"
                       "       int a = x+1;\n"
                       "       do_something(a);\n"
                       "   }\n"
                       "}");
        ASSERT_EQUALS("[test.cpp:4]: (error) Uninitialized variable: x\n", errout.str());

        checkUninitVar("struct AB {int a; int b;};\n"
                       "void f(void) {\n"
                       "   struct AB ab;\n"
                       "   while (true) {\n"
                       "       int a = 1+ab.a;\n"
                       "       do_something(a);\n"
                       "   }\n"
                       "}\n", "test.c");
        ASSERT_EQUALS("[test.c:5]: (error) Uninitialized struct member: ab.a\n", errout.str());

        checkUninitVar("void f(int i) {\n" // #4569 fp
                       "    float *buffer;\n"
                       "    if(i>10) buffer = f;\n"
                       "    if(i>10) {\n"
                       "        for (int i=0;i<10;i++)\n"
                       "            buffer[i] = 0;\n" // <- fp
                       "    }\n"
                       "}");
        ASSERT_EQUALS("", errout.str());

        checkUninitVar("void f(){\n" // #4519 - fp: inline assembler in loop
                       "    int x;\n"
                       "    for (int i = 0; i < 10; i++) {\n"
                       "        asm(\"foo\");\n"
                       "        if (x & 0xf1) { }\n"
                       "    }\n"
                       "}");
        ASSERT_EQUALS("", errout.str());

        checkUninitVar("static void f(void) {\n"
                       "    struct ABC *abc;\n"
                       "    for (i = 0; i < 10; i++)\n"
                       "        x += sizeof(*abc);\n"
                       "}");
        ASSERT_EQUALS("", errout.str());

        checkUninitVar("void f(void) {\n" // #4879
                       "    int i;\n"
                       "    while (x) {\n"
                       "        for (i = 0; i < 5; i++)\n"
                       "            a[i] = b[i];\n"
                       "    }\n"
                       "}");
        ASSERT_EQUALS("", errout.str());

        checkUninitVar("void f(void) {\n" // #5658
                       "    struct Foo *foo;\n"
                       "    while (true) {\n"
                       "            foo = malloc(sizeof(*foo));\n"
                       "            foo->x = 0;\n"
                       "    }\n"
                       "}");
        ASSERT_EQUALS("", errout.str());

        checkUninitVar("void f(void) {\n"
                       "  int i;\n"
                       "  while (x) {\n"
                       "    for (i=0,y=i;;){}\n"
                       "  }\n"
                       "}");
        ASSERT_EQUALS("", errout.str());

        checkUninitVar("void f() {\n"
                       "  char *p = (char *)malloc(256);\n"
                       "  while(*p && *p == '_')\n"
                       "    p++;\n"
                       "}");
        ASSERT_EQUALS("[test.cpp:3]: (error) Memory is allocated but not initialized: *p\n", errout.str());

        // #6646 - init in for loop
        checkUninitVar("void f() {\n" // No FP
                       "  for (int i;;i++)\n"
                       "    dostuff(&i);\n"
                       "}");
        ASSERT_EQUALS("", errout.str());

        // extracttests.start: int a;
        checkUninitVar("void f() {\n" // No FN
                       "  for (int i;;i++)\n"
                       "    a=i;\n"
                       "}");
        ASSERT_EQUALS("[test.cpp:2]: (error) Uninitialized variable: i\n", errout.str());

        checkUninitVar("namespace N {\n" // #7377
                       "    template<typename T>\n"
                       "    class C {};\n"
                       "    using V = class C<void>;\n"
                       "}\n"
                       "int f() {\n"
                       "    int r = 0;\n"
                       "    for (int x; x < 4; x++)\n"
                       "        r += x;\n"
                       "    return r;\n"
                       "}\n");
        ASSERT_EQUALS("[test.cpp:8]: (error) Uninitialized variable: x\n", errout.str());
    }

    void uninitvar2_4494() {
        checkUninitVar("namespace N1 {\n"
                       "    class Fred {\n"
                       "    public:\n"
                       "        static void f1(char *p) { *p = 0; }\n"
                       "    };\n"
                       "    void fa(void) { char *p; Fred::f1(p); }\n"
                       "    void fb(void) { char *p; Fred::f2(p); }\n"
                       "    void fc(void) { char *p; ::N1::Fred::f1(p); }\n"
                       "    void fd(void) { char *p; ::N1::Fred::f2(p); }\n"
                       "}\n"
                       "namespace N2 {\n"
                       "    static void f1(char *p) { *p = 0; }\n"
                       "    void fa(void) { char *p; f1(p); }\n"
                       "    void fb(void) { char *p; f2(p); }\n"
                       "    void fc(void) { char *p; N1::Fred::f1(p); }\n"
                       "    void fd(void) { char *p; N1::Fred::f2(p); }\n"
                       "    void fe(void) { char *p; ::N1::Fred::f1(p); }\n"
                       "    void ff(void) { char *p; ::N1::Fred::f2(p); }\n"
                       "    void fg(void) { char *p; Foo::f1(p); }\n"
                       "    void fh(void) { char *p; Foo::f2(p); }\n"
                       "}");
        ASSERT_EQUALS("[test.cpp:6]: (error) Uninitialized variable: p\n"
                      "[test.cpp:8]: (error) Uninitialized variable: p\n"
                      "[test.cpp:13]: (error) Uninitialized variable: p\n"
                      "[test.cpp:15]: (error) Uninitialized variable: p\n"
                      "[test.cpp:17]: (error) Uninitialized variable: p\n", errout.str());

        checkUninitVar("class Fred {\n"
                       "public:\n"
                       "    void f1(char *p) { *p = 0; }\n"
                       "};\n"
                       "Fred fred;\n"
                       "void f(void) {\n"
                       "    char *p;\n"
                       "    fred.f1(p);\n"
                       "}");
        ASSERT_EQUALS("[test.cpp:8]: (error) Uninitialized variable: p\n", errout.str());

        checkUninitVar("class Fred {\n"
                       "public:\n"
                       "    class Wilma {\n"
                       "    public:\n"
                       "        class Barney {\n"
                       "        public:\n"
                       "            class Betty {\n"
                       "            public:\n"
                       "                void f1(char *p) { *p = 0; }\n"
                       "            };\n"
                       "            Betty betty;\n"
                       "        };\n"
                       "        Barney barney;\n"
                       "    };\n"
                       "    Wilma wilma;\n"
                       "};\n"
                       "Fred fred;\n"
                       "void f(void) {\n"
                       "    char *p;\n"
                       "    fred.wilma.barney.betty.f1(p);\n"
                       "}");
        ASSERT_EQUALS("[test.cpp:20]: (error) Uninitialized variable: p\n", errout.str());
    }

    void uninitvar2_malloc() {
        checkUninitVar("int f() {\n"
                       "    int *p = (int*)malloc(40);\n"
                       "    return *p;\n"
                       "}");
        ASSERT_EQUALS("[test.cpp:3]: (error) Memory is allocated but not initialized: p\n", errout.str());

        checkUninitVar("void f() {\n"
                       "    int *p = (int*)malloc(40);\n"
                       "    int var = *p;\n"
                       "}");
        ASSERT_EQUALS("[test.cpp:3]: (error) Memory is allocated but not initialized: p\n", errout.str());

        checkUninitVar("struct AB { int a; int b; };\n"
                       "int f() {\n"
                       "    struct AB *ab = (AB*)malloc(sizeof(struct AB));\n"
                       "    return ab->a;\n"
                       "}");
        ASSERT_EQUALS("[test.cpp:4]: (error) Memory is allocated but not initialized: ab\n"
                      "[test.cpp:4]: (error) Uninitialized struct member: ab.a\n",
                      errout.str());

        checkUninitVar("struct t_udf_file {  int dir_left; };\n"
                       "\n"
                       "void f() {\n"
                       "  struct t_udf_file *newf;\n"
                       "  newf = malloc(sizeof(*newf));\n"
                       "  if (!newf) {};\n"
                       "}");
        ASSERT_EQUALS("", errout.str());

        checkUninitVar("void f() {\n"
                       "    char *s = malloc(100);\n"
                       "    if (s != NULL) { }\n"
                       "}");
        ASSERT_EQUALS("", errout.str());

        checkUninitVar("void f() {\n"
                       "    char *p = malloc(100);\n"
                       "    p || assert_failed();\n"
                       "}");
        ASSERT_EQUALS("", errout.str());

        checkUninitVar("void f() {\n"
                       "    char *p = malloc(100);\n"
                       "    x = p;\n"
                       "}");
        ASSERT_EQUALS("", errout.str());

        checkUninitVar("int* f() {\n"
                       "    int *p = (int*)malloc(40);\n"
                       "    return p;\n"
                       "}");
        ASSERT_EQUALS("", errout.str());

        // function parameter (treat it as initialized until malloc is used)
        checkUninitVar("int f(int *p) {\n"
                       "    if (*p == 1) {}\n" // no error
                       "    p = (int*)malloc(256);\n"
                       "    return *p;\n" // error
                       "}");
        ASSERT_EQUALS("[test.cpp:4]: (error) Memory is allocated but not initialized: p\n", errout.str());

        checkUninitVar("struct AB { int a; int b; };\n"
                       "int f(struct AB *ab) {\n"
                       "    if (ab->a == 1) {}\n" // no error
                       "    ab = (AB*)malloc(sizeof(struct AB));\n"
                       "    return ab->a;\n" // error
                       "}");
        ASSERT_EQUALS("[test.cpp:5]: (error) Uninitialized struct member: ab.a\n", errout.str());

        checkUninitVar("struct AB { int a; int b; };\n"
                       "void do_something(struct AB *ab);\n" // unknown function
                       "void f() {\n"
                       "    struct AB *ab = (AB*)malloc(sizeof(struct AB));\n"
                       "    do_something(ab);\n"
                       "}");
        ASSERT_EQUALS("", errout.str());

        // analysis failed. varid 0.
        checkUninitVar("void *vlc_custom_create (vlc_object_t *parent, size_t length, const char *typename) {\n"
                       "  assert (length >= sizeof (vlc_object_t));\n"
                       "}");
        ASSERT_EQUALS("", errout.str());
    }

    void uninitvar_ternaryexpression() { // #4683
        checkUninitVar("struct B { int asd; };\n"
                       "int f() {\n"
                       "    int a=0;\n"
                       "    struct B *b;\n"
                       "    if (x) {\n"
                       "        a = 1;\n"
                       "        b = p;\n"
                       "    }\n"
                       "    return a ? b->asd : 0;\n"
                       "}");
        ASSERT_EQUALS("", errout.str());
    }

    void uninitvar_rangeBasedFor() {
        checkUninitVar("void function(Entry& entry) {\n" // #7078
                       "    for (auto* expr : entry.exprs) {\n"
                       "        expr->operate();\n"
                       "        expr->operate();\n"
                       "    }\n"
                       "}");
        ASSERT_EQUALS("", errout.str());

        checkUninitVar("void f() {\n"
                       "    int *item;\n"
                       "    for (item: itemList) {}\n"
                       "}");
        ASSERT_EQUALS("", errout.str());

        checkUninitVar("void f() {\n"
                       "    int buf[10];\n"
                       "    for (int &i: buf) { i = 0; }\n"
                       "}");
        ASSERT_EQUALS("", errout.str());
    }

    void uninitvar_static() { // #8734
        checkUninitVar("struct X { "
                       "  typedef struct { int p; } P_t; "
                       "  static int arr[]; "
                       "}; "
                       "int X::arr[] = {42}; "
                       "void f() { "
                       "  std::vector<X::P_t> result; "
                       "  X::P_t P; "
                       "  P.p = 0; "
                       "  result.push_back(P); "
                       "}");
        ASSERT_EQUALS("", errout.str());
    }

    void uninitvar_configuration() {
        const Settings s = settingsBuilder(settings).checkLibrary().build();

        checkUninitVar("int f() {\n"
                       "    int i, j;\n"
                       "    do {\n"
                       "        i = 0;\n"
                       "        return i;\n"
                       "    } while (0);\n"
                       "}\n", "test.cpp", false, &s);
        ASSERT_EQUALS("", errout.str());
    }

    void checkExpr() {
        checkUninitVar("struct AB { int a; int b; };\n"
                       "void f() {\n"
                       "    struct AB *ab = (struct AB*)calloc(1, sizeof(*ab));\n"
                       "}");
        ASSERT_EQUALS("", errout.str());
    }

    void trac_4871() { // #4871
        checkUninitVar("void pickup(int a) {\n"
                       "bool using_planner_action;\n"
                       "if (a)   {\n"
                       "  using_planner_action = false;\n"
                       "}\n"
                       "else {\n"
                       "  try\n"
                       "  {}\n"
                       "  catch (std::exception &ex) {\n"
                       "    return;\n"
                       "  }\n"
                       "  using_planner_action = true;\n"
                       "}\n"
                       "if (using_planner_action) {}\n"
                       "}");
        ASSERT_EQUALS("", errout.str());
    }

    void syntax_error() { // Ticket #5073
        const char code[] = "struct flex_array {};\n"
                            "struct cgroup_taskset {};\n"
                            "void cgroup_attach_task() {\n"
                            "  struct flex_array *group;\n"
                            "  struct cgroup_taskset tset = { };\n"
                            "  do { } while_each_thread(leader, tsk);\n"
                            "}";
        ASSERT_THROW(checkUninitVar(code), InternalError);
    }

    void trac_5970() { // Ticket #5970
        checkUninitVar("void DES_ede3_ofb64_encrypt() {\n"
                       "  DES_cblock d;\n"
                       "  char *dp;\n"
                       "  dp=(char *)d;\n"
                       "  init(dp);\n"
                       "}", "test.c");
        // FP Unknown type ASSERT_EQUALS("", errout.str());
    }

    void valueFlowUninit_(const char* file, int line, const char code[], const char fname[] = "test.cpp")
    {
        // Clear the error buffer..
        errout.str("");

        // Tokenize..
        const Settings s = settingsBuilder(settings).debugwarnings(false).build();

        Tokenizer tokenizer(&s, this);
        std::istringstream istr(code);
        ASSERT_LOC(tokenizer.tokenize(istr, fname), file, line);

        // Check for redundant code..
        CheckUninitVar checkuninitvar(&tokenizer, &s, this);
        (checkuninitvar.valueFlowUninit)();
    }

#define ctu(code) ctu_(__FILE__, __LINE__, code)
    void valueFlowUninitTest() {
        // #9735 - FN
        valueFlowUninit("typedef struct\n"
                        "{\n"
                        "    int x;\n"
                        "    unsigned int flag : 1;\n" // bit filed gets never initialized
                        "} status;\n"
                        "bool foo(const status * const s)\n"
                        "{\n"
                        "    return s->flag;\n" // << uninitvar
                        "}\n"
                        "void bar(const status * const s)\n"
                        "{\n"
                        "    if( foo(s) == 1) {;}\n"
                        "}\n"
                        "void f(void)\n"
                        "{\n"
                        "    status s;\n"
                        "    s.x = 42;\n"
                        "    bar(&s);\n"
                        "}");
        ASSERT_EQUALS("[test.cpp:18]: (error) Uninitialized variable: &s.flag\n", errout.str());

        // Ticket #2207 - False negative
        valueFlowUninit("void foo() {\n"
                        "    int a;\n"
                        "    b = c - a;\n"
                        "}");
        ASSERT_EQUALS("[test.cpp:3]: (error) Uninitialized variable: a\n", errout.str());

        valueFlowUninit("void foo() {\n"
                        "    int a;\n"
                        "    b = a - c;\n"
                        "}");
        ASSERT_EQUALS("[test.cpp:3]: (error) Uninitialized variable: a\n", errout.str());

        // Ticket #6455 - some compilers allow const variables to be uninitialized
        // extracttests.disable
        valueFlowUninit("void foo() {\n"
                        "    const int a;\n"
                        "    b = c - a;\n"
                        "}");
        ASSERT_EQUALS("[test.cpp:3]: (error) Uninitialized variable: a\n", errout.str());
        // extracttests.enable

        valueFlowUninit("void foo() {\n"
                        "    int *p;\n"
                        "    realloc(p,10);\n"
                        "}");
        ASSERT_EQUALS("[test.cpp:3]: (error) Uninitialized variable: p\n", errout.str());

        valueFlowUninit("void foo() {\n" // #5240
                        "    char *p = malloc(100);\n"
                        "    char *tmp = realloc(p,1000);\n"
                        "    if (!tmp) free(p);\n"
                        "}");
        ASSERT_EQUALS("", errout.str());

        valueFlowUninit("void foo() {\n"
                        "    int *p = NULL;\n"
                        "    realloc(p,10);\n"
                        "}");
        ASSERT_EQUALS("", errout.str());

        valueFlowUninit("void f() {\n"
                        "  int x;\n"
                        "  switch (x) {}\n"
                        "}");
        ASSERT_EQUALS("[test.cpp:3]: (error) Uninitialized variable: x\n", errout.str());

        valueFlowUninit("int f() {\n"
                        "  int x;\n"
                        "  init(x);\n"
                        "  return x;\n" // TODO: inconclusive ?
                        "}");
        ASSERT_EQUALS("", errout.str());

        valueFlowUninit("void f() {\n" // #8172
                        "  char **x;\n"
                        "  if (2 < sizeof(*x)) {}\n"
                        "}");
        ASSERT_EQUALS("", errout.str());

        valueFlowUninit("void foo() {\n" // #5259 - False negative
                        "    int a;\n"
                        "    int x[] = {a,2};\n"
                        "}");
        ASSERT_EQUALS("[test.cpp:3]: (error) Uninitialized variable: a\n", errout.str());

        valueFlowUninit("void foo()\n"
                        "{\n"
                        "    int x;\n"
                        "    int *y = &x;\n"
                        "}");
        ASSERT_EQUALS("", errout.str());

        valueFlowUninit("void foo()\n"
                        "{\n"
                        "    int *x;\n"
                        "    int *&y = x;\n"
                        "    y = nullptr;\n"
                        "}");
        ASSERT_EQUALS("", errout.str());

        valueFlowUninit("void foo()\n"
                        "{\n"
                        "    int x = xyz::x;\n"
                        "}");
        ASSERT_EQUALS("", errout.str());

        valueFlowUninit("void f()\n"
                        "{\n"
                        "    extern int a;\n"
                        "    a++;\n"
                        "}");
        ASSERT_EQUALS("", errout.str());

        valueFlowUninit("static void foo()\n"
                        "{\n"
                        "    int x, y;\n"
                        "    x = (y = 10);\n"
                        "    int z = y * 2;\n"
                        "}");
        ASSERT_EQUALS("", errout.str());

        valueFlowUninit("static void foo() {\n"
                        "    int x, y;\n"
                        "    x = ((y) = 10);\n"
                        "}");
        ASSERT_EQUALS("", errout.str());

        valueFlowUninit("static void foo()\n"
                        "{\n"
                        "    Foo p;\n"
                        "    p.abcd();\n"
                        "}");
        ASSERT_EQUALS("", errout.str());

        valueFlowUninit("static void foo()\n"
                        "{\n"
                        "    Foo p;\n"
                        "    int x = p.abcd();\n"
                        "}");
        ASSERT_EQUALS("", errout.str());

        // struct
        valueFlowUninit("struct AB { int a; int b; };\n"
                        "void f(void) {\n"
                        "  AB ab;\n"
                        "  AB *p = &ab;\n"
                        "  p->a = 1;\n"
                        "}\n");
        ASSERT_EQUALS("", errout.str());

        valueFlowUninit("struct S {\n"
                        "    S& rIo;\n"
                        "    S(S&);\n"
                        "    void Write();\n"
                        "};\n"
                        "void foo(bool b, struct S &io) {\n"
                        "    S* p;\n"
                        "    if (b)\n"
                        "        p = new S(io);\n"
                        "    p->Write();\n"
                        "}");
        ASSERT_EQUALS("[test.cpp:8] -> [test.cpp:10]: (warning) Uninitialized variable: p.rIo\n", errout.str());

        // Unknown types
        {
            valueFlowUninit("void a()\n"
                            "{\n"
                            "    A ret;\n"
                            "    return ret;\n"
                            "}");
            ASSERT_EQUALS("", errout.str());

            // #3916 - avoid false positive
            valueFlowUninit("void f(float x) {\n"
                            "  union lf { long l; float f; } u_lf;\n"
                            "  float hx = (u_lf.f = (x), u_lf.l);\n"
                            "}");
            ASSERT_EQUALS("", errout.str());
        }

        valueFlowUninit("void a()\n"
                        "{\n"
                        "    int x[10];\n"
                        "    int *y = x;\n"
                        "}");
        ASSERT_EQUALS("", errout.str());

        valueFlowUninit("void a()\n"
                        "{\n"
                        "    int x;\n"
                        "    int *y = &x;\n"
                        "    *y = 0;\n"
                        "    x++;\n"
                        "}");
        ASSERT_EQUALS("", errout.str());

        valueFlowUninit("void a()\n"
                        "{\n"
                        "    char x[10], y[10];\n"
                        "    char *z = x;\n"
                        "    memset(z, 0, sizeof(x));\n"
                        "    memcpy(y, x, sizeof(x));\n"
                        "}");
        ASSERT_EQUALS("", errout.str());

        // Handling >> and <<
        {
            valueFlowUninit("int a() {\n"
                            "    int ret;\n"
                            "    std::cin >> ret;\n"
                            "    ret++;\n"
                            "}");
            ASSERT_EQUALS("", errout.str());

            valueFlowUninit("void f(int b) {\n"
                            "    int a;\n"
                            "    std::cin >> b >> a;\n"
                            "    return a;"
                            "}");
            ASSERT_EQUALS("", errout.str());

            valueFlowUninit("void foo() {\n"   // #3707
                            "    Node node;\n"
                            "    int x;\n"
                            "    node[\"abcd\"] >> x;\n"
                            "}");
            ASSERT_EQUALS("", errout.str());

            valueFlowUninit("int a(FArchive &arc) {\n"  // #3060 (initialization through operator<<)
                            "    int *p;\n"
                            "    arc << p;\n"  // <- TODO initialization?
                            "    return *p;\n"
                            "}");
            ASSERT_EQUALS("[test.cpp:3]: (error) Uninitialized variable: p\n", errout.str());

            // #4320
            valueFlowUninit("void f() {\n"
                            "    int a;\n"
                            "    a << 1;\n"
                            "    return a;\n"
                            "}");
            ASSERT_EQUALS("[test.cpp:3]: (error) Uninitialized variable: a\n", errout.str());

            // #9750
            valueFlowUninit("struct S {\n"
                            "    int one;\n"
                            "    int two;\n"
                            "};\n"
                            "\n"
                            "void test(std::istringstream& in) {\n"
                            "    S p;\n"
                            "    in >> p.one >> p.two;\n"
                            "}");
            ASSERT_EQUALS("", errout.str());
        }

        valueFlowUninit("struct S { int x; };\n" // #9417
                        "void f() {\n"
                        "    S s;\n"
                        "    return s(1);\n"
                        "}");
        ASSERT_EQUALS("", errout.str());

        valueFlowUninit("void a() {\n"   // asm
                        "    int x;\n"
                        "    asm();\n"
                        "    x++;\n"
                        "}");
        ASSERT_EQUALS("", errout.str());

        valueFlowUninit("void a()\n"
                        "{\n"
                        "    int x[10];\n"
                        "    struct xyz xyz1 = { .x = x };\n"
                        "}");
        ASSERT_EQUALS("", errout.str());

        valueFlowUninit("void foo()\n"
                        "{\n"
                        "   char *buf = malloc(100);\n"
                        "   struct ABC *abc = buf;\n"
                        "}");
        ASSERT_EQUALS("", errout.str());

        valueFlowUninit("class Fred {\n"
                        "public:\n"
                        "    FILE *f;\n"
                        "    ~Fred();\n"
                        "}\n"
                        "Fred::~Fred()\n"
                        "{\n"
                        "    fclose(f);\n"
                        "}");
        ASSERT_EQUALS("", errout.str());

        valueFlowUninit("void f()\n"
                        "{\n"
                        "    int c;\n"
                        "    ab(sizeof(xyz), &c);\n"
                        "    if (c);\n"
                        "}");
        ASSERT_EQUALS("", errout.str());

        valueFlowUninit("void f()\n"
                        "{\n"
                        "    int c;\n"
                        "    a = (f2(&c));\n"
                        "    c++;\n"
                        "}");
        ASSERT_EQUALS("", errout.str());

        // goto/setjmp/longjmp..
        valueFlowUninit("void foo(int x)\n"
                        "{\n"
                        "    long b;\n"
                        "    if (g()) {\n"
                        "        b =2;\n"
                        "        goto found;\n"
                        "    }\n"
                        "\n"
                        "    return;\n"
                        "\n"
                        "found:\n"
                        "    int a = b;\n"
                        "}");
        ASSERT_EQUALS("", errout.str());

        valueFlowUninit("int foo()\n"
                        "{\n"
                        "    jmp_buf env;\n"
                        "    int a;\n"
                        "    int val = setjmp(env);\n"
                        "    if(val)\n"
                        "        return a;\n"
                        "    a = 1;\n"
                        "    longjmp(env, 1);\n"
                        "}");
        ASSERT_EQUALS("", errout.str());

        // range for..
        valueFlowUninit("void f() {\n"
                        "    X *item;\n"
                        "    for (item: itemList) {}\n"
                        "}");
        ASSERT_EQUALS("", errout.str());

        valueFlowUninit("X f() {\n"
                        "    if (!itemList.empty()) {\n"
                        "        X* item;\n"
                        "        for(item: itemList) {}\n"
                        "        return *item;\n"
                        "    }\n"
                        "    return X{};\n"
                        "}\n");
        ASSERT_EQUALS("", errout.str());

        // macro_for..
        valueFlowUninit("int foo()\n"
                        "{\n"
                        "  int retval;\n"
                        "  if (condition) {\n"
                        "    for12(1,2) { }\n"
                        "    retval = 1;\n"
                        "  }\n"
                        "  else\n"
                        "    retval = 2;\n"
                        "  return retval;\n"
                        "}");
        ASSERT_EQUALS("", errout.str());

        valueFlowUninit("void foo(struct qb_list_head *list) {\n"
                        "    struct qb_list_head *iter;\n"
                        "    qb_list_for_each(iter, list) {}\n"
                        "}\n");
        ASSERT_EQUALS("", errout.str());

        valueFlowUninit("void json_parse_nat_type_flags(json_t *root) {\n"
                        "    int index;\n"
                        "    json_array_foreach(root, index, value) {}\n"
                        "}");
        ASSERT_EQUALS("", errout.str());

        valueFlowUninit("int foo()\n"
                        "{\n"
                        "    int i;\n"
                        "    goto exit;\n"
                        "    i++;\n"
                        "exit:\n"
                        "}");
        ASSERT_EQUALS("", errout.str());

        valueFlowUninit("int foo() {\n"
                        "    int x,y=0;\n"
                        "again:\n"
                        "    if (y) return x;\n"
                        "    x = a;\n"
                        "    y = 1;\n"
                        "    goto again;\n"
                        "}");
        ASSERT_EQUALS("", errout.str());

        // #4040 - False positive
        valueFlowUninit("int f(int x)  {\n"
                        "    int iter;\n"
                        "    {\n"
                        "        union\n"
                        "        {\n"
                        "            int asInt;\n"
                        "            double asDouble;\n"
                        "        };\n"
                        "\n"
                        "        iter = x;\n"
                        "    }\n"
                        "    return 1 + iter;\n"
                        "}");
        ASSERT_EQUALS("", errout.str());

        // C++11 style initialization
        valueFlowUninit("int f() {\n"
                        "    int i = 0;\n"
                        "    int j{ i };\n"
                        "    return j;\n"
                        "}");
        ASSERT_EQUALS("", errout.str());

        // Ticket #5646
        valueFlowUninit("float foo() {\n"
                        "  float source[2] = {3.1, 3.1};\n"
                        "  float (*sink)[2] = &source;\n"
                        "  return (*sink)[0];\n"
                        "}");
        ASSERT_EQUALS("", errout.str());

        // Ticket #8755
        valueFlowUninit("void f(int b) {\n"
                        "    int a;\n"
                        "    if (b == 10)\n"
                        "        a = 1;\n"
                        "    if (b == 13)\n"
                        "        a = 1;\n"
                        "    if (b == 'x') {}\n"
                        "    if (a) {}\n"
                        "}");
        TODO_ASSERT_EQUALS("[test.cpp:8]: (error) Uninitialized variable: a\n", "", errout.str());

        valueFlowUninit("void h() {\n"
                        "  int i;\n"
                        "  int* v = &i;\n"
                        "  sscanf(\"0\", \"%d\", v);\n"
                        "}");
        ASSERT_EQUALS("", errout.str());

        valueFlowUninit("void test(int p) {\n"
                        "    int f;\n"
                        "    if (p > 0)\n"
                        "        f = 0;\n"
                        "    if (p > 1)\n"
                        "        f += 1;\n"
                        "}");
        ASSERT_EQUALS("", errout.str());

        valueFlowUninit("unsigned char get();\n"
                        "char f() {\n"
                        "    unsigned char c;\n"
                        "    do {\n"
                        "        c = get();\n"
                        "    } while (isalpha(c) == 0);\n"
                        "    return static_cast<char>(c);\n"
                        "}\n");
        ASSERT_EQUALS("", errout.str());

        valueFlowUninit("void f(int x)\n"
                        "{\n"
                        "   int i;\n"
                        "   char value;\n"
                        "   for(i = 0; i < 1; i++) {\n"
                        "       if(x > 1)\n"
                        "           value = 0;\n"
                        "    }\n"
                        "    printf(\"\", value);\n"
                        "}\n");
        ASSERT_EQUALS("[test.cpp:6] -> [test.cpp:9]: (warning) Uninitialized variable: value\n", errout.str());

        valueFlowUninit("void f(int x)\n"
                        "{\n"
                        "   int i;\n"
                        "   char value;\n"
                        "   for(i = 0; i < 1; i++) {\n"
                        "       if(x > 1)\n"
                        "           value = 0;\n"
                        "       else\n"
                        "           value = 1;\n"
                        "    }\n"
                        "    printf(\"\", value);\n"
                        "}\n");
        ASSERT_EQUALS("", errout.str());

        // function pointers
        valueFlowUninit("int f (const struct FileFuncDefs *ffd) {\n" // #10279
                        "  int c;\n"
                        "  (*ffd->zread)(&c, 1);\n"
                        "  return c;\n"
                        "}\n");
        ASSERT_EQUALS("", errout.str());

        valueFlowUninit("int foo(unsigned int code) {\n" // #10279
                        "  int res;\n\n"
                        "  (* (utility_table[code])) (&res);\n"
                        "  return (res);\n"
                        "}\n");
        ASSERT_EQUALS("", errout.str());

        valueFlowUninit("struct Archive {\n"
                        "    bool isNull;\n"
                        "    friend void operator&(const Archive &, bool &isNull);\n"
                        "};\n"
                        "void load(Archive& ar) {\n"
                        "    bool isNull;\n"
                        "    ar & isNull;\n"
                        "    if (!isNull) {}\n"
                        "}\n");
        ASSERT_EQUALS("", errout.str());

        // #10119
        valueFlowUninit("struct Foo {\n"
                        "    int i{};\n"
                        "    static const float cf;\n"
                        "};\n"
                        "const float Foo::cf = 0.1f;\n"
                        "int bar() {\n"
                        "    Foo f;\n"
                        "    return f.i;\n"
                        "}\n");
        ASSERT_EQUALS("", errout.str());

        // #10326
        valueFlowUninit("void foo() {\n"
                        "    int cnt;\n"
                        "    do {\n"
                        "        cnt = 32 ;\n"
                        "    }\n"
                        "    while ( 0 ) ;\n"
                        "    if (cnt != 0) {}\n"
                        "}\n");
        ASSERT_EQUALS("", errout.str());

        // #10327 - avoid extra warnings for uninitialized variable
        valueFlowUninit("void dowork( int me ) {\n"
                        "    if ( me == 0 ) {}\n" // <- not uninitialized
                        "}\n"
                        "\n"
                        "int main() {\n"
                        "    int me;\n"
                        "     dowork(me);\n" // <- me is uninitialized
                        "}");
        ASSERT_EQUALS("[test.cpp:7]: (error) Uninitialized variable: me\n", errout.str());

        valueFlowUninit("int foo() {\n"
                        "  int x;\n"
                        "  int a = x;\n" // <- x is uninitialized
                        "  return a;\n" // <- a has been initialized
                        "}");
        ASSERT_EQUALS("[test.cpp:3]: (error) Uninitialized variable: x\n", errout.str());

        // #10468
        valueFlowUninit("uint32_t foo(uint32_t in) {\n"
                        "    uint32_t out, mask = 0x7F;\n"
                        "    while (mask ^ 0x7FFFFFFF)\n"
                        "        out = in & ~mask;\n"
                        "    return out;\n"
                        "}\n");
        ASSERT_EQUALS("", errout.str());

        // #6597
        valueFlowUninit("int f(int b) {\n"
                        "    int a;\n"
                        "    if (!b)\n"
                        "        a = 1;\n"
                        "    if (b)\n"
                        "        return a;\n"
                        "    else\n"
                        "        return -1;\n"
                        "}\n");
        ASSERT_EQUALS("[test.cpp:3] -> [test.cpp:6]: (warning) Uninitialized variable: a\n", errout.str());

        // #9772
        valueFlowUninit("int func(void) {\n"
                        "    int rez;\n"
                        "    struct sccb* ccb;\n"
                        "    do {\n"
                        "        if ((ccb = calloc(1, sizeof(*ccb))) == NULL) {\n"
                        "            rez = 1;\n"
                        "            break;\n"
                        "        }\n"
                        "        rez = 0;\n"
                        "    } while (0);\n"
                        "    if (rez != 0)\n"
                        "        free(ccb);\n"
                        "    return rez;\n"
                        "}\n");
        ASSERT_EQUALS("", errout.str());

        // #10553
        valueFlowUninit("struct CharDataOnly {\n"
                        "   char data[100];\n"
                        "};\n"
                        "CharDataOnly f() {\n"
                        "   CharDataOnly testData;\n"
                        "   strcpy(testData.data, \"string smaller than size\");\n"
                        "   return testData;\n"
                        "}\n");
        ASSERT_EQUALS("", errout.str());

        // #10089
        valueFlowUninit("typedef union {\n"
                        "    struct { int x; };\n"
                        "    int v[1];\n"
                        "} U;\n"
                        "void init(int* d) {\n"
                        "    *d = 42;\n"
                        "}\n"
                        "void f() {\n"
                        "    U u;\n"
                        "    init(u.v);\n"
                        "    printf(\"%d\\n\", u.x);\n"
                        "}\n");
        ASSERT_EQUALS("", errout.str());

        // #10280
        valueFlowUninit("union U {\n"
                        "    char c[2];\n"
                        "    uint16_t u16;\n"
                        "};\n"
                        "uint16_t f(std::istream& is) {\n"
                        "    U u;\n"
                        "    is.read(u.c, 2);\n"
                        "    return u.u16;\n"
                        "}\n");
        ASSERT_EQUALS("", errout.str());

        valueFlowUninit("void f() {\n"
                        "  char src, dest;\n"
                        "  std::memcpy(&dest, &src, 1);\n"
                        "}\n");
        ASSERT_EQUALS("[test.cpp:3]: (error) Uninitialized variable: &src\n", errout.str());

        // #10988
        valueFlowUninit("void f(const void* ptr, bool* result) {\n"
                        "  int dummy;\n"
                        "  *result = (&dummy < ptr);\n"
                        "}\n");
        ASSERT_EQUALS("", errout.str());

        valueFlowUninit("struct A {\n"
                        "    int x;\n"
                        "};\n"
                        "void f() {\n"
                        "    A a;\n"
                        "    A* p = &a;\n"
                        "    p->x = 1;\n"
                        "}\n");
        ASSERT_EQUALS("", errout.str());

        valueFlowUninit("struct A {\n"
                        "    int x;\n"
                        "};\n"
                        "void g(const int&);\n"
                        "void f() {\n"
                        "    A a;\n"
                        "    g(a.x);\n"
                        "}\n");
        ASSERT_EQUALS("[test.cpp:7]: (error) Uninitialized variable: a.x\n", errout.str());

        valueFlowUninit("struct A {\n"
                        "    int x;\n"
                        "};\n"
                        "void g(const int&);\n"
                        "void f() {\n"
                        "    A a;\n"
                        "    A* p = &a;\n"
                        "    g(p->x);\n"
                        "}\n");
        ASSERT_EQUALS("[test.cpp:7] -> [test.cpp:8]: (error) Uninitialized variable: p->x\n", errout.str());

        valueFlowUninit("void f() {\n"
                        "    int a;\n"
                        "    a++;\n"
                        "}\n");
        ASSERT_EQUALS("[test.cpp:3]: (error) Uninitialized variable: a\n", errout.str());

        // #11006
        valueFlowUninit("int g(int);\n"
                        "void f() {\n"
                        "    int received[NSIG];\n"
                        "    for (int sig = 0; sig < NSIG; sig++)\n"
                        "        received[sig] = g(sig);\n"
                        "    for (int sig = 0; sig < NSIG; sig++)\n"
                        "        if (received[sig]) {}\n"
                        "}\n");
        ASSERT_EQUALS("", errout.str());

        valueFlowUninit("void increment(int& i) { ++i; }\n" // #6475
                        "int f() {\n"
                        "    int n;\n"
                        "    increment(n);\n"
                        "    return n;\n"
                        "}\n");
        ASSERT_EQUALS("[test.cpp:4] -> [test.cpp:1]: (warning) Uninitialized variable: i\n", errout.str());

        // #11412
        valueFlowUninit("void f(int n) {\n"
                        "	short* p;\n"
                        "	if (n) {\n"
                        "		p = g(n);\n"
                        "	}\n"
                        "	for (int i = 0; i < n; i++)\n"
                        "		(void)p[i];\n"
                        "}\n");
        ASSERT_EQUALS("", errout.str());

        // #11492
        valueFlowUninit("void f() {\n"
                        "    int i;\n"
                        "    try {\n"
                        "        i = 0;\n"
                        "    }\n"
                        "    catch (...) {\n"
                        "        if (i) {}\n"
                        "    }\n"
                        "}\n");
        ASSERT_EQUALS("", errout.str());

        // #11624
        valueFlowUninit("const int N = 2;\n"
                        "void g(int a[N]) {\n"
                        "    for (int i = 0; i < N; ++i)\n"
                        "        a[i] = 1;\n"
                        "}\n"
                        "void f() {\n"
                        "    int a[N];\n"
                        "    g(a);\n"
                        "    if (a[0]) {}\n"
                        "}\n");
        ASSERT_EQUALS("", errout.str());

        // #11673
        valueFlowUninit("void f() {\n"
                        "    bool b;\n"
                        "    auto g = [&b]() {\n"
                        "        b = true;\n"
                        "    };\n"
                        "}\n");
        ASSERT_EQUALS("", errout.str());

        // #6619
        valueFlowUninit("void f() {\n"
                        "    int nok, i;\n"
                        "    for (i = 1; i < 5; i++) {\n"
                        "        if (i == 8)\n"
                        "            nok = 8;\n"
                        "    }\n"
                        "    printf(\"nok = %d\\n\", nok);\n"
                        "}\n");
        ASSERT_EQUALS("[test.cpp:7]: (error) Uninitialized variable: nok\n", errout.str());

        // #7475
        valueFlowUninit("struct S {\n"
                        "    int a, b, c;\n"
                        "} typedef s_t;\n"
                        "void f() {\n"
                        "    s_t s;\n"
                        "    printf(\"%d\", s.a);\n"
                        "}\n");
        ASSERT_EQUALS("[test.cpp:6]: (error) Uninitialized variable: s.a\n", errout.str());

        valueFlowUninit("void f(char* src) {\n" // #11608
                        "    char envar[64], *cp, c;\n"
                        "    for (src += 2, cp = envar; (c = *src) != '\\0'; src++)\n"
                        "        *cp++ = c;\n"
                        "    if (cp != envar)\n"
                        "        if ((cp = getenv(envar)) != NULL) {}\n"
                        "}\n");
        ASSERT_EQUALS("", errout.str());

        // #11459
        valueFlowUninit("struct S {\n"
                        "    enum E { N = 3 };\n"
                        "    static const int A[N];\n"
                        "    static void f();\n"
                        "};\n"
                        "const int S::A[N] = { 0, 1, 2 };\n"
                        "void S::f() {\n"
                        "    int tmp[N];\n"
                        "    for (int i = 0; i < N; i++)\n"
                        "        tmp[i] = 0;\n"
                        "    if (tmp[0]) {}\n"
                        "}\n");
        ASSERT_EQUALS("", errout.str());

        // #11055
        valueFlowUninit("void g(int*);\n"
                        "void f(bool b) {\n"
                        "    int i;\n"
                        "    int* p = b ? &i : nullptr;\n"
                        "    g(p);\n"
                        "}\n");
        ASSERT_EQUALS("", errout.str());

        valueFlowUninit("struct T {};\n" // #11075
                        "struct S {\n"
                        "    int n;\n"
                        "    struct T t[10];\n"
                        "};\n"
                        "void f(struct S* s, char** tokens) {\n"
                        "    struct T t[10];\n"
                        "    int n = 0;\n"
                        "    for (int i = 0; i < s->n; i++)\n"
                        "        if (tokens[i])\n"
                        "            t[n++] = s->t[i];\n"
                        "    for (int i = 0; i < n; i++)\n"
                        "        t[i];\n"
                        "}\n", "test.c");
        ASSERT_EQUALS("", errout.str());

        valueFlowUninit("bool g();\n"
                        "void f() {\n"
                        "    int a[10];\n"
                        "    int idx = 0;\n"
                        "    if (g())\n"
                        "        a[idx++] = 1;\n"
                        "    for (int i = 0; i < idx; i++)\n"
                        "        (void)a[i];\n"
                        "}\n");
        ASSERT_EQUALS("", errout.str());
    }

    void valueFlowUninitBreak() { // Do not show duplicate warnings about the same uninitialized value
        valueFlowUninit("struct wcsstruct {\n"
                        "    int *wcsprm;\n"
                        "};\n"
                        "\n"
                        "void copy_wcs(wcsstruct *wcsin) {\n"
                        "    wcsstruct *x;\n"
                        "    memcpy(wcsin, x, sizeof(wcsstruct));\n" // <- warning
                        "    x->wcsprm = NULL;\n" // <- no warning
                        "}");
        ASSERT_EQUALS("[test.cpp:7]: (error) Uninitialized variable: x\n", errout.str());

        valueFlowUninit("struct wcsstruct {\n"
                        "    int *wcsprm;\n"
                        "};\n"
                        "\n"
                        "void copy_wcs(wcsstruct *wcsin) {\n"
                        "    wcsstruct *x;\n"
                        "    sizeof(x);\n"
                        "    x->wcsprm = NULL;\n" // <- Warn
                        "}");
        ASSERT_EQUALS("[test.cpp:8]: (error) Uninitialized variable: x\n", errout.str());

        valueFlowUninit("struct wcsstruct {\n"
                        "    int *wcsprm;\n"
                        "};\n"
                        "\n"
                        "void init_wcs(wcsstruct *x) { if (x->wcsprm != NULL); }\n" // <- no warning
                        "\n"
                        "void copy_wcs() {\n"
                        "    wcsstruct *x;\n"
                        "    x->wcsprm = NULL;\n" // <- warn here
                        "    init_wcs(x);\n" // <- no warning
                        "}");
        ASSERT_EQUALS("[test.cpp:9]: (error) Uninitialized variable: x\n", errout.str());
    }

    void uninitvar_ipa() {
        // #8825
        valueFlowUninit("typedef struct  {\n"
                        "    int flags;\n"
                        "} someType_t;\n"
                        "void bar(const someType_t * const p)  {\n"
                        "    if( (p->flags & 0xF000) == 0xF000){}\n"
                        "}\n"
                        "void f(void) {\n"
                        "    someType_t gVar;\n"
                        "    bar(&gVar);\n"
                        "}");
        ASSERT_EQUALS("[test.cpp:9]: (error) Uninitialized variable: &gVar\n", errout.str());

        valueFlowUninit("typedef struct\n"
                        "{\n"
                        "        int flags[3];\n"
                        "} someType_t;\n"
                        "void f(void) {\n"
                        "        someType_t gVar;\n"
                        "        if(gVar.flags[1] == 42){}\n"
                        "}");
        ASSERT_EQUALS("[test.cpp:7]: (error) Uninitialized variable: gVar.flags\n", errout.str());

        valueFlowUninit("void foo() {\n" // #10293
                        "  union {\n"
                        "    struct hdr cm;\n"
                        "    char control[123];\n"
                        "  } u;\n"
                        "  char *x = u.control;\n" // <- no error
                        "}");
        ASSERT_EQUALS("", errout.str());

        valueFlowUninit("struct pc_data {\n"
                        "    struct {\n"
                        "        char   * strefa;\n"
                        "    } wampiryzm;\n"
                        "};\n"
                        "void f() {\n"
                        "    struct pc_data *pcdata;\n"
                        "    if ( *pcdata->wampiryzm.strefa == '\\0' ) { }\n"
                        "}");
        ASSERT_EQUALS("[test.cpp:8]: (error) Uninitialized variable: pcdata\n", errout.str());

        // # 9293
        valueFlowUninit("struct S {\n"
                        "  int x;\n"
                        "  int y;\n"
                        "};\n"
                        "\n"
                        "void f() {\n"
                        "    struct S s1;\n"
                        "    int * x = &s1.x;\n"
                        "    struct S s2 = {*x, 0};\n"
                        "}");
        ASSERT_EQUALS("[test.cpp:8] -> [test.cpp:9]: (error) Uninitialized variable: *x\n", errout.str());

        valueFlowUninit("struct S {\n"
                        "  int x;\n"
                        "  int y;\n"
                        "};\n"
                        "\n"
                        "void f() {\n"
                        "    struct S s1;\n"
                        "    struct S s2;\n"
                        "    int * x = &s1.x;\n"
                        "    s2.x = *x;\n"
                        "}");
        ASSERT_EQUALS("[test.cpp:9] -> [test.cpp:10]: (error) Uninitialized variable: *x\n", errout.str());

        valueFlowUninit("void f(bool * x) {\n"
                        "    *x = false;\n"
                        "}\n"
                        "void g() {\n"
                        "    bool b;\n"
                        "    f(&b);\n"
                        "}");
        ASSERT_EQUALS("", errout.str());

        valueFlowUninit("void f(bool * x) {\n"
                        "    if (x != nullptr)\n"
                        "        x = 1;\n"
                        "}\n"
                        "void g() {\n"
                        "    bool x;\n"
                        "    f(&x);\n"
                        "}");
        ASSERT_EQUALS("", errout.str());

        valueFlowUninit("void f() {\n"
                        "    bool b;\n"
                        "    bool * x = &b;\n"
                        "    if (x != nullptr)\n"
                        "        x = 1;\n"
                        "}");
        ASSERT_EQUALS("", errout.str());

        valueFlowUninit("struct A { bool b; };"
                        "void f(A * x) {\n"
                        "    x->b = false;\n"
                        "}\n"
                        "void g() {\n"
                        "    A b;\n"
                        "    f(&b);\n"
                        "}");
        ASSERT_EQUALS("", errout.str());

        valueFlowUninit("std::string f() {\n"
                        "    std::ostringstream ostr;\n"
                        "    ostr << \"\";\n"
                        "    return ostr.str();\n"
                        "}");
        ASSERT_EQUALS("", errout.str());
        // #9281
        valueFlowUninit("struct s {\n"
                        "    char a[20];\n"
                        "};\n"
                        "void c(struct s *sarg) {\n"
                        "    sarg->a[0] = '\\0';\n"
                        "}\n"
                        "void b(struct s *sarg) {\n"
                        "    c(sarg);\n"
                        "}\n"
                        "void a() {\n"
                        "    struct s s1;\n"
                        "    b(&s1);\n"
                        "}");
        ASSERT_EQUALS("", errout.str());

        // # 9290
        valueFlowUninit("struct A {\n"
                        "    double x;\n"
                        "};\n"
                        "double b() {\n"
                        "    A * c;\n"
                        "    c->x = 42;\n"
                        "    return c->x;\n"
                        "}");
        ASSERT_EQUALS("[test.cpp:6]: (error) Uninitialized variable: c\n",
                      errout.str());

        valueFlowUninit("struct A {\n"
                        "    double x;\n"
                        "};\n"
                        "double b() {\n"
                        "    A c;\n"
                        "    c.x = 42;\n"
                        "    return c.x;\n"
                        "}");
        ASSERT_EQUALS("", errout.str());

        valueFlowUninit("struct A {\n"
                        "    double x;\n"
                        "};\n"
                        "double d(A * e) {\n"
                        "    e->x = 42;\n"
                        "    return e->x;\n"
                        "}\n"
                        "double b() {\n"
                        "    A c;\n"
                        "    return d(&c);\n"
                        "}");
        ASSERT_EQUALS("", errout.str());

        // # 9302
        valueFlowUninit("struct VZ   {\n"
                        "    double typ;\n"
                        "};\n"
                        "void read() {\n"
                        "    struct VZ vz;\n"
                        "    struct VZ* pvz = &vz;\n"
                        "    vz.typ      = 42;\n"
                        "    if (pvz->typ == 0)\n"
                        "        return;\n"
                        "}");
        ASSERT_EQUALS("", errout.str());

        // # 9305
        valueFlowUninit("struct kf {\n"
                        "    double x;\n"
                        "};\n"
                        "void set(kf* k) {\n"
                        "    k->x = 0;\n"
                        "}\n"
                        "void cal() {\n"
                        "    KF b;\n"
                        "    KF* pb = &b;\n"
                        "    set( pb);\n"
                        "    if (pb->x)\n"
                        "        return;\n"
                        "}");
        ASSERT_EQUALS("", errout.str());

        // # 9348
        valueFlowUninit("void f(int *a) {\n"
                        "  int b = 0;\n"
                        "  memcpy(a, &b, sizeof(b));\n"
                        "}\n"
                        "void g() {\n"
                        "  int i;\n"
                        "  f(&i);\n"
                        "}");
        ASSERT_EQUALS("", errout.str());

        // # 9631
        valueFlowUninit("static void g(bool * result, int num, int num2, size_t * buflen) {\n"
                        "  if (*result && *buflen >= 5) {}\n"
                        "}\n"
                        "void f() {\n"
                        "  size_t bytesCopied;\n"
                        "  bool copied_all = true;\n"
                        "  g(&copied_all, 5, 6, &bytesCopied);\n"
                        "}");
        ASSERT_EQUALS("[test.cpp:7] -> [test.cpp:2]: (warning) Uninitialized variable: *buflen\n", errout.str());

        // # 9953
        valueFlowUninit("uint32_t f(uint8_t *mem) {\n"
                        "    uint32_t u32;\n"
                        "    uint8_t *buf = (uint8_t *)(&u32);\n"
                        "    buf[0] = mem[0];\n"
                        "    return(*(uint32_t *)buf);\n"
                        "}\n");
        ASSERT_EQUALS("", errout.str());
    }

    void valueFlowUninitStructMembers()
    {
        valueFlowUninit("struct AB { int a; int b; };\n"
                        "void f(void) {\n"
                        "    struct AB ab;\n"
                        "    ab.a = 1;\n"
                        "    if (ab.b == 2) {}\n"
                        "}\n");
        ASSERT_EQUALS("[test.cpp:5]: (error) Uninitialized variable: ab.b\n", errout.str());

        valueFlowUninit("struct AB { int a; int b; };\n"
                        "void do_something(const struct AB &ab) { a = ab.a; }\n"
                        "void f(void) {\n"
                        "    struct AB ab;\n"
                        "    ab.a = 0;\n"
                        "    do_something(ab);\n"
                        "}");
        ASSERT_EQUALS("", errout.str());

        valueFlowUninit("struct AB { int a; int b; };\n"
                        "void do_something(const struct AB &ab) { a = ab.b; }\n"
                        "void f(void) {\n"
                        "    struct AB ab;\n"
                        "    ab.a = 0;\n"
                        "    do_something(ab);\n"
                        "}");
        ASSERT_EQUALS("[test.cpp:6] -> [test.cpp:2]: (warning) Uninitialized variable: ab.b\n", errout.str());

        valueFlowUninit("struct AB { int a; int b; };\n"
                        "void f(void) {\n"
                        "    struct AB ab;\n"
                        "    int a = ab.a;\n"
                        "}\n",
                        "test.c");
        ASSERT_EQUALS("[test.c:4]: (error) Uninitialized variable: ab.a\n", errout.str());

        valueFlowUninit("struct AB { int a; int b; };\n"
                        "void f(void) {\n"
                        "    AB ab1;\n"
                        "    AB ab2 = { ab1.a, 0 };\n"
                        "}");
        ASSERT_EQUALS("[test.cpp:4]: (error) Uninitialized variable: ab1.a\n", errout.str());

        valueFlowUninit("struct AB { int a; int b; };\n"
                        "void f(void) {\n"
                        "    struct AB ab;\n"
                        "    buf[ab.a] = 0;\n"
                        "}\n",
                        "test.c");
        ASSERT_EQUALS("[test.c:4]: (error) Uninitialized variable: ab.a\n", errout.str());

        valueFlowUninit("struct AB { int a; int b; };\n"
                        "void f(void) {\n"
                        "    struct AB ab;\n"
                        "    ab.a = 1;\n"
                        "    x = ab;\n"
                        "}\n",
                        "test.c");
        ASSERT_EQUALS("[test.c:5]: (error) Uninitialized variable: ab.b\n", errout.str());

        valueFlowUninit("struct AB { int a; int b; };\n"
                        "void f(void) {\n"
                        "    struct AB ab;\n"
                        "    ab.a = 1;\n"
                        "    x = *(&ab);\n"
                        "}\n",
                        "test.c");
        ASSERT_EQUALS("[test.c:5]: (error) Uninitialized variable: *(&ab).b\n", errout.str());

        valueFlowUninit("void f(void) {\n"
                        "    struct AB ab;\n"
                        "    int x;\n"
                        "    ab.a = (void*)&x;\n"
                        "    dostuff(&ab,0);\n"
                        "}\n",
                        "test.c");
        ASSERT_EQUALS("", errout.str());

        valueFlowUninit("struct Element {\n"
                        "    static void f() { }\n"
                        "};\n"
                        "void test() {\n"
                        "    Element *element; element->f();\n"
                        "}");
        ASSERT_EQUALS("[test.cpp:5]: (error) Uninitialized variable: element\n", errout.str());

        valueFlowUninit("struct Element {\n"
                        "    static void f() { }\n"
                        "};\n"
                        "void test() {\n"
                        "    Element *element; (*element).f();\n"
                        "}");
        ASSERT_EQUALS("[test.cpp:5]: (error) Uninitialized variable: element\n", errout.str());

        valueFlowUninit("struct Element {\n"
                        "    static int v;\n"
                        "};\n"
                        "void test() {\n"
                        "    Element *element; element->v;\n"
                        "}");
        ASSERT_EQUALS("[test.cpp:5]: (error) Uninitialized variable: element\n", errout.str());

        valueFlowUninit("struct Element {\n"
                        "    static int v;\n"
                        "};\n"
                        "void test() {\n"
                        "    Element *element; (*element).v;\n"
                        "}");
        ASSERT_EQUALS("[test.cpp:5]: (error) Uninitialized variable: element\n", errout.str());

        valueFlowUninit("struct Element {\n"
                        "    void f() { }\n"
                        "};\n"
                        "void test() {\n"
                        "    Element *element; element->f();\n"
                        "}");
        ASSERT_EQUALS("[test.cpp:5]: (error) Uninitialized variable: element\n", errout.str());

        valueFlowUninit("struct Element {\n"
                        "    void f() { }\n"
                        "};\n"
                        "void test() {\n"
                        "    Element *element; (*element).f();\n"
                        "}");
        ASSERT_EQUALS("[test.cpp:5]: (error) Uninitialized variable: element\n", errout.str());

        valueFlowUninit("struct Element {\n"
                        "    int v;\n"
                        "};\n"
                        "void test() {\n"
                        "    Element *element; element->v;\n"
                        "}");
        ASSERT_EQUALS("[test.cpp:5]: (error) Uninitialized variable: element\n", errout.str());

        valueFlowUninit("struct Element {\n"
                        "    int v;\n"
                        "};\n"
                        "void test() {\n"
                        "    Element *element; (*element).v;\n"
                        "}");
        ASSERT_EQUALS("[test.cpp:5]: (error) Uninitialized variable: element\n", errout.str());

        valueFlowUninit("struct AB { int a; int b; };\n" // pass struct member by address
                        "void f(void) {\n"
                        "    struct AB ab;\n"
                        "    assign(&ab.a, 0);\n"
                        "}\n",
                        "test.c");
        ASSERT_EQUALS("", errout.str());

        valueFlowUninit(
            "struct Cstring { char *text; int size, alloc; };\n"
            "int maybe();\n"
            "void f() {\n"
            "    Cstring res;\n"
            "    if ( ! maybe() ) return;\n"                                     // <- fp goes away if this is removed
            "    ( ((res).text = (void*)0), ((res).size = (res).alloc = 0) );\n" // <- fp goes away if parentheses are removed
            "}");
        ASSERT_EQUALS("", errout.str());

        valueFlowUninit("struct AB { int a; int b; };\n"
                        "void do_something(const struct AB ab);\n"
                        "void f(void) {\n"
                        "    struct AB ab;\n"
                        "    ab.a = 0;\n"
                        "    ab.b = 0;\n"
                        "    do_something(ab);\n"
                        "}\n",
                        "test.c");
        ASSERT_EQUALS("", errout.str());

        {
            valueFlowUninit("struct AB { char a[10]; };\n"
                            "void f(void) {\n"
                            "    struct AB ab;\n"
                            "    strcpy(ab.a, STR);\n"
                            "}\n",
                            "test.c");
            ASSERT_EQUALS("", errout.str());

            valueFlowUninit("struct AB { unsigned char a[10]; };\n" // #8999 - cast
                            "void f(void) {\n"
                            "    struct AB ab;\n"
                            "    strcpy((char *)ab.a, STR);\n"
                            "}\n",
                            "test.c");
            ASSERT_EQUALS("", errout.str());

            valueFlowUninit("struct AB { char a[10]; };\n"
                            "void f(void) {\n"
                            "    struct AB ab;\n"
                            "    strcpy(x, ab.a);\n"
                            "}\n",
                            "test.c");
            TODO_ASSERT_EQUALS("[test.c:4]: (error) Uninitialized variable: ab.a\n", "", errout.str());

            valueFlowUninit("struct AB { int a; };\n"
                            "void f(void) {\n"
                            "    struct AB ab;\n"
                            "    dosomething(ab.a);\n"
                            "}\n",
                            "test.c");
            ASSERT_EQUALS("", errout.str());
        }

        valueFlowUninit("struct AB { int a; int b; };\n"
                        "void do_something(const struct AB ab);\n"
                        "void f(void) {\n"
                        "    struct AB ab;\n"
                        "    ab = getAB();\n"
                        "    do_something(ab);\n"
                        "}\n",
                        "test.c");
        ASSERT_EQUALS("", errout.str());

        {
            // #6769 - calling method that might assign struct members
            valueFlowUninit("struct AB { int a; int b; void set(); };\n"
                            "void f(void) {\n"
                            "    struct AB ab;\n"
                            "    ab.set();\n"
                            "    x = ab;\n"
                            "}");
            ASSERT_EQUALS("", errout.str());

            valueFlowUninit("struct AB { int a; int get() const; };\n"
                            "void f(void) {\n"
                            "    struct AB ab;\n"
                            "    ab.get();\n"
                            "    x = ab;\n"
                            "}");
            ASSERT_EQUALS("[test.cpp:4]: (error) Uninitialized variable: ab\n", errout.str());

            valueFlowUninit("struct AB { int a; void dostuff() {} };\n"
                            "void f(void) {\n"
                            "    struct AB ab;\n"
                            "    ab.dostuff();\n"
                            "    x = ab;\n"
                            "}");
            TODO_ASSERT_EQUALS("error", "", errout.str());
        }

        valueFlowUninit("struct AB { int a; struct { int b; int c; } s; };\n"
                        "void do_something(const struct AB ab);\n"
                        "void f(void) {\n"
                        "    struct AB ab;\n"
                        "    ab.a = 1;\n"
                        "    ab.s.b = 2;\n"
                        "    ab.s.c = 3;\n"
                        "    do_something(ab);\n"
                        "}\n",
                        "test.c");
        ASSERT_EQUALS("", errout.str());

        valueFlowUninit("struct conf {\n"
                        "    char x;\n"
                        "};\n"
                        "\n"
                        "void do_something(struct conf ant_conf);\n"
                        "\n"
                        "void f(void) {\n"
                        "   struct conf c;\n"
                        "   initdata(&c);\n"
                        "   do_something(c);\n"
                        "}\n",
                        "test.c");
        ASSERT_EQUALS("", errout.str());

        valueFlowUninit("struct PIXEL {\n"
                        "    union  {\n"
                        "        struct { unsigned char red,green,blue,alpha; };\n"
                        "        unsigned int color;\n"
                        "    };\n"
                        "};\n"
                        "\n"
                        "unsigned char f() {\n"
                        "    struct PIXEL p1;\n"
                        "    p1.color = 255;\n"
                        "    return p1.red;\n"
                        "}");
        ASSERT_EQUALS("", errout.str());

        valueFlowUninit("struct AB { int a; int b; };\n"
                        "int f() {\n"
                        "  struct AB *ab;\n"
                        "  for (i = 1; i < 10; i++) {\n"
                        "    if (condition && (ab = getab()) != NULL) {\n"
                        "      a = ab->a;\n"
                        "    }\n"
                        "  }\n"
                        "}");
        ASSERT_EQUALS("", errout.str());

        valueFlowUninit("struct AB { int a; int b; };\n"
                        "int f(int x) {\n"
                        "  struct AB *ab;\n"
                        "  if (x == 0) {\n"
                        "    ab = getab();\n"
                        "  }\n"
                        "  if (x == 0 && (ab != NULL || ab->a == 0)) { }\n"
                        "}");
        ASSERT_EQUALS("", errout.str());

        valueFlowUninit("struct A { int *x; };\n" // declarationId is 0 for "delete"
                        "void foo(void *info, void*p);\n"
                        "void bar(void) {\n"
                        "  struct A *delete = 0;\n"
                        "  foo( info, NULL );\n"
                        "}");
        ASSERT_EQUALS("", errout.str());

        valueFlowUninit("struct ABC { int a; int b; int c; };\n"
                        "void foo(int x, const struct ABC *abc);\n"
                        "void bar(void) {\n"
                        "  struct ABC abc;\n"
                        "  foo(123, &abc);\n"
                        "  return abc.b;\n"
                        "}");
        ASSERT_EQUALS("[test.cpp:5]: (error) Uninitialized variable: &abc\n", errout.str());

        valueFlowUninit("struct ABC { int a; int b; int c; };\n"
                        "void foo() {\n"
                        "  struct ABC abc;\n"
                        "  dostuff((uint32_t *)&abc.a);\n"
                        "}");
        ASSERT_EQUALS("", errout.str());

        valueFlowUninit("void f(void) {\n"
                        "    struct tm t;\n"
                        "    t.tm_year = 123;\n"
                        "}");
        ASSERT_EQUALS("", errout.str());

        // return
        valueFlowUninit("struct AB { int a; int b; };\n"
                        "void f(void) {\n"
                        "    struct AB ab;\n"
                        "    ab.a = 0;\n"
                        "    return ab.b;\n"
                        "}\n",
                        "test.c");
        ASSERT_EQUALS("[test.c:5]: (error) Uninitialized variable: ab.b\n", errout.str());

        valueFlowUninit("struct AB { int a; int b; };\n"
                        "void f(void) {\n"
                        "    struct AB ab;\n"
                        "    ab.a = 0;\n"
                        "    return ab.a;\n"
                        "}\n",
                        "test.c");
        ASSERT_EQUALS("", errout.str());

        valueFlowUninit("struct S { int a; int b; };\n" // #8299
                        "void f(void) {\n"
                        "    struct S s;\n"
                        "    s.a = 0;\n"
                        "    return s;\n"
                        "}\n");
        ASSERT_EQUALS("[test.cpp:5]: (error) Uninitialized variable: s.b\n", errout.str());

        valueFlowUninit("struct S { int a; int b; };\n" // #9810
                        "void f(void) {\n"
                        "    struct S s;\n"
                        "    return s.a ? 1 : 2;\n"
                        "}\n");
        ASSERT_EQUALS("[test.cpp:4]: (error) Uninitialized variable: s.a\n", errout.str());

        // checkIfForWhileHead
        valueFlowUninit("struct FRED {\n"
                        "    int a;\n"
                        "    int b;\n"
                        "};\n"
                        "\n"
                        "void f(void) {\n"
                        "   struct FRED fred;\n"
                        "   fred.a = do_something();\n"
                        "   if (fred.a == 0) { }\n"
                        "}\n",
                        "test.c");
        ASSERT_EQUALS("", errout.str());

        valueFlowUninit("struct FRED {\n"
                        "    int a;\n"
                        "    int b;\n"
                        "};\n"
                        "\n"
                        "void f(void) {\n"
                        "   struct FRED fred;\n"
                        "   fred.a = do_something();\n"
                        "   if (fred.b == 0) { }\n"
                        "}\n",
                        "test.c");
        ASSERT_EQUALS("[test.c:9]: (error) Uninitialized variable: fred.b\n", errout.str());

        valueFlowUninit("struct Fred { int a; };\n"
                        "void f() {\n"
                        "    struct Fred fred;\n"
                        "    if (fred.a==1) {}\n"
                        "}",
                        "test.c");
        ASSERT_EQUALS("[test.c:4]: (error) Uninitialized variable: fred.a\n", errout.str());

        valueFlowUninit("struct S { int n; int m; };\n"
                        "void f(void) {\n"
                        " struct S s;\n"
                        " for (s.n = 0; s.n <= 10; s.n++) { }\n"
                        "}",
                        "test.c");
        ASSERT_EQUALS("", errout.str());

        valueFlowUninit("void test2() {\n"
                        "  struct { char type; } s_d;\n"
                        "  if (foo(&s_d.type)){}\n"
                        "}");
        ASSERT_EQUALS("", errout.str());

        // for
        valueFlowUninit("struct AB { int a; };\n"
                        "void f() {\n"
                        "    struct AB ab;\n"
                        "    while (x) { clear(ab); z = ab.a; }\n"
                        "}");
        ASSERT_EQUALS("", errout.str());

        valueFlowUninit("struct AB { int a; };\n"
                        "void f() {\n"
                        "    struct AB ab;\n"
                        "    while (x) { ab.a = ab.a + 1; }\n"
                        "}");
        ASSERT_EQUALS("[test.cpp:4]: (error) Uninitialized variable: ab.a\n", errout.str());

        valueFlowUninit("struct AB { int a; };\n"
                        "void f() {\n"
                        "    struct AB ab;\n"
                        "    while (x) { init(&ab); z = ab.a; }\n"
                        "}");
        ASSERT_EQUALS("", errout.str());

        // address of member
        valueFlowUninit("struct AB { int a[10]; int b; };\n"
                        "void f() {\n"
                        "    struct AB ab;\n"
                        "    int *p = ab.a;\n"
                        "}");
        ASSERT_EQUALS("", errout.str());

        // Reference
        valueFlowUninit("struct A { int x; };\n"
                        "void foo() {\n"
                        "  struct A a;\n"
                        "  int& x = a.x;\n"
                        "  x = 0;\n"
                        "  return a.x;\n"
                        "}");
        ASSERT_EQUALS("", errout.str());

        // non static data-member initialization
        valueFlowUninit("struct AB { int a=1; int b; };\n"
                        "void f(void) {\n"
                        "    struct AB ab;\n"
                        "    int a = ab.a;\n"
                        "    int b = ab.b;\n"
                        "}");
        TODO_ASSERT_EQUALS("[test.cpp:5]: (error) Uninitialized variable: ab.b\n", "", errout.str());

        // STL class member
        valueFlowUninit("struct A {\n"
                        "    std::map<int, int> m;\n"
                        "    int i;\n"
                        "};\n"
                        "void foo() {\n"
                        "    A a;\n"
                        "    x = a.m;\n"
                        "}");
        ASSERT_EQUALS("", errout.str());

        // Unknown type (C++)
        valueFlowUninit("struct A {\n"
                        "    C m;\n"
                        "    int i;\n"
                        "};\n"
                        "void foo() {\n"
                        "    A a;\n"
                        "    x = a.m;\n"
                        "}",
                        "test.cpp");
        ASSERT_EQUALS("", errout.str());

        // Unknown type (C)
        valueFlowUninit("struct A {\n"
                        "    C m;\n"
                        "    int i;\n"
                        "};\n"
                        "void foo() {\n"
                        "    A a;\n"
                        "    x = a.m;\n"
                        "}",
                        "test.c");
        ASSERT_EQUALS("[test.c:7]: (error) Uninitialized variable: a.m\n", errout.str());

        // Type with constructor
        valueFlowUninit("class C { C(); }\n"
                        "struct A {\n"
                        "    C m;\n"
                        "    int i;\n"
                        "};\n"
                        "void foo() {\n"
                        "    A a;\n"
                        "    x = a.m;\n"
                        "}");
        ASSERT_EQUALS("", errout.str());

        valueFlowUninit("struct S {\n"
                        "   int t[1];\n"
                        "};\n"
                        "int f(const S* ps) {\n"
                        "   return ps->t[0];\n"
                        "}\n"
                        "void g() {\n"
                        "   S s;\n"
                        "   s.t[0] = 1;\n"
                        "   f(&s);\n"
                        "}\n");
        ASSERT_EQUALS("", errout.str());

        valueFlowUninit("struct X {\n"
                        "   int a, b;\n"
                        "};\n"
                        "struct S {\n"
                        "   X t;\n"
                        "};\n"
                        "int f(const S* ps) {\n"
                        "   return ps->t.a;\n"
                        "}\n"
                        "void g() {\n"
                        "   S s;\n"
                        "   s.t.a = 1;\n"
                        "   f(&s);\n"
                        "}\n");
        ASSERT_EQUALS("", errout.str());

        valueFlowUninit("typedef struct { int a; int b; int c; } ABC;\n" // #5777
                        "void setabc(int x, const ABC* const abc) {\n"
                        "    sum = abc->a + abc->b + abc->c;\n"
                        "}\n"
                        "void f(void) {\n"
                        "    ABC abc;\n"
                        "    abc.a = 1;\n"
                        "    setabc(123, &abc);\n"
                        "}\n");
        ASSERT_EQUALS("[test.cpp:8]: (error) Uninitialized variables: &abc.b, &abc.c\n", errout.str());

        valueFlowUninit("struct S { int* p; };\n" // #10463
                        "void f(S* in) {\n"
                        "    S* s;\n"
                        "    memcpy(in, s, sizeof(S));\n"
                        "    s->p = NULL;\n"
                        "}\n");
        ASSERT_EQUALS("[test.cpp:4]: (error) Uninitialized variable: s\n",
                      errout.str());

        valueFlowUninit("struct S {\n" // #11321
                        "    int a = 0;\n"
                        "    int b;\n"
                        "};\n"
                        "void f() {\n"
                        "    S s1;\n"
                        "    s1.b = 1;\n"
                        "    S s2 = s1;\n"
                        "}\n");
        ASSERT_EQUALS("", errout.str());

        // #11460
        valueFlowUninit("struct B { int i; };\n"
                        "    struct H {\n"
                        "    void e() const;\n"
                        "    static const B b;\n"
                        "};\n"
                        "void f() {\n"
                        "    H h;\n"
                        "    h.e();\n"
                        "}\n");
        ASSERT_EQUALS("", errout.str());

        // #11597
        valueFlowUninit("void f(size_t f) {\n"
                        "    struct {\n"
                        "        int i;\n"
                        "        enum { offset = 1062 };\n"
                        "    } s;\n"
                        "    if (f < s.offset + sizeof(s)) {}\n"
                        "}\n");
        ASSERT_EQUALS("", errout.str());
    }

    void uninitvar_memberfunction() {
        // # 8715
        valueFlowUninit("struct C {\n"
                        "    int x();\n"
                        "};\n"
                        "void f() {\n"
                        "    C *c;\n"
                        "    if (c->x() == 4) {}\n"
                        "}");
        ASSERT_EQUALS("[test.cpp:6]: (error) Uninitialized variable: c\n", errout.str());

        valueFlowUninit("struct A { \n"
                        "    int i; \n"
                        "    void f();\n"
                        "};\n"
                        "void g() {\n"
                        "    A a;\n"
                        "    a.f();\n"
                        "}\n");
        ASSERT_EQUALS("", errout.str());
    }

    void uninitvar_nonmember() {
        valueFlowUninit("struct Foo {\n"
                        "  int bar;\n"
                        "};\n"
                        "\n"
                        "int main() {\n"
                        "  Foo* foo;\n"
                        "  foo->bar = 3;\n"
                        "}");
        ASSERT_EQUALS("[test.cpp:7]: (error) Uninitialized variable: foo\n", errout.str());
    }

    void isVariableUsageDeref() {
        // *p
        checkUninitVar("void f() {\n"
                       "    char a[10];\n"
                       "    char c = *a;\n"
                       "}");
        ASSERT_EQUALS("[test.cpp:3]: (error) Uninitialized variable: a\n", errout.str());

        // extracttests.start: extern const int SIZE;
        checkUninitVar("void f() {\n"
                       "    char a[SIZE+10];\n"
                       "    char c = *a;\n"
                       "}");
        ASSERT_EQUALS("[test.cpp:3]: (error) Uninitialized variable: a\n", errout.str());

        checkUninitVar("void f() {\n"
                       "    char a[10];\n"
                       "    *a += 10;\n"
                       "}");
        ASSERT_EQUALS("[test.cpp:3]: (error) Uninitialized variable: a\n", errout.str());

        checkUninitVar("void f() {\n"
                       "  int a[10][10];\n"
                       "  dostuff(*a);\n"
                       "}");
        ASSERT_EQUALS("", errout.str());

        checkUninitVar("void f() {\n"
                       "    void (*fp[1]) (void) = {function1};\n"
                       "    (*fp[0])();\n"
                       "}");
        ASSERT_EQUALS("", errout.str());
    }

    void isVariableUsageDerefValueflow()
    {
        // *p
        valueFlowUninit("void f() {\n"
                        "    char a[10];\n"
                        "    char c = *a;\n"
                        "}");
        ASSERT_EQUALS("[test.cpp:3]: (error) Uninitialized variable: *a\n", errout.str());

        // extracttests.start: extern const int SIZE;
        valueFlowUninit("void f() {\n"
                        "    char a[SIZE+10];\n"
                        "    char c = *a;\n"
                        "}");
        ASSERT_EQUALS("[test.cpp:3]: (error) Uninitialized variable: *a\n", errout.str());

        valueFlowUninit("void f() {\n"
                        "    char a[10];\n"
                        "    *a += 10;\n"
                        "}");
        ASSERT_EQUALS("[test.cpp:3]: (error) Uninitialized variable: *a\n", errout.str());

        valueFlowUninit("void f() {\n"
                        "  int a[10][10];\n"
                        "  dostuff(*a);\n"
                        "}");
        ASSERT_EQUALS("", errout.str());

        valueFlowUninit("void f() {\n"
                        "    void (*fp[1]) (void) = {function1};\n"
                        "    (*fp[0])();\n"
                        "}");
        ASSERT_EQUALS("", errout.str());

        valueFlowUninit("template <typename T, int value> T Get() {return value;}\n"
                        "char f() {\n"
                        "  char buf[10];\n"
                        "  for(int i = 0; i < Get<int,10>() ; ++i) \n"
                        "     buf[i] = 0;\n"
                        "  return buf[0];\n"
                        "}\n");
        ASSERT_EQUALS("", errout.str());

        valueFlowUninit("static void Foo(double* p) {\n"
                        " p[0] = 0;\n"
                        " p[1] = 0;\n"
                        " p[2] = 0;\n"
                        " p[3] = 0;\n"
                        "}\n"
                        "double f() {\n"
                        "  double L[2][2];\n"
                        "  Foo(*L);\n"
                        "  return L[0][0];\n"
                        "}\n");
        ASSERT_EQUALS("", errout.str());

        valueFlowUninit("void f() {\n" // #11305
                        "    type_t a;\n"
                        "    a[0] = 0;\n"
                        "}\n", "test.c");
        ASSERT_EQUALS("", errout.str());
    }

    void uninitvar_memberaccess() {
        valueFlowUninit("struct foo{char *bar;};\n"
                        "void f(unsigned long long *p) {\n"
                        "    foo a;\n"
                        "    ((&a)->bar) =  reinterpret_cast<char*>(*p);\n"
                        "    if ((&a)->bar) ;\n"
                        "}");
        ASSERT_EQUALS("", errout.str());

        valueFlowUninit("struct foo{char *bar;};\n"
                        "void f(unsigned long long *p) {\n"
                        "    foo a;\n"
                        "    ((&(a))->bar) =  reinterpret_cast<char*>(*p);\n"
                        "    if ((&a)->bar) ;\n"
                        "}");
        ASSERT_EQUALS("", errout.str());

        valueFlowUninit("struct A {\n" // #10200
                        "    struct B {\n"
                        "        int i;\n"
                        "    };\n"
                        "    int j;\n"
                        "};\n"
                        "void f(std::vector<A::B>& x) {\n"
                        "    A::B b;\n"
                        "    b.i = 123;\n"
                        "    x.push_back(b);\n"
                        "}\n");
        ASSERT_EQUALS("", errout.str());

        valueFlowUninit("struct A {\n"
                        "    struct B {\n"
                        "        int i;\n"
                        "    };\n"
                        "    int j;\n"
                        "};\n"
                        "void f(std::vector<A::B>& x) {\n"
                        "    A::B b;\n"
                        "    x.push_back(b);\n"
                        "}\n");
        ASSERT_EQUALS("[test.cpp:9]: (error) Uninitialized variable: b\n", errout.str());

        valueFlowUninit("struct A {\n"
                        "    struct B {\n"
                        "        int i;\n"
                        "    };\n"
                        "    int j;\n"
                        "};\n"
                        "void f(std::vector<A>&x) {\n"
                        "    A a;\n"
                        "    a.j = 123;\n"
                        "    x.push_back(a);\n"
                        "}\n");

        valueFlowUninit("struct A {\n"
                        "    struct B {\n"
                        "        int i;\n"
                        "    };\n"
                        "    int j;\n"
                        "};\n"
                        "void f(std::vector<A>& x) {\n"
                        "    A a;\n"
                        "    x.push_back(a);\n"
                        "}\n");
        ASSERT_EQUALS("[test.cpp:9]: (error) Uninitialized variable: a\n", errout.str());

        valueFlowUninit("struct S { struct T { int* p; } t[2]; };\n" // #11018
                        "void f() {\n"
                        "    S s;\n"
                        "    *&s.t[0].p = 0;\n"
                        "}\n"
                        "void g() {\n"
                        "    S s;\n"
                        "    ((*&(*&s.t[0].p))) = 0;\n"
                        "}\n");
        ASSERT_EQUALS("", errout.str());

        valueFlowUninit("struct S { int i; };\n" // #6323
                        "void f() {\n"
                        "    struct S s;\n"
                        "    int x = -3;\n"
                        "    int y = x < (1, s.i);\n"
                        "}\n");
        ASSERT_EQUALS("[test.cpp:5]: (error) Uninitialized variable: s.i\n", errout.str());
    }

    void ctu_(const char* file, int line, const char code[]) {
        // Clear the error buffer..
        errout.str("");

        // Tokenize..
        Tokenizer tokenizer(&settings, this);
        std::istringstream istr(code);
        ASSERT_LOC(tokenizer.tokenize(istr, "test.cpp"), file, line);

        CTU::FileInfo *ctu = CTU::getFileInfo(&tokenizer);

        // Check code..
        std::list<Check::FileInfo*> fileInfo;
        CheckUninitVar check(&tokenizer, &settings, this);
        fileInfo.push_back(check.getFileInfo(&tokenizer, &settings));
        check.analyseWholeProgram(ctu, fileInfo, settings, *this);
        while (!fileInfo.empty()) {
            delete fileInfo.back();
            fileInfo.pop_back();
        }
        delete ctu;
    }

    void ctuTest() {
        ctu("void f(int *p) {\n"
            "    a = *p;\n"
            "}\n"
            "int main() {\n"
            "  int x;\n"
            "  f(&x);\n"
            "}");
        ASSERT_EQUALS("[test.cpp:6] -> [test.cpp:2]: (error) Using argument p that points at uninitialized variable x\n", errout.str());

        ctu("void use(int *p) { a = *p + 3; }\n"
            "void call(int x, int *p) { x++; use(p); }\n"
            "int main() {\n"
            "  int x;\n"
            "  call(4,&x);\n"
            "}");
        ASSERT_EQUALS("[test.cpp:5] -> [test.cpp:2] -> [test.cpp:1]: (error) Using argument p that points at uninitialized variable x\n", errout.str());

        ctu("void dostuff(int *x, int *y) {\n"
            "  if (!var)\n"
            "    return -1;\n"  // <- early return
            "  *x = *y;\n"
            "}\n"
            "\n"
            "void f() {\n"
            "  int x;\n"
            "  dostuff(a, &x);\n"
            "}");
        ASSERT_EQUALS("", errout.str());

        ctu("void dostuff(int *x, int *y) {\n"
            "  if (cond)\n"
            "    *y = -1;\n"  // <- conditionally written
            "  *x = *y;\n"
            "}\n"
            "\n"
            "void f() {\n"
            "  int x;\n"
            "  dostuff(a, &x);\n"
            "}");
        ASSERT_EQUALS("", errout.str());

        ctu("void f(int *p) {\n"
            "    a = sizeof(*p);\n"
            "}\n"
            "int main() {\n"
            "  int x;\n"
            "  f(&x);\n"
            "}");
        ASSERT_EQUALS("", errout.str());

        ctu("void f(int *v) {\n"
            "  std::cin >> *v;\n"
            "}\n"
            "int main() {\n"
            "  int x;\n"
            "  f(&x);\n"
            "}");
        ASSERT_EQUALS("", errout.str());

        ctu("void increment(int& i) { ++i; }\n" // #6475
            "int f() {\n"
            "    int n;\n"
            "    increment(n);\n"
            "    return n;\n"
            "}\n");
        ASSERT_EQUALS("[test.cpp:4] -> [test.cpp:1]: (error) Using argument i that points at uninitialized variable n\n", errout.str());

        ctu("void increment(int* i) { ++(*i); }\n"
            "int f() {\n"
            "    int n;\n"
            "    increment(&n);\n"
            "    return n;\n"
            "}\n");
        ASSERT_EQUALS("[test.cpp:4] -> [test.cpp:1]: (error) Using argument i that points at uninitialized variable n\n", errout.str());

        ctu("typedef struct { int type; int id; } Stem;\n"
            "void lookupStem(recodeCtx h, Stem *stem) {\n"
            "    i = stem->type & STEM_VERT;\n"
            "}\n"
            "void foo() {\n"
            "    Stem stem;\n"
            "    stem.type = 0;\n"
            "    lookupStem(h, &stem);\n"
            "}\n");
        ASSERT_EQUALS("", errout.str());
    }
};

REGISTER_TEST(TestUninitVar)<|MERGE_RESOLUTION|>--- conflicted
+++ resolved
@@ -2049,7 +2049,6 @@
                        "}\n");
         ASSERT_EQUALS("", errout.str());
 
-<<<<<<< HEAD
         // #1175
         checkUninitVar("void f() {\n"
                        "    int* p = new int;\n"
@@ -2057,7 +2056,7 @@
                        "    delete p;\n"
                        "}\n");
         ASSERT_EQUALS("[test.cpp:3]: (error) Memory is allocated but not initialized: p\n", errout.str());
-=======
+
         checkUninitVar("int f() {\n" // #10596
                        "    int* a = new int;\n"
                        "    int i{};\n"
@@ -2066,7 +2065,6 @@
                        "    return i;\n"
                        "}\n");
         ASSERT_EQUALS("[test.cpp:4]: (error) Memory is allocated but not initialized: a\n", errout.str());
->>>>>>> 518b6a27
     }
 
     // class / struct..
