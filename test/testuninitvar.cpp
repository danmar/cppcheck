--- conflicted
+++ resolved
@@ -5990,7 +5990,15 @@
                         "}\n");
         ASSERT_EQUALS("[test.cpp:6]: (error) Uninitialized variable: s.a\n", errout.str());
 
-<<<<<<< HEAD
+        valueFlowUninit("void f(char* src) {\n" // #11608
+                        "    char envar[64], *cp, c;\n"
+                        "    for (src += 2, cp = envar; (c = *src) != '\\0'; src++)\n"
+                        "        *cp++ = c;\n"
+                        "    if (cp != envar)\n"
+                        "        if ((cp = getenv(envar)) != NULL) {}\n"
+                        "}\n");
+        ASSERT_EQUALS("", errout.str());
+
         // #11459
         valueFlowUninit("struct S {\n"
                         "    enum E { N = 3 };\n"
@@ -6003,14 +6011,6 @@
                         "  for (int i = 0; i < N; i++)\n"
                         "    tmp[i] = 0;\n"
                         "  if (tmp[0]) {}\n"
-=======
-        valueFlowUninit("void f(char* src) {\n" // #11608
-                        "    char envar[64], *cp, c;\n"
-                        "    for (src += 2, cp = envar; (c = *src) != '\\0'; src++)\n"
-                        "        *cp++ = c;\n"
-                        "    if (cp != envar)\n"
-                        "        if ((cp = getenv(envar)) != NULL) {}\n"
->>>>>>> 9ea223b3
                         "}\n");
         ASSERT_EQUALS("", errout.str());
     }
