/*
 * Cppcheck - A tool for static C/C++ code analysis
 * Copyright (C) 2007-2019 Cppcheck team.
 *
 * This program is free software: you can redistribute it and/or modify
 * it under the terms of the GNU General Public License as published by
 * the Free Software Foundation, either version 3 of the License, or
 * (at your option) any later version.
 *
 * This program is distributed in the hope that it will be useful,
 * but WITHOUT ANY WARRANTY; without even the implied warranty of
 * MERCHANTABILITY or FITNESS FOR A PARTICULAR PURPOSE.  See the
 * GNU General Public License for more details.
 *
 * You should have received a copy of the GNU General Public License
 * along with this program.  If not, see <http://www.gnu.org/licenses/>.
 */


#include "config.h"
#include "platform.h"
#include "settings.h"
#include "templatesimplifier.h"
#include "testsuite.h"
#include "token.h"
#include "tokenize.h"

struct InternalError;


class TestSimplifyTemplate : public TestFixture {
public:
    TestSimplifyTemplate() : TestFixture("TestSimplifyTemplate") {
    }

private:
    Settings settings;

    void run() OVERRIDE {
        settings.addEnabled("portability");

        TEST_CASE(template1);
        TEST_CASE(template2);
        TEST_CASE(template3);
        TEST_CASE(template4);
        TEST_CASE(template5);
        TEST_CASE(template6);
        TEST_CASE(template7);
        TEST_CASE(template8);
        TEST_CASE(template9);
        TEST_CASE(template10);
        TEST_CASE(template11);
        TEST_CASE(template12);
        TEST_CASE(template13);
        TEST_CASE(template14);
        TEST_CASE(template15);  // recursive templates
        TEST_CASE(template16);
        TEST_CASE(template17);
        TEST_CASE(template18);
        TEST_CASE(template19);
        TEST_CASE(template20);
        TEST_CASE(template21);
        TEST_CASE(template22);
        TEST_CASE(template23);
        TEST_CASE(template24);  // #2648 - using sizeof in template parameter
        TEST_CASE(template25);  // #2648 - another test for sizeof template parameter
        TEST_CASE(template26);  // #2721 - passing 'char[2]' as template parameter
        TEST_CASE(template27);  // #3350 - removing unused template in macro call
        TEST_CASE(template28);
        TEST_CASE(template30);  // #3529 - template < template < ..
        TEST_CASE(template31);  // #4010 - reference type
        TEST_CASE(template32);  // #3818 - mismatching template not handled well
        TEST_CASE(template33);  // #3818,#4544 - inner templates in template instantiation not handled well
        TEST_CASE(template34);  // #3706 - namespace => hang
        TEST_CASE(template35);  // #4074 - A<'x'> a;
        TEST_CASE(template36);  // #4310 - passing unknown template instantiation as template argument
        TEST_CASE(template37);  // #4544 - A<class B> a;
        TEST_CASE(template38);  // #4832 - crash on C++11 right angle brackets
        TEST_CASE(template39);  // #4742 - freeze
        TEST_CASE(template40);  // #5055 - template specialization outside struct
        TEST_CASE(template41);  // #4710 - const in instantiation not handled perfectly
        TEST_CASE(template42);  // #4878 - variadic templates
        TEST_CASE(template43);  // #5097 - assert due to '>>' not treated as end of template instantiation
        TEST_CASE(template44);  // #5297 - TemplateSimplifier::simplifyCalculations not eager enough
        TEST_CASE(template45);  // #5814 - syntax error reported for valid code
        TEST_CASE(template46);  // #5816 - syntax error reported for valid code
        TEST_CASE(template47);  // #6023 - syntax error reported for valid code
        TEST_CASE(template48);  // #6134 - 100% CPU upon invalid code
        TEST_CASE(template49);  // #6237 - template instantiation
        TEST_CASE(template50);  // #4272 - simple partial specialization
        TEST_CASE(template51);  // #6172 - crash upon valid code
        TEST_CASE(template52);  // #6437 - crash upon valid code
        TEST_CASE(template53);  // #4335 - bail out for valid code
        TEST_CASE(template54);  // #6587 - memory corruption upon valid code
        TEST_CASE(template55);  // #6604 - simplify "const const" to "const" in template instantiations
        TEST_CASE(template56);  // #7117 - const ternary operator simplification as template parameter
        TEST_CASE(template57);  // #7891
        TEST_CASE(template58);  // #6021 - use after free (deleted tokens in simplifyCalculations)
        TEST_CASE(template59);  // #8051 - TemplateSimplifier::simplifyTemplateInstantiation failure
        TEST_CASE(template60);  // handling of methods outside template definition
        TEST_CASE(template61);  // daca2, kodi
        TEST_CASE(template62);  // #8314 - inner template instantiation
        TEST_CASE(template63);  // #8576 - qualified type
        TEST_CASE(template64);  // #8683
        TEST_CASE(template65);  // #8321
        TEST_CASE(template66);  // #8725
        TEST_CASE(template67);  // #8122
        TEST_CASE(template68);  // union
        TEST_CASE(template69);  // #8791
        TEST_CASE(template70);  // #5289
        TEST_CASE(template71);  // #8821
        TEST_CASE(template72);
        TEST_CASE(template73);
        TEST_CASE(template74);
        TEST_CASE(template75);
        TEST_CASE(template76);
        TEST_CASE(template77);
        TEST_CASE(template78);
        TEST_CASE(template79); // #5133
        TEST_CASE(template80);
        TEST_CASE(template81);
        TEST_CASE(template82); // #8603
        TEST_CASE(template83); // #8867
        TEST_CASE(template84); // #8880
        TEST_CASE(template85); // #8902 crash
        TEST_CASE(template86); // crash
        TEST_CASE(template87);
        TEST_CASE(template88); // #6183
        TEST_CASE(template89); // #8917
        TEST_CASE(template90); // crash
        TEST_CASE(template91);
        TEST_CASE(template92);
        TEST_CASE(template93); // crash
        TEST_CASE(template94); // #8927 crash
        TEST_CASE(template95); // #7417
        TEST_CASE(template96); // #7854
        TEST_CASE(template97);
        TEST_CASE(template98); // #8959
        TEST_CASE(template99); // #8960
        TEST_CASE(template100); // #8967
        TEST_CASE(template101); // #8968
        TEST_CASE(template102); // #9005
        TEST_CASE(template103);
        TEST_CASE(template104); // #9021
        TEST_CASE(template105); // #9076
        TEST_CASE(template106);
        TEST_CASE(template107); // #8663
        TEST_CASE(template108); // #9109
        TEST_CASE(template109); // #9144
        TEST_CASE(template110);
        TEST_CASE(template111); // crash
        TEST_CASE(template112); // #9146 syntax error
        TEST_CASE(template113);
        TEST_CASE(template114); // #9155
        TEST_CASE(template115); // #9153
        TEST_CASE(template116); // #9178
        TEST_CASE(template117);
        TEST_CASE(template118);
        TEST_CASE(template119); // #9186
        TEST_CASE(template120);
        TEST_CASE(template121); // #9193
        TEST_CASE(template122); // #9147
        TEST_CASE(template123); // #9183
        TEST_CASE(template124); // #9197
        TEST_CASE(template125);
        TEST_CASE(template126); // #9217
        TEST_CASE(template127); // #9225
        TEST_CASE(template128); // #9224
        TEST_CASE(template129);
        TEST_CASE(template130); // #9246
        TEST_CASE(template131); // #9249
        TEST_CASE(template132); // #9250
        TEST_CASE(template133);
        TEST_CASE(template134);
        TEST_CASE(template135);
        TEST_CASE(template136); // #9287
        TEST_CASE(template137); // #9288
        TEST_CASE(template138);
        TEST_CASE(template139);
        TEST_CASE(template140);
        TEST_CASE(template141); // #9337
        TEST_CASE(template142); // #9338
        TEST_CASE(template143);
        TEST_CASE(template144); // #9046
        TEST_CASE(template145); // syntax error
        TEST_CASE(template146); // syntax error
        TEST_CASE(template147); // syntax error
        TEST_CASE(template148); // syntax error
        TEST_CASE(template149); // unknown macro
        TEST_CASE(template150); // syntax error
<<<<<<< HEAD
=======
        TEST_CASE(template151); // crash
>>>>>>> 09eaa412
        TEST_CASE(template_specialization_1);  // #7868 - template specialization template <typename T> struct S<C<T>> {..};
        TEST_CASE(template_specialization_2);  // #7868 - template specialization template <typename T> struct S<C<T>> {..};
        TEST_CASE(template_enum);  // #6299 Syntax error in complex enum declaration (including template)
        TEST_CASE(template_unhandled);
        TEST_CASE(template_default_parameter);
        TEST_CASE(template_forward_declared_default_parameter);
        TEST_CASE(template_default_type);
        TEST_CASE(template_typename);
        TEST_CASE(template_constructor);    // #3152 - template constructor is removed
        TEST_CASE(syntax_error_templates_1);
        TEST_CASE(template_member_ptr); // Ticket #5786 - crash upon valid code
        TEST_CASE(template_namespace_1);
        TEST_CASE(template_namespace_2);
        TEST_CASE(template_namespace_3);
        TEST_CASE(template_namespace_4);
        TEST_CASE(template_namespace_5);
        TEST_CASE(template_namespace_6);
        TEST_CASE(template_namespace_7); // #8768
        TEST_CASE(template_namespace_8);
        TEST_CASE(template_namespace_9);
        TEST_CASE(template_namespace_10);
        TEST_CASE(template_namespace_11); // #7145

        // Test TemplateSimplifier::templateParameters
        TEST_CASE(templateParameters);

        TEST_CASE(templateNamePosition);

        TEST_CASE(findTemplateDeclarationEnd);

        TEST_CASE(expandSpecialized1);
        TEST_CASE(expandSpecialized2);
        TEST_CASE(expandSpecialized3); // #8671
        TEST_CASE(expandSpecialized4);

        TEST_CASE(templateAlias1);
        TEST_CASE(templateAlias2);
        TEST_CASE(templateAlias3); // #8315
        TEST_CASE(templateAlias4); // #9070
        TEST_CASE(templateAlias5);

        // Test TemplateSimplifier::instantiateMatch
        TEST_CASE(instantiateMatch);
        TEST_CASE(templateParameterWithoutName); // #8602 Template default parameter without name yields syntax error

        TEST_CASE(templateTypeDeduction1); // #8962
        TEST_CASE(templateTypeDeduction2);

        TEST_CASE(simplifyTemplateArgs1);
        TEST_CASE(simplifyTemplateArgs2);

        TEST_CASE(template_variadic_1); // #9144

        TEST_CASE(template_variable_1);
        TEST_CASE(template_variable_2);
        TEST_CASE(template_variable_3);
        TEST_CASE(template_variable_4);

        TEST_CASE(simplifyDecltype);
    }

    std::string tok(const char code[], bool debugwarnings = false, Settings::PlatformType type = Settings::Native) {
        errout.str("");

        settings.debugwarnings = debugwarnings;
        settings.platform(type);
        Tokenizer tokenizer(&settings, this);

        std::istringstream istr(code);
        tokenizer.tokenize(istr, "test.cpp");

        return tokenizer.tokens()->stringifyList(nullptr, true);
    }

    void template1() {
        const char code[] = "template <class T> T f(T val) { T a; }\n"
                            "f<int>(10);";

        const char expected[] = "int f<int> ( int val ) ; "
                                "f<int> ( 10 ) ; "
                                "int f<int> ( int val ) { int a ; }";

        ASSERT_EQUALS(expected, tok(code));
    }

    void template2() {
        const char code[] = "template <class T> class Fred { T a; };\n"
                            "Fred<int> fred;";

        const char expected[] = "class Fred<int> ; "
                                "Fred<int> fred ; "
                                "class Fred<int> { int a ; } ;";

        ASSERT_EQUALS(expected, tok(code));
    }

    void template3() {
        const char code[] = "template <class T, int sz> class Fred { T data[sz]; };\n"
                            "Fred<float,4> fred;";

        const char expected[] = "class Fred<float,4> ; "
                                "Fred<float,4> fred ; "
                                "class Fred<float,4> { float data [ 4 ] ; } ;";

        ASSERT_EQUALS(expected, tok(code));
    }

    void template4() {
        const char code[] = "template <class T> class Fred { Fred(); };\n"
                            "Fred<float> fred;";

        const char expected[] = "class Fred<float> ; "
                                "Fred<float> fred ; "
                                "class Fred<float> { Fred<float> ( ) ; } ;";

        ASSERT_EQUALS(expected, tok(code));
    }

    void template5() {
        const char code[] = "template <class T> class Fred { };\n"
                            "template <class T> Fred<T>::Fred() { }\n"
                            "Fred<float> fred;";

        const char expected[] = "class Fred<float> ; "
                                "Fred<float> fred ; "
                                "class Fred<float> { } ; "
                                "Fred<float> :: Fred<float> ( ) { }";

        ASSERT_EQUALS(expected, tok(code));
    }

    void template6() {
        const char code[] = "template <class T> class Fred { };\n"
                            "Fred<float> fred1;\n"
                            "Fred<float> fred2;";

        const char expected[] = "class Fred<float> ; "
                                "Fred<float> fred1 ; "
                                "Fred<float> fred2 ; "
                                "class Fred<float> { } ;";

        ASSERT_EQUALS(expected, tok(code));
    }

    void template7() {
        // A template class that is not used => no simplification
        {
            const char code[] = "template <class T>\n"
                                "class ABC\n"
                                "{\n"
                                "public:\n"
                                "    typedef ABC<T> m;\n"
                                "};\n";

            const char expected[] = "template < class T > class ABC { public: } ;";

            ASSERT_EQUALS(expected, tok(code));
        }

        {
            const char code[] = "template <typename T> class ABC {\n"
                                "public:\n"
                                "    typedef std::vector<T> type;\n"
                                "};\n"
                                "int main() {\n"
                                "    ABC<int>::type v;\n"
                                "    v.push_back(4);\n"
                                "    return 0;\n"
                                "}\n";

            const char wanted[] = "class ABC<int> ; "
                                  "int main ( ) { "
                                  "std :: vector < int > v ; "
                                  "v . push_back ( 4 ) ; "
                                  "return 0 ; "
                                  "} "
                                  "class ABC<int> { public: } ;";

            const char current[] = "class ABC<int> ; "
                                   "int main ( ) { "
                                   "ABC<int> :: type v ; "
                                   "v . push_back ( 4 ) ; "
                                   "return 0 ; "
                                   "} "
                                   "class ABC<int> { public: } ;";

            TODO_ASSERT_EQUALS(wanted, current, tok(code));
        }

        {
            const char code[] = "template <typename T> class ABC {\n"
                                "public:\n"
                                "    typedef std::vector<T> type;\n"
                                "    void f()\n"
                                "    {\n"
                                "      ABC<int>::type v;\n"
                                "      v.push_back(4);\n"
                                "    }\n"
                                "};\n";

            const char expected[] = "template < typename T > class ABC { "
                                    "public: void f ( ) { "
                                    "ABC < int > :: type v ; "
                                    "v . push_back ( 4 ) ; "
                                    "} "
                                    "} ;";

            ASSERT_EQUALS(expected, tok(code));
        }
    }

    // Template definitions but no usage => no expansion
    void template8() {
        const char code[] = "template<typename T> class A;\n"
                            "template<typename T> class B;\n"
                            "\n"
                            "typedef A<int> x;\n"
                            "typedef B<int> y;\n"
                            "\n"
                            "template<typename T> class A {\n"
                            "    void f() {\n"
                            "        B<T> a = B<T>::g();\n"
                            "        T b = 0;\n"
                            "        if (b)\n"
                            "            b = 0;\n"
                            "    }\n"
                            "};\n"
                            "\n"
                            "template<typename T> inline B<T> h() { return B<T>(); }\n";

        ASSERT_EQUALS("template < typename T > class A ; "
                      "template < typename T > class B ; "
                      "template < typename T > class A { void f ( ) { B < T > a ; a = B < T > :: g ( ) ; T b ; b = 0 ; if ( b ) { b = 0 ; } } } ; "
                      "template < typename T > B < T > h ( ) { return B < T > ( ) ; }", tok(code));

        ASSERT_EQUALS("class A { template < typename T > int foo ( T d ) ; } ;", tok("class A{ template<typename T> int foo(T d);};"));
    }

    void template9() {
        const char code[] = "template < typename T > class A { } ;\n"
                            "\n"
                            "void f ( ) {\n"
                            "    A < int > a ;\n"
                            "}\n"
                            "\n"
                            "template < typename T >\n"
                            "class B {\n"
                            "    void g ( ) {\n"
                            "        A < T > b = A < T > :: h ( ) ;\n"
                            "    }\n"
                            "} ;\n";

        // The expected result..
        const char expected[] = "class A<int> ; "
                                "void f ( ) { A<int> a ; } ; "
                                "class A<int> { } ;";

        ASSERT_EQUALS(expected, tok(code));
    }

    void template10() {
        const char code[] = "template <int ui, typename T> T * foo()\n"
                            "{ return new T[ui]; }\n"
                            "\n"
                            "void f ( )\n"
                            "{\n"
                            "    foo<3,int>();\n"
                            "}\n";

        // The expected result..
        const char expected[] = "int * foo<3,int> ( ) ; "
                                "void f ( ) "
                                "{"
                                " foo<3,int> ( ) ; "
                                "} "
                                "int * foo<3,int> ( ) { return new int [ 3 ] ; }";
        ASSERT_EQUALS(expected, tok(code));
    }

    void template11() {
        const char code[] = "template <int ui, typename T> T * foo()\n"
                            "{ return new T[ui]; }\n"
                            "\n"
                            "void f ( )\n"
                            "{\n"
                            "    char * p = foo<3,char>();\n"
                            "}\n";

        // The expected result..
        const char expected[] = "char * foo<3,char> ( ) ; "
                                "void f ( ) "
                                "{"
                                " char * p ; p = foo<3,char> ( ) ; "
                                "} "
                                "char * foo<3,char> ( ) { return new char [ 3 ] ; }";
        ASSERT_EQUALS(expected, tok(code));
    }

    void template12() {
        const char code[] = "template <int x, int y, int z>\n"
                            "class A : public B<x, y, (x - y) ? ((y < z) ? 1 : -1) : 0>\n"
                            "{ };\n"
                            "\n"
                            "void f()\n"
                            "{\n"
                            "    A<12,12,11> a;\n"
                            "}\n";
        const char expected[] = "class A<12,12,11> ; "
                                "void f ( ) "
                                "{"
                                " A<12,12,11> a ; "
                                "} "
                                "class A<12,12,11> : public B < 12 , 12 , 0 > "
                                "{ } ;";
        ASSERT_EQUALS(expected, tok(code));
    }

    void template13() {
        const char code[] = "class BB {};\n"
                            "\n"
                            "template <class T>\n"
                            "class AA {\n"
                            "public:\n"
                            "    static AA<T> create(T* newObject);\n"
                            "    static int size();\n"
                            "};\n"
                            "\n"
                            "class CC { public: CC(AA<BB>, int) {} };\n"
                            "\n"
                            "class XX {\n"
                            "    AA<CC> y;\n"
                            "public:\n"
                            "    XX();\n"
                            "};\n"
                            "\n"
                            "XX::XX():\n"
                            "    y(AA<CC>::create(new CC(AA<BB>(), 0)))\n"
                            "    {}\n"
                            "\n"
                            "int yy[AA<CC>::size()];";
        const char expected[] = "class BB { } ; "
                                "class AA<BB> ; "
                                "class AA<CC> ; "
                                "class CC { public: CC ( AA<BB> , int ) { } } ; "
                                "class XX { "
                                "AA<CC> y ; "
                                "public: "
                                "XX ( ) ; "
                                "} ; "
                                "XX :: XX ( ) : "
                                "y ( AA<CC> :: create ( new CC ( AA<BB> ( ) , 0 ) ) ) "
                                "{ } "
                                "int yy [ AA<CC> :: size ( ) ] ; "
                                "class AA<BB> { "
                                "public: "
                                "static AA<BB> create ( BB * newObject ) ; "
                                "static int size ( ) ; "
                                "} ; "
                                "class AA<CC> { "
                                "public: "
                                "static AA<CC> create ( CC * newObject ) ; "
                                "static int size ( ) ; "
                                "} ;";
        ASSERT_EQUALS(expected, tok(code));
    }

    void template14() {
        const char code[] = "template <> void foo<int *>()\n"
                            "{ x(); }\n"
                            "\n"
                            "int main()\n"
                            "{\n"
                            "foo<int*>();\n"
                            "}\n";
        const char expected[] = "void foo<int*> ( ) ; "
                                "void foo<int*> ( ) "
                                "{ x ( ) ; } "
                                "int main ( ) "
                                "{ foo<int*> ( ) ; }";
        ASSERT_EQUALS(expected, tok(code));
    }

    void template15() { // recursive templates  #3130 etc
        const char code[] = "template <unsigned int i> void a()\n"
                            "{\n"
                            "    a<i-1>();\n"
                            "}\n"
                            "\n"
                            "template <> void a<0>()\n"
                            "{ }\n"
                            "\n"
                            "int main()\n"
                            "{\n"
                            "    a<2>();\n"
                            "    return 0;\n"
                            "}\n";

        // The expected result..
        const char expected[] = "void a<0> ( ) ; "
                                "void a<2> ( ) ; "
                                "void a<1> ( ) ; "
                                "void a<0> ( ) { } "
                                "int main ( ) "
                                "{ a<2> ( ) ; return 0 ; } "
                                "void a<2> ( ) { a<1> ( ) ; } "
                                "void a<1> ( ) { a<0> ( ) ; }";

        ASSERT_EQUALS(expected, tok(code));

        // #3130
        const char code2[] = "template <int n> struct vec {\n"
                             "  vec() {}\n"
                             "  vec(const vec<n-1>& v) {}\n" // <- never used don't instantiate
                             "};\n"
                             "\n"
                             "vec<4> v;";
        const char expected2[] = "struct vec<4> ; "
                                 "vec<4> v ; "
                                 "struct vec<4> { "
                                 "vec<4> ( ) { } "
                                 "vec<4> ( const vec < 4 - 1 > & v ) { } "
                                 "} ;";

        ASSERT_EQUALS(expected2, tok(code2));
    }

    void template16() {
        const char code[] = "template <unsigned int i> void a()\n"
                            "{ }\n"
                            "\n"
                            "template <unsigned int i> void b()\n"
                            "{ a<i>(); }\n"
                            "\n"
                            "int main()\n"
                            "{\n"
                            "    b<2>();\n"
                            "    return 0;\n"
                            "}\n";

        const char expected[] = "void a<2> ( ) ; "
                                "void b<2> ( ) ; "
                                "int main ( ) { b<2> ( ) ; return 0 ; } "
                                "void b<2> ( ) { a<2> ( ) ; } "
                                "void a<2> ( ) { }";

        ASSERT_EQUALS(expected, tok(code));
    }

    void template17() {
        const char code[] = "template<class T>\n"
                            "class Fred\n"
                            "{\n"
                            "    template<class T>\n"
                            "    static shared_ptr< Fred<T> > CreateFred()\n"
                            "    {\n"
                            "    }\n"
                            "};\n"
                            "\n"
                            "shared_ptr<int> i;\n";
        const char expected[] = "template < class T > "
                                "class Fred "
                                "{ "
                                "template < class T > "
                                "static shared_ptr < Fred < T > > CreateFred ( ) "
                                "{ "
                                "} "
                                "} ; "
                                "shared_ptr < int > i ;";
        ASSERT_EQUALS(expected, tok(code));
    }

    void template18() {
        const char code[] = "template <class T> class foo { T a; };\n"
                            "foo<int> *f;";

        const char expected[] = "class foo<int> ; "
                                "foo<int> * f ; "
                                "class foo<int> { int a ; } ;";

        ASSERT_EQUALS(expected, tok(code));
    }

    void template19() {
        const char code[] = "template <typename T> T & foo()\n"
                            "{ static T temp; return temp; }\n"
                            "\n"
                            "void f ( )\n"
                            "{\n"
                            "    char p = foo<char>();\n"
                            "}\n";

        // The expected result..
        const char expected[] = "char & foo<char> ( ) ; "
                                "void f ( ) "
                                "{"
                                " char p ; p = foo<char> ( ) ; "
                                "} "
                                "char & foo<char> ( ) { static char temp ; return temp ; }";
        ASSERT_EQUALS(expected, tok(code));
    }

    void template20() {
        // Ticket #1788 - the destructor implementation is lost
        const char code[] = "template <class T> class A { public:  ~A(); };\n"
                            "template <class T> A<T>::~A() {}\n"
                            "A<int> a;\n";

        // The expected result..
        const char expected[] = "class A<int> ; "
                                "A<int> a ; "
                                "class A<int> { public: ~ A<int> ( ) ; } ; "
                                "A<int> :: ~ A<int> ( ) { }";
        ASSERT_EQUALS(expected, tok(code));
    }

    void template21() {
        {
            const char code[] = "template <class T> struct Fred { T a; };\n"
                                "Fred<int> fred;";

            const char expected[] = "struct Fred<int> ; "
                                    "Fred<int> fred ; "
                                    "struct Fred<int> { int a ; } ;";

            ASSERT_EQUALS(expected, tok(code));
        }

        {
            const char code[] = "template <class T, int sz> struct Fred { T data[sz]; };\n"
                                "Fred<float,4> fred;";

            const char expected[] = "struct Fred<float,4> ; "
                                    "Fred<float,4> fred ; "
                                    "struct Fred<float,4> { float data [ 4 ] ; } ;";

            ASSERT_EQUALS(expected, tok(code));
        }

        {
            const char code[] = "template <class T> struct Fred { Fred(); };\n"
                                "Fred<float> fred;";

            const char expected[] = "struct Fred<float> ; "
                                    "Fred<float> fred ; "
                                    "struct Fred<float> { Fred<float> ( ) ; } ;";

            ASSERT_EQUALS(expected, tok(code));
        }

        {
            const char code[] = "template <class T> struct Fred { };\n"
                                "Fred<float> fred1;\n"
                                "Fred<float> fred2;";

            const char expected[] = "struct Fred<float> ; "
                                    "Fred<float> fred1 ; "
                                    "Fred<float> fred2 ; "
                                    "struct Fred<float> { } ;";

            ASSERT_EQUALS(expected, tok(code));
        }
    }

    void template22() {
        const char code[] = "template <class T> struct Fred { T a; };\n"
                            "Fred<std::string> fred;";

        const char expected[] = "struct Fred<std::string> ; "
                                "Fred<std::string> fred ; "
                                "struct Fred<std::string> { std :: string a ; } ;";

        ASSERT_EQUALS(expected, tok(code));
    }

    void template23() {
        const char code[] = "template <class T> void foo() { }\n"
                            "void bar() {\n"
                            "    std::cout << (foo<double>());\n"
                            "}";

        const char expected[] = "void foo<double> ( ) ; "
                                "void bar ( ) {"
                                " std :: cout << ( foo<double> ( ) ) ; "
                                "} "
                                "void foo<double> ( ) { }";

        ASSERT_EQUALS(expected, tok(code));
    }

    void template24() {
        // #2648
        const char code[] = "template<int n> struct B\n"
                            "{\n"
                            "  int a[n];\n"
                            "};\n"
                            "\n"
                            "template<int x> class bitset: B<sizeof(int)>\n"
                            "{};\n"
                            "\n"
                            "bitset<1> z;";
        const char expected[] = "struct B<4> ; "
                                "class bitset<1> ; "
                                "bitset<1> z ; "
                                "class bitset<1> : B<4> { } ; "
                                "struct B<4> { int a [ 4 ] ; } ;";
        ASSERT_EQUALS(expected, tok(code));
    }

    void template25() {
        const char code[] = "template<int n> struct B\n"
                            "{\n"
                            "  int a[n];\n"
                            "};\n"
                            "\n"
                            "template<int x> class bitset: B<((sizeof(int)) ? : 1)>\n"
                            "{};\n"
                            "\n"
                            "bitset<1> z;";
        const char expected[] = "struct B<4> ; "
                                "class bitset<1> ; "
                                "bitset<1> z ; "
                                "class bitset<1> : B<4> { } ; "
                                "struct B<4> { int a [ 4 ] ; } ;";
        ASSERT_EQUALS(expected, tok(code));
    }

    void template26() {
        // #2721
        const char code[] = "template<class T>\n"
                            "class A { public: T x; };\n"
                            "\n"
                            "template<class M>\n"
                            "class C: public A<char[M]> {};\n"
                            "\n"
                            "C<2> a;\n";
        // TODO: expand A also
        ASSERT_EQUALS("template < class T > class A { public: T x ; } ; class C<2> ; C<2> a ; class C<2> : public A < char [ 2 ] > { } ;", tok(code));
    }

    void template27() {
        // #3350 - template inside macro call
        const char code[] = "X(template<class T> class Fred);";
        ASSERT_THROW(tok(code), InternalError);
    }

    void template28() {
        // #3226 - inner template
        const char code[] = "template<class A, class B> class Fred {};\n"
                            "Fred<int,Fred<int,int> > x;\n";
        ASSERT_EQUALS("class Fred<int,int> ; "
                      "class Fred<int,Fred<int,int>> ; "
                      "Fred<int,Fred<int,int>> x ; "
                      "class Fred<int,int> { } ; "
                      "class Fred<int,Fred<int,int>> { } ;", tok(code));
    }

    void template30() {
        // #3529 - template < template < ..
        const char code[] = "template<template<class> class A, class B> void f(){}";
        ASSERT_EQUALS("template < template < class > class A , class B > void f ( ) { }", tok(code));
    }

    void template31() {
        // #4010 - template reference type
        const char code[] = "template<class T> struct A{}; A<int&> a;";
        ASSERT_EQUALS("struct A<int&> ; "
                      "A<int&> a ; "
                      "struct A<int&> { } ;", tok(code));

        // #7409 - rvalue
        const char code2[] = "template<class T> struct A{}; A<int&&> a;";
        ASSERT_EQUALS("struct A<int&&> ; "
                      "A<int&&> a ; "
                      "struct A<int&&> { } ;", tok(code2));
    }

    void template32() {
        // #3818 - mismatching template not handled well
        const char code[] = "template <class T1, class T2, class T3, class T4 > struct A { };\n"
                            "\n"
                            "template <class T>\n"
                            "struct B\n"
                            "{\n"
                            "    public:\n"
                            "        A < int, Pair<T, int>, int > a;\n"  // mismatching parameters => don't instantiate
                            "};\n"
                            "\n"
                            "B<int> b;\n";
        ASSERT_EQUALS("template < class T1 , class T2 , class T3 , class T4 > struct A { } ; "
                      "struct B<int> ; "
                      "B<int> b ; "
                      "struct B<int> { public: A < int , Pair < int , int > , int > a ; } ;", tok(code));
    }

    void template33() {
        {
            // #3818 - inner templates in template instantiation not handled well
            const char code[] = "template<class T> struct A { };\n"
                                "template<class T> struct B { };\n"
                                "template<class T> struct C { A<B<X<T> > > ab; };\n"
                                "C<int> c;";
            ASSERT_EQUALS("struct A<B<X<int>>> ; "
                          "struct B<X<int>> ; "
                          "struct C<int> ; "
                          "C<int> c ; "
                          "struct C<int> { A<B<X<int>>> ab ; } ; "
                          "struct B<X<int>> { } ; "  // <- redundant.. but nevermind
                          "struct A<B<X<int>>> { } ;", tok(code));
        }

        {
            // #4544
            const char code[] = "struct A { };\n"
                                "template<class T> struct B { };\n"
                                "template<class T> struct C { };\n"
                                "C< B<A> > c;";
            ASSERT_EQUALS("struct A { } ; "
                          "template < class T > struct B { } ; "  // <- redundant.. but nevermind
                          "struct C<B<A>> ; "
                          "C<B<A>> c ; "
                          "struct C<B<A>> { } ;",
                          tok(code));
        }
    }

    void template34() {
        // #3706 - namespace => hang
        const char code[] = "namespace abc {\n"
                            "template <typename T> struct X { void f(X<T> &x) {} };\n"
                            "}\n"
                            "template <> int X<int>::Y(0);";
        tok(code);
    }

    void template35() { // #4074 - "A<'x'> a;" is not recognized as template instantiation
        const char code[] = "template <char c> class A {};\n"
                            "A <'x'> a;";
        ASSERT_EQUALS("class A<'x'> ; "
                      "A<'x'> a ; "
                      "class A<'x'> { } ;", tok(code));
    }

    void template36() { // #4310 - Passing unknown template instantiation as template argument
        const char code[] = "template <class T> struct X { T t; };\n"
                            "template <class C> struct Y { Foo < X< Bar<C> > > _foo; };\n" // <- Bar is unknown
                            "Y<int> bar;";
        ASSERT_EQUALS("struct X<Bar<int>> ; "
                      "struct Y<int> ; "
                      "Y<int> bar ; "
                      "struct Y<int> { Foo < X<Bar<int>> > _foo ; } ; "
                      "struct X<Bar<int>> { Bar < int > t ; } ;",
                      tok(code));
    }

    void template37() { // #4544 - A<class B> a;
        {
            const char code[] = "class A { };\n"
                                "template<class T> class B {};\n"
                                "B<class A> b1;\n"
                                "B<A> b2;";
            ASSERT_EQUALS("class A { } ; class B<A> ; B<A> b1 ; B<A> b2 ; class B<A> { } ;",
                          tok(code));
        }
        {
            const char code[] = "struct A { };\n"
                                "template<class T> class B {};\n"
                                "B<struct A> b1;\n"
                                "B<A> b2;";
            ASSERT_EQUALS("struct A { } ; class B<A> ; B<A> b1 ; B<A> b2 ; class B<A> { } ;",
                          tok(code));
        }
        {
            const char code[] = "enum A { };\n"
                                "template<class T> class B {};\n"
                                "B<enum A> b1;\n"
                                "B<A> b2;";
            ASSERT_EQUALS("enum A { } ; class B<A> ; B<A> b1 ; B<A> b2 ; class B<A> { } ;",
                          tok(code));
        }
    }

    void template_unhandled() {
        // An unhandled template usage should be simplified..
        ASSERT_EQUALS("x<int> ( ) ;", tok("x<int>();"));
    }

    void template38() { // #4832 - Crash on C++11 right angle brackets
        const char code[] = "template <class T> class A {\n"
                            "  T mT;\n"
                            "public:\n"
                            "  void foo() {}\n"
                            "};\n"
                            "\n"
                            "int main() {\n"
                            "    A<A<BLA>>   gna1;\n"
                            "    A<BLA>      gna2;\n"
                            "}\n";
        const char expected[] = "class A<BLA> ; "
                                "class A<A<BLA>> ; "
                                "int main ( ) { "
                                "A<A<BLA>> gna1 ; "
                                "A<BLA> gna2 ; "
                                "} "
                                "class A<BLA> { "
                                "BLA mT ; "
                                "public: "
                                "void foo ( ) { } "
                                "} ; "
                                "class A<A<BLA>> { "
                                "A<BLA> mT ; "
                                "public: "
                                "void foo ( ) { } "
                                "} ;";
        ASSERT_EQUALS(expected, tok(code));
    }

    void template39() { // #4742 - Used to freeze in 1.60
        const char code[] = "template<typename T> struct vector {"
                            "  operator T() const;"
                            "};"
                            "void f() {"
                            "  vector<vector<int>> v;"
                            "  const vector<int> vi = static_cast<vector<int>>(v);"
                            "}";
        tok(code);
    }

    void template40() { // #5055 - false negatives when there is template specialization outside struct
        const char code[] = "struct A {"
                            "  template<typename T> struct X { T t; };"
                            "};"
                            "template<> struct A::X<int> { int *t; };";
        const char expected[] = "struct A { "
                                "struct X<int> ; "
                                "template < typename T > struct X { T t ; } ; "
                                "} ; "
                                "struct A :: X<int> { int * t ; } ;";
        ASSERT_EQUALS(expected, tok(code));
    }

    void template41() { // #4710 - const in template instantiation not handled perfectly
        const char code1[] = "template<class T> struct X { };\n"
                             "void f(const X<int> x) { }";
        ASSERT_EQUALS("struct X<int> ; "
                      "void f ( const X<int> x ) { } "
                      "struct X<int> { } ;", tok(code1));

        const char code2[] = "template<class T> T f(T t) { return t; }\n"
                             "int x() { return f<int>(123); }";
        ASSERT_EQUALS("int f<int> ( int t ) ; "
                      "int x ( ) { return f<int> ( 123 ) ; } "
                      "int f<int> ( int t ) { return t ; }", tok(code2));
    }

    void template42() { // #4878 cppcheck aborts in ext-blocks.cpp (clang testcode)
        const char code[] = "template<typename ...Args>\n"
                            "int f0(Args ...args) {\n"
                            "  return ^ {\n"
                            "    return sizeof...(Args);\n"
                            "  }() + ^ {\n"
                            "    return sizeof...(args);\n"
                            "  }();\n"
                            "}";
        ASSERT_THROW(tok(code), InternalError);
    }

    void template43() { // #5097 - Assert due to '>>' in 'B<A<C>>' not being treated as end of template instantiation
        const char code[] = "template <typename T> struct E { typedef int Int; };\n"
                            "template <typename T> struct C { };\n"
                            "template <typename T> struct D { static int f() { return C<T>::f(); } };\n"
                            "template <typename T> inline int f2() { return D<T>::f(); }\n"
                            "template <typename T> int f1 (int x, T *) { int id = f2<T>(); return id; }\n"
                            "template <typename T> struct B { void f3(B<T> & other) { } };\n"
                            "struct A { };\n"
                            "template <> struct C<B<A>> {\n"
                            "    static int f() { return f1<B<A>>(0, reinterpret_cast<B<A>*>(E<void*>::Int(-1))); }\n"
                            "};\n"
                            "int main(void) {\n"
                            "    C<A> ca;\n"
                            "    return 0;\n"
                            "}";
        const char expected[] = "struct E<void*> ; "
                                "struct C<B<A>> ; "
                                "struct C<A> ; "
                                "struct D<B<A>> ; "
                                "int f2<B<A>> ( ) ; "
                                "int f1<B<A>> ( int x , B<A> * ) ; "
                                "struct B<A> ; "
                                "struct A { } ; "
                                "struct C<B<A>> { "
                                "static int f ( ) { "
                                "return f1<B<A>> ( 0 , reinterpret_cast < B<A> * > ( E<void*> :: Int ( -1 ) ) ) ; "
                                "} "
                                "} ; "
                                "int main ( ) { "
                                "C<A> ca ; "
                                "return 0 ; "
                                "} "
                                "struct B<A> { "
                                "void f3 ( B<A> & other ) { } "
                                "} ; "
                                "int f1<B<A>> ( int x , B<A> * ) { "
                                "int id ; id = f2<B<A>> ( ) ; "
                                "return id ; "
                                "} "
                                "int f2<B<A>> ( ) { "
                                "return D<B<A>> :: f ( ) ; "
                                "} "
                                "struct D<B<A>> { "
                                "static int f ( ) { "
                                "return C<B<A>> :: f ( ) ; "
                                "} "
                                "} ; "
                                "struct C<A> { } ; struct E<void*> { "
                                "} ;";
        ASSERT_EQUALS(expected, tok(code));
    }

    void template44() { // #5297
        const char code[] = "template<class T> struct StackContainer {"
                            "  void foo(int i) {"
                            "    if (0 >= 1 && i<0) {}"
                            "  }"
                            "};"
                            "template<class T> class ZContainer : public StackContainer<T> {};"
                            "struct FGSTensor {};"
                            "class FoldedZContainer : public ZContainer<FGSTensor> {};";
        const char expected[] = "struct StackContainer<FGSTensor> ; "
                                "class ZContainer<FGSTensor> ; "
                                "struct FGSTensor { } ; "
                                "class FoldedZContainer : public ZContainer<FGSTensor> { } ; "
                                "class ZContainer<FGSTensor> : public StackContainer<FGSTensor> { } ; "
                                "struct StackContainer<FGSTensor> { "
                                "void foo ( int i ) { "
                                "if ( 0 >= 1 && i < 0 ) { } "
                                "} "
                                "} ;";
        ASSERT_EQUALS(expected, tok(code));
    }

    void template45() { // #5814
        const char code[] = "namespace Constants { const int fourtytwo = 42; } "
                            "template <class T, int U> struct TypeMath { "
                            "  static const int mult = sizeof(T) * U; "
                            "}; "
                            "template <class T> struct FOO { "
                            "  enum { value = TypeMath<T, Constants::fourtytwo>::mult }; "
                            "}; "
                            "FOO<int> foo;";
        const char expected[] = "namespace Constants { const int fourtytwo = 42 ; } "
                                "struct TypeMath<int,Constants::fourtytwo> ; "
                                "struct FOO<int> ; "
                                "FOO<int> foo ; "
                                "struct FOO<int> { "
                                "enum Anonymous0 { value = TypeMath<int,Constants::fourtytwo> :: mult } ; "
                                "} ; "
                                "struct TypeMath<int,Constants::fourtytwo> { "
                                "static const int mult = sizeof ( int ) * Constants :: fourtytwo ; "
                                "} ;";
        ASSERT_EQUALS(expected, tok(code, true));
        ASSERT_EQUALS("", errout.str());
    }

    void template46() { // #5816
        tok("template<class T, class U> struct A { static const int value = 0; }; "
            "template <class T> struct B { "
            "  enum { value = A<typename T::type, int>::value }; "
            "};");
        ASSERT_EQUALS("", errout.str());
        tok("template <class T, class U> struct A {}; "
            "enum { e = sizeof(A<int, int>) }; "
            "template <class T, class U> struct B {};");
        ASSERT_EQUALS("", errout.str());
        tok("template<class T, class U> struct A { static const int value = 0; }; "
            "template<class T> struct B { typedef int type; }; "
            "template <class T> struct C { "
            "  enum { value = A<typename B<T>::type, int>::value }; "
            "};");
        ASSERT_EQUALS("", errout.str());
    }

    void template47() { // #6023
        tok("template <typename T1, typename T2 = T3<T1> > class C1 {}; "
            "class C2 : public C1<C2> {};");
        ASSERT_EQUALS("", errout.str());
    }

    void template48() { // #6134
        tok("template <int> int f( {  } ); "
            "int foo = f<1>(0);");
        ASSERT_EQUALS("", errout.str());
    }

    void template49() { // #6237
        const char code[] = "template <class T> class Fred { void f(); void g(); };\n"
                            "template <class T> void Fred<T>::f() { }\n"
                            "template <class T> void Fred<T>::g() { }\n"
                            "template void Fred<float>::f();\n"
                            "template void Fred<int>::g();\n";

        const char expected[] = "class Fred<float> ; "
                                "class Fred<int> ; "
                                "class Fred<float> { void f ( ) ; void g ( ) ; } ; "
                                "void Fred<float> :: f ( ) { } "
                                "void Fred<float> :: g ( ) { } "
                                "class Fred<int> { void f ( ) ; void g ( ) ; } ; "
                                "void Fred<int> :: f ( ) { } "
                                "void Fred<int> :: g ( ) { }";

        ASSERT_EQUALS(expected, tok(code));
    }

    void template50() { // #4272
        const char code[] = "template <class T> class Fred { void f(); };\n"
                            "template <class T> void Fred<T>::f() { }\n"
                            "template<> void Fred<float>::f() { }\n"
                            "template<> void Fred<int>::f() { }\n";

        const char expected[] = "class Fred<float> ; "
                                "class Fred<int> ; "
                                "template < > void Fred<float> :: f ( ) { } "
                                "template < > void Fred<int> :: f ( ) { } "
                                "class Fred<float> { void f ( ) ; } ; "
                                "void Fred<float> :: f ( ) { } "
                                "class Fred<int> { void f ( ) ; } ; "
                                "void Fred<int> :: f ( ) { }";

        ASSERT_EQUALS(expected, tok(code));
    }

    void template51() { // #6172
        tok("template<int N, int ... M> struct A { "
            "  static void foo() { "
            "    int i = N; "
            "  } "
            "}; "
            "void bar() { "
            "  A<0>::foo(); "
            "}");
    }

    void template52() { // #6437
        const char code[] = "template <int value> int sum() { "
                            "  return value + sum<value/2>(); "
                            "} "
                            "template<int x, int y> int calculate_value() { "
                            "  if (x != y) { "
                            "    return sum<x - y>(); "
                            "  } else { "
                            "    return 0; "
                            "  } "
                            "} "
                            "int value = calculate_value<1,1>();";
        const char expected[] = "int sum<0> ( ) ; "
                                "int calculate_value<1,1> ( ) ; "
                                "int value ; value = calculate_value<1,1> ( ) ; "
                                "int calculate_value<1,1> ( ) { "
                                "if ( 1 != 1 ) { "
                                "return sum<0> ( ) ; "
                                "} else { "
                                "return 0 ; "
                                "} "
                                "} "
                                "int sum<0> ( ) { "
                                "return 0 + sum<0> ( ) ; "
                                "}";
        ASSERT_EQUALS(expected, tok(code));
    }

    void template53() { // #4335
        const char code[] = "template<int N> struct Factorial { "
                            "  enum { value = N * Factorial<N - 1>::value }; "
                            "};"
                            "template <> struct Factorial<0> { "
                            "  enum { value = 1 }; "
                            "};"
                            "const int x = Factorial<4>::value;";
        const char expected[] = "struct Factorial<0> ; "
                                "struct Factorial<4> ; "
                                "struct Factorial<3> ; "
                                "struct Factorial<2> ; "
                                "struct Factorial<1> ; "
                                "struct Factorial<0> { "
                                "enum Anonymous1 { value = 1 } ; "
                                "} ; "
                                "const int x = Factorial<4> :: value ; "
                                "struct Factorial<4> { "
                                "enum Anonymous0 { value = 4 * Factorial<3> :: value } ; "
                                "} ; "
                                "struct Factorial<3> { "
                                "enum Anonymous0 { value = 3 * Factorial<2> :: value } ; "
                                "} ; "
                                "struct Factorial<2> { "
                                "enum Anonymous0 { value = 2 * Factorial<1> :: value } ; "
                                "} ; "
                                "struct Factorial<1> { "
                                "enum Anonymous0 { value = 1 * Factorial<0> :: value } ; "
                                "} ;";
        ASSERT_EQUALS(expected, tok(code, true));
        ASSERT_EQUALS("", errout.str());
    }

    void template54() { // #6587
        tok("template<typename _Tp> _Tp* fn(); "
            "template <class T> struct A { "
            "  template <class U, class S = decltype(fn<T>())> "
            "  struct B { }; "
            "}; "
            "A<int> a;");
    }

    void template55() { // #6604
        // Avoid constconstconst in macro instantiations
        ASSERT_EQUALS(
            "template < class T > class AtSmartPtr : public ConstCastHelper < AtSmartPtr < const T > , T > { "
            "friend struct ConstCastHelper < AtSmartPtr < const T > , T > ; "
            "AtSmartPtr ( const AtSmartPtr < T > & r ) ; "
            "} ;",
            tok("template<class T> class AtSmartPtr : public ConstCastHelper<AtSmartPtr<const T>, T>\n"
                "{\n"
                "    friend struct ConstCastHelper<AtSmartPtr<const T>, T>;\n"
                "    AtSmartPtr(const AtSmartPtr<T>& r);\n"
                "};"));

        // Similar problem can also happen with ...
        ASSERT_EQUALS(
            "struct A<int> ; "
            "struct A<int...> ; "
            "A<int> a ( 0 ) ; "
            "struct A<int> { "
            "A<int> ( int * p ) { ( A<int...> * ) ( p ) ; } "
            "} ; "
            "struct A<int...> { "
            "A<int...> ( int * p ) { "
            "( A<int...> * ) ( p ) ; "
            "} } ;",
            tok("template <typename... T> struct A\n"
                "{\n"
                "    A(T* p) {\n"
                "        (A<T...>*)(p);\n"
                "    }\n"
                "};\n"
                "A<int> a(0);"));
    }

    void template56() { // #7117
        const char code[] = "template<bool B> struct Foo { "
                            "  std::array<int, B ? 1 : 2> mfoo; "
                            "}; "
                            "void foo() { "
                            "  Foo<true> myFoo; "
                            "}";
        const char expected[] = "struct Foo<true> ; "
                                "void foo ( ) { "
                                "Foo<true> myFoo ; "
                                "} struct Foo<true> { "
                                "std :: array < int , 1 > mfoo ; "
                                "} ;";
        ASSERT_EQUALS(expected, tok(code, true));
        ASSERT_EQUALS("", errout.str());
    }

    void template57() { // #7891
        const char code[] = "template<class T> struct Test { Test(T); };\n"
                            "Test<unsigned long> test( 0 );";
        const char exp [] = "struct Test<unsignedlong> ; "
                            "Test<unsignedlong> test ( 0 ) ; "
                            "struct Test<unsignedlong> { Test<unsignedlong> ( unsigned long ) ; } ;";
        ASSERT_EQUALS(exp, tok(code));
    }

    void template58() { // #6021
        const char code[] = "template <typename A>\n"
                            "void TestArithmetic() {\n"
                            "  x(1 * CheckedNumeric<A>());\n"
                            "}\n"
                            "void foo() {\n"
                            "  TestArithmetic<int>();\n"
                            "}";
        const char exp[] = "void TestArithmetic<int> ( ) ; "
                           "void foo ( ) {"
                           " TestArithmetic<int> ( ) ; "
                           "} "
                           "void TestArithmetic<int> ( ) {"
                           " x ( 1 * CheckedNumeric < int > ( ) ) ; "
                           "}";
        ASSERT_EQUALS(exp, tok(code));
    }

    void template59() { // #8051
        const char code[] = "template<int N>\n"
                            "struct Factorial {\n"
                            "    enum FacHelper { value = N * Factorial<N - 1>::value };\n"
                            "};\n"
                            "template <>\n"
                            "struct Factorial<0> {\n"
                            "    enum FacHelper { value = 1 };\n"
                            "};\n"
                            "template<int DiagonalDegree>\n"
                            "int diagonalGroupTest() {\n"
                            "    return Factorial<DiagonalDegree>::value;\n"
                            "}\n"
                            "int main () {\n"
                            "    return diagonalGroupTest<4>();\n"
                            "}";
        const char exp[] = "struct Factorial<0> ; "
                           "struct Factorial<4> ; "
                           "struct Factorial<3> ; "
                           "struct Factorial<2> ; "
                           "struct Factorial<1> ; "
                           "struct Factorial<0> { enum FacHelper { value = 1 } ; } ; "
                           "int diagonalGroupTest<4> ( ) ; "
                           "int main ( ) { return diagonalGroupTest<4> ( ) ; } "
                           "int diagonalGroupTest<4> ( ) { return Factorial<4> :: value ; } "
                           "struct Factorial<4> { enum FacHelper { value = 4 * Factorial<3> :: value } ; } ; "
                           "struct Factorial<3> { enum FacHelper { value = 3 * Factorial<2> :: value } ; } ; "
                           "struct Factorial<2> { enum FacHelper { value = 2 * Factorial<1> :: value } ; } ; "
                           "struct Factorial<1> { enum FacHelper { value = 1 * Factorial<0> :: value } ; } ;";
        ASSERT_EQUALS(exp, tok(code));
    }

    void template60() { // Extracted from Clang testfile
        const char code[] = "template <typename T> struct S { typedef int type; };\n"
                            "template <typename T> void f() {}\n"
                            "template <typename T> void h() { f<typename S<T>::type(0)>(); }\n"
                            "\n"
                            "void j() { h<int>(); }";
        const char exp[] = "struct S<int> ; "
                           "void f<S<int>::type(0)> ( ) ; "
                           "void h<int> ( ) ; "
                           "void j ( ) { h<int> ( ) ; } "
                           "void h<int> ( ) { f<S<int>::type(0)> ( ) ; } "
                           "struct S<int> { } ; "
                           "void f<S<int>::type(0)> ( ) { }";
        const char act[] = "template < typename T > struct S { } ; "
                           "void f<S<int>::type(0)> ( ) ; "
                           "void h<int> ( ) ; "
                           "void j ( ) { h<int> ( ) ; } "
                           "void h<int> ( ) { f<S<int>::type(0)> ( ) ; } "
                           "void f<S<int>::type(0)> ( ) { }";
        TODO_ASSERT_EQUALS(exp, act, tok(code));
    }

    void template61() { // hang in daca, code extracted from kodi
        const char code[] = "template <typename T> struct Foo {};\n"
                            "template <typename T> struct Bar {\n"
                            "  void f1(Bar<T> x) {}\n"
                            "  Foo<Bar<T>> f2() { }\n"
                            "};\n"
                            "Bar<int> c;";
        const char exp[] = "struct Foo<Bar<int>> ; "
                           "struct Bar<int> ; "
                           "Bar<int> c ; "
                           "struct Bar<int> {"
                           " void f1 ( Bar<int> x ) { }"
                           " Foo<Bar<int>> f2 ( ) { } "
                           "} ; "
                           "struct Foo<Bar<int>> { } ;";
        ASSERT_EQUALS(exp, tok(code));
    }

    void template62() { // #8314
        const char code[] = "template <class T> struct C1 {};\n"
                            "template <class T> void f() { x = y ? C1<int>::allocate(1) : 0; }\n"
                            "template <class T, unsigned S> class C3 {};\n"
                            "template <class T, unsigned S> C3<T, S>::C3(const C3<T, S> &v) { C1<T *> c1; }\n"
                            "C3<int,6> c3;";
        const char exp[] = "struct C1<int*> ; "
                           "class C3<int,6> ; "
                           "C3<int,6> c3 ; "
                           "class C3<int,6> { } ; "
                           "C3<int,6> :: C3<int,6> ( const C3<int,6> & v ) { C1<int*> c1 ; } "
                           "struct C1<int*> { } ;";
        ASSERT_EQUALS(exp, tok(code));
    }

    void template63() { // #8576
        const char code[] = "template<class T> struct TestClass { T m_hi; };"
                            "TestClass<std::auto_ptr<v>> objTest3;";
        const char exp[] = "struct TestClass<std::auto_ptr<v>> ; "
                           "TestClass<std::auto_ptr<v>> objTest3 ; "
                           "struct TestClass<std::auto_ptr<v>> { std :: auto_ptr < v > m_hi ; } ;";
        ASSERT_EQUALS(exp, tok(code));
    }

    void template64() { // #8683
        const char code[] = "template <typename T>\n"
                            "bool foo(){return true;}\n"
                            "struct A {\n"
                            "template<int n>\n"
                            "void t_func()\n"
                            "{\n"
                            "     if( n != 0 || foo<int>());\n"
                            "}\n"
                            "void t_caller()\n"
                            "{\n"
                            "    t_func<0>();\n"
                            "    t_func<1>();\n"
                            "}\n"
                            "};";
        const char exp [] = "bool foo<int> ( ) ; "
                            "struct A { "
                            "void t_func<0> ( ) ; "
                            "void t_func<1> ( ) ; "
                            "void t_caller ( ) "
                            "{ "
                            "t_func<0> ( ) ; "
                            "t_func<1> ( ) ; "
                            "} "
                            "} ; "
                            "void A :: t_func<0> ( ) "
                            "{ "
                            "if ( 0 != 0 || foo<int> ( ) ) { ; } "
                            "} "
                            "void A :: t_func<1> ( ) "
                            "{ "
                            "if ( 1 != 0 || foo<int> ( ) ) { ; } "
                            "} "
                            "bool foo<int> ( ) { return true ; }";
        ASSERT_EQUALS(exp, tok(code));
    }

    void template65() { // #8321 (crash)
        const char code[] = "namespace bpp\n"
                            "{\n"
                            "template<class N, class E, class DAGraphImpl>\n"
                            "class AssociationDAGraphImplObserver :\n"
                            "  public AssociationGraphImplObserver<N, E, DAGraphImpl>\n"
                            "{};\n"
                            "template<class N, class E>\n"
                            "using AssociationDAGlobalGraphObserver =  AssociationDAGraphImplObserver<N, E, DAGlobalGraph>;\n"
                            "}\n"
                            "using namespace bpp;\n"
                            "using namespace std;\n"
                            "int main() {\n"
                            "  AssociationDAGlobalGraphObserver<string,unsigned int> grObs;\n"
                            " return 1;\n"
                            "}";
        const char exp [] = "namespace bpp "
                            "{ "
                            "class AssociationDAGraphImplObserver<string,unsignedint,DAGlobalGraph> ; "
                            "} "
                            "using namespace bpp ; "
                            "int main ( ) { "
                            "bpp :: AssociationDAGraphImplObserver<string,unsignedint,DAGlobalGraph> grObs ; "
                            "return 1 ; "
                            "} class bpp :: AssociationDAGraphImplObserver<string,unsignedint,DAGlobalGraph> : "
                            "public AssociationGraphImplObserver < std :: string , unsigned int , DAGlobalGraph > "
                            "{ } ;";
        ASSERT_EQUALS(exp, tok(code));
    }

    void template66() { // #8725
        const char code[] = "template <class T> struct Fred {\n"
                            "    const int ** foo();\n"
                            "};\n"
                            "template <class T> const int ** Fred<T>::foo() { return nullptr; }\n"
                            "Fred<int> fred;";
        const char exp [] = "struct Fred<int> ; "
                            "Fred<int> fred ; "
                            "struct Fred<int> { "
                            "const int * * foo ( ) ; "
                            "} ; "
                            "const int * * Fred<int> :: foo ( ) { return nullptr ; }";
        ASSERT_EQUALS(exp, tok(code));
    }

    void template67() { // ticket #8122
        const char code[] = "template <class T> struct Container {\n"
                            "  Container();\n"
                            "  Container(const Container &);\n"
                            "  Container & operator = (const Container &);\n"
                            "  ~Container();\n"
                            "  T* mElements;\n"
                            "  const Container * c;\n"
                            "};\n"
                            "template <class T> Container<T>::Container() : mElements(nullptr), c(nullptr) {}\n"
                            "template <class T> Container<T>::Container(const Container & x) { nElements = x.nElements; c = x.c; }\n"
                            "template <class T> Container<T> & Container<T>::operator = (const Container & x) { mElements = x.mElements; c = x.c; return *this; }\n"
                            "template <class T> Container<T>::~Container() {}\n"
                            "Container<int> intContainer;";

        const char expected[] = "struct Container<int> ; "
                                "Container<int> intContainer ; "
                                "struct Container<int> { "
                                "Container<int> ( ) ; "
                                "Container<int> ( const Container<int> & ) ; "
                                "Container<int> & operator= ( const Container<int> & ) ; "
                                "~ Container<int> ( ) ; "
                                "int * mElements ; "
                                "const Container<int> * c ; "
                                "} ; "
                                "Container<int> :: Container<int> ( ) : mElements ( nullptr ) , c ( nullptr ) { } "
                                "Container<int> :: Container<int> ( const Container<int> & x ) { nElements = x . nElements ; c = x . c ; } "
                                "Container<int> & Container<int> :: operator= ( const Container<int> & x ) { mElements = x . mElements ; c = x . c ; return * this ; } "
                                "Container<int> :: ~ Container<int> ( ) { }";

        ASSERT_EQUALS(expected, tok(code));
    }

    void template68() {
        const char code[] = "template <class T> union Fred {\n"
                            "    char dummy[sizeof(T)];\n"
                            "    T value;\n"
                            "};\n"
                            "Fred<int> fred;";
        const char exp [] = "union Fred<int> ; "
                            "Fred<int> fred ; "
                            "union Fred<int> { "
                            "char dummy [ sizeof ( int ) ] ; "
                            "int value ; "
                            "} ;";
        ASSERT_EQUALS(exp, tok(code));
    }

    void template69() { // #8791
        const char code[] = "class Test {\n"
                            "    int test;\n"
                            "    template <class T> T lookup() { return test; }\n"
                            "    int Fun() { return lookup<int>(); }\n"
                            "};";
        const char exp [] = "class Test { "
                            "int test ; "
                            "int lookup<int> ( ) ; "
                            "int Fun ( ) { return lookup<int> ( ) ; } "
                            "} ; "
                            "int Test :: lookup<int> ( ) { return test ; }";
        ASSERT_EQUALS(exp, tok(code));
    }

    void template70() { // #5289
        const char code[] = "template<typename T, typename V, int KeySize = 0> class Bar;\n"
                            "template<>\n"
                            "class Bar<void, void> {\n"
                            "};\n"
                            "template<typename K, typename V, int KeySize>\n"
                            "class Bar : private Bar<void, void> {\n"
                            "   void foo() { }\n"
                            "};";
        const char exp [] = "template < typename T , typename V , int KeySize = 0 > class Bar ; "
                            "class Bar<void,void> ; "
                            "class Bar<void,void> { "
                            "} ; "
                            "template < typename K , typename V , int KeySize = 0 > "
                            "class Bar : private Bar<void,void> { "
                            "void foo ( ) { } "
                            "} ;";
        const char act [] = "template < typename T , typename V , int KeySize = 0 > class Bar ; "
                            "class Bar<void,void> { "
                            "} ; "
                            "class Bar<void,void> ; "
                            "template < typename K , typename V , int KeySize = 0 > "
                            "class Bar : private Bar<void,void> { "
                            "void foo ( ) { } "
                            "} ;";
        TODO_ASSERT_EQUALS(exp, act, tok(code));
    }

    void template71() { // #8821
        const char code[] = "int f1(int * pInterface, int x) { return 0; }\n"
                            "\n"
                            "template< class interface_type > class Reference {\n"
                            "  template< class interface_type > int i();\n"
                            "  int *pInterface;\n"
                            "};\n"
                            "\n"
                            "template< class interface_type > int Reference< interface_type >::i() {\n"
                            "    return f1(pInterface, interface_type::static_type());\n"
                            "}\n"
                            "\n"
                            "Reference< class XPropertyList > dostuff();";
        const char exp [] = "int f1 ( int * pInterface , int x ) { return 0 ; } "
                            "class Reference<XPropertyList> ; "
                            "Reference<XPropertyList> dostuff ( ) ; "
                            "class Reference<XPropertyList> { template < class XPropertyList > int i ( ) ; int * pInterface ; } ; "
                            "int Reference<XPropertyList> :: i ( ) { return f1 ( pInterface , XPropertyList :: static_type ( ) ) ; }";
        ASSERT_EQUALS(exp, tok(code));
    }

    void template72() {
        const char code[] = "template <typename N, typename P> class Tokenizer;\n"
                            "const Tokenizer<Node, Path> *tokenizer() const;\n"
                            "template <typename N, typename P>\n"
                            "Tokenizer<N, P>::Tokenizer() { }";
        const char exp [] = "template < typename N , typename P > class Tokenizer ; "
                            "const Tokenizer < Node , Path > * tokenizer ( ) const ; "
                            "template < typename N , typename P > "
                            "Tokenizer < N , P > :: Tokenizer ( ) { }";
        ASSERT_EQUALS(exp, tok(code));
    }

    void template73() {
        const char code[] = "template<typename T>\n"
                            "void keep_range(T& value, const T mini, const T maxi){}\n"
                            "template void keep_range<float>(float& v, const float l, const float u);\n"
                            "template void keep_range<int>(int& v, const int l, const int u);";
        const char exp[] = "void keep_range<float> ( float & value , const float mini , const float maxi ) ; "
                           "void keep_range<int> ( int & value , const int mini , const int maxi ) ; "
                           "void keep_range<float> ( float & value , const float mini , const float maxi ) { } "
                           "void keep_range<int> ( int & value , const int mini , const int maxi ) { }";
        ASSERT_EQUALS(exp, tok(code));
    }

    void template74() {
        const char code[] = "template <class T> class BTlist { };\n"
                            "class PushBackStreamBuf {\n"
                            "public:\n"
                            "    void pushBack(const BTlist<int> &vec);\n"
                            "};";
        const char exp[] = "class BTlist<int> ; "
                           "class PushBackStreamBuf { "
                           "public: "
                           "void pushBack ( const BTlist<int> & vec ) ; "
                           "} ; "
                           "class BTlist<int> { } ;";
        ASSERT_EQUALS(exp, tok(code));
    }

    void template75() {
        const char code[] = "template<typename T>\n"
                            "T foo(T& value){ return value; }\n"
                            "template std::vector<std::vector<int>> foo<std::vector<std::vector<int>>>(std::vector<std::vector<int>>& v);";
        const char exp[] = "std :: vector < std :: vector < int > > foo<std::vector<std::vector<int>>> ( std :: vector < std :: vector < int > > & value ) ; "
                           "std :: vector < std :: vector < int > > foo<std::vector<std::vector<int>>> ( std :: vector < std :: vector < int > > & value ) { return value ; }";
        ASSERT_EQUALS(exp, tok(code));
    }

    void template76() {
        const char code[] = "namespace NS {\n"
                            "    template<typename T> T foo(T& value) { return value; }\n"
                            "    template std::vector<std::vector<int>> foo<std::vector<std::vector<int>>>(std::vector<std::vector<int>>& v);\n"
                            "}\n"
                            "std::vector<std::vector<int>> v;\n"
                            "v = foo<std::vector<std::vector<int>>>(v);\n";
        const char exp[] = "namespace NS { "
                           "std :: vector < std :: vector < int > > foo<std::vector<std::vector<int>>> ( std :: vector < std :: vector < int > > & value ) ; "
                           "} "
                           "std :: vector < std :: vector < int > > v ; "
                           "v = foo<std::vector<std::vector<int>>> ( v ) ; "
                           "std :: vector < std :: vector < int > > NS :: foo<std::vector<std::vector<int>>> ( std :: vector < std :: vector < int > > & value ) { return value ; }";
        ASSERT_EQUALS(exp, tok(code));
    }

    void template77() {
        const char code[] = "template<typename T>\n"
                            "struct is_void : std::false_type { };\n"
                            "template<>\n"
                            "struct is_void<void> : std::true_type { };\n"
                            "int main() {\n"
                            "    std::cout << is_void<char>::value << std::endl;\n"
                            "    std::cout << is_void<void>::value << std::endl;\n"
                            "}";
        const char exp[] = "struct is_void<void> ; "
                           "struct is_void<char> ; "
                           "struct is_void<void> : std :: true_type { } ; "
                           "int main ( ) { "
                           "std :: cout << is_void<char> :: value << std :: endl ; "
                           "std :: cout << is_void<void> :: value << std :: endl ; "
                           "} "
                           "struct is_void<char> : std :: false_type { } ;";
        ASSERT_EQUALS(exp, tok(code));
    }

    void template78() {
        const char code[] = "template <typename>\n"
                            "struct Base { };\n"
                            "struct S : Base <void>::Type { };";
        const char exp[] = "struct Base<void> ; "
                           "struct S : Base<void> :: Type { } ; "
                           "struct Base<void> { } ;";
        ASSERT_EQUALS(exp, tok(code));
    }

    void template79() { // #5133
        const char code[] = "class Foo {\n"
                            "public:\n"
                            "    template<typename T> void foo() { bar<T>(); }\n"
                            "private:\n"
                            "    template<typename T> void bar() { bazz(); }\n"
                            "    void bazz() { }\n"
                            "};\n"
                            "void some_func() {\n"
                            "    Foo x;\n"
                            "    x.foo<int>();\n"
                            "}";
        const char exp[] = "class Foo { "
                           "public: "
                           "void foo<int> ( ) ; "
                           "private: "
                           "void bar<int> ( ) ; "
                           "void bazz ( ) { } "
                           "} ; "
                           "void some_func ( ) { "
                           "Foo x ; "
                           "x . foo<int> ( ) ; "
                           "} "
                           "void Foo :: foo<int> ( ) { bar<int> ( ) ; } "
                           "void Foo :: bar<int> ( ) { bazz ( ) ; }";
        ASSERT_EQUALS(exp, tok(code));
    }

    void template80() {
        const char code[] = "class Fred {\n"
                            "    template <typename T> T foo(T t) const { return t; }\n"
                            "};\n"
                            "const void * p = Fred::foo<const void *>(nullptr);";
        const char exp[] = "class Fred { "
                           "const void * foo<constvoid*> ( const void * t ) const ; "
                           "} ; "
                           "const void * p ; p = Fred :: foo<constvoid*> ( nullptr ) ; "
                           "const void * Fred :: foo<constvoid*> ( const void * t ) const { return t ; }";
        ASSERT_EQUALS(exp, tok(code));
    }

    void template81() {
        const char code[] = "template <typename Type>\n"
                            "struct SortWith {\n"
                            "    SortWith(Type);\n"
                            "};\n"
                            "template <typename Type>\n"
                            "SortWith<Type>::SortWith(Type) {}\n"
                            "int main() {\n"
                            "    SortWith<int>(0);\n"
                            "}";
        const char exp[] = "template < typename Type > "
                           "struct SortWith { "
                           "SortWith ( Type ) ; "
                           "} ; "
                           "SortWith<int> :: SortWith<int> ( int ) ; "
                           "int main ( ) { "
                           "SortWith<int> ( 0 ) ; "
                           "} "
                           "SortWith<int> :: SortWith<int> ( int ) { }";
        ASSERT_EQUALS(exp, tok(code));
    }

    void template82() { // 8603
        const char code[] = "typedef int comp;\n"
                            "const int f16=16;\n"
                            "template<int x>\n"
                            "class tvec2 {};\n"
                            "template<int x>\n"
                            "class tvec3 {};\n"
                            "namespace swizzle {\n"
                            "template <comp> void swizzle(tvec2<f16> v) { }\n"
                            "template <comp x, comp y> void swizzle(tvec3<f16> v) { }\n"
                            "}\n"
                            "void foo() {\n"
                            "  using namespace swizzle;\n"
                            "  tvec2<f16> tt2;\n"
                            "  swizzle<1>(tt2);\n"
                            "  tvec3<f16> tt3;\n"
                            "  swizzle<2,3>(tt3);\n"
                            "}";
        const char exp[] = "const int f16 = 16 ; "
                           "class tvec2<f16> ; "
                           "class tvec3<f16> ; "
                           "namespace swizzle { "
                           "void swizzle<1> ( tvec2<f16> v ) ; "
                           "void swizzle<2,3> ( tvec3<f16> v ) ; "
                           "} "
                           "void foo ( ) { "
                           "using namespace swizzle ; "
                           "tvec2<f16> tt2 ; "
                           "swizzle :: swizzle<1> ( tt2 ) ; "
                           "tvec3<f16> tt3 ; "
                           "swizzle :: swizzle<2,3> ( tt3 ) ; "
                           "} "
                           "void swizzle :: swizzle<2,3> ( tvec3<f16> v ) { } "
                           "void swizzle :: swizzle<1> ( tvec2<f16> v ) { } "
                           "class tvec3<f16> { } ; "
                           "class tvec2<f16> { } ;";
        ASSERT_EQUALS(exp, tok(code));
    }

    void template83() { // #8867
        const char code[] = "template<typename Task>\n"
                            "class MultiConsumer {\n"
                            "    MultiConsumer();\n"
                            "};\n"
                            "template<typename Task>\n"
                            "MultiConsumer<Task>::MultiConsumer() : sizeBuffer(0) {}\n"
                            "MultiReads::MultiReads() {\n"
                            "    mc = new MultiConsumer<reads_packet>();\n"
                            "}";
        const char exp[] = "template < typename Task > " // TODO: this should be expanded
                           "class MultiConsumer { "
                           "MultiConsumer ( ) ; "
                           "} ; "
                           "MultiConsumer<reads_packet> :: MultiConsumer<reads_packet> ( ) ; "
                           "MultiReads :: MultiReads ( ) { "
                           "mc = new MultiConsumer<reads_packet> ( ) ; "
                           "} "
                           "MultiConsumer<reads_packet> :: MultiConsumer<reads_packet> ( ) : sizeBuffer ( 0 ) { }";
        ASSERT_EQUALS(exp, tok(code));
    }

    void template84() { // #8880
        {
            const char code[] = "template <class b, int c, class>\n"
                                "auto d() -> typename a<decltype(b{})>::e {\n"
                                "  d<int, c, int>();\n"
                                "}";
            const char exp[] = "template < class b , int c , class > "
                               "auto d ( ) . a < decltype ( b { } ) > :: e { "
                               "d < int , c , int > ( ) ; "
                               "}";
            ASSERT_EQUALS(exp, tok(code));
        }
        {
            const char code[] = "template <class b, int c, class>\n"
                                "auto d() -> typename a<decltype(b{})>::e {\n"
                                "  d<int, c, int>();\n"
                                "}"
                                "void foo() { d<char, 1, int>(); }";
            const char exp[] = "auto d<char,1,int> ( ) . a < char > :: e ; "
                               "auto d<int,1,int> ( ) . a < int > :: e ; "
                               "void foo ( ) { d<char,1,int> ( ) ; } "
                               "auto d<char,1,int> ( ) . a < char > :: e { "
                               "d<int,1,int> ( ) ; "
                               "} "
                               "auto d<int,1,int> ( ) . a < int > :: e { "
                               "d<int,1,int> ( ) ; "
                               "}";
            ASSERT_EQUALS(exp, tok(code));
        }
    }

    void template85() { // #8902 - crash
        const char code[] = "template<typename T>\n"
                            "struct C\n"
                            "{\n"
                            "  template<typename U, typename std::enable_if<(!std::is_fundamental<U>::value)>::type* = nullptr>\n"
                            "  void foo();\n"
                            "};\n"
                            "extern template void C<int>::foo<int, nullptr>();\n"
                            "template<typename T>\n"
                            "template<typename U, typename std::enable_if<(!std::is_fundamental<U>::value)>::type>\n"
                            "void C<T>::foo() {}";
        // @todo the output is very wrong but we are only worried about the crash for now
        tok(code);
    }

    void template86() { // crash
        const char code[] = "struct S {\n"
                            "  S();\n"
                            "};\n"
                            "template <typename T>\n"
                            "struct U {\n"
                            "  static S<T> u;\n"
                            "};\n"
                            "template <typename T>\n"
                            "S<T> U<T>::u;\n"
                            "template S<int> U<int>::u;\n"
                            "S<int> &i = U<int>::u;";
        tok(code);
    }

    void template87() {
        const char code[] = "template<typename T>\n"
                            "T f1(T t) { return t; }\n"
                            "template const char * f1<const char *>();\n"
                            "template const char & f1<const char &>();";
        const char exp[] = "const char * f1<constchar*> ( const char * t ) ; "
                           "const char & f1<constchar&> ( const char & t ) ; "
                           "const char * f1<constchar*> ( const char * t ) { return t ; } "
                           "const char & f1<constchar&> ( const char & t ) { return t ; }";
        ASSERT_EQUALS(exp, tok(code));
    }

    void template88() { // #6183.cpp
        const char code[] = "class CTest {\n"
                            "public:\n"
                            "    template <typename T>\n"
                            "    static void Greeting(T val) {\n"
                            "        std::cout << val << std::endl;\n"
                            "    }\n"
                            "private:\n"
                            "    static void SayHello() {\n"
                            "        std::cout << \"Hello World!\" << std::endl;\n"
                            "    }\n"
                            "};\n"
                            "template<>\n"
                            "void CTest::Greeting(bool) {\n"
                            "	CTest::SayHello();\n"
                            "}\n"
                            "int main() {\n"
                            "    CTest::Greeting<bool>(true);\n"
                            "    return 0;\n"
                            "}";
        const char exp[] = "class CTest { "
                           "public: "
                           "static void Greeting<bool> ( bool ) ; "
                           "template < typename T > "
                           "static void Greeting ( T val ) { "
                           "std :: cout << val << std :: endl ; "
                           "} "
                           "private: "
                           "static void SayHello ( ) { "
                           "std :: cout << \"Hello World!\" << std :: endl ; "
                           "} "
                           "} ; "
                           "void CTest :: Greeting<bool> ( bool ) { "
                           "CTest :: SayHello ( ) ; "
                           "} "
                           "int main ( ) { "
                           "CTest :: Greeting<bool> ( true ) ; "
                           "return 0 ; "
                           "}";
        ASSERT_EQUALS(exp, tok(code));
    }

    void template89() { // #8917
        const char code[] = "struct Fred {\n"
                            "    template <typename T> static void foo() { }\n"
                            "};\n"
                            "template void Fred::foo<char>();\n"
                            "template void Fred::foo<float>();\n"
                            "template <> void Fred::foo<bool>() { }\n"
                            "template <> void Fred::foo<int>() { }";
        const char exp[] = "struct Fred { "
                           "static void foo<int> ( ) ; "
                           "static void foo<bool> ( ) ; "
                           "static void foo<char> ( ) ; "
                           "static void foo<float> ( ) ; "
                           "} ; "
                           "void Fred :: foo<bool> ( ) { } "
                           "void Fred :: foo<int> ( ) { } "
                           "void Fred :: foo<char> ( ) { } "
                           "void Fred :: foo<float> ( ) { }";
        ASSERT_EQUALS(exp, tok(code));
    }

    void template90() { // crash
        const char code[] = "template <typename T> struct S1 {};\n"
                            "void f(S1<double>) {}\n"
                            "template <typename T>\n"
                            "decltype(S1<T>().~S1<T>()) fun1() {};";
        const char exp[] = "struct S1<double> ; "
                           "void f ( S1<double> ) { } "
                           "template < typename T > "
                           "decltype ( S1 < T > ( ) . ~ S1 < T > ( ) ) fun1 ( ) { } ; "
                           "struct S1<double> { } ;";
        ASSERT_EQUALS(exp, tok(code));
    }

    void template91() {
        {
            const char code[] = "template<typename T> T foo(T t) { return t; }\n"
                                "template<> char foo<char>(char a) { return a; }\n"
                                "template<> int foo<int>(int a) { return a; }\n"
                                "template float foo<float>(float);\n"
                                "template double foo<double>(double);";
            const char exp[] = "int foo<int> ( int a ) ; "
                               "char foo<char> ( char a ) ; "
                               "float foo<float> ( float t ) ; "
                               "double foo<double> ( double t ) ; "
                               "char foo<char> ( char a ) { return a ; } "
                               "int foo<int> ( int a ) { return a ; } "
                               "float foo<float> ( float t ) { return t ; } "
                               "double foo<double> ( double t ) { return t ; }";
            ASSERT_EQUALS(exp, tok(code));
        }
        {
            const char code[] = "struct Fred {\n"
                                "    template<typename T> T foo(T t) { return t; }\n"
                                "    template<> char foo<char>(char a) { return a; }\n"
                                "    template<> int foo<int>(int a) { return a; }\n"
                                "};\n"
                                "template float Fred::foo<float>(float);\n"
                                "template double Fred::foo<double>(double);";
            const char exp[] = "struct Fred { "
                               "int foo<int> ( int a ) ; "
                               "char foo<char> ( char a ) ; "
                               "float foo<float> ( float t ) ; "
                               "double foo<double> ( double t ) ; "
                               "char foo<char> ( char a ) { return a ; } "
                               "int foo<int> ( int a ) { return a ; } "
                               "} ; "
                               "float Fred :: foo<float> ( float t ) { return t ; } "
                               "double Fred :: foo<double> ( double t ) { return t ; }";
            ASSERT_EQUALS(exp, tok(code));
        }
        {
            const char code[] = "namespace NS1 {\n"
                                "    namespace NS2 {\n"
                                "        template<typename T> T foo(T t) { return t; }\n"
                                "        template<> char foo<char>(char a) { return a; }\n"
                                "        template<> int foo<int>(int a) { return a; }\n"
                                "    }\n"
                                "    template float NS2::foo<float>(float);\n"
                                "}\n"
                                "template double NS1::NS2::foo<double>(double);";
            const char exp[] = "namespace NS1 { "
                               "namespace NS2 { "
                               "int foo<int> ( int a ) ; "
                               "char foo<char> ( char a ) ; "
                               "float foo<float> ( float t ) ; "
                               "double foo<double> ( double t ) ; "
                               "char foo<char> ( char a ) { return a ; } "
                               "int foo<int> ( int a ) { return a ; } "
                               "} "
                               "} "
                               "float NS1 :: NS2 :: foo<float> ( float t ) { return t ; } "
                               "double NS1 :: NS2 :: foo<double> ( double t ) { return t ; }";
            ASSERT_EQUALS(exp, tok(code));
        }
    }

    void template92() {
        const char code[] = "template<class T> void foo(T const& t) { }\n"
                            "template<> void foo<double>(double const& d) { }\n"
                            "template void foo<float>(float const& f);\n"
                            "int main() {\n"
                            "    foo<int>(2);\n"
                            "    foo<double>(3.14);\n"
                            "    foo<float>(3.14f);\n"
                            "}";
        const char exp[] = "void foo<double> ( const double & d ) ; "
                           "void foo<float> ( const float & t ) ; "
                           "void foo<int> ( const int & t ) ; "
                           "void foo<double> ( const double & d ) { } "
                           "int main ( ) { "
                           "foo<int> ( 2 ) ; "
                           "foo<double> ( 3.14 ) ; "
                           "foo<float> ( 3.14f ) ; "
                           "} "
                           "void foo<float> ( const float & t ) { } "
                           "void foo<int> ( const int & t ) { }";
        ASSERT_EQUALS(exp, tok(code));
    }

    void template93() { // crash
        const char code[] = "template <typename Iterator>\n"
                            "void ForEach() { }\n"
                            "template <typename Type>\n"
                            "class Vector2 : public Vector {\n"
                            "    template <typename Iterator>\n"
                            "    void ForEach();\n"
                            "public:\n"
                            "    void process();\n"
                            "};\n"
                            "template <typename Type>\n"
                            "void Vector2<Type>::process() {\n"
                            "    ForEach<iterator>();\n"
                            "}\n"
                            "Vector2<string> c;";
        const char exp[] = "void ForEach<iterator> ( ) ; "
                           "class Vector2<string> ; "
                           "Vector2<string> c ; "
                           "class Vector2<string> : public Vector { "
                           "template < typename Iterator > "
                           "void ForEach ( ) ; "
                           "public: "
                           "void process ( ) ; "
                           "} ; "
                           "void Vector2<string> :: process ( ) { "
                           "ForEach<iterator> ( ) ; "
                           "} "
                           "void ForEach<iterator> ( ) { "
                           "}";
        ASSERT_EQUALS(exp, tok(code));
    }

    void template94() { // #8927 crash
        const char code[] = "template <typename T>\n"
                            "class Array { };\n"
                            "template<typename T>\n"
                            "Array<T> foo() {};\n"
                            "template <> Array<double> foo<double>() { }\n"
                            "template <> Array<std::complex<float>> foo<std::complex<float>>() { }\n"
                            "template <> Array<float> foo<float>() { }\n"
                            "template < typename T >\n"
                            "Array<T> matmul() {\n"
                            "    return foo<T>( );\n"
                            "}\n"
                            "template Array<std::complex<float>> matmul<std::complex<float>>();";
        const char exp[] = "class Array<double> ; "
                           "class Array<std::complex<float>> ; "
                           "class Array<float> ; "
                           "Array<float> foo<float> ( ) ; "
                           "Array<std::complex<float>> foo<std::complex<float>> ( ) ; "
                           "Array<double> foo<double> ( ) ; "
                           "template < typename T > "
                           "Array < T > foo ( ) { } ; "
                           "Array<double> foo<double> ( ) { } "
                           "Array<std::complex<float>> foo<std::complex<float>> ( ) { } "
                           "Array<float> foo<float> ( ) { } "
                           "Array<std::complex<float>> matmul<std::complex<float>> ( ) ; "
                           "Array<std::complex<float>> matmul<std::complex<float>> ( ) { "
                           "return foo<std::complex<float>> ( ) ; "
                           "} "
                           "class Array<double> { } ; "
                           "class Array<std::complex<float>> { } ; "
                           "class Array<float> { } ;";
        ASSERT_EQUALS(exp, tok(code));
    }

    void template95() { // #7417
        const char code[] = "template <typename T>\n"
                            "T Value = 123;\n"
                            "template<>\n"
                            "int Value<int> = 456;\n"
                            "float f = Value<float>;\n"
                            "int i = Value<int>;";
        const char exp[] = "float Value<float> ; Value<float> = 123 ; "
                           "int Value<int> ; Value<int> = 456 ; "
                           "float f ; f = Value<float> ; "
                           "int i ; i = Value<int> ;";
        ASSERT_EQUALS(exp, tok(code));
    }

    void template96() { // #7854
        {
            const char code[] = "template<unsigned int n>\n"
                                "  constexpr long fib = fib<n-1> + fib<n-2>;\n"
                                "template<>\n"
                                "  constexpr long fib<0> = 0;\n"
                                "template<>\n"
                                "  constexpr long fib<1> = 1;\n"
                                "long f0 = fib<0>;\n"
                                "long f1 = fib<1>;\n"
                                "long f2 = fib<2>;\n"
                                "long f3 = fib<3>;";
            const char exp[] = "const long fib<2> = fib<1> + fib<0> ; "
                               "const long fib<3> = fib<2> + fib<1> ; "
                               "const long fib<0> = 0 ; "
                               "const long fib<1> = 1 ; "
                               "long f0 ; f0 = fib<0> ; "
                               "long f1 ; f1 = fib<1> ; "
                               "long f2 ; f2 = fib<2> ; "
                               "long f3 ; f3 = fib<3> ;";
            ASSERT_EQUALS(exp, tok(code));
        }
        {
            const char code[] = "template<unsigned int n>\n"
                                "  constexpr long fib = fib<n-1> + fib<n-2>;\n"
                                "template<>\n"
                                "  constexpr long fib<0> = 0;\n"
                                "template<>\n"
                                "  constexpr long fib<1> = 1;\n"
                                "long f5 = fib<5>;\n";
            const char exp[] = "const long fib<5> = fib<4> + fib<3> ; "
                               "const long fib<4> = fib<3> + fib<2> ; "
                               "const long fib<3> = fib<2> + fib<1> ; "
                               "const long fib<2> = fib<1> + fib<0> ; "
                               "const long fib<0> = 0 ; "
                               "const long fib<1> = 1 ; "
                               "long f5 ; f5 = fib<5> ;";
            ASSERT_EQUALS(exp, tok(code));
        }
    }

    void template97() {
        const char code[] ="namespace NS1 {\n"
                           "    namespace NS2 {\n"
                           "        namespace NS3 {\n"
                           "            namespace NS4 {\n"
                           "                template<class T>\n"
                           "                class Fred {\n"
                           "                    T * t;\n"
                           "                public:\n"
                           "                    Fred<T>() : t(nullptr) {}\n"
                           "                };\n"
                           "            }\n"
                           "            using namespace NS4;\n"
                           "            Fred<bool> fred_bool;\n"
                           "            NS4::Fred<char> fred_char;\n"
                           "        }\n"
                           "        using namespace NS3;\n"
                           "        NS4::Fred<short> fred_short;\n"
                           "        using namespace NS3::NS4;\n"
                           "        Fred<int> fred_int;\n"
                           "        NS3::NS4::Fred<long> fred_long;\n"
                           "        NS2::NS3::NS4::Fred<float> fred_float;\n"
                           "        NS1::NS2::NS3::NS4::Fred<double> fred_double;\n"
                           "    }\n"
                           "    using namespace NS2;\n"
                           "    NS3::NS4::Fred<float> fred_float1;\n"
                           "    NS2::NS3::NS4::Fred<double> fred_double1;\n"
                           "}\n"
                           "using namespace NS1::NS2::NS3::NS4;\n"
                           "Fred<bool> fred_bool1;\n"
                           "NS1::NS2::NS3::NS4::Fred<int> fred_int1;";
        const char exp[] = "namespace NS1 { "
                           "namespace NS2 { "
                           "namespace NS3 { "
                           "namespace NS4 { "
                           "class Fred<bool> ; "
                           "class Fred<char> ; "
                           "class Fred<short> ; "
                           "class Fred<int> ; "
                           "class Fred<long> ; "
                           "class Fred<float> ; "
                           "class Fred<double> ; "
                           "} "
                           "using namespace NS4 ; "
                           "NS4 :: Fred<bool> fred_bool ; "
                           "NS4 :: Fred<char> fred_char ; "
                           "} "
                           "using namespace NS3 ; "
                           "NS3 :: NS4 :: Fred<short> fred_short ; "
                           "using namespace NS3 :: NS4 ; "
                           "NS3 :: NS4 :: Fred<int> fred_int ; "
                           "NS3 :: NS4 :: Fred<long> fred_long ; "
                           "NS2 :: NS3 :: NS4 :: Fred<float> fred_float ; "
                           "NS1 :: NS2 :: NS3 :: NS4 :: Fred<double> fred_double ; "
                           "} "
                           "using namespace NS2 ; "
                           "NS2 :: NS3 :: NS4 :: Fred<float> fred_float1 ; "
                           "NS2 :: NS3 :: NS4 :: Fred<double> fred_double1 ; "
                           "} "
                           "using namespace NS1 :: NS2 :: NS3 :: NS4 ; "
                           "NS1 :: NS2 :: NS3 :: NS4 :: Fred<bool> fred_bool1 ; "
                           "NS1 :: NS2 :: NS3 :: NS4 :: Fred<int> fred_int1 ; "
                           "class NS1 :: NS2 :: NS3 :: NS4 :: Fred<bool> { "
                           "bool * t ; "
                           "public: "
                           "Fred<bool> ( ) : t ( nullptr ) { } "
                           "} ; "
                           "class NS1 :: NS2 :: NS3 :: NS4 :: Fred<char> { "
                           "char * t ; "
                           "public: "
                           "Fred<char> ( ) : t ( nullptr ) { } "
                           "} ; "
                           "class NS1 :: NS2 :: NS3 :: NS4 :: Fred<short> { "
                           "short * t ; "
                           "public: "
                           "Fred<short> ( ) : t ( nullptr ) { } "
                           "} ; "
                           "class NS1 :: NS2 :: NS3 :: NS4 :: Fred<int> { "
                           "int * t ; "
                           "public: "
                           "Fred<int> ( ) : t ( nullptr ) { } "
                           "} ; "
                           "class NS1 :: NS2 :: NS3 :: NS4 :: Fred<long> { "
                           "long * t ; "
                           "public: "
                           "Fred<long> ( ) : t ( nullptr ) { } "
                           "} ; "
                           "class NS1 :: NS2 :: NS3 :: NS4 :: Fred<float> { "
                           "float * t ; "
                           "public: "
                           "Fred<float> ( ) : t ( nullptr ) { } "
                           "} ; "
                           "class NS1 :: NS2 :: NS3 :: NS4 :: Fred<double> { "
                           "double * t ; "
                           "public: "
                           "Fred<double> ( ) : t ( nullptr ) { } "
                           "} ;";
        ASSERT_EQUALS(exp, tok(code));
    }

    void template98() { // #8959
        const char code[] = "template <typename T>\n"
                            "using unique_ptr_with_deleter = std::unique_ptr<T, std::function<void(T*)>>;\n"
                            "class A {};\n"
                            "static void func() {\n"
                            "    unique_ptr_with_deleter<A> tmp(new A(), [](A* a) {\n"
                            "        delete a;\n"
                            "    });\n"
                            "}";
        const char exp[] = "class A { } ; "
                           "static void func ( ) { "
                           "std :: unique_ptr < A , std :: function < void ( A * ) > > tmp ( new A ( ) , [ ] ( A * a ) { "
                           "delete a ; "
                           "} ) ; "
                           "}";
        ASSERT_EQUALS(exp, tok(code));
    }

    void template99() { // #8960
        const char code[] = "template <typename T>\n"
                            "class Base {\n"
                            "public:\n"
                            "    using ArrayType = std::vector<Base<T>>;\n"
                            "};\n"
                            "using A = Base<int>;\n"
                            "static A::ArrayType array;\n";
        const char exp[] = "class Base<int> ; "
                           "static std :: vector < Base<int> > array ; "
                           "class Base<int> { "
                           "public: "
                           "} ;";

        ASSERT_EQUALS(exp, tok(code));
    }

    void template100() { // #8967
        const char code[] = "enum class Device { I2C0, I2C1 };\n"
                            "template <Device D>\n"
                            "const char* deviceFile;\n"
                            "template <>\n"
                            "const char* deviceFile<Device::I2C0> = \"/tmp/i2c-0\";\n";

        const char exp[] = "enum class Device { I2C0 , I2C1 } ; "
                           "template < Device D > "
                           "const char * deviceFile ; "
                           "const char * deviceFile<Device::I2C0> ; deviceFile<Device::I2C0> = \"/tmp/i2c-0\" ;";

        ASSERT_EQUALS(exp, tok(code));
    }

    void template101() { // #8968
        const char code[] = "class A {\n"
                            "public:\n"
                            "    using ArrayType = std::vector<int>;\n"
                            "    void func(typename ArrayType::size_type i) {\n"
                            "    }\n"
                            "};";

        const char exp[] = "class A { "
                           "public: "
                           "void func ( std :: vector < int > :: size_type i ) { "
                           "} "
                           "} ;";

        ASSERT_EQUALS(exp, tok(code));
        ASSERT_EQUALS("", errout.str());
    }

    void template102() { // #9005
        const char code[] = "namespace ns {\n"
                            "template <class T>\n"
                            "struct is_floating_point \n"
                            ": std::integral_constant<bool, std::is_floating_point<T>::value || true>\n"
                            "{};\n"
                            "}\n"
                            "void f() {\n"
                            "    if(std::is_floating_point<float>::value) {}\n"
                            "}";
        const char exp[] = "namespace ns { "
                           "template < class T > "
                           "struct is_floating_point "
                           ": std :: integral_constant < bool , std :: is_floating_point < T > :: value || true > "
                           "{ } ; "
                           "} "
                           "void f ( ) { "
                           "if ( std :: is_floating_point < float > :: value ) { } "
                           "}";
        ASSERT_EQUALS(exp, tok(code));
    }

    void template103() {
        const char code[] = "namespace sample {\n"
                            "  template <typename T>\n"
                            "  class Sample {\n"
                            "  public:\n"
                            "    T function(T t);\n"
                            "  };\n"
                            "  template <typename T>\n"
                            "  T Sample<T>::function(T t) {\n"
                            "    return t;\n"
                            "  }\n"
                            "}\n"
                            "sample::Sample<int> s1;";
        const char exp[] = "namespace sample { "
                           "class Sample<int> ; "
                           "} "
                           "sample :: Sample<int> s1 ; "
                           "class sample :: Sample<int> { "
                           "public: "
                           "int function ( int t ) ; "
                           "} ; "
                           "int sample :: Sample<int> :: function ( int t ) { "
                           "return t ; "
                           "}";
        ASSERT_EQUALS(exp, tok(code));
    }

    void template104() { // #9021
        const char code[] = "template < int i >\n"
                            "auto key ( ) { return hana :: test :: ct_eq < i > { } ; }\n"
                            "template < int i >\n"
                            "auto val ( ) { return hana :: test :: ct_eq < - i > { } ; }\n"
                            "template < int i , int j >\n"
                            "auto p ( ) { return :: minimal_product ( key < i > ( ) , val < j > ( ) ) ; }\n"
                            "int main ( ) {\n"
                            "    BOOST_HANA_CONSTANT_CHECK ( hana :: equal (\n"
                            "        hana :: at_key ( hana :: make_map ( p < 0 , 0 > ( ) ) , key < 0 > ( ) ) ,\n"
                            "        val < 0 > ( ) ) ) ;\n"
                            "}";
        const char exp[] = "auto key<0> ( ) ; "
                           "auto val<0> ( ) ; "
                           "auto p<0,0> ( ) ; "
                           "int main ( ) { "
                           "BOOST_HANA_CONSTANT_CHECK ( hana :: equal ( "
                           "hana :: at_key ( hana :: make_map ( p<0,0> ( ) ) , key<0> ( ) ) , "
                           "val<0> ( ) ) ) ; "
                           "} "
                           "auto p<0,0> ( ) { return :: minimal_product ( key<0> ( ) , val<0> ( ) ) ; } "
                           "auto val<0> ( ) { return hana :: test :: ct_eq < - 0 > { } ; } "
                           "auto key<0> ( ) { return hana :: test :: ct_eq < 0 > { } ; }";
        ASSERT_EQUALS(exp, tok(code));
    }

    void template105() { // #9076
        const char code[] = "template <template <typename> class TOUT> class ObjectCache;\n"
                            "template <template <typename> class TOUT>\n"
                            "class ObjectCache { };\n"
                            "template <typename T> class Fred {};\n"
                            "ObjectCache<Fred> _cache;";
        const char exp[] = "class ObjectCache<Fred> ; "
                           "ObjectCache<Fred> _cache ; "
                           "class ObjectCache<Fred> { } ;";
        ASSERT_EQUALS(exp, tok(code));
    }

    void template106() {
        const char code[] = "template<class T, class U> class A {\n"
                            "public:\n"
                            "   int x;\n"
                            "};\n"
                            "template<template<class T, class U> class V> class B {\n"
                            "   V<char, char> i;\n"
                            "};\n"
                            "B<A> c;";
        const char exp[] = "class A<char,char> ; "
                           "class B<A> ; "
                           "B<A> c ; "
                           "class B<A> { "
                           "A<char,char> i ; "
                           "} ; class A<char,char> { "
                           "public: "
                           "int x ; "
                           "} ;";
        ASSERT_EQUALS(exp, tok(code));
    }

    void template107() { // #8663
        const char code[] = "template <class T1, class T2>\n"
                            "void f() {\n"
                            "  using T3 = typename T1::template T3<T2>;\n"
                            "  T3 t;\n"
                            "}\n"
                            "struct C3 {\n"
                            "  template <typename T>\n"
                            "  class T3\n"
                            "  {};\n"
                            "};\n"
                            "void foo() {\n"
                            "  f<C3, long>();\n"
                            "}";
        const char exp[] = "void f<C3,long> ( ) ; "
                           "struct C3 { "
                           "class T3<long> ; "
                           "} ; "
                           "void foo ( ) { "
                           "f<C3,long> ( ) ; "
                           "} "
                           "void f<C3,long> ( ) { "
                           "C3 :: T3<long> t ; "
                           "} "
                           "class C3 :: T3<long> { } ;";
        ASSERT_EQUALS(exp, tok(code));
    }

    void template108() { // #9109
        {
            const char code[] = "template <typename> struct a;\n"
                                "template <typename> struct b {};\n"
                                "template <typename> struct c;\n"
                                "template <typename d> struct e {\n"
                                "  using f = a<b<typename c<d>::g>>;\n"
                                "  bool h = f::h;\n"
                                "};\n"
                                "struct i {\n"
                                "  e<int> j();\n"
                                "};\n";
            const char exp[] = "template < typename > struct a ; "
                               "struct b<c<int>::g> ; "
                               "template < typename > struct c ; "
                               "struct e<int> ; "
                               "struct i { e<int> j ( ) ; "
                               "} ; "
                               "struct e<int> { bool h ; "
                               "h = a < b<c<int>::g> > :: h ; "
                               "} ; "
                               "struct b<c<int>::g> { } ;";
            ASSERT_EQUALS(exp, tok(code));
        }
        {
            const char code[] = "namespace {\n"
                                "template <typename> struct a;\n"
                                "template <typename> struct b {};\n"
                                "}\n"
                                "namespace {\n"
                                "template <typename> struct c;\n"
                                "template <typename d> struct e {\n"
                                "  using f = a<b<typename c<d>::g>>;\n"
                                "  bool h = f::h;\n"
                                "};\n"
                                "template <typename i> using j = typename e<i>::g;\n"
                                "}";
            const char exp[] = "namespace { "
                               "template < typename > struct a ; "
                               "template < typename > struct b { } ; "
                               "} "
                               "namespace { "
                               "template < typename > struct c ; "
                               "template < typename d > struct e { "
                               "using f = a < b < c < d > :: g > > ; "
                               "bool h ; h = f :: h ; "
                               "} ; "
                               "template < typename i > using j = typename e < i > :: g ; "
                               "}";
            ASSERT_EQUALS(exp, tok(code));
        }
        {
            const char code[] = "namespace {\n"
                                "template <typename> struct a;\n"
                                "template <typename> struct b {};\n"
                                "}\n"
                                "namespace {\n"
                                "template <typename> struct c;\n"
                                "template <typename d> struct e {\n"
                                "  using f = a<b<typename c<d>::g>>;\n"
                                "  bool h = f::h;\n"
                                "};\n"
                                "template <typename i> using j = typename e<i>::g;\n"
                                "}\n"
                                "j<int> foo;";
            const char exp[] = "namespace { "
                               "template < typename > struct a ; "
                               "struct b<c<int>::g> ; "
                               "} "
                               "namespace { "
                               "template < typename > struct c ; "
                               "struct e<int> ; "
                               "} "
                               "e<int> :: g foo ; "
                               "struct e<int> { "
                               "bool h ; h = a < b<c<int>::g> > :: h ; "
                               "} ; "
                               "struct b<c<int>::g> { } ;";
            ASSERT_EQUALS(exp, tok(code));
        }
    }

    void template109() { // #9144
        {
            const char code[] = "namespace a {\n"
                                "template <typename b, bool = __is_empty(b) && __is_final(b)> struct c;\n"
                                "}\n"
                                "template <typename...> struct e {};\n"
                                "static_assert(sizeof(e<>) == sizeof(e<c<int>, c<int>, int>), \"\");\n";
            const char exp[] = "namespace a { "
                               "template < typename b , bool > struct c ; "
                               "} "
                               "struct e<> ; "
                               "struct e<c<int>,c<int>,int> ; "
                               "static_assert ( sizeof ( e<> ) == sizeof ( e<c<int>,c<int>,int> ) , \"\" ) ; "
                               "struct e<> { } ; "
                               "struct e<c<int>,c<int>,int> { } ;";
            ASSERT_EQUALS(exp, tok(code));
        }
        {
            const char code[] = "namespace a {\n"
                                "template <typename b, bool = __is_empty(b) && __is_final(b)> struct c;\n"
                                "}\n"
                                "template <typename...> struct e {};\n"
                                "static_assert(sizeof(e<>) == sizeof(e<a::c<int>, a::c<int>, int>), \"\");\n";
            const char exp[] = "namespace a { "
                               "template < typename b , bool > struct c ; "
                               "} "
                               "struct e<> ; "
                               "struct e<a::c<int,std::is_empty<int>{}&&std::is_final<int>{}>,a::c<int,std::is_empty<int>{}&&std::is_final<int>{}>,int> ; "
                               "static_assert ( sizeof ( e<> ) == sizeof ( e<a::c<int,std::is_empty<int>{}&&std::is_final<int>{}>,a::c<int,std::is_empty<int>{}&&std::is_final<int>{}>,int> ) , \"\" ) ; "
                               "struct e<> { } ; "
                               "struct e<a::c<int,std::is_empty<int>{}&&std::is_final<int>{}>,a::c<int,std::is_empty<int>{}&&std::is_final<int>{}>,int> { } ;";
            ASSERT_EQUALS(exp, tok(code));
        }
        {
            const char code[] = "template <typename b, bool = __is_empty(b) && __is_final(b)> struct c;\n"
                                "template <typename...> struct e {};\n"
                                "static_assert(sizeof(e<>) == sizeof(e<c<int>, c<int>, int>), \"\");\n";
            const char exp[] = "template < typename b , bool > struct c ; "
                               "struct e<> ; "
                               "struct e<c<int,std::is_empty<int>{}&&std::is_final<int>{}>,c<int,std::is_empty<int>{}&&std::is_final<int>{}>,int> ; "
                               "static_assert ( sizeof ( e<> ) == sizeof ( e<c<int,std::is_empty<int>{}&&std::is_final<int>{}>,c<int,std::is_empty<int>{}&&std::is_final<int>{}>,int> ) , \"\" ) ; "
                               "struct e<> { } ; "
                               "struct e<c<int,std::is_empty<int>{}&&std::is_final<int>{}>,c<int,std::is_empty<int>{}&&std::is_final<int>{}>,int> { } ;";
            ASSERT_EQUALS(exp, tok(code));
        }
        {
            const char code[] = "template <typename b, bool = __is_empty(b) && __is_final(b)> struct c{};\n"
                                "c<int> cc;\n";
            const char exp[] = "struct c<int,std::is_empty<int>{}&&std::is_final<int>{}> ; "
                               "c<int,std::is_empty<int>{}&&std::is_final<int>{}> cc ; "
                               "struct c<int,std::is_empty<int>{}&&std::is_final<int>{}> { } ;";
            ASSERT_EQUALS(exp, tok(code));
        }
        {
            const char code[] = "template <typename b, bool = unknown1(b) && unknown2(b)> struct c{};\n"
                                "c<int> cc;\n";
            const char exp[] = "struct c<int,unknown1(int)&&unknown2(int)> ; "
                               "c<int,unknown1(int)&&unknown2(int)> cc ; "
                               "struct c<int,unknown1(int)&&unknown2(int)> { } ;";
            ASSERT_EQUALS(exp, tok(code));
        }
    }

    void template110() {
        const char code[] = "template<typename T> using A = int;\n"
                            "template<typename T> using A<T*> = char;\n"
                            "template<> using A<char> = char;\n"
                            "template using A<char> = char;\n"
                            "using A<char> = char;";
        const char exp[] = "template < typename T > using A = int ; "
                           "template < typename T > using A < T * > = char ; "
                           "template < > using A < char > = char ; "
                           "template using A < char > = char ; "
                           "using A < char > = char ;";
        ASSERT_EQUALS(exp, tok(code));
    }

    void template111() { // crash
        const char code[] = "template<typename T, typename U> struct pair;\n"
                            "template<typename T> using cell = pair<T*, cell<T>*>;";
        const char exp[] = "template < typename T , typename U > struct pair ; "
                           "template < typename T > using cell = pair < T * , cell < T > * > ;";
        ASSERT_EQUALS(exp, tok(code));
    }

    void template112() { // #9146 syntax error
        const char code[] = "template <int> struct a;\n"
                            "template <class, class b> using c = typename a<int{b::d}>::e;\n"
                            "template <class> struct f;\n"
                            "template <class b> using g = typename f<c<int, b>>::e;";
        const char exp[] = "template < int > struct a ; "
                           "template < class , class b > using c = typename a < int { b :: d } > :: e ; "
                           "template < class > struct f ; "
                           "template < class b > using g = typename f < c < int , b > > :: e ;";
        ASSERT_EQUALS(exp, tok(code));
    }

    void template113() {
        {
            const char code[] = "template <class> class A { void f(); };\n"
                                "A<int> a;";
            const char exp[] = "class A<int> ; "
                               "A<int> a ; "
                               "class A<int> { void f ( ) ; } ;";
            ASSERT_EQUALS(exp, tok(code));
        }
        {
            const char code[] = "template <struct> struct A { void f(); };\n"
                                "A<int> a;";
            const char exp[] = "struct A<int> ; "
                               "A<int> a ; "
                               "struct A<int> { void f ( ) ; } ;";
            ASSERT_EQUALS(exp, tok(code));
        }
    }

    void template114() { // #9155
        {
            const char code[] = "template <typename a, a> struct b {};\n"
                                "template <typename> struct c;\n"
                                "template <typename> struct d : b<bool, std::is_polymorphic<int>{}> {};\n"
                                "template <bool> struct e;\n"
                                "template <typename a> using f = typename e<c<d<a>>::g>::h;";
            const char exp[] =  "template < typename a , a > struct b { } ; "
                                "template < typename > struct c ; "
                                "template < typename > struct d : b < bool , std :: is_polymorphic < int > { } > { } ; "
                                "template < bool > struct e ; "
                                "template < typename a > using f = typename e < c < d < a > > :: g > :: h ;";
            ASSERT_EQUALS(exp, tok(code));
        }
        {
            const char code[] = "template <typename a, a> struct b;\n"
                                "template <bool, typename> struct c;\n"
                                "template <typename a> struct d : b<bool, std::is_empty<a>{}> {};\n"
                                "template <typename a> using e = typename c<std::is_final<a>{}, d<a>>::f;\n";
            const char exp[] =  "template < typename a , a > struct b ; "
                                "template < bool , typename > struct c ; "
                                "template < typename a > struct d : b < bool , std :: is_empty < a > { } > { } ; "
                                "template < typename a > using e = typename c < std :: is_final < a > { } , d < a > > :: f ;";
            ASSERT_EQUALS(exp, tok(code));
        }
    }

    void template115() { // #9153
        const char code[] = "namespace {\n"
                            "    namespace b {\n"
                            "        template <int c> struct B { using B<c / 2>::d; };\n"
                            "    }\n"
                            "    template <class, class> using e = typename b::B<int{}>;\n"
                            "    namespace b {\n"
                            "        template <class> struct f {};\n"
                            "    }\n"
                            "    template <class c> using g = b::f<e<int, c>>;\n"
                            "}\n"
                            "g<int> g1;";
        const char exp[] = "namespace { "
                           "namespace b { "
                           "struct B<0> ; "
                           "} "
                           "namespace b { "
                           "struct f<b::B<0>> ; "
                           "} "
                           "} "
                           "b :: f<b::B<0>> g1 ; struct b :: B<0> { using B<0> :: d ; } ; "
                           "struct b :: f<b::B<0>> { } ;";
        ASSERT_EQUALS(exp, tok(code));
    }

    void template116() { // #9178
        {
            const char code[] = "template <class, class a> auto b() -> decltype(a{}.template b<void(int, int)>);\n"
                                "template <class, class a> auto b() -> decltype(a{}.template b<void(int, int)>){}";
            const char exp[] = "template < class , class a > auto b ( ) . decltype ( a { } . template b < void ( int , int ) > ) ; "
                               "template < class , class a > auto b ( ) . decltype ( a { } . template b < void ( int , int ) > ) { }";
            ASSERT_EQUALS(exp, tok(code));
        }
        {
            const char code[] = "template <class, class a>\n"
                                "auto b() -> decltype(a{}.template b<void(int, int)>()) {}\n"
                                "struct c {\n"
                                "  template <class> void b();\n"
                                "};\n"
                                "void d() { b<c, c>(); }";
            const char exp[] = "auto b<c,c> ( ) . decltype ( c { } . template b < void ( int , int ) > ( ) ) ; "
                               "struct c { "
                               "template < class > void b ( ) ; "
                               "} ; "
                               "void d ( ) { b<c,c> ( ) ; } "
                               "auto b<c,c> ( ) . decltype ( c { } . template b < void ( int , int ) > ( ) ) { }";
            ASSERT_EQUALS(exp, tok(code));
        }
    }

    void template117() {
        const char code[] = "template<typename T = void> struct X {};\n"
                            "X<X<>> x;";
        const char exp[] = "struct X<void> ; "
                           "struct X<X<void>> ; "
                           "X<X<void>> x ; "
                           "struct X<void> { } ; "
                           "struct X<X<void>> { } ;";
        ASSERT_EQUALS(exp, tok(code));
    }

    void template118() {
        const char code[] = "template<int> struct S { void f(int i); };\n"
                            "S<1> s;";
        const char exp[] = "struct S<1> ; "
                           "S<1> s ; struct S<1> { "
                           "void f ( int i ) ; "
                           "} ;";
        ASSERT_EQUALS(exp, tok(code));
    }

    void template119() { // #9186
        {
            const char code[] = "template <typename T>\n"
                                "constexpr auto func = [](auto x){ return T(x);};\n"
                                "template <typename T>\n"
                                "constexpr auto funcBraced = [](auto x){ return T{x};};\n"
                                "double f(int x) { return func<double>(x); }\n"
                                "double fBraced(int x) { return funcBraced<int>(x); }";
            const char exp[] = "const auto func<double> = [ ] ( auto x ) { return double ( x ) ; } ; "
                               "const auto funcBraced<int> = [ ] ( auto x ) { return int { x } ; } ; "
                               "double f ( int x ) { return func<double> ( x ) ; } "
                               "double fBraced ( int x ) { return funcBraced<int> ( x ) ; }";
            ASSERT_EQUALS(exp, tok(code));
        }
        {
            const char code[] = "template <typename T>\n"
                                "constexpr auto func = [](auto x){ return T(x);};\n"
                                "void foo() {\n"
                                "    func<int>(x);\n"
                                "    func<double>(x);\n"
                                "}";
            const char exp[] = "const auto func<int> = [ ] ( auto x ) { return int ( x ) ; } ; "
                               "const auto func<double> = [ ] ( auto x ) { return double ( x ) ; } ; "
                               "void foo ( ) { "
                               "func<int> ( x ) ; "
                               "func<double> ( x ) ; "
                               "}";
            ASSERT_EQUALS(exp, tok(code));
        }
    }

    void template120() {
        const char code[] = "template<typename Tuple>\n"
                            "struct lambda_context {\n"
                            "    template<typename Sig> struct result;\n"
                            "    template<typename This, typename I>\n"
                            "    struct result<This(terminal, placeholder)> : at<Tuple, I> {};\n"
                            "};\n"
                            "template<typename T>\n"
                            "struct lambda {\n"
                            "    template<typename Sig> struct result;\n"
                            "    template<typename This>\n"
                            "    struct result<This()> : lambda_context<tuple<> > {};\n"
                            "};\n"
                            "lambda<int> l;";
        const char exp[] = "template < typename Tuple > "
                           "struct lambda_context { "
                           "template < typename Sig > struct result ; "
                           "template < typename This , typename I > "
                           "struct result < This ( terminal , placeholder ) > : at < Tuple , I > { } ; "
                           "} ; "
                           "struct lambda<int> ; "
                           "lambda<int> l ; struct lambda<int> { "
                           "template < typename Sig > struct result ; "
                           "template < typename This > "
                           "struct result < This ( ) > : lambda_context < tuple < > > { } ; "
                           "} ;";
        ASSERT_EQUALS(exp, tok(code));
    }

    void template121() { // #9193
        const char code[] = "template <class VALUE_T, class LIST_T = std::list<VALUE_T>>\n"
                            "class TestList { };\n"
                            "TestList<std::shared_ptr<int>> m_test;";
        const char exp[] = "class TestList<std::shared_ptr<int>,std::list<std::shared_ptr<int>>> ; "
                           "TestList<std::shared_ptr<int>,std::list<std::shared_ptr<int>>> m_test ; "
                           "class TestList<std::shared_ptr<int>,std::list<std::shared_ptr<int>>> { } ;";
        ASSERT_EQUALS(exp, tok(code));
    }

    void template122() { // #9147
        const char code[] = "template <class...> struct a;\n"
                            "namespace {\n"
                            "template <class, class> struct b;\n"
                            "template <template <class> class c, class... f, template <class...> class d>\n"
                            "struct b<c<f...>, d<>>;\n"
                            "}\n"
                            "void e() { using c = a<>; }";
        const char exp[] = "template < class ... > struct a ; "
                           "namespace { "
                           "template < class , class > struct b ; "
                           "template < template < class > class c , class ... f , template < class ... > class d > "
                           "struct b < c < f ... > , d < > > ; "
                           "} "
                           "void e ( ) { }";
        ASSERT_EQUALS(exp, tok(code));
    }

    void template123() { // #9183
        const char code[] = "template <class...> struct a;\n"
                            "namespace {\n"
                            "template <class, class, class, class>\n"
                            "struct b;\n"
                            "template <template <class> class c, class... d, template <class> class e, class... f>\n"
                            "struct b<c<d...>, e<f...>>;\n"
                            "}\n"
                            "void fn1() {\n"
                            "  using c = a<>;\n"
                            "  using e = a<>;\n"
                            "}";
        const char exp[] = "template < class ... > struct a ; "
                           "namespace { "
                           "template < class , class , class , class > "
                           "struct b ; "
                           "template < template < class > class c , class ... d , template < class > class e , class ... f > "
                           "struct b < c < d ... > , e < f ... > > ; "
                           "} "
                           "void fn1 ( ) { "
                           "}";
        ASSERT_EQUALS(exp, tok(code));
    }

    void template124() { // #9197
        const char code[] = "template <bool> struct a;\n"
                            "template <bool b> using c = typename a<b>::d;\n"
                            "template <typename> struct e;\n"
                            "template <typename> struct h {\n"
                            "  template <typename... f, c<h<e<typename f::d...>>::g>> void i();\n"
                            "};";
        const char exp[] = "template < bool > struct a ; "
                           "template < bool b > using c = typename a < b > :: d ; "
                           "template < typename > struct e ; "
                           "template < typename > struct h { "
                           "template < typename ... f , c < h < e < typename f :: d ... > > :: g > > void i ( ) ; "
                           "} ;";
        ASSERT_EQUALS(exp, tok(code));
    }

    void template125() {
        ASSERT_THROW(tok("template<int M, int N>\n"
                         "class GCD {\n"
                         "public:\n"
                         "  enum { val = (N == 0) ? M : GCD<N, M % N>::val };\n"
                         "};\n"
                         "int main() {\n"
                         "  GCD< 1, 0 >::val;\n"
                         "}"), InternalError);
    }

    void template126() { // #9217
        const char code[] = "template <typename b> using d = a<b>;\n"
                            "static_assert(i<d<l<b>>>{}, \"\");";
        const char exp[] = "static_assert ( i < a < l < b > > > { } , \"\" ) ;";
        ASSERT_EQUALS(exp, tok(code));
    }

    void template127() { // #9225
        {
            const char code[] = "template <typename> struct a {\n"
                                "  template <typename b> constexpr decltype(auto) operator()(b &&) const;\n"
                                "};\n"
                                "a<int> c;\n"
                                "template <typename d>\n"
                                "template <typename b>\n"
                                "constexpr decltype(auto) a<d>::operator()(b &&) const {}";
            const char exp[] = "struct a<int> ; "
                               "a<int> c ; "
                               "template < typename d > "
                               "template < typename b > "
                               "const decltype ( auto ) a < d > :: operator() ( b && ) const { } "
                               "struct a<int> { "
                               "template < typename b > const decltype ( auto ) operator() ( b && ) const ; "
                               "} ;";
            const char act[] = "struct a<int> ; "
                               "a<int> c ; "
                               "template < typename d > "
                               "template < typename b > "
                               "const decltype ( auto ) a < d > :: operator() ( b && ) const { } "
                               "struct a<int> { "
                               "template < typename b > const decltype ( auto ) operator() ( b && ) const ; "
                               "} ; "
                               "const decltype ( auto ) a<int> :: operator() ( b && ) const { }";
            TODO_ASSERT_EQUALS(exp, act, tok(code));
        }
        {
            const char code[] = "template <typename> struct a {\n"
                                "  template <typename b> static void foo();\n"
                                "};\n"
                                "a<int> c;\n"
                                "template <typename d>\n"
                                "template <typename b>\n"
                                "void a<d>::foo() {}\n"
                                "void bar() { a<int>::foo<char>(); }";
            const char exp[] = "struct a<int> ; "
                               "a<int> c ; "
                               "template < typename d > "
                               "template < typename b > "
                               "void a < d > :: foo ( ) { } "
                               "void bar ( ) { a<int> :: foo < char > ( ) ; } "
                               "struct a<int> { "
                               "template < typename b > static void foo ( ) ; "
                               "static void foo<char> ( ) ; "
                               "} ; "
                               "void a<int> :: foo<char> ( ) { }";
            const char act[] = "struct a<int> ; "
                               "a<int> c ; "
                               "template < typename d > "
                               "template < typename b > "
                               "void a < d > :: foo ( ) { } "
                               "void bar ( ) { a<int> :: foo < char > ( ) ; } "
                               "struct a<int> { "
                               "template < typename b > static void foo ( ) ; "
                               "} ; "
                               "void a<int> :: foo ( ) { }";
            TODO_ASSERT_EQUALS(exp, act, tok(code));
        }
        {
            const char code[] = "template <typename> struct a {\n"
                                "  template <typename b> static void foo();\n"
                                "};\n"
                                "template <typename d>\n"
                                "template <typename b>\n"
                                "void a<d>::foo() {}\n"
                                "void bar() { a<int>::foo<char>(); }";
            const char exp[] = "struct a<int> ; "
                               "template < typename d > "
                               "template < typename b > "
                               "void a < d > :: foo ( ) { } "
                               "void bar ( ) { a<int> :: foo < char > ( ) ; } "
                               "struct a<int> { "
                               "static void foo<char> ( ) ; "
                               "} ; "
                               "void a<int> :: foo<char> ( ) { }";
            const char act[] = "struct a<int> ; "
                               "template < typename d > "
                               "template < typename b > "
                               "void a < d > :: foo ( ) { } "
                               "void bar ( ) { a<int> :: foo < char > ( ) ; } "
                               "struct a<int> { "
                               "template < typename b > static void foo ( ) ; "
                               "} ; "
                               "void a<int> :: foo ( ) { }";
            TODO_ASSERT_EQUALS(exp, act, tok(code));
        }
    }

    void template128() { // #9224
        const char code[] = "template <typename> struct a { };\n"
                            "template <typename j> void h() { k.h<a<j>>; }\n"
                            "void foo() { h<int>(); }";
        const char exp[] = "struct a<int> ; "
                           "void h<int> ( ) ; "
                           "void foo ( ) { h<int> ( ) ; } "
                           "void h<int> ( ) { k . h < a<int> > ; } "
                           "struct a<int> { } ;";
        ASSERT_EQUALS(exp, tok(code));
    }

    void template129() {
        const char code[] = "class LuaContext {\n"
                            "public:\n"
                            "  template <typename TFunctionType, typename TType>\n"
                            "  void registerFunction(TType fn) { }\n"
                            "};\n"
                            "void setupLuaBindingsDNSQuestion() {\n"
                            "  g_lua.registerFunction<void (DNSQuestion ::*)(std ::string, std ::string)>();\n"
                            "}";
        const char exp[] = "class LuaContext { "
                           "public: "
                           "template < typename TFunctionType , typename TType > "
                           "void registerFunction ( TType fn ) { } "
                           "} ; "
                           "void setupLuaBindingsDNSQuestion ( ) { "
                           "g_lua . registerFunction < void ( DNSQuestion :: * ) ( std :: string , std :: string ) > ( ) ; "
                           "}";
        ASSERT_EQUALS(exp, tok(code));
    }

    void template130() { // #9246
        const char code[] = "template <typename...> using a = int;\n"
                            "template <typename, typename> using b = a<>;\n"
                            "template <typename, typename> void c();\n"
                            "template <typename d, typename> void e() { c<b<d, int>, int>; }\n"
                            "void f() { e<int(int, ...), int>(); }";
        const char exp[] = "template < typename , typename > void c ( ) ; "
                           "void e<int(int,...),int> ( ) ; "
                           "void f ( ) { e<int(int,...),int> ( ) ; } "
                           "void e<int(int,...),int> ( ) { c < int , int > ; }";
        ASSERT_EQUALS(exp, tok(code));
    }

    void template131() { // #9249
        {
            const char code[] = "template <long a, bool = 0 == a> struct b {};\n"
                                "b<1> b1;";
            const char exp[] = "struct b<1,false> ; "
                               "b<1,false> b1 ; "
                               "struct b<1,false> { } ;";
            ASSERT_EQUALS(exp, tok(code));
        }
        {
            const char code[] = "template <long a, bool = a < 0> struct b {};\n"
                                "b<1> b1;";
            const char exp[] = "struct b<1,false> ; "
                               "b<1,false> b1 ; "
                               "struct b<1,false> { } ;";
            ASSERT_EQUALS(exp, tok(code));
        }
        {
            const char code[] = "template <long a, bool = 0 < a> struct b {};\n"
                                "b<1> b1;";
            const char exp[] = "struct b<1,true> ; "
                               "b<1,true> b1 ; "
                               "struct b<1,true> { } ;";
            ASSERT_EQUALS(exp, tok(code));
        }
    }

    void template132() { // #9250
        const char code[] = "struct TrueFalse {\n"
                            "  static constexpr bool v() { return true; }\n"
                            "};\n"
                            "int global;\n"
                            "template<typename T> int foo() {\n"
                            "  __transaction_atomic noexcept(T::v()) { global += 1; }\n"
                            "  return __transaction_atomic noexcept(T::v()) (global + 2);\n"
                            "}\n"
                            "int f1() {\n"
                            "  return foo<TrueFalse>();\n"
                            "}";
        const char exp[] = "struct TrueFalse { "
                           "static const bool v ( ) { return true ; } "
                           "} ; "
                           "int global ; "
                           "int foo<TrueFalse> ( ) ; "
                           "int f1 ( ) { "
                           "return foo<TrueFalse> ( ) ; "
                           "} "
                           "int foo<TrueFalse> ( ) { "
                           "__transaction_atomic noexcept ( TrueFalse :: v ( ) ) { global += 1 ; } "
                           "return __transaction_atomic noexcept ( TrueFalse :: v ( ) ) ( global + 2 ) ; "
                           "}";
        ASSERT_EQUALS(exp, tok(code));
    }

    void template133() {
        const char code[] = "template <typename a> struct bar {\n"
                            "  template <typename b> static bar foo(const bar<b> &c) {\n"
                            "    return bar();\n"
                            "  }\n"
                            "};\n"
                            "bar<short> bs;\n"
                            "bar<std::array<int,4>> ba;\n"
                            "bar<short> b1 = bar<short>::foo<std::array<int,4>>(ba);\n"
                            "bar<std::array<int,4>> b2 = bar<std::array<int,4>>::foo<short>(bs);";
        const char act[] = "struct bar<short> ; struct bar<std::array<int,4>> ; "
                           "bar<short> bs ; "
                           "bar<std::array<int,4>> ba ; "
                           "bar<short> b1 ; b1 = bar<short> :: foo<std::array<int,4>> ( ba ) ; "
                           "bar<std::array<int,4>> b2 ; b2 = bar<std::array<int,4>> :: foo<short> ( bs ) ; "
                           "struct bar<short> { "
                           "static bar<short> foo<std::array<int,4>> ( const bar < std :: array < int , 4 > > & c ) ; "
                           "} ; "
                           "struct bar<std::array<int,4>> { "
                           "static bar<std::array<int,4>> foo<short> ( const bar < short > & c ) ; "
                           "} ; "
                           "bar<std::array<int,4>> bar<std::array<int,4>> :: foo<short> ( const bar < short > & c ) { "
                           "return bar<std::array<int,4>> ( ) ; "
                           "} "
                           "bar<short> bar<short> :: foo<std::array<int,4>> ( const bar < std :: array < int , 4 > > & c ) { "
                           "return bar<short> ( ) ; "
                           "}";
        const char exp[] = "struct bar<short> ; struct bar<std::array<int,4>> ; "
                           "bar<short> bs ; "
                           "bar<std::array<int,4>> ba ; "
                           "bar<short> b1 ; b1 = bar<short> :: foo<std::array<int,4>> ( ba ) ; "
                           "bar<std::array<int,4>> b2 ; b2 = bar<std::array<int,4>> :: foo<short> ( bs ) ; "
                           "struct bar<short> { "
                           "static bar<short> foo<std::array<int,4>> ( const bar<std::array<int,4>> & c ) ; "
                           "} ; "
                           "struct bar<std::array<int,4>> { "
                           "static bar<std::array<int,4>> foo<short> ( const bar<short> & c ) ; "
                           "} ; "
                           "bar<std::array<int,4>> bar<std::array<int,4>> :: foo<short> ( const bar<short> & c ) { "
                           "return bar<std::array<int,4>> ( ) ; "
                           "} "
                           "bar<short> bar<short> :: foo<std::array<int,4>> ( const bar<std::array<int,4>> & c ) { "
                           "return bar<short> ( ) ; "
                           "}";
        TODO_ASSERT_EQUALS(exp, act, tok(code));
    }

    void template134() {
        const char code[] = "template <int a> class e { };\n"
                            "template <int a> class b { e<(c > a ? 1 : 0)> d; };\n"
                            "b<0> b0;\n"
                            "b<1> b1;";
        const char exp[] = "class e<(c>0)> ; class e<(c>1)> ; "
                           "class b<0> ; class b<1> ; "
                           "b<0> b0 ; "
                           "b<1> b1 ; "
                           "class b<0> { e<(c>0)> d ; } ; class b<1> { e<(c>1)> d ; } ; "
                           "class e<(c>0)> { } ; class e<(c>1)> { } ;";
        ASSERT_EQUALS(exp, tok(code));
    }

    void template135() {
        const char code[] = "template <int> struct a { template <int b> void c(a<b>); };\n"
                            "a<2> d;";
        const char exp[] = "struct a<2> ; "
                           "a<2> d ; "
                           "struct a<2> { template < int b > void c ( a < b > ) ; } ;";
        ASSERT_EQUALS(exp, tok(code));
    }

    void template136() { // #9287
        const char code[] = "namespace a {\n"
                            "template <typename> struct b;\n"
                            "template <int> struct c;\n"
                            "template <typename> struct d;\n"
                            "template <typename> struct f;\n"
                            "template <typename> struct g;\n"
                            "template <typename h>\n"
                            "struct i : c<b<f<typename h ::j>>::k && b<g<typename h ::j>>::k> {};\n"
                            "}\n"
                            "namespace hana = a;\n"
                            "using e = int;\n"
                            "void l(hana::d<hana::i<e>>);";
        const char exp[] = "namespace a { "
                           "template < typename > struct b ; "
                           "template < int > struct c ; "
                           "template < typename > struct d ; "
                           "template < typename > struct f ; "
                           "template < typename > struct g ; "
                           "struct i<int> ; "
                           "} "
                           "void l ( a :: d < a :: i<int> > ) ; "
                           "struct a :: i<int> : c < b < f < int :: j > > :: k && b < g < int :: j > > :: k > { } ;";
        ASSERT_EQUALS(exp, tok(code));
    }

    void template137() { // #9288
        const char code[] = "template <bool> struct a;\n"
                            "template <bool b, class> using c = typename a<b>::d;\n"
                            "template <class, template <class> class, class> struct e;\n"
                            "template <class f, class g, class... h>\n"
                            "using i = typename e<f, g::template fn, h...>::d;\n"
                            "template <class... j> struct k : c<sizeof...(j), int>::template fn<j...> {};";
        const char exp[] = "template < bool > struct a ; "
                           "template < bool b , class > using c = typename a < b > :: d ; "
                           "template < class , template < class > class , class > struct e ; "
                           "template < class f , class g , class ... h > "
                           "using i = typename e < f , g :: template fn , h ... > :: d ; "
                           "template < class ... j > struct k : c < sizeof... ( j ) , int > :: template fn < j ... > { } ;";
        ASSERT_EQUALS(exp, tok(code));
    }

    void template138() {
        {
            const char code[] = "struct inferior {\n"
                                "  using visitor = int;\n"
                                "  template <typename T>\n"
                                "  bool operator()(const T &a, const T &b) const {\n"
                                "    return 1 < b;\n"
                                "  }\n"
                                "};\n"
                                "int main() {\n"
                                "  return 0;\n"
                                "}";
            const char exp[] = "struct inferior { "
                               "template < typename T > "
                               "bool operator() ( const T & a , const T & b ) const { "
                               "return 1 < b ; "
                               "} "
                               "} ; "
                               "int main ( ) { "
                               "return 0 ; "
                               "}";
            ASSERT_EQUALS(exp, tok(code));
        }
        {
            const char code[] = "struct inferior {\n"
                                "  template <typename T>\n"
                                "  bool operator()(const T &a, const T &b) const {\n"
                                "    return 1 < b;\n"
                                "  }\n"
                                "};\n"
                                "int main() {\n"
                                "  return 0;\n"
                                "}";
            const char exp[] = "struct inferior { "
                               "template < typename T > "
                               "bool operator() ( const T & a , const T & b ) const { "
                               "return 1 < b ; "
                               "} "
                               "} ; "
                               "int main ( ) { "
                               "return 0 ; "
                               "}";
            ASSERT_EQUALS(exp, tok(code));
        }
        {
            const char code[] = "struct inferior {\n"
                                "  using visitor = int;\n"
                                "  template <typename T>\n"
                                "  bool operator()(const T &a, const T &b) const {\n"
                                "    return a < b;\n"
                                "  }\n"
                                "};\n"
                                "int main() {\n"
                                "  return 0;\n"
                                "}";
            const char exp[] = "struct inferior { "
                               "template < typename T > "
                               "bool operator() ( const T & a , const T & b ) const { "
                               "return a < b ; "
                               "} "
                               "} ; "
                               "int main ( ) { "
                               "return 0 ; "
                               "}";
            ASSERT_EQUALS(exp, tok(code));
        }
        {
            const char code[] = "struct inferior {\n"
                                "  template <typename T>\n"
                                "  bool operator()(const T &a, const T &b) const {\n"
                                "    return a < b;\n"
                                "  }\n"
                                "};\n"
                                "int main() {\n"
                                "  return 0;\n"
                                "}";
            const char exp[] = "struct inferior { "
                               "template < typename T > "
                               "bool operator() ( const T & a , const T & b ) const { "
                               "return a < b ; "
                               "} "
                               "} ; "
                               "int main ( ) { "
                               "return 0 ; "
                               "}";
            ASSERT_EQUALS(exp, tok(code));
        }
    }

    void template139() {
        {
            const char code[] = "template<typename T>\n"
                                "struct Foo {\n"
                                "  template<typename> friend struct Foo;\n"
                                "};";
            const char exp[] = "template < typename T > "
                               "struct Foo { "
                               "template < typename > friend struct Foo ; "
                               "} ;";
            ASSERT_EQUALS(exp, tok(code));
        }
        {
            const char code[] = "template<typename T>\n"
                                "struct Foo {\n"
                                "  template<typename> friend struct Foo;\n"
                                "} ;\n"
                                "Foo<int> foo;";
            const char exp[] = "struct Foo<int> ; "
                               "Foo<int> foo ; "
                               "struct Foo<int> { "
                               "template < typename > friend struct Foo ; "
                               "} ;";
            ASSERT_EQUALS(exp, tok(code));
        }
    }

    void template140() {
        {
            const char code[] = "template <typename> struct a { };\n"
                                "template <typename b> struct d {\n"
                                "    d();\n"
                                "    d(d<a<b>> e);\n"
                                "};\n"
                                "void foo() { d<char> c; }";
            const char exp[] = "struct a<char> ; "
                               "struct d<char> ; "
                               "void foo ( ) { d<char> c ; } "
                               "struct d<char> { "
                               "d<char> ( ) ; "
                               "d<char> ( d < a<char> > e ) ; "
                               "} ; "
                               "struct a<char> { } ;";
            ASSERT_EQUALS(exp, tok(code));
        }
        {
            const char code[] = "namespace a {\n"
                                "template <typename b> using c = typename b ::d;\n"
                                "template <typename> constexpr bool e() { return false; }\n"
                                "template <typename b> class f { f(f<c<b>>); };\n"
                                "static_assert(!e<f<char>>());\n"
                                "}";
            const char exp[] = "namespace a { "
                               "const bool e<f<char>> ( ) ; "
                               "class f<char> ; "
                               "static_assert ( ! e<f<char>> ( ) ) ; } "
                               "class a :: f<char> { f<char> ( a :: f < b :: d > ) ; } ; "
                               "const bool a :: e<f<char>> ( ) { return false ; }";
            ASSERT_EQUALS(exp, tok(code));
        }
    }

    void template141() { // #9337
        const char code[] = "struct a {\n"
                            "  int c;\n"
                            "  template <typename b> void d(b e) const { c < *e; }\n"
                            "};";
        const char exp[] = "struct a { "
                           "int c ; "
                           "template < typename b > void d ( b e ) const { c < * e ; } "
                           "} ;";
        ASSERT_EQUALS(exp, tok(code));
    }

    void template142() { // #9338
        const char code[] = "template <typename...> struct a;\n"
                            "template <typename b, typename c, typename... d> struct a<b c::*, d...> {\n"
                            "  using typename b ::e;\n"
                            "  static_assert(e::f ? sizeof...(d) : sizeof...(d), \"\");\n"
                            "};";
        const char exp[] = "template < typename ... > struct a ; "
                           "template < typename b , typename c , typename ... d > struct a < b c :: * , d ... > { "
                           "using b :: e ; "
                           "static_assert ( e :: f ? sizeof... ( d ) : sizeof... ( d ) , \"\" ) ; "
                           "} ;";
        ASSERT_EQUALS(exp, tok(code));
    }

    void template143() {
        const char code[] = "template<int N>\n"
                            "using A1 = struct B1 { static auto constexpr value = N; };\n"
                            "A1<0> a1;\n"
                            "template<class T>\n"
                            "using A2 = struct B2 { void f(T){} };\n"
                            "A2<bool> a2;\n"
                            "template<class T>\n"
                            "using A3 = enum B3 {b = 0;};\n"
                            "A3<int> a3;";
        const char exp[] = "template < int N > "
                           "using A1 = struct B1 { static const auto value = N ; } ; "
                           "A1 < 0 > a1 ; "
                           "template < class T > "
                           "using A2 = struct B2 { void f ( T ) { } } ; "
                           "A2 < bool > a2 ; "
                           "template < class T > "
                           "using A3 = enum B3 { b = 0 ; } ; "
                           "A3 < int > a3 ;";
        ASSERT_EQUALS(exp, tok(code));
    }

    void template144() { // #9046
        const char code[] = "namespace a {\n"
                            "template <typename T, typename enable = void>\n"
                            "struct promote {\n"
                            "  using type = T;\n"
                            "};\n"
                            "template <typename T>\n"
                            "struct promote <T, typename std::enable_if< std::is_integral<T>::value && sizeof(T) < sizeof(int) >::type>{\n"
                            "};\n"
                            "}";
        const char exp[] = "namespace a { "
                           "template < typename T , typename enable = void > "
                           "struct promote { "
                           "using type = T ; "
                           "} ; "
                           "template < typename T > "
                           "struct promote < T , std :: enable_if < std :: is_integral < T > :: value && sizeof ( T ) < sizeof ( int ) > :: type > { "
                           "} ; "
                           "}";
        ASSERT_EQUALS(exp, tok(code));
    }

    void template145() { // syntax error
        const char code[] = "template<template<typename, Ts = 0> class ...Cs, Cs<Ts> ...Vs> struct B { };";
        const char exp[] = "template < template < typename , Ts = 0 > class ... Cs , Cs < Ts > ... Vs > struct B { } ;";
        ASSERT_EQUALS(exp, tok(code));
    }

    void template146() { // syntax error
        const char code[] = "template<class T> struct C { };\n"
                            "template<class T, template<class TT_T0, template<class TT_T1> class TT_TT> class TT, class U = TT<int, C> >\n"
                            "struct S {\n"
                            "  void foo(TT<T, C>);\n"
                            "};";
        const char exp[] = "template < class T > struct C { } ; "
                           "template < class T , template < class TT_T0 , template < class TT_T1 > class TT_TT > class TT , class U = TT < int , C > > "
                           "struct S { "
                           "void foo ( TT < T , C > ) ; "
                           "} ;";
        ASSERT_EQUALS(exp, tok(code));
    }

    void template147() { // syntax error
        const char code[] = "template <template <typename> class C, typename X, C<X>*> struct b { };";
        const char exp[] = "template < template < typename > class C , typename X , C < X > * > struct b { } ;";
        ASSERT_EQUALS(exp, tok(code));
    }

    void template148() { // syntax error
        const char code[] = "static_assert(var<S1<11, 100>> == var<S1<199, 23>> / 2\n"
                            "  && var<S1<50, 120>> == var<S1<150, var<S1<10, 10>>>>\n"
                            "  && var<S1<53, 23>> != 222, \"\");";
        const char exp[] = "static_assert ( var < S1 < 11 , 100 > > == var < S1 < 199 , 23 > > / 2 "
                           "&& var < S1 < 50 , 120 > > == var < S1 < 150 , var < S1 < 10 , 10 > > > > "
                           "&& var < S1 < 53 , 23 > > != 222 , \"\" ) ;";
        ASSERT_EQUALS(exp, tok(code));
    }

    void template149() { // unknown macro
        const char code[] = "BEGIN_VERSIONED_NAMESPACE_DECL\n"
                            "template<typename T> class Fred { };\n"
                            "END_VERSIONED_NAMESPACE_DECL";
        ASSERT_THROW_EQUALS(tok(code), InternalError, "There is an unknown macro here somewhere. Configuration is required. If BEGIN_VERSIONED_NAMESPACE_DECL is a macro then please configure it.");
    }

    void template150() { // syntax error
        const char code[] = "struct Test {\n"
                            "  template <typename T>\n"
                            "  T &operator[] (T) {}\n"
                            "};\n"
                            "void foo() {\n"
                            "  Test test;\n"
                            "  const string type = test.operator[]<string>(\"type\");\n"
                            "}";
        const char exp[] = "struct Test { "
                           "string & operator[]<string> ( string ) ; "
                           "} ; "
                           "void foo ( ) { "
                           "Test test ; "
                           "const string type = test . operator[]<string> ( \"type\" ) ; "
                           "} string & Test :: operator[]<string> ( string ) { }";
        ASSERT_EQUALS(exp, tok(code));
    }

<<<<<<< HEAD
=======
    void template151() { // crash
        {
            const char code[] = "class SimulationComponentGroupGenerator {\n"
                                "  std::list<int, std::allocator<int>> build() const;\n"
                                "};\n"
                                "template <\n"
                                "  class obj_type,\n"
                                "  template<class> class allocator = std::allocator,\n"
                                "  template<class, class> class data_container = std::list>\n"
                                "class GenericConfigurationHandler {\n"
                                "  data_container<int, std::allocator<int>> m_target_configurations;\n"
                                "};\n"
                                "class TargetConfigurationHandler : public GenericConfigurationHandler<int> { };";
            const char exp[] = "class SimulationComponentGroupGenerator { "
                               "std :: list < int , std :: allocator < int > > build ( ) const ; "
                               "} ; "
                               "class GenericConfigurationHandler<int,std::allocator,std::list> ; "
                               "class TargetConfigurationHandler : public GenericConfigurationHandler<int,std::allocator,std::list> { } ; "
                               "class GenericConfigurationHandler<int,std::allocator,std::list> { "
                               "std :: list < int , std :: std :: allocator < int > > m_target_configurations ; "
                               "} ;";
            ASSERT_EQUALS(exp, tok(code));
        }
        {
            const char code[] = "std::list<std::allocator<int>> a;\n"
                                "template <class, template <class> class allocator = std::allocator> class b {};\n"
                                "class c : b<int> {};";
            const char exp[] = "std :: list < std :: allocator < int > > a ; "
                               "class b<int,std::allocator> ; "
                               "class c : b<int,std::allocator> { } ; "
                               "class b<int,std::allocator> { } ;";
            ASSERT_EQUALS(exp, tok(code));
        }
        {
            const char code[] = "template <typename> class a {};\n"
                                "template class a<char>;\n"
                                "template <class, template <class> class a = a> class b {};\n"
                                "class c : b<int> {};";
            const char exp[] = "class a<char> ; "
                               "class b<int,a> ; "
                               "class c : b<int,a> { } ; "
                               "class b<int,a> { } ; "
                               "class a<char> { } ;";
            ASSERT_EQUALS(exp, tok(code));
        }
    }

>>>>>>> 09eaa412
    void template_specialization_1() {  // #7868 - template specialization template <typename T> struct S<C<T>> {..};
        const char code[] = "template <typename T> struct C {};\n"
                            "template <typename T> struct S {a};\n"
                            "template <typename T> struct S<C<T>> {b};\n"
                            "S<int> s;";
        const char exp[]  = "template < typename T > struct C { } ; struct S<int> ; template < typename T > struct S < C < T > > { b } ; S<int> s ; struct S<int> { a } ;";
        ASSERT_EQUALS(exp, tok(code));
    }

    void template_specialization_2() {  // #7868 - template specialization template <typename T> struct S<C<T>> {..};
        const char code[] = "template <typename T> struct C {};\n"
                            "template <typename T> struct S {a};\n"
                            "template <typename T> struct S<C<T>> {b};\n"
                            "S<C<int>> s;";
        const char exp[]  = "template < typename T > struct C { } ; template < typename T > struct S { a } ; struct S<C<int>> ; S<C<int>> s ; struct S<C<int>> { b } ;";
        ASSERT_EQUALS(exp, tok(code));
    }

    void template_enum() {
        const char code1[] = "template <class T>\n"
                             "struct Unconst {\n"
                             "    typedef T type;\n"
                             "};\n"
                             "template <class T>\n"
                             "struct Unconst<const T> {\n"
                             "    typedef T type;\n"
                             "};\n"
                             "template <class T>\n"
                             "struct Unconst<const T&> {\n"
                             "    typedef T& type;\n"
                             "};\n"
                             "template <class T>\n"
                             "struct Unconst<T* const> {\n"
                             "    typedef T* type;\n"
                             "};\n"
                             "template <class T1, class T2>\n"
                             "struct type_equal {\n"
                             "    enum {  value = 0   };\n"
                             "};\n"
                             "template <class T>\n"
                             "struct type_equal<T, T> {\n"
                             "    enum {  value = 1   };\n"
                             "};\n"
                             "template<class T>\n"
                             "struct template_is_const\n"
                             "{\n"
                             "    enum {value = !type_equal<T, typename Unconst<T>::type>::value  };\n"
                             "};";
        const char exp1[] = "template < class T > struct Unconst { } ; "
                            "template < class T > struct Unconst < const T > { } ; "
                            "template < class T > struct Unconst < const T & > { } ; "
                            "template < class T > struct Unconst < T * const > { } ; "
                            "template < class T1 , class T2 > struct type_equal { enum Anonymous0 { value = 0 } ; } ; "
                            "template < class T > struct type_equal < T , T > { enum Anonymous1 { value = 1 } ; } ;";
        ASSERT_EQUALS(exp1, tok(code1));
    }

    void template_default_parameter() {
        {
            const char code[] = "template <class T, int n=3>\n"
                                "class A\n"
                                "{ T ar[n]; };\n"
                                "\n"
                                "void f()\n"
                                "{\n"
                                "    A<int,2> a1;\n"
                                "    A<int> a2;\n"
                                "}\n";
            const char expected[] = "class A<int,2> ; "
                                    "class A<int,3> ; "
                                    "void f ( ) "
                                    "{"
                                    " A<int,2> a1 ;"
                                    " A<int,3> a2 ; "
                                    "} "
                                    "class A<int,2> "
                                    "{ int ar [ 2 ] ; } ; "
                                    "class A<int,3> "
                                    "{ int ar [ 3 ] ; } ;";
            ASSERT_EQUALS(expected, tok(code));
        }
        {
            const char code[] = "template <class T, int n1=3, int n2=2>\n"
                                "class A\n"
                                "{ T ar[n1+n2]; };\n"
                                "\n"
                                "void f()\n"
                                "{\n"
                                "    A<int> a1;\n"
                                "    A<int,3> a2;\n"
                                "}\n";

            const char expected[] = "class A<int,3,2> ; "
                                    "void f ( ) "
                                    "{"
                                    " A<int,3,2> a1 ;"
                                    " A<int,3,2> a2 ; "
                                    "} "
                                    "class A<int,3,2> "
                                    "{ int ar [ 3 + 2 ] ; } ;";
            ASSERT_EQUALS(expected, tok(code));
        }
        {
            const char code[] = "template <class T, int n=3>\n"
                                "class A\n"
                                "{ T ar[n]; };\n"
                                "\n"
                                "void f()\n"
                                "{\n"
                                "    A<int,(int)2> a1;\n"
                                "    A<int> a2;\n"
                                "}\n";
            const char expected[] = "class A<int,(int)2> ; "
                                    "class A<int,3> ; "
                                    "void f ( ) "
                                    "{ "
                                    "A<int,(int)2> a1 ; "
                                    "A<int,3> a2 ; "
                                    "} "
                                    "class A<int,(int)2> "
                                    "{ int ar [ ( int ) 2 ] ; } ; "
                                    "class A<int,3> "
                                    "{ int ar [ 3 ] ; } ;";
            ASSERT_EQUALS(expected, tok(code));
        }
        {
            const char code[] = "class A { }; "
                                "template<class T> class B { }; "
                                "template<class T1, class T2 = B<T1>> class C { }; "
                                "template<class T1 = A, typename T2 = B<A>> class D { };";
            ASSERT_EQUALS("class A { } ; "
                          "template < class T > class B { } ; "
                          "template < class T1 , class T2 = B < T1 > > class C { } ; "
                          "template < class T1 = A , typename T2 = B < A > > class D { } ;", tok(code));
        }
        {
            // #7548
            const char code[] = "template<class T, class U> class DefaultMemory {}; "
                                "template<class Key, class Val, class Mem=DefaultMemory<Key,Val> > class thv_table_c  {}; "
                                "thv_table_c<void *,void *> id_table_m;";
            const char exp [] = "template < class T , class U > class DefaultMemory { } ; "
                                "class thv_table_c<void*,void*,DefaultMemory<void*,void*>> ; "
                                "thv_table_c<void*,void*,DefaultMemory<void*,void*>> id_table_m ; "
                                "class thv_table_c<void*,void*,DefaultMemory<void*,void*>> { } ;";
            ASSERT_EQUALS(exp, tok(code));
        }
        {
            // #8890
            const char code[] = "template <typename = void> struct a {\n"
                                "  void c();\n"
                                "};\n"
                                "void f() {\n"
                                "  a<> b;\n"
                                "  b.a<>::c();\n"
                                "}";
            ASSERT_EQUALS("struct a<void> ; "
                          "void f ( ) { "
                          "a<void> b ; "
                          "b . a<void> :: c ( ) ; "
                          "} "
                          "struct a<void> { "
                          "void c ( ) ; "
                          "} ;", tok(code));
        }
        {
            // #8890
            const char code[] = "template< typename T0 = void > class A;\n"
                                "template<>\n"
                                "class A< void > {\n"
                                "    public:\n"
                                "        A() { }\n"
                                "        ~A() { }\n"
                                "        void Print() { std::cout << \"A\" << std::endl; }\n"
                                "};\n"
                                "class B : public A<> {\n"
                                "    public:\n"
                                "        B() { }\n"
                                "        ~B() { }\n"
                                "};\n"
                                "int main( int argc, char* argv[] ) {\n"
                                "    B b;\n"
                                "    b.A<>::Print();\n"
                                "    return 0;\n"
                                "}";
            ASSERT_EQUALS("class A<void> ; "
                          "template < typename T0 > class A ; "
                          "class A<void> { "
                          "public: "
                          "A<void> ( ) { } "
                          "~ A<void> ( ) { } "
                          "void Print ( ) { std :: cout << \"A\" << std :: endl ; } "
                          "} ; "
                          "class B : public A<void> { "
                          "public: "
                          "B ( ) { } "
                          "~ B ( ) { } "
                          "} ; "
                          "int main ( int argc , char * argv [ ] ) { "
                          "B b ; "
                          "b . A<void> :: Print ( ) ; "
                          "return 0 ; "
                          "}", tok(code));
        }
    }

    void template_forward_declared_default_parameter() {
        {
            const char code[] = "template <class T, int n=3> class A;\n"
                                "template <class T, int n>\n"
                                "class A\n"
                                "{ T ar[n]; };\n"
                                "\n"
                                "void f()\n"
                                "{\n"
                                "    A<int,2> a1;\n"
                                "    A<int> a2;\n"
                                "}\n";

            const char exp[] = "class A<int,2> ; "
                               "class A<int,3> ; "
                               "void f ( ) "
                               "{"
                               " A<int,2> a1 ;"
                               " A<int,3> a2 ; "
                               "} "
                               "class A<int,2> "
                               "{ int ar [ 2 ] ; } ; "
                               "class A<int,3> "
                               "{ int ar [ 3 ] ; } ;";
            ASSERT_EQUALS(exp, tok(code));
        }
        {
            const char code[] = "template <class, int = 3> class A;\n"
                                "template <class T, int n>\n"
                                "class A\n"
                                "{ T ar[n]; };\n"
                                "\n"
                                "void f()\n"
                                "{\n"
                                "    A<int,2> a1;\n"
                                "    A<int> a2;\n"
                                "}\n";

            const char exp[] = "class A<int,2> ; "
                               "class A<int,3> ; "
                               "void f ( ) "
                               "{"
                               " A<int,2> a1 ;"
                               " A<int,3> a2 ; "
                               "} "
                               "class A<int,2> "
                               "{ int ar [ 2 ] ; } ; "
                               "class A<int,3> "
                               "{ int ar [ 3 ] ; } ;";
            ASSERT_EQUALS(exp, tok(code));
        }
        {
            const char code[] = "template<typename Lhs, int TriangularPart = (int(Lhs::Flags) & LowerTriangularBit)>\n"
                                "struct ei_solve_triangular_selector;\n"
                                "template<typename Lhs, int UpLo>\n"
                                "struct ei_solve_triangular_selector<Lhs,UpLo> {\n"
                                "};\n"
                                "template<typename Lhs, int TriangularPart>\n"
                                "struct ei_solve_triangular_selector { };";

            const char exp[] = "template < typename Lhs , int TriangularPart = ( int ( Lhs :: Flags ) & LowerTriangularBit ) > "
                               "struct ei_solve_triangular_selector ; "
                               "template < typename Lhs , int UpLo > "
                               "struct ei_solve_triangular_selector < Lhs , UpLo > { "
                               "} ; "
                               "template < typename Lhs , int TriangularPart = ( int ( Lhs :: Flags ) & LowerTriangularBit ) > "
                               "struct ei_solve_triangular_selector { } ;";

            ASSERT_EQUALS(exp, tok(code));
        }
    }

    void template_default_type() {
        const char code[] = "template <typename T, typename U=T>\n"
                            "class A\n"
                            "{\n"
                            "public:\n"
                            "  void foo() {\n"
                            "    int a;\n"
                            "    a = static_cast<U>(a);\n"
                            "  }\n"
                            "};\n"
                            "\n"
                            "template <typename T>\n"
                            "class B\n"
                            "{\n"
                            "protected:\n"
                            "  A<int> a;\n"
                            "};\n"
                            "\n"
                            "class C\n"
                            "  : public B<int>\n"
                            "{\n"
                            "};\n";

        tok(code);

        //ASSERT_EQUALS("[file1.cpp:15]: (error) Internal error: failed to instantiate template. The checking continues anyway.\n", errout.str());
        ASSERT_EQUALS("", errout.str());
    }

    void template_typename() {
        {
            const char code[] = "template <class T>\n"
                                "void foo(typename T::t *)\n"
                                "{ }";

            // The expected result..
            const char expected[] = "template < class T > void foo ( T :: t * ) { }";
            ASSERT_EQUALS(expected, tok(code));
        }

        {
            const char code[] = "void f() {\n"
                                "    x(sizeof typename);\n"
                                "    type = 0;\n"
                                "}";

            ASSERT_EQUALS("void f ( ) { x ( sizeof ( typename ) ) ; type = 0 ; }", tok(code));
        }
    }

    void template_constructor() {
        // #3152 - if template constructor is removed then there might be
        //         "no constructor" false positives
        const char code[] = "class Fred {\n"
                            "    template<class T> explicit Fred(T t) { }\n"
                            "}";
        ASSERT_EQUALS("class Fred { }", tok(code));

        // #3532
        const char code2[] = "class Fred {\n"
                             "    template<class T> Fred(T t) { }\n"
                             "}";
        ASSERT_EQUALS("class Fred { template < class T > Fred ( T t ) { } }", tok(code2));
    }

    void syntax_error_templates_1() {
        // ok code.. using ">" for a comparison
        tok("x<y>z> xyz;\n");
        ASSERT_EQUALS("", errout.str());

        // ok code
        tok("template<class T> operator<(T a, T b) { }\n");
        ASSERT_EQUALS("", errout.str());

        // ok code (ticket #1984)
        tok("void f(a) int a;\n"
            "{ ;x<y; }");
        ASSERT_EQUALS("", errout.str());

        // ok code (ticket #1985)
        tok("void f()\n"
            "try { ;x<y; }");
        ASSERT_EQUALS("", errout.str());

        // ok code (ticket #3183)
        tok("MACRO(({ i < x }))");
        ASSERT_EQUALS("", errout.str());

        // bad code.. missing ">"
        ASSERT_THROW(tok("x<y<int> xyz;\n"), InternalError);

        // bad code
        ASSERT_THROW(tok("typedef\n"
                         "    typename boost::mpl::if_c<\n"
                         "          _visitableIndex < boost::mpl::size< typename _Visitables::ConcreteVisitables >::value\n"
                         "          , ConcreteVisitable\n"
                         "          , Dummy< _visitableIndex >\n"
                         "    >::type ConcreteVisitableOrDummy;\n"), InternalError);

        // code is ok, don't show syntax error
        tok("struct A {int a;int b};\n"
            "class Fred {"
            "public:\n"
            "    Fred() : a({1,2}) {\n"
            "        for (int i=0;i<6;i++);\n" // <- no syntax error
            "    }\n"
            "private:\n"
            "    A a;\n"
            "};\n");
        ASSERT_EQUALS("", errout.str());
    }

    void template_member_ptr() { // Ticket #5786
        tok("struct A {}; "
            "struct B { "
            "template <void (A::*)() const> struct BB {}; "
            "template <bool BT> static bool foo(int) { return true; } "
            "void bar() { bool b = foo<true>(0); }"
            "};");
        tok("struct A {}; "
            "struct B { "
            "template <void (A::*)() volatile> struct BB {}; "
            "template <bool BT> static bool foo(int) { return true; } "
            "void bar() { bool b = foo<true>(0); }"
            "};");
        tok("struct A {}; "
            "struct B { "
            "template <void (A::*)() const volatile> struct BB {}; "
            "template <bool BT> static bool foo(int) { return true; } "
            "void bar() { bool b = foo<true>(0); }"
            "};");
        tok("struct A {}; "
            "struct B { "
            "template <void (A::*)() volatile const> struct BB {}; "
            "template <bool BT> static bool foo(int) { return true; } "
            "void bar() { bool b = foo<true>(0); }"
            "};");
    }

    void template_namespace_1() {
        // #6570
        const char code[] = "namespace {\n"
                            "  template<class T> void Fred(T value) { }\n"
                            "}\n"
                            "Fred<int>(123);";
        ASSERT_EQUALS("namespace { "
                      "void Fred<int> ( int value ) ; "
                      "} "
                      "Fred<int> ( 123 ) ; "
                      "void Fred<int> ( int value ) { }", tok(code));
    }

    void template_namespace_2() {
        // #8283
        const char code[] = "namespace X {\n"
                            "  template<class T> struct S { };\n"
                            "}\n"
                            "X::S<int> s;";
        ASSERT_EQUALS("namespace X { "
                      "struct S<int> ; "
                      "} "
                      "X :: S<int> s ; "
                      "struct X :: S<int> { } ;", tok(code));
    }

    void template_namespace_3() {
        const char code[] = "namespace test16 {\n"
                            "  template <class T> struct foo {\n"
                            "    static void *bar();\n"
                            "  };\n"
                            "  void *test() { return foo<int>::bar(); }\n"
                            "}";
        ASSERT_EQUALS("namespace test16 {"
                      " struct foo<int> ;"
                      " void * test ( ) {"
                      " return foo<int> :: bar ( ) ;"
                      " } "
                      "} "
                      "struct test16 :: foo<int> {"
                      " static void * bar ( ) ; "
                      "} ;", tok(code));
    }

    void template_namespace_4() {
        const char code[] = "namespace foo {\n"
                            "  template<class T> class A { void dostuff() {} };\n"
                            "  struct S : public A<int> {\n"
                            "    void f() {\n"
                            "      A<int>::dostuff();\n"
                            "    }\n"
                            "  };\n"
                            "}";
        ASSERT_EQUALS("namespace foo {"
                      " class A<int> ;"
                      " struct S : public A<int> {"
                      " void f ( ) {"
                      " A<int> :: dostuff ( ) ;"
                      " }"
                      " } ; "
                      "} "
                      "class foo :: A<int> { void dostuff ( ) { } } ;", tok(code));
    }

    void template_namespace_5() {
        const char code[] = "template<class C> struct S {};\n"
                            "namespace X { S<int> s; }";
        ASSERT_EQUALS("struct S<int> ; "
                      "namespace X { S<int> s ; } "
                      "struct S<int> { } ;", tok(code));
    }

    void template_namespace_6() {
        const char code[] = "namespace NS {\n"
                            "template <typename T> union C {\n"
                            "  char dummy[sizeof(T)];\n"
                            "  T value;\n"
                            "  C();\n"
                            "  ~C();\n"
                            "  C(const C &);\n"
                            "  C & operator = (const C &);\n"
                            "};\n"
                            "}\n"
                            "NS::C<int> intC;\n"
                            "template <typename T> NS::C<T>::C() {}\n"
                            "template <typename T> NS::C<T>::~C() {}\n"
                            "template <typename T> NS::C<T>::C(const NS::C<T> &) {}\n"
                            "template <typename T> NS::C<T> & NS::C<T>::operator=(const NS::C<T> &) {}";
        ASSERT_EQUALS("namespace NS { "
                      "union C<int> ; "
                      "} "
                      "NS :: C<int> intC ; union NS :: C<int> { "
                      "char dummy [ sizeof ( int ) ] ; "
                      "int value ; "
                      "C<int> ( ) ; "
                      "~ C<int> ( ) ; "
                      "C<int> ( const NS :: C<int> & ) ; "
                      "NS :: C<int> & operator= ( const NS :: C<int> & ) ; "
                      "} ; "
                      "NS :: C<int> :: C<int> ( ) { } "
                      "NS :: C<int> :: ~ C<int> ( ) { } "
                      "NS :: C<int> :: C<int> ( const NS :: C<int> & ) { } "
                      "NS :: C<int> & NS :: C<int> :: operator= ( const NS :: C<int> & ) { }", tok(code));
    }

    void template_namespace_7() { // #8768
        const char code[] = "namespace N1 {\n"
                            "namespace N2 {\n"
                            "    struct C { };\n"
                            "    template <class T> struct CT { };\n"
                            "    C c1;\n"
                            "    CT<int> ct1;\n"
                            "}\n"
                            "N2::C c2;\n"
                            "N2::CT<int> ct2;\n"
                            "}\n"
                            "N1::N2::C c3;\n"
                            "N1::N2::CT<int> ct3;";
        ASSERT_EQUALS("namespace N1 { "
                      "namespace N2 { "
                      "struct C { } ; "
                      "struct CT<int> ; "
                      "C c1 ; "
                      "CT<int> ct1 ; "
                      "} "
                      "N2 :: C c2 ; "
                      "N2 :: CT<int> ct2 ; "
                      "} "
                      "N1 :: N2 :: C c3 ; "
                      "N1 :: N2 :: CT<int> ct3 ; struct N1 :: N2 :: CT<int> { } ;", tok(code));
    }

    void template_namespace_8() { // #8768
        const char code[] = "namespace NS1 {\n"
                            "namespace NS2 {\n"
                            "    template <typename T>\n"
                            "    struct Fred {\n"
                            "        Fred();\n"
                            "        Fred(const Fred &);\n"
                            "        Fred & operator = (const Fred &);\n"
                            "        ~Fred();\n"
                            "    };\n"
                            "    template <typename T>\n"
                            "    Fred<T>::Fred() { }\n"
                            "    template <typename T>\n"
                            "    Fred<T>::Fred(const Fred<T> & f) { }\n"
                            "    template <typename T>\n"
                            "    Fred<T> & Fred<T>::operator = (const Fred<T> & f) { }\n"
                            "    template <typename T>\n"
                            "    Fred<T>::~Fred() { }\n"
                            "}\n"
                            "}\n"
                            "NS1::NS2::Fred<int> fred;";
        ASSERT_EQUALS("namespace NS1 { "
                      "namespace NS2 { "
                      "struct Fred<int> ; "
                      "} "
                      "} "
                      "NS1 :: NS2 :: Fred<int> fred ; struct NS1 :: NS2 :: Fred<int> { "
                      "Fred<int> ( ) ; "
                      "Fred<int> ( const NS1 :: NS2 :: Fred<int> & ) ; "
                      "NS1 :: NS2 :: Fred<int> & operator= ( const NS1 :: NS2 :: Fred<int> & ) ; "
                      "~ Fred<int> ( ) ; "
                      "} ; "
                      "NS1 :: NS2 :: Fred<int> :: Fred<int> ( ) { } "
                      "NS1 :: NS2 :: Fred<int> :: Fred<int> ( const NS1 :: NS2 :: Fred<int> & f ) { } "
                      "NS1 :: NS2 :: Fred<int> & NS1 :: NS2 :: Fred<int> :: operator= ( const NS1 :: NS2 :: Fred<int> & f ) { } "
                      "NS1 :: NS2 :: Fred<int> :: ~ Fred<int> ( ) { }", tok(code));
    }

    void template_namespace_9() {
        const char code[] = "namespace NS {\n"
                            "template<int type> struct Barney;\n"
                            "template<> struct Barney<1> { };\n"
                            "template<int type>\n"
                            "class Fred {\n"
                            "public:\n"
                            "  Fred();\n"
                            "private:\n"
                            "  Barney<type> m_data;\n"
                            "};\n"
                            "template class Fred<1>;\n"
                            "}\n";
        ASSERT_EQUALS("namespace NS { "
                      "struct Barney<1> ; "
                      "template < int type > struct Barney ; "
                      "struct Barney<1> { } ; "
                      "class Fred<1> ; "
                      "} "
                      "class NS :: Fred<1> { "
                      "public: "
                      "Fred<1> ( ) ; "
                      "private: "
                      "Barney<1> m_data ; "
                      "} ;", tok(code));
    }

    void template_namespace_10() {
        const char code[] = "namespace NS1 {\n"
                            "namespace NS2 {\n"
                            "template<class T>\n"
                            "class Fred {\n"
                            "    T * t;\n"
                            "public:\n"
                            "    Fred<T>() : t(nullptr) {}\n"
                            "};\n"
                            "}\n"
                            "}\n"
                            "NS1::NS2::Fred<int> fred;";
        ASSERT_EQUALS("namespace NS1 { "
                      "namespace NS2 { "
                      "class Fred<int> ; "
                      "} "
                      "} "
                      "NS1 :: NS2 :: Fred<int> fred ; class NS1 :: NS2 :: Fred<int> "
                      "{ "
                      "int * t ; "
                      "public: "
                      "Fred<int> ( ) : t ( nullptr ) { } "
                      "} ;", tok(code));
    }

    void template_namespace_11() {// #7145
        const char code[] = "namespace MyNamespace {\n"
                            "class TestClass {\n"
                            "public:\n"
                            "    TestClass() {\n"
                            "        SomeFunction();\n"
                            "        TemplatedMethod< int >( 0 );\n"
                            "    }\n"
                            "    void SomeFunction() { }\n"
                            "private:\n"
                            "    template< typename T > T TemplatedMethod(T);\n"
                            "};\n"
                            "template< typename T > T TestClass::TemplatedMethod(T t) { return t; }\n"
                            "}";
        ASSERT_EQUALS("namespace MyNamespace { "
                      "class TestClass { "
                      "public: "
                      "TestClass ( ) { "
                      "SomeFunction ( ) ; "
                      "TemplatedMethod<int> ( 0 ) ; "
                      "} "
                      "void SomeFunction ( ) { } "
                      "private: "
                      "int TemplatedMethod<int> ( int ) ; "
                      "} ; "
                      "} int MyNamespace :: TestClass :: TemplatedMethod<int> ( int t ) { return t ; }", tok(code));
    }

    unsigned int templateParameters(const char code[]) {
        Tokenizer tokenizer(&settings, this);

        std::istringstream istr(code);
        tokenizer.createTokens(istr, "test.cpp");
        tokenizer.createLinks();
        tokenizer.mTemplateSimplifier->fixAngleBrackets();

        for (const Token *tok1 = tokenizer.tokens(); tok1; tok1 = tok1->next()) {
            if (tok1->str() == "var1")
                (const_cast<Token *>(tok1))->varId(1);
        }

        return TemplateSimplifier::templateParameters(tokenizer.tokens()->next());
    }

    void templateParameters() {
        // Test that the function TemplateSimplifier::templateParameters works
        ASSERT_EQUALS(1U, templateParameters("X<struct C> x;"));
        ASSERT_EQUALS(1U, templateParameters("X<union C> x;"));
        ASSERT_EQUALS(1U, templateParameters("X<const int> x;"));
        ASSERT_EQUALS(1U, templateParameters("X<int const *> x;"));
        ASSERT_EQUALS(1U, templateParameters("X<const struct C> x;"));
        ASSERT_EQUALS(0U, templateParameters("X<len>>x;"));
        ASSERT_EQUALS(1U, templateParameters("X<typename> x;"));
        ASSERT_EQUALS(0U, templateParameters("X<...> x;"));
        ASSERT_EQUALS(0U, templateParameters("X<class T...> x;")); // Invalid syntax
        ASSERT_EQUALS(1U, templateParameters("X<class... T> x;"));
        ASSERT_EQUALS(0U, templateParameters("X<class, typename T...> x;")); // Invalid syntax
        ASSERT_EQUALS(2U, templateParameters("X<class, typename... T> x;"));
        ASSERT_EQUALS(2U, templateParameters("X<int(&)(), class> x;"));
        ASSERT_EQUALS(3U, templateParameters("X<char, int(*)(), bool> x;"));
        ASSERT_EQUALS(1U, templateParameters("X<int...> x;"));
        ASSERT_EQUALS(2U, templateParameters("X<class, typename...> x;"));
        ASSERT_EQUALS(2U, templateParameters("X<1, T> x;"));
        ASSERT_EQUALS(1U, templateParameters("X<i == 0> x;"));
        ASSERT_EQUALS(2U, templateParameters("X<int, i>=0> x;"));
        ASSERT_EQUALS(3U, templateParameters("X<int, i>=0, i - 2> x;"));
        ASSERT_EQUALS(0U, templateParameters("var1<1> x;"));
        ASSERT_EQUALS(0U, templateParameters("X<1>2;"));
        ASSERT_EQUALS(2U, templateParameters("template<typename...B,typename=SameSize<B...>> x;"));
        ASSERT_EQUALS(2U, templateParameters("template<typename...B,typename=SameSize<B...> > x;"));
        ASSERT_EQUALS(1U, templateParameters("template<template<typename>...Foo> x;"));
        ASSERT_EQUALS(1U, templateParameters("template<template<typename>> x;"));
        ASSERT_EQUALS(1U, templateParameters("template<template<template<typename>>> x;"));
        ASSERT_EQUALS(1U, templateParameters("template<template<template<template<typename>>>> x;"));
        ASSERT_EQUALS(1U, templateParameters("template<template<template<template<template<typename>>>>> x;"));
        ASSERT_EQUALS(2U, templateParameters("template<template<typename>,int> x;"));
        ASSERT_EQUALS(2U, templateParameters("template<template<template<typename>>,int> x;"));
        ASSERT_EQUALS(2U, templateParameters("template<template<template<template<typename>>>,int> x;"));
        ASSERT_EQUALS(2U, templateParameters("template<template<template<template<template<typename>>>>,int> x;"));
        ASSERT_EQUALS(2U, templateParameters("template<template<typename>...Foo,template<template<template<typename>>>> x;"));
        ASSERT_EQUALS(3U, templateParameters("template<template<typename>...Foo,int,template<template<template<typename>>>> x;"));
        ASSERT_EQUALS(4U, templateParameters("template<template<typename>...Foo,int,template<template<template<typename>>>,int> x;"));
    }

    // Helper function to unit test TemplateSimplifier::getTemplateNamePosition
    int templateNamePositionHelper(const char code[], unsigned offset = 0) {
        Tokenizer tokenizer(&settings, this);

        std::istringstream istr(code);
        tokenizer.createTokens(istr, "test.cpp");
        tokenizer.createLinks();
        tokenizer.mTemplateSimplifier->fixAngleBrackets();

        const Token *_tok = tokenizer.tokens();
        for (unsigned i = 0 ; i < offset ; ++i)
            _tok = _tok->next();
        return tokenizer.mTemplateSimplifier->getTemplateNamePosition(_tok);
    }

    void templateNamePosition() {
        // Template class
        ASSERT_EQUALS(2, templateNamePositionHelper("template<class T> class A {};", 4));
        ASSERT_EQUALS(2, templateNamePositionHelper("template<class T> struct A {};", 4));
        ASSERT_EQUALS(2, templateNamePositionHelper("template<class T> class A : B {};", 4));
        ASSERT_EQUALS(2, templateNamePositionHelper("template<class T> struct A : B {};", 4));
        // Template function definitions
        ASSERT_EQUALS(2, templateNamePositionHelper("template<class T> unsigned foo() { return 0; }", 4));
        ASSERT_EQUALS(3, templateNamePositionHelper("template<class T> unsigned* foo() { return 0; }", 4));
        ASSERT_EQUALS(4, templateNamePositionHelper("template<class T> unsigned** foo() { return 0; }", 4));

        ASSERT_EQUALS(3, templateNamePositionHelper("template<class T> const unsigned foo() { return 0; }", 4));
        ASSERT_EQUALS(4, templateNamePositionHelper("template<class T> const unsigned& foo() { return 0; }", 4));
        ASSERT_EQUALS(5, templateNamePositionHelper("template<class T> const unsigned** foo() { return 0; }", 4));

        ASSERT_EQUALS(4, templateNamePositionHelper("template<class T> std::string foo() { static str::string str; return str; }", 4));
        ASSERT_EQUALS(5, templateNamePositionHelper("template<class T> std::string & foo() { static str::string str; return str; }", 4));
        ASSERT_EQUALS(6, templateNamePositionHelper("template<class T> const std::string & foo() { static str::string str; return str; }", 4));

        ASSERT_EQUALS(9, templateNamePositionHelper("template<class T> std::map<int, int> foo() { static std::map<int, int> m; return m; }", 4));
        ASSERT_EQUALS(10, templateNamePositionHelper("template<class T> std::map<int, int> & foo() { static std::map<int, int> m; return m; }", 4));
        ASSERT_EQUALS(11, templateNamePositionHelper("template<class T> const std::map<int, int> & foo() { static std::map<int, int> m; return m; }", 4));
        // Class template members
        ASSERT_EQUALS(4, templateNamePositionHelper(
                          "class A { template<class T> unsigned foo(); }; "
                          "template<class T> unsigned A::foo() { return 0; }", 19));
        ASSERT_EQUALS(5, templateNamePositionHelper(
                          "class A { template<class T> const unsigned foo(); }; "
                          "template<class T> const unsigned A::foo() { return 0; }", 20));
        ASSERT_EQUALS(7, templateNamePositionHelper(
                          "class A { class B { template<class T> const unsigned foo(); }; } ; "
                          "template<class T> const unsigned A::B::foo() { return 0; }", 25));
        ASSERT_EQUALS(8, templateNamePositionHelper(
                          "class A { class B { template<class T> const unsigned * foo(); }; } ; "
                          "template<class T> const unsigned * A::B::foo() { return 0; }", 26));
        ASSERT_EQUALS(9, templateNamePositionHelper(
                          "class A { class B { template<class T> const unsigned ** foo(); }; } ; "
                          "template<class T> const unsigned ** A::B::foo() { return 0; }", 27));
        // Template class member
        ASSERT_EQUALS(6, templateNamePositionHelper(
                          "template<class T> class A { A(); }; "
                          "template<class T> A<T>::A() {}", 18));
        ASSERT_EQUALS(8, templateNamePositionHelper(
                          "template<class T, class U> class A { A(); }; "
                          "template<class T, class U> A<T, U>::A() {}", 24));
        ASSERT_EQUALS(7, templateNamePositionHelper(
                          "template<class T> class A { unsigned foo(); }; "
                          "template<class T> unsigned A<T>::foo() { return 0; }", 19));
        ASSERT_EQUALS(9, templateNamePositionHelper(
                          "template<class T, class U> class A { unsigned foo(); }; "
                          "template<class T, class U> unsigned A<T, U>::foo() { return 0; }", 25));
        ASSERT_EQUALS(12, templateNamePositionHelper(
                          "template<> unsigned A<int, v<char> >::foo() { return 0; }", 2));
    }

    // Helper function to unit test TemplateSimplifier::findTemplateDeclarationEnd
    bool findTemplateDeclarationEndHelper(const char code[], const char pattern[], unsigned offset = 0) {
        Tokenizer tokenizer(&settings, this);

        std::istringstream istr(code);
        tokenizer.createTokens(istr, "test.cpp");
        tokenizer.createLinks();
        tokenizer.mTemplateSimplifier->fixAngleBrackets();

        const Token *_tok = tokenizer.tokens();
        for (unsigned i = 0 ; i < offset ; ++i)
            _tok = _tok->next();

        const Token *tok1 = TemplateSimplifier::findTemplateDeclarationEnd(_tok);

        return (tok1 == Token::findsimplematch(tokenizer.list.front(), pattern));
    }

    void findTemplateDeclarationEnd() {
        ASSERT(findTemplateDeclarationEndHelper("template <typename T> class Fred { }; int x;", "; int x ;"));
        ASSERT(findTemplateDeclarationEndHelper("template <typename T> void Fred() { } int x;", "} int x ;"));
        ASSERT(findTemplateDeclarationEndHelper("template <typename T> int Fred = 0; int x;", "; int x ;"));
        ASSERT(findTemplateDeclarationEndHelper("template <typename T> constexpr auto func = [](auto x){ return T(x);}; int x;", "; int x ;"));
        ASSERT(findTemplateDeclarationEndHelper("template <class, class a> auto b() -> decltype(a{}.template b<void(int, int)>); int x;", "; int x ;"));
        ASSERT(findTemplateDeclarationEndHelper("template <class, class a> auto b() -> decltype(a{}.template b<void(int, int)>){} int x;", "} int x ;"));
        ASSERT(findTemplateDeclarationEndHelper("template <typename... f, c<h<e<typename f::d...>>::g>> void i(); int x;", "; int x ;"));
        ASSERT(findTemplateDeclarationEndHelper("template <typename... f, c<h<e<typename f::d...>>::g>> void i(){} int x;", "} int x ;"));
    }

    void expandSpecialized1() {
        ASSERT_EQUALS("class A<int> { } ;", tok("template<> class A<int> {};"));
        ASSERT_EQUALS("class A<int> : public B { } ;", tok("template<> class A<int> : public B {};"));
        ASSERT_EQUALS("class A<int> { A<int> ( ) ; ~ A<int> ( ) ; } ;", tok("template<> class A<int> { A(); ~A(); };"));
        ASSERT_EQUALS("class A<int> { A<int> ( ) { } ~ A<int> ( ) { } } ;", tok("template<> class A<int> { A() {} ~A() {} };"));
        ASSERT_EQUALS("class A<int> { A<int> ( ) ; ~ A<int> ( ) ; } ; A<int> :: A<int> ( ) { } ~ A<int> :: A<int> ( ) { }",
                      tok("template<> class A<int> { A(); ~A(); }; A<int>::A() { } ~A<int>::A() {}"));
        ASSERT_EQUALS("class A<int> { A<int> ( ) ; A<int> ( const A<int> & ) ; A<int> foo ( ) ; } ; A<int> :: A<int> ( ) { } A<int> :: A<int> ( const A<int> & ) { } A<int> A<int> :: foo ( ) { A<int> a ; return a ; }",
                      tok("template<> class A<int> { A(); A(const A &) ; A foo(); }; A<int>::A() { } A<int>::A(const A &) { } A<int> A<int>::foo() { A a; return a; }"));
    }

    void expandSpecialized2() {
        {
            const char code[] = "template <>\n"
                                "class C<float> {\n"
                                "public:\n"
                                "   C() { }\n"
                                "   C(const C &) { }\n"
                                "   ~C() { }\n"
                                "   C & operator=(const C &) { return *this; }\n"
                                "};\n"
                                "C<float> b;\n";
            const char expected[] = "class C<float> { "
                                    "public: "
                                    "C<float> ( ) { } "
                                    "C<float> ( const C<float> & ) { } "
                                    "~ C<float> ( ) { } "
                                    "C<float> & operator= ( const C<float> & ) { return * this ; } "
                                    "} ; "
                                    "C<float> b ;";
            ASSERT_EQUALS(expected, tok(code));
        }
        {
            const char code[] = "template <>\n"
                                "class C<float> {\n"
                                "public:\n"
                                "   C() { }\n"
                                "   C(const C &) { }\n"
                                "   ~C() { }\n"
                                "   C & operator=(const C &) { return *this; }\n"
                                "};";
            const char expected[] = "class C<float> { "
                                    "public: "
                                    "C<float> ( ) { } "
                                    "C<float> ( const C<float> & ) { } "
                                    "~ C<float> ( ) { } "
                                    "C<float> & operator= ( const C<float> & ) { return * this ; } "
                                    "} ;";
            ASSERT_EQUALS(expected, tok(code));
        }
        {
            const char code[] = "template <>\n"
                                "class C<float> {\n"
                                "public:\n"
                                "   C();\n"
                                "   C(const C &);\n"
                                "   ~C();\n"
                                "   C & operator=(const C &);\n"
                                "};\n"
                                "C::C() { }\n"
                                "C::C(const C &) { }\n"
                                "C::~C() { }\n"
                                "C & C::operator=(const C &) { return *this; }\n"
                                "C<float> b;\n";
            const char expected[] = "class C<float> { "
                                    "public: "
                                    "C<float> ( ) ; "
                                    "C<float> ( const C<float> & ) ; "
                                    "~ C<float> ( ) ; "
                                    "C<float> & operator= ( const C<float> & ) ; "
                                    "} ; "
                                    "C<float> :: C<float> ( ) { } "
                                    "C<float> :: C<float> ( const C<float> & ) { } "
                                    "C<float> :: ~ C<float> ( ) { } "
                                    "C<float> & C<float> :: operator= ( const C<float> & ) { return * this ; } "
                                    "C<float> b ;";
            ASSERT_EQUALS(expected, tok(code));
        }
        {
            const char code[] = "template <>\n"
                                "class C<float> {\n"
                                "public:\n"
                                "   C();\n"
                                "   C(const C &);\n"
                                "   ~C();\n"
                                "   C & operator=(const C &);\n"
                                "};\n"
                                "C::C() { }\n"
                                "C::C(const C &) { }\n"
                                "C::~C() { }\n"
                                "C & C::operator=(const C &) { return *this; }";
            const char expected[] = "class C<float> { "
                                    "public: "
                                    "C<float> ( ) ; "
                                    "C<float> ( const C<float> & ) ; "
                                    "~ C<float> ( ) ; "
                                    "C<float> & operator= ( const C<float> & ) ; "
                                    "} ; "
                                    "C<float> :: C<float> ( ) { } "
                                    "C<float> :: C<float> ( const C<float> & ) { } "
                                    "C<float> :: ~ C<float> ( ) { } "
                                    "C<float> & C<float> :: operator= ( const C<float> & ) { return * this ; }";
            ASSERT_EQUALS(expected, tok(code));
        }
    }

    void expandSpecialized3() { // #8671
        const char code[] = "template <> struct OutputU16<unsigned char> final {\n"
                            "    explicit OutputU16(std::basic_ostream<unsigned char> &t) : outputStream_(t) {}\n"
                            "    void operator()(unsigned short) const;\n"
                            "private:\n"
                            "    std::basic_ostream<unsigned char> &outputStream_;\n"
                            "};";
        const char expected[] = "struct OutputU16<unsignedchar> final { "
                                "explicit OutputU16<unsignedchar> ( std :: basic_ostream < unsigned char > & t ) : outputStream_ ( t ) { } "
                                "void operator() ( unsigned short ) const ; "
                                "private: "
                                "std :: basic_ostream < unsigned char > & outputStream_ ; "
                                "} ;";
        ASSERT_EQUALS(expected, tok(code));
    }

    void expandSpecialized4() {
        {
            const char code[] = "template<> class C<char> { };\n"
                                "map<int> m;";
            const char expected[] = "class C<char> { } ; "
                                    "map < int > m ;";
            ASSERT_EQUALS(expected, tok(code));
        }
        {
            const char code[] = "template<> class C<char> { };\n"
                                "map<int> m;\n"
                                "C<char> c;";
            const char expected[] = "class C<char> { } ; "
                                    "map < int > m ; "
                                    "C<char> c ;";
            ASSERT_EQUALS(expected, tok(code));
        }
        {
            const char code[] = "template<typename T> class C { };\n"
                                "template<> class C<char> { };\n"
                                "map<int> m;\n";
            const char expected[] = "class C<char> ; "
                                    "template < typename T > class C { } ; "
                                    "class C<char> { } ; "
                                    "map < int > m ;";
            ASSERT_EQUALS(expected, tok(code));
        }
        {
            const char code[] = "template<typename T> class C { };\n"
                                "template<> class C<char> { };\n"
                                "map<int> m;\n"
                                "C<int> i;";
            const char expected[] = "class C<char> ; "
                                    "class C<int> ; "
                                    "class C<char> { } ; "
                                    "map < int > m ; "
                                    "C<int> i ; "
                                    "class C<int> { } ;";
            ASSERT_EQUALS(expected, tok(code));
        }
        {
            const char code[] = "template<typename T> class C { };\n"
                                "template<> class C<char> { };\n"
                                "map<int> m;\n"
                                "C<int> i;\n"
                                "C<char> c;";
            const char expected[] = "class C<char> ; "
                                    "class C<int> ; "
                                    "class C<char> { } ; "
                                    "map < int > m ; "
                                    "C<int> i ; "
                                    "C<char> c ; "
                                    "class C<int> { } ;";
            ASSERT_EQUALS(expected, tok(code));
        }
    }

    void templateAlias1() {
        const char code[] = "template<class T, int N> struct Foo {};\n"
                            "template<class T> using Bar = Foo<T,3>;\n"
                            "Bar<int> b;\n";

        const char expected[] = "struct Foo<int,3> ; "
                                "Foo<int,3> b ; "
                                "struct Foo<int,3> { } ;";

        ASSERT_EQUALS(expected, tok(code));
    }

    void templateAlias2() {
        const char code[] = "namespace A { template<class T, int N> struct Foo {}; }\n"
                            "template<class T> using Bar = A::Foo<T,3>;\n"
                            "Bar<int> b;\n";

        const char expected[] = "namespace A { struct Foo<int,3> ; } "
                                "A :: Foo<int,3> b ; "
                                "struct A :: Foo<int,3> { } ;";

        ASSERT_EQUALS(expected, tok(code));
    }

    void templateAlias3() { // #8315
        const char code[] = "template <int> struct Tag {};\n"
                            "template <int ID> using SPtr = std::shared_ptr<void(Tag<ID>)>;\n"
                            "SPtr<0> s;";
        const char expected[] = "struct Tag<0> ; "
                                "std :: shared_ptr < void ( Tag<0> ) > s ; "
                                "struct Tag<0> { } ;";
        ASSERT_EQUALS(expected, tok(code));
    }

    void templateAlias4() { // #9070
        const char code[] = "template <class T>\n"
                            "using IntrusivePtr = boost::intrusive_ptr<T>;\n"
                            "template <class T> class Vertex { };\n"
                            "IntrusivePtr<Vertex<int>> p;";
        const char expected[] = "class Vertex<int> ; "
                                "boost :: intrusive_ptr < Vertex<int> > p ; "
                                "class Vertex<int> { } ;";
        ASSERT_EQUALS(expected, tok(code));
    }

    void templateAlias5() {
        const char code[] = "template<typename T> using A = int;\n"
                            "template<typename T> using B = T;\n"
                            "A<char> a;\n"
                            "B<char> b;";
        const char expected[] = "int a ; "
                                "char b ;";
        ASSERT_EQUALS(expected, tok(code));
    }

    unsigned int instantiateMatch(const char code[], const std::size_t numberOfArguments, const char patternAfter[]) {
        Tokenizer tokenizer(&settings, this);

        std::istringstream istr(code);
        tokenizer.tokenize(istr, "test.cpp", "");

        return TemplateSimplifier::instantiateMatch(tokenizer.tokens(), numberOfArguments, patternAfter);
    }

    void instantiateMatch() {
        // Ticket #8175
        ASSERT_EQUALS(false,
                      instantiateMatch("ConvertHelper < From, To > c ;",
                                       2, ":: %name% ("));
        ASSERT_EQUALS(true,
                      instantiateMatch("ConvertHelper < From, To > :: Create ( ) ;",
                                       2, ":: %name% ("));
        ASSERT_EQUALS(false,
                      instantiateMatch("integral_constant < bool, sizeof ( ConvertHelper < From, To > :: Create ( ) ) > ;",
                                       2, ":: %name% ("));
        ASSERT_EQUALS(false,
                      instantiateMatch("integral_constant < bool, sizeof ( ns :: ConvertHelper < From, To > :: Create ( ) ) > ;",
                                       2, ":: %name% ("));
    }

    void templateParameterWithoutName() {
        ASSERT_EQUALS(1U, templateParameters("template<typename = void> struct s;"));
        ASSERT_EQUALS(1U, templateParameters("template<template<typename = float> typename T> struct A {\n"
                                             "    void f();\n"
                                             "    void g();\n"
                                             "};n"));
    }

    void templateTypeDeduction1() { // #8962
        const char code[] = "template<typename T>\n"
                            "void f(T n) { (void)n; }\n"
                            "static void func() {\n"
                            "    f(0);\n"
                            "    f(0u);\n"
                            "    f(0U);\n"
                            "    f(0l);\n"
                            "    f(0L);\n"
                            "    f(0ul);\n"
                            "    f(0UL);\n"
                            "    f(0ll);\n"
                            "    f(0LL);\n"
                            "    f(0ull);\n"
                            "    f(0ULL);\n"
                            "    f(0.0);\n"
                            "    f(0.0f);\n"
                            "    f(0.0F);\n"
                            "    f(0.0l);\n"
                            "    f(0.0L);\n"
                            "    f('c');\n"
                            "    f(L'c');\n"
                            "    f(\"string\");\n"
                            "    f(L\"string\");\n"
                            "    f(true);\n"
                            "    f(false);\n"
                            "}";
        const char expected[] = "void f<int> ( int n ) ; "
                                "void f<unsignedint> ( unsigned int n ) ; "
                                "void f<long> ( long n ) ; "
                                "void f<unsignedlong> ( unsigned long n ) ; "
                                "void f<longlong> ( long long n ) ; "
                                "void f<unsignedlonglong> ( unsigned long long n ) ; "
                                "void f<double> ( double n ) ; "
                                "void f<float> ( float n ) ; "
                                "void f<longdouble> ( long double n ) ; "
                                "void f<char> ( char n ) ; "
                                "void f<wchar_t> ( wchar_t n ) ; "
                                "void f<constchar*> ( const char * n ) ; "
                                "void f<constwchar_t*> ( const wchar_t * n ) ; "
                                "void f<bool> ( bool n ) ; "
                                "static void func ( ) { "
                                "f<int> ( 0 ) ; "
                                "f<unsignedint> ( 0u ) ; "
                                "f<unsignedint> ( 0U ) ; "
                                "f<long> ( 0l ) ; "
                                "f<long> ( 0L ) ; "
                                "f<unsignedlong> ( 0ul ) ; "
                                "f<unsignedlong> ( 0UL ) ; "
                                "f<longlong> ( 0ll ) ; "
                                "f<longlong> ( 0LL ) ; "
                                "f<unsignedlonglong> ( 0ull ) ; "
                                "f<unsignedlonglong> ( 0ULL ) ; "
                                "f<double> ( 0.0 ) ; "
                                "f<float> ( 0.0f ) ; "
                                "f<float> ( 0.0F ) ; "
                                "f<longdouble> ( 0.0l ) ; "
                                "f<longdouble> ( 0.0L ) ; "
                                "f<char> ( 'c' ) ; "
                                "f<wchar_t> ( L'c' ) ; "
                                "f<constchar*> ( \"string\" ) ; "
                                "f<constwchar_t*> ( L\"string\" ) ; "
                                "f<bool> ( true ) ; "
                                "f<bool> ( false ) ; "
                                "} "
                                "void f<int> ( int n ) { ( void ) n ; } "
                                "void f<unsignedint> ( unsigned int n ) { ( void ) n ; } "
                                "void f<long> ( long n ) { ( void ) n ; } "
                                "void f<unsignedlong> ( unsigned long n ) { ( void ) n ; } "
                                "void f<longlong> ( long long n ) { ( void ) n ; } "
                                "void f<unsignedlonglong> ( unsigned long long n ) { ( void ) n ; } "
                                "void f<double> ( double n ) { ( void ) n ; } "
                                "void f<float> ( float n ) { ( void ) n ; } "
                                "void f<longdouble> ( long double n ) { ( void ) n ; } "
                                "void f<char> ( char n ) { ( void ) n ; } "
                                "void f<wchar_t> ( wchar_t n ) { ( void ) n ; } "
                                "void f<constchar*> ( const char * n ) { ( void ) n ; } "
                                "void f<constwchar_t*> ( const wchar_t * n ) { ( void ) n ; } "
                                "void f<bool> ( bool n ) { ( void ) n ; }";

        ASSERT_EQUALS(expected, tok(code));
        ASSERT_EQUALS("", errout.str());
    }

    void templateTypeDeduction2() {
        const char code[] = "template<typename T, typename U>\n"
                            "void f(T t, U u) { }\n"
                            "static void func() {\n"
                            "    f(0, 0.0);\n"
                            "    f(0.0, 0);\n"
                            "}";

        const char expected[] = "void f<int,double> ( int t , double u ) ; "
                                "void f<double,int> ( double t , int u ) ; "
                                "static void func ( ) { "
                                "f<int,double> ( 0 , 0.0 ) ; "
                                "f<double,int> ( 0.0, 0 ) ; "
                                "void f<int,double> ( int t , double u ) { } "
                                "void f<double,int> ( double t , int u ) { } ";

        const char actual[] = "template < typename T , typename U > "
                              "void f ( T t , U u ) { } "
                              "static void func ( ) { "
                              "f ( 0 , 0.0 ) ; "
                              "f ( 0.0 , 0 ) ; "
                              "}";

        TODO_ASSERT_EQUALS(expected, actual, tok(code));
    }

    void simplifyTemplateArgs1() {
        ASSERT_EQUALS("foo<2> = 2 ; foo<2> ;", tok("template<int N> foo = N; foo < ( 2 ) >;"));
        ASSERT_EQUALS("foo<2> = 2 ; foo<2> ;", tok("template<int N> foo = N; foo < 1 + 1 >;"));
        ASSERT_EQUALS("foo<2> = 2 ; foo<2> ;", tok("template<int N> foo = N; foo < ( 1 + 1 ) >;"));

        ASSERT_EQUALS("foo<2,2> = 4 ; foo<2,2> ;", tok("template<int N, int M> foo = N * M; foo < ( 2 ), ( 2 ) >;"));
        ASSERT_EQUALS("foo<2,2> = 4 ; foo<2,2> ;", tok("template<int N, int M> foo = N * M; foo < 1 + 1, 1 + 1 >;"));
        ASSERT_EQUALS("foo<2,2> = 4 ; foo<2,2> ;", tok("template<int N, int M> foo = N * M; foo < ( 1 + 1 ), ( 1 + 1 ) >;"));

        ASSERT_EQUALS("foo<true> = true ; foo<true> ;", tok("template<bool N> foo = N; foo < true ? true : false >;"));
        ASSERT_EQUALS("foo<false> = false ; foo<false> ;", tok("template<bool N> foo = N; foo < false ? true : false >;"));
        ASSERT_EQUALS("foo<true> = true ; foo<true> ;", tok("template<bool N> foo = N; foo < 1 ? true : false >;"));
        ASSERT_EQUALS("foo<false> = false ; foo<false> ;", tok("template<bool N> foo = N; foo < 0 ? true : false >;"));
        ASSERT_EQUALS("foo<true> = true ; foo<true> ;", tok("template<bool N> foo = N; foo < (1 + 1 ) ? true : false >;"));
        ASSERT_EQUALS("foo<false> = false ; foo<false> ;", tok("template<bool N> foo = N; foo < ( 1 - 1) ? true : false >;"));
    }

    void simplifyTemplateArgs2() {
        const char code[] = "template<bool T> struct a_t { static const bool t = T; };\n"
                            "typedef a_t<sizeof(void*) == sizeof(char)> a;\n"
                            "void foo() { bool b = a::t; }";
        const char expected[] = "struct a_t<false> ; "
                                "void foo ( ) { bool b ; b = a_t<false> :: t ; } "
                                "struct a_t<false> { static const bool t = false ; } ;";
        ASSERT_EQUALS(expected, tok(code));
    }

    void template_variadic_1() { // #9144
        const char code[] = "template <typename...> struct e {};\n"
                            "static_assert(sizeof(e<>) == sizeof(e<int,int>), \"\");";
        const char expected[] = "struct e<> ; struct e<int,int> ; "
                                "static_assert ( sizeof ( e<> ) == sizeof ( e<int,int> ) , \"\" ) ; "
                                "struct e<> { } ; struct e<int,int> { } ;";
        ASSERT_EQUALS(expected, tok(code));
    }

    void template_variable_1() {
        {
            const char code[] = "template <int N> const int foo = N*N;\n"
                                "int x = foo<7>;";
            const char expected[] = "const int foo<7> = 49 ; "
                                    "int x ; x = foo<7> ;";
            ASSERT_EQUALS(expected, tok(code));
        }
        {
            const char code[] = "template <int> const int foo = 7;\n"
                                "int x = foo<7>;";
            const char expected[] = "const int foo<7> = 7 ; "
                                    "int x ; x = foo<7> ;";
            ASSERT_EQUALS(expected, tok(code));
        }
        {
            const char code[] = "template <int N = 7> const int foo = N*N;\n"
                                "int x = foo<7>;";
            const char expected[] = "const int foo<7> = 49 ; "
                                    "int x ; x = foo<7> ;";
            ASSERT_EQUALS(expected, tok(code));
        }
        {
            const char code[] = "template <int N = 7> const int foo = N*N;\n"
                                "int x = foo<>;";
            const char expected[] = "const int foo<7> = 49 ; "
                                    "int x ; x = foo<7> ;";
            ASSERT_EQUALS(expected, tok(code));
        }
    }

    void template_variable_2() {
        {
            const char code[] = "template<class T> constexpr T pi = T(3.1415926535897932385L);\n"
                                "float x = pi<float>;";
            const char expected[] = "const float pi<float> = float ( 3.1415926535897932385L ) ; "
                                    "float x ; x = pi<float> ;";
            ASSERT_EQUALS(expected, tok(code));
        }
        {
            const char code[] = "template<class> constexpr float pi = float(3.1415926535897932385L);\n"
                                "float x = pi<float>;";
            const char expected[] = "const float pi<float> = float ( 3.1415926535897932385L ) ; "
                                    "float x ; x = pi<float> ;";
            ASSERT_EQUALS(expected, tok(code));
        }
        {
            const char code[] = "template<class T = float> constexpr T pi = T(3.1415926535897932385L);\n"
                                "float x = pi<float>;";
            const char expected[] = "const float pi<float> = float ( 3.1415926535897932385L ) ; "
                                    "float x ; x = pi<float> ;";
            ASSERT_EQUALS(expected, tok(code));
        }
        {
            const char code[] = "template<class T = float> constexpr T pi = T(3.1415926535897932385L);\n"
                                "float x = pi<>;";
            const char expected[] = "const float pi<float> = float ( 3.1415926535897932385L ) ; "
                                    "float x ; x = pi<float> ;";
            ASSERT_EQUALS(expected, tok(code));
        }
    }

    void template_variable_3() {
        {
            const char code[] = "template<class T, int N> constexpr T foo = T(N*N);\n"
                                "float x = foo<float,7>;";
            const char expected[] = "const float foo<float,7> = float ( 49 ) ; "
                                    "float x ; x = foo<float,7> ;";
            ASSERT_EQUALS(expected, tok(code));
        }
        {
            const char code[] = "template<class,int> constexpr float foo = float(7);\n"
                                "float x = foo<float,7>;";
            const char expected[] = "const float foo<float,7> = float ( 7 ) ; "
                                    "float x ; x = foo<float,7> ;";
            ASSERT_EQUALS(expected, tok(code));
        }
        {
            const char code[] = "template<class T = float, int N = 7> constexpr T foo = T(7);\n"
                                "double x = foo<double, 14>;";
            const char expected[] = "const double foo<double,14> = double ( 7 ) ; "
                                    "double x ; x = foo<double,14> ;";
            ASSERT_EQUALS(expected, tok(code));
        }
        {
            const char code[] = "template<class T = float, int N = 7> constexpr T foo = T(7);\n"
                                "float x = foo<>;";
            const char expected[] = "const float foo<float,7> = float ( 7 ) ; "
                                    "float x ; x = foo<float,7> ;";
            ASSERT_EQUALS(expected, tok(code));
        }
        {
            const char code[] = "template<class T = float, int N = 7> constexpr T foo = T(7);\n"
                                "double x = foo<double>;";
            const char expected[] = "const double foo<double,7> = double ( 7 ) ; "
                                    "double x ; x = foo<double,7> ;";
            ASSERT_EQUALS(expected, tok(code));
        }
    }

    void template_variable_4() {
        const char code[] = "template<typename T> void test() { }\n"
                            "template<typename T> decltype(test<T>)* foo = &(test<T>);\n"
                            "void bar() { foo<int>(); }";
        const char expected[] = "void test<int> ( ) ; "
                                "decltype ( test<int> ) * foo<int> = & ( test<int> ) ; "
                                "void bar ( ) { foo<int> ( ) ; } "
                                "void test<int> ( ) { }";
        ASSERT_EQUALS(expected, tok(code));
    }

    void simplifyDecltype() {
        const char code[] = "template<typename T> class type { };\n"
                            "type<decltype(true)> b;\n"
                            "type<decltype(0)> i;\n"
                            "type<decltype(0U)> ui;\n"
                            "type<decltype(0L)> l;\n"
                            "type<decltype(0UL)> ul;\n"
                            "type<decltype(0LL)> ll;\n"
                            "type<decltype(0ULL)> ull;\n"
                            "type<decltype(0.0)> d;\n"
                            "type<decltype(0.0F)> f;\n"
                            "type<decltype(0.0L)> ld;";
        const char expected[] = "class type<bool> ; "
                                "class type<int> ; "
                                "class type<unsignedint> ; "
                                "class type<long> ; "
                                "class type<unsignedlong> ; "
                                "class type<longlong> ; "
                                "class type<unsignedlonglong> ; "
                                "class type<double> ; "
                                "class type<float> ; "
                                "class type<longdouble> ; "
                                "type<bool> b ; "
                                "type<int> i ; "
                                "type<unsignedint> ui ; "
                                "type<long> l ; "
                                "type<unsignedlong> ul ; "
                                "type<longlong> ll ; "
                                "type<unsignedlonglong> ull ; "
                                "type<double> d ; "
                                "type<float> f ; "
                                "type<longdouble> ld ; "
                                "class type<bool> { } ; "
                                "class type<int> { } ; "
                                "class type<unsignedint> { } ; "
                                "class type<long> { } ; "
                                "class type<unsignedlong> { } ; "
                                "class type<longlong> { } ; "
                                "class type<unsignedlonglong> { } ; "
                                "class type<double> { } ; "
                                "class type<float> { } ; "
                                "class type<longdouble> { } ;";
        ASSERT_EQUALS(expected, tok(code));
    }
};

REGISTER_TEST(TestSimplifyTemplate)<|MERGE_RESOLUTION|>--- conflicted
+++ resolved
@@ -188,10 +188,7 @@
         TEST_CASE(template148); // syntax error
         TEST_CASE(template149); // unknown macro
         TEST_CASE(template150); // syntax error
-<<<<<<< HEAD
-=======
         TEST_CASE(template151); // crash
->>>>>>> 09eaa412
         TEST_CASE(template_specialization_1);  // #7868 - template specialization template <typename T> struct S<C<T>> {..};
         TEST_CASE(template_specialization_2);  // #7868 - template specialization template <typename T> struct S<C<T>> {..};
         TEST_CASE(template_enum);  // #6299 Syntax error in complex enum declaration (including template)
@@ -3575,8 +3572,6 @@
         ASSERT_EQUALS(exp, tok(code));
     }
 
-<<<<<<< HEAD
-=======
     void template151() { // crash
         {
             const char code[] = "class SimulationComponentGroupGenerator {\n"
@@ -3624,7 +3619,6 @@
         }
     }
 
->>>>>>> 09eaa412
     void template_specialization_1() {  // #7868 - template specialization template <typename T> struct S<C<T>> {..};
         const char code[] = "template <typename T> struct C {};\n"
                             "template <typename T> struct S {a};\n"
