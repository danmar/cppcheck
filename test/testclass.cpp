--- conflicted
+++ resolved
@@ -7109,8 +7109,6 @@
                       "};");
         ASSERT_EQUALS("[test.cpp:4] -> [test.cpp:9]: (style) The destructor '~C' overrides a destructor in a base class but is not marked with a 'override' specifier.\n", errout.str());
 
-<<<<<<< HEAD
-=======
         checkOverride("struct Base {\n"
                       "    virtual void foo();\n"
                       "};\n"
@@ -7120,7 +7118,6 @@
                       "   void foo(int);\n"
                       "};");
         ASSERT_EQUALS("", errout.str());
->>>>>>> 09eaa412
     }
 
     void overrideCVRefQualifiers() {
