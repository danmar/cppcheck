/*
 * Cppcheck - A tool for static C/C++ code analysis
 * Copyright (C) 2007-2025 Cppcheck team.
 *
 * This program is free software: you can redistribute it and/or modify
 * it under the terms of the GNU General Public License as published by
 * the Free Software Foundation, either version 3 of the License, or
 * (at your option) any later version.
 *
 * This program is distributed in the hope that it will be useful,
 * but WITHOUT ANY WARRANTY; without even the implied warranty of
 * MERCHANTABILITY or FITNESS FOR A PARTICULAR PURPOSE.  See the
 * GNU General Public License for more details.
 *
 * You should have received a copy of the GNU General Public License
 * along with this program.  If not, see <http://www.gnu.org/licenses/>.
 */

#include "check.h"
#include "checkclass.h"
#include "ctu.h"
#include "errortypes.h"
#include "fixture.h"
#include "helpers.h"
#include "settings.h"

#include <cstddef>
#include <list>
#include <string>
#include <vector>

class TestClass : public TestFixture {
public:
    TestClass() : TestFixture("TestClass") {}

private:
    const Settings settings0 = settingsBuilder().severity(Severity::style).library("std.cfg").build();
    const Settings settings1 = settingsBuilder().severity(Severity::warning).library("std.cfg").build();
    const Settings settings2 = settingsBuilder().severity(Severity::style).library("std.cfg").certainty(Certainty::inconclusive).build();
    const Settings settings3 = settingsBuilder().severity(Severity::style).library("std.cfg").severity(Severity::warning).build();

    void run() override {
        mNewTemplate = true;
        TEST_CASE(virtualDestructor1);      // Base class not found => no error
        TEST_CASE(virtualDestructor2);      // Base class doesn't have a destructor
        TEST_CASE(virtualDestructor3);      // Base class has a destructor, but it's not virtual
        TEST_CASE(virtualDestructor4);      // Derived class doesn't have a destructor => no error
        TEST_CASE(virtualDestructor5);      // Derived class has empty destructor => no error
        TEST_CASE(virtualDestructor6);      // only report error if base class pointer that points at derived class is deleted
        TEST_CASE(virtualDestructorProtected);
        TEST_CASE(virtualDestructorInherited);
        TEST_CASE(virtualDestructorTemplate);

        TEST_CASE(virtualDestructorInconclusive); // ticket # 5807

        TEST_CASE(copyConstructor1);
        TEST_CASE(copyConstructor2); // ticket #4458
        TEST_CASE(copyConstructor3); // defaulted/deleted
        TEST_CASE(copyConstructor4); // base class with private constructor
        TEST_CASE(copyConstructor5); // multiple inheritance
        TEST_CASE(copyConstructor6); // array of pointers
        TEST_CASE(noOperatorEq); // class with memory management should have operator eq
        TEST_CASE(noDestructor); // class with memory management should have destructor

        TEST_CASE(operatorEqRetRefThis1);
        TEST_CASE(operatorEqRetRefThis2); // ticket #1323
        TEST_CASE(operatorEqRetRefThis3); // ticket #1405
        TEST_CASE(operatorEqRetRefThis4); // ticket #1451
        TEST_CASE(operatorEqRetRefThis5); // ticket #1550
        TEST_CASE(operatorEqRetRefThis6); // ticket #2479
        TEST_CASE(operatorEqRetRefThis7); // ticket #5782 endless recursion
        TEST_CASE(operatorEqToSelf1);   // single class
        TEST_CASE(operatorEqToSelf2);   // nested class
        TEST_CASE(operatorEqToSelf3);   // multiple inheritance
        TEST_CASE(operatorEqToSelf4);   // nested class with multiple inheritance
        TEST_CASE(operatorEqToSelf5);   // ticket # 1233
        TEST_CASE(operatorEqToSelf6);   // ticket # 1550
        TEST_CASE(operatorEqToSelf7);
        TEST_CASE(operatorEqToSelf8);   // ticket #2179
        TEST_CASE(operatorEqToSelf9);   // ticket #2592

        TEST_CASE(memsetOnStruct);
        TEST_CASE(memsetVector);
        TEST_CASE(memsetOnClass);
        TEST_CASE(memsetOnInvalid);    // Ticket #5425: Crash upon invalid
        TEST_CASE(memsetOnStdPodType); // Ticket #5901 - std::uint8_t
        TEST_CASE(memsetOnFloat);      // Ticket #5421
        TEST_CASE(memsetOnUnknown);    // Ticket #7183
        TEST_CASE(mallocOnClass);

        TEST_CASE(this_subtraction);    // warn about "this-x"

        // can member function be made const
        TEST_CASE(const1);
        TEST_CASE(const2);
        TEST_CASE(const3);
        TEST_CASE(const4);
        TEST_CASE(const5); // ticket #1482
        TEST_CASE(const6); // ticket #1491
        TEST_CASE(const7);
        TEST_CASE(const8); // ticket #1517
        TEST_CASE(const9); // ticket #1515
        TEST_CASE(const10); // ticket #1522
        TEST_CASE(const11); // ticket #1529
        TEST_CASE(const12); // ticket #1552
        TEST_CASE(const13); // ticket #1519
        TEST_CASE(const14);
        TEST_CASE(const15);
        TEST_CASE(const16); // ticket #1551
        TEST_CASE(const17); // ticket #1552
        TEST_CASE(const18);
        TEST_CASE(const19); // ticket #1612
        TEST_CASE(const20); // ticket #1602
        TEST_CASE(const21); // ticket #1683
        TEST_CASE(const22);
        TEST_CASE(const23); // ticket #1699
        TEST_CASE(const24); // ticket #1708
        TEST_CASE(const25); // ticket #1724
        TEST_CASE(const26); // ticket #1847
        TEST_CASE(const27); // ticket #1882
        TEST_CASE(const28); // ticket #1883
        TEST_CASE(const29); // ticket #1922
        TEST_CASE(const30);
        TEST_CASE(const31);
        TEST_CASE(const32); // ticket #1905 - member array is assigned
        TEST_CASE(const33);
        TEST_CASE(const34); // ticket #1964
        TEST_CASE(const35); // ticket #2001
        TEST_CASE(const36); // ticket #2003
        TEST_CASE(const37); // ticket #2081 and #2085
        TEST_CASE(const38); // ticket #2135
        TEST_CASE(const39);
        TEST_CASE(const40); // ticket #2228
        TEST_CASE(const41); // ticket #2255
        TEST_CASE(const42); // ticket #2282
        TEST_CASE(const43); // ticket #2377
        TEST_CASE(const44); // ticket #2595
        TEST_CASE(const45); // ticket #2664
        TEST_CASE(const46); // ticket #2636
        TEST_CASE(const47); // ticket #2670
        TEST_CASE(const48); // ticket #2672
        TEST_CASE(const49); // ticket #2795
        TEST_CASE(const50); // ticket #2943
        TEST_CASE(const51); // ticket #3040
        TEST_CASE(const52); // ticket #3048
        TEST_CASE(const53); // ticket #3049
        TEST_CASE(const54); // ticket #3052
        TEST_CASE(const55);
        TEST_CASE(const56); // ticket #3149
        TEST_CASE(const57); // tickets #2669 and #2477
        TEST_CASE(const58); // ticket #2698
        TEST_CASE(const59); // ticket #4646
        TEST_CASE(const60); // ticket #3322
        TEST_CASE(const61); // ticket #5606
        TEST_CASE(const62); // ticket #5701
        TEST_CASE(const63); // ticket #5983
        TEST_CASE(const64); // ticket #6268
        TEST_CASE(const65); // ticket #8693
        TEST_CASE(const66); // ticket #7714
        TEST_CASE(const67); // ticket #9193
        TEST_CASE(const68); // ticket #6471
        TEST_CASE(const69); // ticket #9806
        TEST_CASE(const70); // variadic template can receive more arguments than in its definition
        TEST_CASE(const71); // ticket #10146
        TEST_CASE(const72); // ticket #10520
        TEST_CASE(const73); // ticket #10735
        TEST_CASE(const74); // ticket #10671
        TEST_CASE(const75); // ticket #10065
        TEST_CASE(const76); // ticket #10825
        TEST_CASE(const77); // ticket #10307, #10311
        TEST_CASE(const78); // ticket #10315
        TEST_CASE(const79); // ticket #9861
        TEST_CASE(const80); // ticket #11328
        TEST_CASE(const81); // ticket #11330
        TEST_CASE(const82); // ticket #11513
        TEST_CASE(const83);
        TEST_CASE(const84);
        TEST_CASE(const85);
        TEST_CASE(const86);
        TEST_CASE(const87);
        TEST_CASE(const88);
        TEST_CASE(const89);
        TEST_CASE(const90);
        TEST_CASE(const91);
        TEST_CASE(const92);
        TEST_CASE(const93);
        TEST_CASE(const94);
        TEST_CASE(const95); // #13320 - do not warn about r-value ref method
        TEST_CASE(const96);
        TEST_CASE(const97);
        TEST_CASE(const98);
        TEST_CASE(const99);

        TEST_CASE(const_handleDefaultParameters);
        TEST_CASE(const_passThisToMemberOfOtherClass);
        TEST_CASE(assigningPointerToPointerIsNotAConstOperation);
        TEST_CASE(assigningArrayElementIsNotAConstOperation);
        TEST_CASE(constoperator1);  // operator< can often be const
        TEST_CASE(constoperator2);  // operator<<
        TEST_CASE(constoperator3);
        TEST_CASE(constoperator4);
        TEST_CASE(constoperator5); // ticket #3252
        TEST_CASE(constoperator6); // ticket #8669
        TEST_CASE(constincdec);     // increment/decrement => non-const
        TEST_CASE(constassign1);
        TEST_CASE(constassign2);
        TEST_CASE(constincdecarray);     // increment/decrement array element => non-const
        TEST_CASE(constassignarray);
        TEST_CASE(constReturnReference);
        TEST_CASE(constDelete);     // delete member variable => not const
        TEST_CASE(constLPVOID);     // a function that returns LPVOID can't be const
        TEST_CASE(constFunc); // a function that calls const functions can be const
        TEST_CASE(constVirtualFunc);
        TEST_CASE(constIfCfg);  // ticket #1881 - fp when there are #if
        TEST_CASE(constFriend); // ticket #1921 - fp for friend function
        TEST_CASE(constUnion);  // ticket #2111 - fp when there is a union
        TEST_CASE(constArrayOperator); // #4406
        TEST_CASE(constRangeBasedFor); // #5514
        TEST_CASE(const_shared_ptr);
        TEST_CASE(constPtrToConstPtr);
        TEST_CASE(constTrailingReturnType);
        TEST_CASE(constRefQualified);
        TEST_CASE(staticArrayPtrOverload);
        TEST_CASE(qualifiedNameMember); // #10872

        TEST_CASE(initializerListOrder);
        TEST_CASE(initializerListArgument);
        TEST_CASE(initializerListUsage);
        TEST_CASE(selfInitialization);

        TEST_CASE(virtualFunctionCallInConstructor);
        TEST_CASE(pureVirtualFunctionCall);
        TEST_CASE(pureVirtualFunctionCallOtherClass);
        TEST_CASE(pureVirtualFunctionCallWithBody);
        TEST_CASE(pureVirtualFunctionCallPrevented);

        TEST_CASE(duplInheritedMembers);
        TEST_CASE(explicitConstructors);
        TEST_CASE(copyCtorAndEqOperator);

        TEST_CASE(override1);
        TEST_CASE(overrideCVRefQualifiers);

        TEST_CASE(uselessOverride);

        TEST_CASE(thisUseAfterFree);

        TEST_CASE(unsafeClassRefMember);

        TEST_CASE(ctuOneDefinitionRule);

        TEST_CASE(testGetFileInfo);

        TEST_CASE(returnByReference);
    }

#define checkCopyCtorAndEqOperator(...) checkCopyCtorAndEqOperator_(__FILE__, __LINE__, __VA_ARGS__)
    template<size_t size>
    void checkCopyCtorAndEqOperator_(const char* file, int line, const char (&code)[size]) {
        const Settings settings = settingsBuilder().severity(Severity::warning).build();

        // Tokenize..
        SimpleTokenizer tokenizer(settings, *this);
        ASSERT_LOC(tokenizer.tokenize(code), file, line);

        // Check..
        CheckClass checkClass(&tokenizer, &settings, this);
        (checkClass.checkCopyCtorAndEqOperator)();
    }

    void copyCtorAndEqOperator() {
        checkCopyCtorAndEqOperator("class A\n"
                                   "{\n"
                                   "    A(const A& other) { }\n"
                                   "    A& operator=(const A& other) { return *this; }\n"
                                   "};");
        ASSERT_EQUALS("", errout_str());


        checkCopyCtorAndEqOperator("class A\n"
                                   "{\n"
                                   "};");
        ASSERT_EQUALS("", errout_str());

        checkCopyCtorAndEqOperator("class A\n"
                                   "{\n"
                                   "    A(const A& other) { }\n"
                                   "};");
        ASSERT_EQUALS("", errout_str());

        checkCopyCtorAndEqOperator("class A\n"
                                   "{\n"
                                   "    A& operator=(const A& other) { return *this; }\n"
                                   "};");
        ASSERT_EQUALS("", errout_str());


        checkCopyCtorAndEqOperator("class A\n"
                                   "{\n"
                                   "    A(const A& other) { }\n"
                                   "    int x;\n"
                                   "};");
        TODO_ASSERT_EQUALS("[test.cpp:1]: (warning) The class 'A' has 'copy constructor' but lack of 'operator='.\n", "", errout_str());
        // TODO the error message should be clarified. It should say something like 'copy constructor is empty and will not assign i and therefore the behaviour is different to the default assignment operator'

        checkCopyCtorAndEqOperator("class A\n"
                                   "{\n"
                                   "    A& operator=(const A& other) { return *this; }\n"
                                   "    int x;\n"
                                   "};");
        TODO_ASSERT_EQUALS("[test.cpp:1]: (warning) The class 'A' has 'operator=' but lack of 'copy constructor'.\n", "", errout_str());
        // TODO the error message should be clarified. It should say something like 'assignment operator does not assign i and therefore the behaviour is different to the default copy constructor'

        checkCopyCtorAndEqOperator("class A\n"
                                   "{\n"
                                   "    A& operator=(const int &x) { this->x = x; return *this; }\n"
                                   "    int x;\n"
                                   "};");
        ASSERT_EQUALS("", errout_str());

        checkCopyCtorAndEqOperator("class A {\n"
                                   "public:\n"
                                   "    A() : x(0) { }\n"
                                   "    A(const A & a) { x = a.x; }\n"
                                   "    A & operator = (const A & a) {\n"
                                   "        x = a.x;\n"
                                   "        return *this;\n"
                                   "    }\n"
                                   "private:\n"
                                   "    int x;\n"
                                   "};\n"
                                   "class B : public A {\n"
                                   "public:\n"
                                   "    B() { }\n"
                                   "    B(const B & b) :A(b) { }\n"
                                   "private:\n"
                                   "    static int i;\n"
                                   "};");
        ASSERT_EQUALS("", errout_str());

        // #7987 - Don't show warning when there is a move constructor
        checkCopyCtorAndEqOperator("struct S {\n"
                                   "  std::string test;\n"
                                   "  S(S&& s) : test(std::move(s.test)) { }\n"
                                   "  S& operator = (S &&s) {\n"
                                   "    test = std::move(s.test);\n"
                                   "    return *this;\n"
                                   "  }\n"
                                   "};");
        ASSERT_EQUALS("", errout_str());

        // #8337 - False positive in copy constructor detection
        checkCopyCtorAndEqOperator("struct StaticListNode {\n"
                                   "  StaticListNode(StaticListNode*& prev) : m_next(0) {}\n"
                                   "  StaticListNode* m_next;\n"
                                   "};");
        ASSERT_EQUALS("", errout_str());
    }

#define checkExplicitConstructors(...) checkExplicitConstructors_(__FILE__, __LINE__, __VA_ARGS__)
    template<size_t size>
    void checkExplicitConstructors_(const char* file, int line, const char (&code)[size]) {
        // Tokenize..
        SimpleTokenizer tokenizer(settings0, *this);
        ASSERT_LOC(tokenizer.tokenize(code), file, line);

        // Check..
        CheckClass checkClass(&tokenizer, &settings0, this);
        (checkClass.checkExplicitConstructors)();
    }

    void explicitConstructors() {
        checkExplicitConstructors("class Class {\n"
                                  "    Class() = delete;\n"
                                  "    Class(const Class& other) { }\n"
                                  "    Class(Class&& other) { }\n"
                                  "    explicit Class(int i) { }\n"
                                  "    explicit Class(const std::string&) { }\n"
                                  "    Class(int a, int b) { }\n"
                                  "};");
        ASSERT_EQUALS("", errout_str());

        checkExplicitConstructors("class Class {\n"
                                  "    Class() = delete;\n"
                                  "    explicit Class(const Class& other) { }\n"
                                  "    explicit Class(Class&& other) { }\n"
                                  "    virtual int i() = 0;\n"
                                  "};");
        ASSERT_EQUALS("", errout_str());

        checkExplicitConstructors("class Class {\n"
                                  "    Class() = delete;\n"
                                  "    Class(const Class& other) = delete;\n"
                                  "    Class(Class&& other) = delete;\n"
                                  "    virtual int i() = 0;\n"
                                  "};");
        ASSERT_EQUALS("", errout_str());

        checkExplicitConstructors("class Class {\n"
                                  "    Class(int i) { }\n"
                                  "};");
        ASSERT_EQUALS("[test.cpp:2:5]: (style) Class 'Class' has a constructor with 1 argument that is not explicit. [noExplicitConstructor]\n", errout_str());

        checkExplicitConstructors("class Class {\n"
                                  "    Class(const Class& other) { }\n"
                                  "    virtual int i() = 0;\n"
                                  "};");
        ASSERT_EQUALS("", errout_str());

        checkExplicitConstructors("class Class {\n"
                                  "    Class(Class&& other) { }\n"
                                  "    virtual int i() = 0;\n"
                                  "};");
        ASSERT_EQUALS("", errout_str());

        // #6585
        checkExplicitConstructors("class Class {\n"
                                  "    private: Class(const Class&);\n"
                                  "    virtual int i() = 0;\n"
                                  "};");
        ASSERT_EQUALS("", errout_str());

        checkExplicitConstructors("class Class {\n"
                                  "    public: Class(const Class&);\n"
                                  "    virtual int i() = 0;\n"
                                  "};");
        ASSERT_EQUALS("", errout_str());

        // #7465: Error properly reported in templates
        checkExplicitConstructors("template <class T> struct Test {\n"
                                  "  Test(int) : fData(0) {}\n"
                                  "  T fData;\n"
                                  "};\n"
                                  "int main() {\n"
                                  "  Test <int> test;\n"
                                  "  return 0;\n"
                                  "}");
        ASSERT_EQUALS("[test.cpp:2:3]: (style) Struct 'Test < int >' has a constructor with 1 argument that is not explicit. [noExplicitConstructor]\n", errout_str());

        // #7465: No error for copy or move constructors
        checkExplicitConstructors("template <class T> struct Test {\n"
                                  "  Test() : fData(0) {}\n"
                                  "  Test (const Test<T>& aOther) : fData(aOther.fData) {}\n"
                                  "  Test (Test<T>&& aOther) : fData(std::move(aOther.fData)) {}\n"
                                  "  T fData;\n"
                                  "};\n"
                                  "int main() {\n"
                                  "  Test <int> test;\n"
                                  "  return 0;\n"
                                  "}");
        ASSERT_EQUALS("", errout_str());

        // #8600
        checkExplicitConstructors("struct A { struct B; };\n"
                                  "struct A::B {\n"
                                  "    B() = default;\n"
                                  "    B(const B&) {}\n"
                                  "};");
        ASSERT_EQUALS("", errout_str());

        checkExplicitConstructors("struct A{"
                                  "    A(int, int y=2) {}"
                                  "};");
        ASSERT_EQUALS("[test.cpp:1:14]: (style) Struct 'A' has a constructor with 1 argument that is not explicit. [noExplicitConstructor]\n", errout_str());

        checkExplicitConstructors("struct Foo {\n" // #10515
                                  "    template <typename T>\n"
                                  "    explicit constexpr Foo(T) {}\n"
                                  "};\n"
                                  "struct Bar {\n"
                                  "    template <typename T>\n"
                                  "    constexpr explicit Bar(T) {}\n"
                                  "};\n"
                                  "struct Baz {\n"
                                  "    explicit constexpr Baz(int) {}\n"
                                  "};\n");
        ASSERT_EQUALS("", errout_str());

        checkExplicitConstructors("class Token;\n" // #11126
                                  "struct Branch {\n"
                                  "    Branch(Token* tok = nullptr) : endBlock(tok) {}\n"
                                  "    Token* endBlock = nullptr;\n"
                                  "};\n");
        ASSERT_EQUALS("[test.cpp:3:5]: (style) Struct 'Branch' has a constructor with 1 argument that is not explicit. [noExplicitConstructor]\n", errout_str());

        checkExplicitConstructors("struct S {\n"
                                  "    S(std::initializer_list<int> il) : v(il) {}\n"
                                  "    std::vector<int> v;\n"
                                  "};\n");
        ASSERT_EQUALS("", errout_str());

        checkExplicitConstructors("template<class T>\n" // #10977
                                  "struct A {\n"
                                  "    template<class... Ts>\n"
                                  "    A(Ts&&... ts) {}\n"
                                  "};\n");
        ASSERT_EQUALS("", errout_str());

        checkExplicitConstructors("class Color {\n" // #7176
                                  "public:\n"
                                  "    Color(unsigned int rgba);\n"
                                  "    Color(std::uint8_t r = 0, std::uint8_t g = 0, std::uint8_t b = 0, std::uint8_t a = 255);\n"
                                  "};\n");
        ASSERT_EQUALS("[test.cpp:3:5]: (style) Class 'Color' has a constructor with 1 argument that is not explicit. [noExplicitConstructor]\n"
                      "[test.cpp:4:5]: (style) Class 'Color' has a constructor with 1 argument that is not explicit. [noExplicitConstructor]\n",
                      errout_str());

        checkExplicitConstructors("template <typename T>\n" // #13878
                                  "struct S {\n"
                                  "    S(std::nullptr_t) {}\n"
                                  "    explicit S(T* p) : m(p) {}\n"
                                  "    T* m{};\n"
                                  "};\n");
        ASSERT_EQUALS("", errout_str());
    }

#define checkDuplInheritedMembers(...) checkDuplInheritedMembers_( __FILE__, __LINE__, __VA_ARGS__)
    template<size_t size>
    void checkDuplInheritedMembers_(const char* file, int line, const char (&code)[size]) {
        // Tokenize..
        SimpleTokenizer tokenizer(settings1, *this);
        ASSERT_LOC(tokenizer.tokenize(code), file, line);

        // Check..
        CheckClass checkClass(&tokenizer, &settings1, this);
        (checkClass.checkDuplInheritedMembers)();
    }

    void duplInheritedMembers() {
        checkDuplInheritedMembers("class Base {\n"
                                  "   int x;\n"
                                  "};\n"
                                  "struct Derived : Base {\n"
                                  "   int x;\n"
                                  "};");
        ASSERT_EQUALS("", errout_str());

        checkDuplInheritedMembers("class Base {\n"
                                  "   protected:\n"
                                  "   int x;\n"
                                  "};\n"
                                  "struct Derived : Base {\n"
                                  "   int x;\n"
                                  "};");
        ASSERT_EQUALS("[test.cpp:3:8] -> [test.cpp:6:8]: (warning) The struct 'Derived' defines member variable with name 'x' also defined in its parent class 'Base'. [duplInheritedMember]\n", errout_str());

        checkDuplInheritedMembers("class Base {\n"
                                  "   protected:\n"
                                  "   int x;\n"
                                  "};\n"
                                  "struct Derived : public Base {\n"
                                  "   int x;\n"
                                  "};");
        ASSERT_EQUALS("[test.cpp:3:8] -> [test.cpp:6:8]: (warning) The struct 'Derived' defines member variable with name 'x' also defined in its parent class 'Base'. [duplInheritedMember]\n", errout_str());

        checkDuplInheritedMembers("class Base0 {\n"
                                  "   int x;\n"
                                  "};\n"
                                  "class Base1 {\n"
                                  "   int x;\n"
                                  "};\n"
                                  "struct Derived : Base0, Base1 {\n"
                                  "   int x;\n"
                                  "};");
        ASSERT_EQUALS("", errout_str());

        checkDuplInheritedMembers("class Base0 {\n"
                                  "   protected:\n"
                                  "   int x;\n"
                                  "};\n"
                                  "class Base1 {\n"
                                  "   int x;\n"
                                  "};\n"
                                  "struct Derived : Base0, Base1 {\n"
                                  "   int x;\n"
                                  "};");
        ASSERT_EQUALS("[test.cpp:3:8] -> [test.cpp:9:8]: (warning) The struct 'Derived' defines member variable with name 'x' also defined in its parent class 'Base0'. [duplInheritedMember]\n", errout_str());

        checkDuplInheritedMembers("class Base0 {\n"
                                  "   protected:\n"
                                  "   int x;\n"
                                  "};\n"
                                  "class Base1 {\n"
                                  "   public:\n"
                                  "   int x;\n"
                                  "};\n"
                                  "struct Derived : Base0, Base1 {\n"
                                  "   int x;\n"
                                  "};");
        ASSERT_EQUALS("[test.cpp:3:8] -> [test.cpp:10:8]: (warning) The struct 'Derived' defines member variable with name 'x' also defined in its parent class 'Base0'. [duplInheritedMember]\n"
                      "[test.cpp:7:8] -> [test.cpp:10:8]: (warning) The struct 'Derived' defines member variable with name 'x' also defined in its parent class 'Base1'. [duplInheritedMember]\n", errout_str());

        checkDuplInheritedMembers("class Base {\n"
                                  "   int x;\n"
                                  "};\n"
                                  "struct Derived : Base {\n"
                                  "   int y;\n"
                                  "};");
        ASSERT_EQUALS("", errout_str());

        checkDuplInheritedMembers("class A {\n"
                                  "   int x;\n"
                                  "};\n"
                                  "struct B {\n"
                                  "   int x;\n"
                                  "};");
        ASSERT_EQUALS("", errout_str());

        // Unknown 'Base' class
        checkDuplInheritedMembers("class Derived : public UnknownBase {\n"
                                  "  int x;\n"
                                  "};");
        ASSERT_EQUALS("", errout_str());

        checkDuplInheritedMembers("class Base {\n"
                                  "   int x;\n"
                                  "};\n"
                                  "class Derived : public Base {\n"
                                  "};");
        ASSERT_EQUALS("", errout_str());

        // #6692
        checkDuplInheritedMembers("namespace test1 {\n"
                                  "   struct SWibble{};\n"
                                  "   typedef SWibble wibble;\n"
                                  "}\n"
                                  "namespace test2 {\n"
                                  "   struct SWibble : public test1::wibble {\n"
                                  "   int Value;\n"
                                  "   };\n"
                                  "}");
        ASSERT_EQUALS("", errout_str());

        // #9957
        checkDuplInheritedMembers("class Base {\n"
                                  "    public:\n"
                                  "        int i;\n"
                                  "};\n"
                                  "class Derived1: public Base {\n"
                                  "    public:\n"
                                  "        int j;\n"
                                  "};\n"
                                  "class Derived2 : public Derived1 {\n"
                                  "    int i;\n"
                                  "};");
        ASSERT_EQUALS("[test.cpp:3:13] -> [test.cpp:10:9]: (warning) The class 'Derived2' defines member variable with name 'i' also defined in its parent class 'Base'. [duplInheritedMember]\n", errout_str());

        // don't crash on recursive template
        checkDuplInheritedMembers("template<size_t N>\n"
                                  "struct BitInt : public BitInt<N+1> { };");
        ASSERT_EQUALS("", errout_str());

        // don't crash on recursive template
        checkDuplInheritedMembers("namespace _impl {\n"
                                  "    template <typename AlwaysVoid, typename>\n"
                                  "    struct fn_traits;\n"
                                  "}\n"
                                  "template <typename T>\n"
                                  "struct function_traits\n"
                                  "    : public _impl::fn_traits<void, std::remove_reference_t<T>> {};\n"
                                  "namespace _impl {\n"
                                  "    template <typename T>\n"
                                  "    struct fn_traits<decltype(void(&T::operator())), T>\n"
                                  "        : public fn_traits<void, decltype(&T::operator())> {};\n"
                                  "}");
        ASSERT_EQUALS("", errout_str());

        // #10594
        checkDuplInheritedMembers("template<int i> struct A { bool a = true; };\n"
                                  "struct B { bool a; };\n"
                                  "template<> struct A<1> : B {};\n");
        ASSERT_EQUALS("", errout_str());

        checkDuplInheritedMembers("struct B {\n"
                                  "    int g() const;\n"
                                  "    virtual int f() const { return g(); }\n"
                                  "};\n"
                                  "struct D : B {\n"
                                  "    int g() const;\n"
                                  "    int f() const override { return g(); }\n"
                                  "};\n");
        ASSERT_EQUALS("[test.cpp:2:9] -> [test.cpp:6:9]: (warning) The struct 'D' defines member function with name 'g' also defined in its parent struct 'B'. [duplInheritedMember]\n",
                      errout_str());

        checkDuplInheritedMembers("struct B {\n"
                                  "    int g() const;\n"
                                  "};\n"
                                  "struct D : B {\n"
                                  "    int g(int) const;\n"
                                  "};\n");
        ASSERT_EQUALS("", errout_str());

        checkDuplInheritedMembers("struct S {\n"
                                  "    struct T {\n"
                                  "        T() {}\n"
                                  "    };\n"
                                  "};\n"
                                  "struct T : S::T {\n"
                                  "    T() : S::T() {}\n"
                                  "};\n");
        ASSERT_EQUALS("", errout_str());

        checkDuplInheritedMembers("struct S {};\n" // #11827
                                  "struct SPtr {\n"
                                  "    virtual S* operator->() const { return p; }\n"
                                  "    S* p = nullptr;\n"
                                  "};\n"
                                  "struct T : public S {};\n"
                                  "struct TPtr : public SPtr {\n"
                                  "    T* operator->() const { return (T*)p; }\n"
                                  "};\n");
        ASSERT_EQUALS("", errout_str());

        checkDuplInheritedMembers("struct B { virtual int& get() = 0; };\n" // #12311
                                  "struct D : B {\n"
                                  "    int i{};\n"
                                  "    int& get() override { return i; }\n"
                                  "    const int& get() const { return i; }\n"
                                  "};\n");
        ASSERT_EQUALS("", errout_str());

        checkDuplInheritedMembers("class Base {\n" // #12353
                                  "    public:\n"
                                  "        void One();\n"
                                  "        void Two();\n"
                                  "};\n"
                                  "class Derived : public Base {\n"
                                  "public:\n"
                                  "    void Two() = delete;\n"
                                  "};\n");
        ASSERT_EQUALS("", errout_str());
    }

#define checkCopyConstructor(...) checkCopyConstructor_( __FILE__, __LINE__, __VA_ARGS__)
    template<size_t size>
    void checkCopyConstructor_(const char* file, int line, const char (&code)[size]) {
        // Tokenize..
        SimpleTokenizer tokenizer(settings3, *this);
        ASSERT_LOC(tokenizer.tokenize(code), file, line);

        // Check..
        CheckClass checkClass(&tokenizer, &settings3, this);
        checkClass.copyconstructors();
    }

    void copyConstructor1() {
        checkCopyConstructor("class F\n"
                             "{\n"
                             "   public:\n"
                             "   char *c,*p,*d;\n"
                             "   F(const F &f) : p(f.p), c(f.c)\n"
                             "   {\n"
                             "      p=(char *)malloc(strlen(f.p)+1);\n"
                             "      strcpy(p,f.p);\n"
                             "   }\n"
                             "   F(char *str)\n"
                             "   {\n"
                             "      p=(char *)malloc(strlen(str)+1);\n"
                             "      strcpy(p,str);\n"
                             "   }\n"
                             "   F&operator=(const F&);\n"
                             "   ~F();\n"
                             "};");
        TODO_ASSERT_EQUALS("[test.cpp:5]: (warning) Value of pointer 'p', which points to allocated memory, is copied in copy constructor instead of allocating new memory.\n", "", errout_str());

        checkCopyConstructor("class F {\n"
                             "   char *p;\n"
                             "   F(const F &f) {\n"
                             "      p = f.p;\n"
                             "   }\n"
                             "   F(char *str) {\n"
                             "      p = malloc(strlen(str)+1);\n"
                             "   }\n"
                             "   ~F();\n"
                             "   F& operator=(const F&f);\n"
                             "};");
        TODO_ASSERT_EQUALS("[test.cpp:4:7]: (warning) Value of pointer 'p', which points to allocated memory, is copied in copy constructor instead of allocating new memory. [copyCtorPointerCopying]\n"
                           "[test.cpp:3] -> [test.cpp:7]: (warning) Copy constructor does not allocate memory for member 'p' although memory has been allocated in other constructors.\n",
                           "[test.cpp:4:7]: (warning) Value of pointer 'p', which points to allocated memory, is copied in copy constructor instead of allocating new memory. [copyCtorPointerCopying]\n"
                           , errout_str());

        checkCopyConstructor("class F\n"
                             "{\n"
                             "   public:\n"
                             "   char *c,*p,*d;\n"
                             "   F(const F &f) :p(f.p)\n"
                             "   {\n"
                             "   }\n"
                             "   F(char *str)\n"
                             "   {\n"
                             "      p=(char *)malloc(strlen(str)+1);\n"
                             "      strcpy(p,str);\n"
                             "   }\n"
                             "   ~F();\n"
                             "   F& operator=(const F&f);\n"
                             "};");
        TODO_ASSERT_EQUALS("[test.cpp:5]: (warning) Value of pointer 'p', which points to allocated memory, is copied in copy constructor instead of allocating new memory.\n"
                           "[test.cpp:5] -> [test.cpp:10]: (warning) Copy constructor does not allocate memory for member 'p' although memory has been allocated in other constructors.\n",
                           ""
                           , errout_str());

        checkCopyConstructor("class kalci\n"
                             "{\n"
                             "   public:\n"
                             "   char *c,*p,*d;\n"
                             "   kalci()\n"
                             "   {\n"
                             "      p=(char *)malloc(100);\n"
                             "      strcpy(p,\"hello\");\n"
                             "      c=(char *)malloc(100);\n"
                             "      strcpy(p,\"hello\");\n"
                             "      d=(char *)malloc(100);\n"
                             "      strcpy(p,\"hello\");\n"
                             "   }\n"
                             "   kalci(const kalci &f)\n"
                             "   {\n"
                             "      p=(char *)malloc(strlen(str)+1);\n"
                             "      strcpy(p,f.p);\n"
                             "      c=(char *)malloc(strlen(str)+1);\n"
                             "      strcpy(p,f.p);\n"
                             "      d=(char *)malloc(strlen(str)+1);\n"
                             "      strcpy(p,f.p);\n"
                             "   }\n"
                             "   ~kalci();\n"
                             "   kalci& operator=(const kalci&kalci);\n"
                             "};");
        ASSERT_EQUALS("", errout_str());

        checkCopyConstructor("class F\n"
                             "{\n"
                             "   public:\n"
                             "   char *c,*p,*d;\n"
                             "   F(char *str,char *st,char *string)\n"
                             "   {\n"
                             "      p=(char *)malloc(100);\n"
                             "      strcpy(p,str);\n"
                             "      c=(char *)malloc(100);\n"
                             "      strcpy(p,st);\n"
                             "      d=(char *)malloc(100);\n"
                             "      strcpy(p,string);\n"
                             "   }\n"
                             "   F(const F &f)\n"
                             "   {\n"
                             "      p=(char *)malloc(strlen(str)+1);\n"
                             "      strcpy(p,f.p);\n"
                             "      c=(char *)malloc(strlen(str)+1);\n"
                             "      strcpy(p,f.p);\n"
                             "   }\n"
                             "   ~F();\n"
                             "   F& operator=(const F&f);\n"
                             "};");
        TODO_ASSERT_EQUALS("[test.cpp:14] -> [test.cpp:11]: (warning) Copy constructor does not allocate memory for member 'd' although memory has been allocated in other constructors.\n", "", errout_str());

        checkCopyConstructor("class F {\n"
                             "   char *c;\n"
                             "   F(char *str,char *st,char *string) {\n"
                             "      p=(char *)malloc(100);\n"
                             "   }\n"
                             "   F(const F &f)\n"
                             "      : p(malloc(size))\n"
                             "   {\n"
                             "   }\n"
                             "   ~F();\n"
                             "   F& operator=(const F&f);\n"
                             "};");
        ASSERT_EQUALS("", errout_str());

        checkCopyConstructor("class F {\n"
                             "   char *c;\n"
                             "   F(char *str,char *st,char *string)\n"
                             "      : p(malloc(size))\n"
                             "   {\n"
                             "   }\n"
                             "   F(const F &f)\n"
                             "   {\n"
                             "   }\n"
                             "   ~F();\n"
                             "   F& operator=(const F&f);\n"
                             "};");
        TODO_ASSERT_EQUALS("[test.cpp:7] -> [test.cpp:4]: (warning) Copy constructor does not allocate memory for member 'd' although memory has been allocated in other constructors.\n", "", errout_str());

        checkCopyConstructor("class F\n"
                             "{\n"
                             "   public:\n"
                             "   char *c,*p,*d;\n"
                             "   F()\n"
                             "   {\n"
                             "      p=(char *)malloc(100);\n"
                             "      c=(char *)malloc(100);\n"
                             "      d=(char*)malloc(100);\n"
                             "   }\n"
                             "   ~F();\n"
                             "   F& operator=(const F&f);\n"
                             "};");
        TODO_ASSERT_EQUALS("[test.cpp:8]: (warning) Class 'F' does not have a copy constructor which is recommended since it has dynamic memory/resource allocation(s).\n", "", errout_str());

        checkCopyConstructor("class F\n"
                             "{\n"
                             "   public:\n"
                             "   char *c;\n"
                             "   const char *p,*d;\n"
                             "   F(char *str,char *st,char *string)\n"
                             "   {\n"
                             "      p=str;\n"
                             "      d=st;\n"
                             "      c=(char *)malloc(strlen(string)+1);\n"
                             "      strcpy(d,string);\n"
                             "   }\n"
                             "   F(const F &f)\n"
                             "   {\n"
                             "      p=f.p;\n"
                             "      d=f.d;\n"
                             "      c=(char *)malloc(strlen(str)+1);\n"
                             "      strcpy(d,f.p);\n"
                             "   }\n"
                             "   ~F();\n"
                             "   F& operator=(const F&f);\n"
                             "};");
        ASSERT_EQUALS("", errout_str());

        checkCopyConstructor("class F : E\n"
                             "{\n"
                             "   char *p;\n"
                             "   F() {\n"
                             "      p = malloc(100);\n"
                             "   }\n"
                             "   ~F();\n"
                             "   F& operator=(const F&f);\n"
                             "};");
        ASSERT_EQUALS("", errout_str());

        checkCopyConstructor("class E { E(E&); };\n" // non-copyable
                             "class F : E\n"
                             "{\n"
                             "   char *p;\n"
                             "   F() {\n"
                             "      p = malloc(100);\n"
                             "   }\n"
                             "   ~F();\n"
                             "   F& operator=(const F&f);\n"
                             "};");
        ASSERT_EQUALS("", errout_str());

        checkCopyConstructor("class E {};\n"
                             "class F : E {\n"
                             "   char *p;\n"
                             "   F() {\n"
                             "      p = malloc(100);\n"
                             "   }\n"
                             "   ~F();\n"
                             "   F& operator=(const F&f);\n"
                             "};");
        ASSERT_EQUALS("[test.cpp:5:7]: (warning) Class 'F' does not have a copy constructor which is recommended since it has dynamic memory/resource allocation(s). [noCopyConstructor]\n", errout_str());

        checkCopyConstructor("class F {\n"
                             "   char *p;\n"
                             "   F() {\n"
                             "      p = malloc(100);\n"
                             "   }\n"
                             "   F(F& f);\n"
                             "   ~F();\n"
                             "   F& operator=(const F&f);\n"
                             "};");
        ASSERT_EQUALS("", errout_str());

        checkCopyConstructor("class F {\n"
                             "   char *p;\n"
                             "   F() : p(malloc(100)) {}\n"
                             "   ~F();\n"
                             "   F& operator=(const F&f);\n"
                             "};");
        ASSERT_EQUALS("[test.cpp:3:10]: (warning) Class 'F' does not have a copy constructor which is recommended since it has dynamic memory/resource allocation(s). [noCopyConstructor]\n", errout_str());

        // #7198
        checkCopyConstructor("struct F {\n"
                             "   static char* c;\n"
                             "   F() {\n"
                             "      p = malloc(100);\n"
                             "   }\n"
                             "};");
        ASSERT_EQUALS("", errout_str());
    }

    void copyConstructor2() { // ticket #4458
        checkCopyConstructor("template <class _Tp>\n"
                             "class Vector\n"
                             "{\n"
                             "public:\n"
                             "    Vector() {\n"
                             "        _M_finish = new _Tp[ 42 ];\n"
                             "    }\n"
                             "    Vector( const Vector<_Tp>& v ) {\n"
                             "    }\n"
                             "     ~Vector();\n"
                             "     Vector& operator=(const Vector&v);\n"
                             "    _Tp* _M_finish;\n"
                             "};");
        ASSERT_EQUALS("", errout_str());
    }

    void copyConstructor3() {
        checkCopyConstructor("struct F {\n"
                             "   char* c;\n"
                             "   F() { c = malloc(100); }\n"
                             "   F(const F &f) = delete;\n"
                             "   F&operator=(const F &f);\n"
                             "   ~F();\n"
                             "};");
        ASSERT_EQUALS("", errout_str());

        checkCopyConstructor("struct F {\n"
                             "   char* c;\n"
                             "   F() { c = malloc(100); }\n"
                             "   F(const F &f) = default;\n"
                             "   F&operator=(const F &f);\n"
                             "   ~F();\n"
                             "};");
        ASSERT_EQUALS("[test.cpp:3:10]: (warning) Struct 'F' has dynamic memory/resource allocation(s). The copy constructor is explicitly defaulted but the default copy constructor does not work well. It is recommended to define or delete the copy constructor. [noCopyConstructor]\n", errout_str());
    }

    void copyConstructor4() {
        checkCopyConstructor("class noncopyable {\n"
                             "protected:\n"
                             "    noncopyable() {}\n"
                             "    ~noncopyable() {}\n"
                             "\n"
                             "private:\n"
                             "    noncopyable( const noncopyable& );\n"
                             "    const noncopyable& operator=( const noncopyable& );\n"
                             "};\n"
                             "\n"
                             "class Base : private noncopyable {};\n"
                             "\n"
                             "class Foo : public Base {\n"
                             "public:\n"
                             "    Foo() : m_ptr(new int) {}\n"
                             "    ~Foo() { delete m_ptr; }\n"
                             "private:\n"
                             "    int* m_ptr;\n"
                             "};");
        ASSERT_EQUALS("", errout_str());
    }

    void copyConstructor5() {
        checkCopyConstructor("class Copyable {};\n"
                             "\n"
                             "class Foo : public Copyable, public UnknownType {\n"
                             "public:\n"
                             "    Foo() : m_ptr(new int) {}\n"
                             "    ~Foo() { delete m_ptr; }\n"
                             "private:\n"
                             "    int* m_ptr;\n"
                             "};");
        ASSERT_EQUALS("", errout_str());

        checkCopyConstructor("class Copyable {};\n"
                             "\n"
                             "class Foo : public UnknownType, public Copyable {\n"
                             "public:\n"
                             "    Foo() : m_ptr(new int) {}\n"
                             "    ~Foo() { delete m_ptr; }\n"
                             "private:\n"
                             "    int* m_ptr;\n"
                             "};");
        ASSERT_EQUALS("", errout_str());
    }

    void copyConstructor6() {
        checkCopyConstructor("struct S {\n"
                             "    S() {\n"
                             "        for (int i = 0; i < 5; i++)\n"
                             "            a[i] = new char[3];\n"
                             "    }\n"
                             "    char* a[5];\n"
                             "};\n");
        TODO_ASSERT_EQUALS("[test.cpp:4]: (warning) Struct 'S' does not have a copy constructor which is recommended since it has dynamic memory/resource allocation(s).\n"
                           "[test.cpp:4]: (warning) Struct 'S' does not have a operator= which is recommended since it has dynamic memory/resource allocation(s).\n"
                           "[test.cpp:4]: (warning) Struct 'S' does not have a destructor which is recommended since it has dynamic memory/resource allocation(s).\n",
                           "",
                           errout_str());
    }

    void noOperatorEq() {
        checkCopyConstructor("struct F {\n"
                             "   char* c;\n"
                             "   F() { c = malloc(100); }\n"
                             "   F(const F &f);\n"
                             "   ~F();\n"
                             "};");
        ASSERT_EQUALS("[test.cpp:3:10]: (warning) Struct 'F' does not have a operator= which is recommended since it has dynamic memory/resource allocation(s). [noOperatorEq]\n", errout_str());

        // defaulted operator=
        checkCopyConstructor("struct F {\n"
                             "   char* c;\n"
                             "   F() { c = malloc(100); }\n"
                             "   F(const F &f);\n"
                             "   F &operator=(const F &f) = default;\n"
                             "   ~F();\n"
                             "};");
        ASSERT_EQUALS("[test.cpp:3:10]: (warning) Struct 'F' has dynamic memory/resource allocation(s). The operator= is explicitly defaulted but the default operator= does not work well. It is recommended to define or delete the operator=. [noOperatorEq]\n", errout_str());

        // deleted operator=
        checkCopyConstructor("struct F {\n"
                             "   char* c;\n"
                             "   F() { c = malloc(100); }\n"
                             "   F(const F &f);\n"
                             "   F &operator=(const F &f) = delete;\n"
                             "   ~F();\n"
                             "};");
        ASSERT_EQUALS("", errout_str());

        // base class deletes operator=
        checkCopyConstructor("struct F : NonCopyable {\n"
                             "   char* c;\n"
                             "   F() { c = malloc(100); }\n"
                             "   F(const F &f);\n"
                             "   ~F();\n"
                             "};");
        ASSERT_EQUALS("", errout_str());
    }

    void noDestructor() {
        checkCopyConstructor("struct F {\n"
                             "   char* c;\n"
                             "   F() { c = malloc(100); }\n"
                             "   F(const F &f);\n"
                             "   F&operator=(const F&);"
                             "};");
        ASSERT_EQUALS("[test.cpp:3:10]: (warning) Struct 'F' does not have a destructor which is recommended since it has dynamic memory/resource allocation(s). [noDestructor]\n", errout_str());

        checkCopyConstructor("struct F {\n"
                             "   C* c;\n"
                             "   F() { c = new C; }\n"
                             "   F(const F &f);\n"
                             "   F&operator=(const F&);"
                             "};");
        ASSERT_EQUALS("", errout_str());

        checkCopyConstructor("struct F {\n"
                             "   int* i;\n"
                             "   F() { i = new int(); }\n"
                             "   F(const F &f);\n"
                             "   F& operator=(const F&);"
                             "};");
        ASSERT_EQUALS("[test.cpp:3:10]: (warning) Struct 'F' does not have a destructor which is recommended since it has dynamic memory/resource allocation(s). [noDestructor]\n", errout_str());

        checkCopyConstructor("struct Data { int x; int y; };\n"
                             "struct F {\n"
                             "   Data* c;\n"
                             "   F() { c = new Data; }\n"
                             "   F(const F &f);\n"
                             "   F&operator=(const F&);"
                             "};");
        ASSERT_EQUALS("[test.cpp:4:10]: (warning) Struct 'F' does not have a destructor which is recommended since it has dynamic memory/resource allocation(s). [noDestructor]\n", errout_str());

        // defaulted destructor
        checkCopyConstructor("struct F {\n"
                             "   char* c;\n"
                             "   F() { c = malloc(100); }\n"
                             "   F(const F &f);\n"
                             "   F &operator=(const F &f);\n"
                             "   ~F() = default;\n"
                             "};");
        ASSERT_EQUALS("[test.cpp:3:10]: (warning) Struct 'F' has dynamic memory/resource allocation(s). The destructor is explicitly defaulted but the default destructor does not work well. It is recommended to define the destructor. [noDestructor]\n", errout_str());

        // deleted destructor
        checkCopyConstructor("struct F {\n"
                             "   char* c;\n"
                             "   F() { c = malloc(100); }\n"
                             "   F(const F &f);\n"
                             "   F &operator=(const F &f);\n"
                             "   ~F() = delete;\n"
                             "};");
        ASSERT_EQUALS("", errout_str());
    }

    // Check that operator Equal returns reference to this
#define checkOpertorEqRetRefThis(...) checkOpertorEqRetRefThis_( __FILE__, __LINE__, __VA_ARGS__)
    template<size_t size>
    void checkOpertorEqRetRefThis_(const char* file, int line, const char (&code)[size]) {
        // Tokenize..
        SimpleTokenizer tokenizer(settings0, *this);
        ASSERT_LOC(tokenizer.tokenize(code), file, line);

        // Check..
        CheckClass checkClass(&tokenizer, &settings0, this);
        checkClass.operatorEqRetRefThis();
    }

    void operatorEqRetRefThis1() {
        checkOpertorEqRetRefThis(
            "class A\n"
            "{\n"
            "public:\n"
            "    A & operator=(const A &a) { return *this; }\n"
            "};");
        ASSERT_EQUALS("", errout_str());

        checkOpertorEqRetRefThis(
            "class A\n"
            "{\n"
            "public:\n"
            "    A & operator=(const A &a) { return a; }\n"
            "};");
        ASSERT_EQUALS("[test.cpp:4:9]: (style) 'operator=' should return reference to 'this' instance. [operatorEqRetRefThis]\n", errout_str());

        checkOpertorEqRetRefThis(
            "class A\n"
            "{\n"
            "public:\n"
            "    A & operator=(const A &);\n"
            "};\n"
            "A & A::operator=(const A &a) { return *this; }");
        ASSERT_EQUALS("", errout_str());

        checkOpertorEqRetRefThis(
            "class A\n"
            "{\n"
            "public:\n"
            "    A & operator=(const A &a);\n"
            "};\n"
            "A & A::operator=(const A &a) { return *this; }");
        ASSERT_EQUALS("", errout_str());

        checkOpertorEqRetRefThis(
            "class A\n"
            "{\n"
            "public:\n"
            "    A & operator=(const A &);\n"
            "};\n"
            "A & A::operator=(const A &a) { return a; }");
        ASSERT_EQUALS("[test.cpp:6:8]: (style) 'operator=' should return reference to 'this' instance. [operatorEqRetRefThis]\n", errout_str());

        checkOpertorEqRetRefThis(
            "class A\n"
            "{\n"
            "public:\n"
            "    A & operator=(const A &a);\n"
            "};\n"
            "A & A::operator=(const A &a) { return a; }");
        ASSERT_EQUALS("[test.cpp:6:8]: (style) 'operator=' should return reference to 'this' instance. [operatorEqRetRefThis]\n", errout_str());

        checkOpertorEqRetRefThis(
            "class A\n"
            "{\n"
            "public:\n"
            "    class B\n"
            "    {\n"
            "    public:\n"
            "        B & operator=(const B &b) { return *this; }\n"
            "    };\n"
            "};");
        ASSERT_EQUALS("", errout_str());

        checkOpertorEqRetRefThis(
            "class A\n"
            "{\n"
            "public:\n"
            "    class B\n"
            "    {\n"
            "    public:\n"
            "        B & operator=(const B &b) { return b; }\n"
            "    };\n"
            "};");
        ASSERT_EQUALS("[test.cpp:7:13]: (style) 'operator=' should return reference to 'this' instance. [operatorEqRetRefThis]\n", errout_str());

        checkOpertorEqRetRefThis(
            "class A\n"
            "{\n"
            "public:\n"
            "    class B\n"
            "    {\n"
            "    public:\n"
            "        B & operator=(const B &);\n"
            "    };\n"
            "};\n"
            "A::B & A::B::operator=(const A::B &b) { return *this; }");
        ASSERT_EQUALS("", errout_str());

        checkOpertorEqRetRefThis(
            "class A\n"
            "{\n"
            "public:\n"
            "    class B\n"
            "    {\n"
            "    public:\n"
            "        B & operator=(const B &);\n"
            "    };\n"
            "};\n"
            "A::B & A::B::operator=(const A::B &b) { return b; }");
        ASSERT_EQUALS("[test.cpp:10:14]: (style) 'operator=' should return reference to 'this' instance. [operatorEqRetRefThis]\n", errout_str());

        checkOpertorEqRetRefThis(
            "class A {\n"
            "    class B;\n"
            "};\n"
            "class A::B\n"
            "{\n"
            "  B & operator=(const B & b) { return b; }\n"
            "};");
        ASSERT_EQUALS("[test.cpp:6:7]: (style) 'operator=' should return reference to 'this' instance. [operatorEqRetRefThis]\n", errout_str());

        checkOpertorEqRetRefThis(
            "class A {\n"
            "    class B;\n"
            "};\n"
            "class A::B\n"
            "{\n"
            "  B & operator=(const B &);\n"
            "};\n"
            "A::B & A::B::operator=(const A::B & b) { return b; }");
        ASSERT_EQUALS("[test.cpp:8:14]: (style) 'operator=' should return reference to 'this' instance. [operatorEqRetRefThis]\n", errout_str());

        checkOpertorEqRetRefThis(
            "class A {\n"
            "    class B;\n"
            "};\n"
            "class A::B\n"
            "{\n"
            "  A::B & operator=(const A::B & b) { return b; }\n"
            "};");
        ASSERT_EQUALS("[test.cpp:6:10]: (style) 'operator=' should return reference to 'this' instance. [operatorEqRetRefThis]\n", errout_str());

        checkOpertorEqRetRefThis(
            "class A {\n"
            "    class B;\n"
            "};\n"
            "class A::B\n"
            "{\n"
            "  A::B & operator=(const A::B &);\n"
            "};\n"
            "A::B & A::B::operator=(const A::B & b) { return b; }");
        ASSERT_EQUALS("[test.cpp:8:14]: (style) 'operator=' should return reference to 'this' instance. [operatorEqRetRefThis]\n", errout_str());

        checkOpertorEqRetRefThis(
            "namespace A {\n"
            "    class B;\n"
            "}\n"
            "class A::B\n"
            "{\n"
            "  B & operator=(const B & b) { return b; }\n"
            "};");
        ASSERT_EQUALS("[test.cpp:6:7]: (style) 'operator=' should return reference to 'this' instance. [operatorEqRetRefThis]\n", errout_str());

        checkOpertorEqRetRefThis(
            "namespace A {\n"
            "    class B;\n"
            "}\n"
            "class A::B\n"
            "{\n"
            "  B & operator=(const B &);\n"
            "};\n"
            "A::B & A::B::operator=(const A::B & b) { return b; }");
        ASSERT_EQUALS("[test.cpp:8:14]: (style) 'operator=' should return reference to 'this' instance. [operatorEqRetRefThis]\n", errout_str());

        checkOpertorEqRetRefThis(
            "namespace A {\n"
            "    class B;\n"
            "}\n"
            "class A::B\n"
            "{\n"
            "  A::B & operator=(const A::B & b) { return b; }\n"
            "};");
        ASSERT_EQUALS("[test.cpp:6:10]: (style) 'operator=' should return reference to 'this' instance. [operatorEqRetRefThis]\n", errout_str());

        checkOpertorEqRetRefThis(
            "namespace A {\n"
            "    class B;\n"
            "}\n"
            "class A::B\n"
            "{\n"
            "  A::B & operator=(const A::B &);\n"
            "};\n"
            "A::B & A::B::operator=(const A::B & b) { return b; }");
        ASSERT_EQUALS("[test.cpp:8:14]: (style) 'operator=' should return reference to 'this' instance. [operatorEqRetRefThis]\n", errout_str());

        checkOpertorEqRetRefThis( // #11380
            "struct S {\n"
            "    S& operator=(const S& other) {\n"
            "        i = []() { return 42; }();\n"
            "        return *this;\n"
            "    }\n"
            "    int i;\n"
            "};\n");
        ASSERT_EQUALS("", errout_str());
    }

    void operatorEqRetRefThis2() {
        // ticket # 1323
        checkOpertorEqRetRefThis(
            "class szp\n"
            "{\n"
            "  szp &operator =(int *other) {}\n"
            "};");
        ASSERT_EQUALS("[test.cpp:3:8]: (error) No 'return' statement in non-void function causes undefined behavior. [operatorEqMissingReturnStatement]\n", errout_str());

        checkOpertorEqRetRefThis(
            "class szp\n"
            "{\n"
            "  szp &operator =(int *other);\n"
            "};\n"
            "szp &szp::operator =(int *other) {}");
        ASSERT_EQUALS("[test.cpp:5:11]: (error) No 'return' statement in non-void function causes undefined behavior. [operatorEqMissingReturnStatement]\n", errout_str());

        checkOpertorEqRetRefThis(
            "namespace NS {\n"
            "    class szp;\n"
            "}\n"
            "class NS::szp\n"
            "{\n"
            "  szp &operator =(int *other) {}\n"
            "};");
        ASSERT_EQUALS("[test.cpp:6:8]: (error) No 'return' statement in non-void function causes undefined behavior. [operatorEqMissingReturnStatement]\n", errout_str());

        checkOpertorEqRetRefThis(
            "namespace NS {\n"
            "    class szp;\n"
            "}\n"
            "class NS::szp\n"
            "{\n"
            "  szp &operator =(int *other);\n"
            "};\n"
            "NS::szp &NS::szp::operator =(int *other) {}");
        ASSERT_EQUALS("[test.cpp:8:19]: (error) No 'return' statement in non-void function causes undefined behavior. [operatorEqMissingReturnStatement]\n", errout_str());

        checkOpertorEqRetRefThis(
            "namespace NS {\n"
            "    class szp;\n"
            "}\n"
            "class NS::szp\n"
            "{\n"
            "  NS::szp &operator =(int *other) {}\n"
            "};");
        ASSERT_EQUALS("[test.cpp:6:12]: (error) No 'return' statement in non-void function causes undefined behavior. [operatorEqMissingReturnStatement]\n", errout_str());

        checkOpertorEqRetRefThis(
            "namespace NS {\n"
            "    class szp;\n"
            "}\n"
            "class NS::szp\n"
            "{\n"
            "  NS::szp &operator =(int *other);\n"
            "};\n"
            "NS::szp &NS::szp::operator =(int *other) {}");
        ASSERT_EQUALS("[test.cpp:8:19]: (error) No 'return' statement in non-void function causes undefined behavior. [operatorEqMissingReturnStatement]\n", errout_str());

        checkOpertorEqRetRefThis(
            "class A {\n"
            "    class szp;\n"
            "};\n"
            "class A::szp\n"
            "{\n"
            "  szp &operator =(int *other) {}\n"
            "};");
        ASSERT_EQUALS("[test.cpp:6:8]: (error) No 'return' statement in non-void function causes undefined behavior. [operatorEqMissingReturnStatement]\n", errout_str());

        checkOpertorEqRetRefThis(
            "class A {\n"
            "    class szp;\n"
            "};\n"
            "class A::szp\n"
            "{\n"
            "  szp &operator =(int *other);\n"
            "};\n"
            "A::szp &A::szp::operator =(int *other) {}");
        ASSERT_EQUALS("[test.cpp:8:17]: (error) No 'return' statement in non-void function causes undefined behavior. [operatorEqMissingReturnStatement]\n", errout_str());

        checkOpertorEqRetRefThis(
            "class A {\n"
            "    class szp;\n"
            "};\n"
            "class A::szp\n"
            "{\n"
            "  A::szp &operator =(int *other) {}\n"
            "};");
        ASSERT_EQUALS("[test.cpp:6:11]: (error) No 'return' statement in non-void function causes undefined behavior. [operatorEqMissingReturnStatement]\n", errout_str());

        checkOpertorEqRetRefThis(
            "class A {\n"
            "    class szp;\n"
            "};\n"
            "class A::szp\n"
            "{\n"
            "  A::szp &operator =(int *other);\n"
            "};\n"
            "A::szp &A::szp::operator =(int *other) {}");
        ASSERT_EQUALS("[test.cpp:8:17]: (error) No 'return' statement in non-void function causes undefined behavior. [operatorEqMissingReturnStatement]\n", errout_str());
    }

    void operatorEqRetRefThis3() {
        // ticket # 1405
        checkOpertorEqRetRefThis(
            "class A {\n"
            "public:\n"
            "  inline A &operator =(int *other) { return (*this); };\n"
            "  inline A &operator =(long *other) { return (*this = 0); };\n"
            "};");
        ASSERT_EQUALS("", errout_str());

        checkOpertorEqRetRefThis(
            "class A {\n"
            "public:\n"
            "  A &operator =(int *other);\n"
            "  A &operator =(long *other);\n"
            "};\n"
            "A &A::operator =(int *other) { return (*this); };\n"
            "A &A::operator =(long *other) { return (*this = 0); };");
        ASSERT_EQUALS("", errout_str());

        checkOpertorEqRetRefThis(
            "class A {\n"
            "public:\n"
            "  inline A &operator =(int *other) { return (*this); };\n"
            "  inline A &operator =(long *other) { return operator = (*(int *)other); };\n"
            "};");
        ASSERT_EQUALS("", errout_str());

        checkOpertorEqRetRefThis(
            "class A {\n"
            "public:\n"
            "  A &operator =(int *other);\n"
            "  A &operator =(long *other);\n"
            "};\n"
            "A &A::operator =(int *other) { return (*this); };\n"
            "A &A::operator =(long *other) { return operator = (*(int *)other); };");
        ASSERT_EQUALS("", errout_str());

        checkOpertorEqRetRefThis(
            "class A {\n"
            "public:\n"
            "  A &operator =(int *other);\n"
            "  A &operator =(long *other);\n"
            "};\n"
            "A &A::operator =(int *other) { return (*this); };\n"
            "A &A::operator =(long *other) { return this->operator = (*(int *)other); };");
        ASSERT_EQUALS("", errout_str());

        checkOpertorEqRetRefThis( // #9045
            "class V {\n"
            "public:\n"
            "    V& operator=(const V& r) {\n"
            "        if (this == &r) {\n"
            "            return ( *this );\n"
            "        }\n"
            "        return *this;\n"
            "    }\n"
            "};");
        ASSERT_EQUALS("", errout_str());
    }

    void operatorEqRetRefThis4() {
        // ticket # 1451
        checkOpertorEqRetRefThis(
            "P& P::operator = (const P& pc)\n"
            "{\n"
            "  return (P&)(*this += pc);\n"
            "}");
        ASSERT_EQUALS("", errout_str());
    }

    void operatorEqRetRefThis5() {
        // ticket # 1550
        checkOpertorEqRetRefThis(
            "class A {\n"
            "public:\n"
            "    A & operator=(const A &a) { }\n"
            "};");
        ASSERT_EQUALS("[test.cpp:3:9]: (error) No 'return' statement in non-void function causes undefined behavior. [operatorEqMissingReturnStatement]\n", errout_str());

        checkOpertorEqRetRefThis(
            "class A {\n"
            "protected:\n"
            "    A & operator=(const A &a) {}\n"
            "};");
        ASSERT_EQUALS("[test.cpp:3:9]: (style) 'operator=' should return reference to 'this' instance. [operatorEqRetRefThis]\n", errout_str());

        checkOpertorEqRetRefThis(
            "class A {\n"
            "private:\n"
            "    A & operator=(const A &a) {}\n"
            "};");
        ASSERT_EQUALS("[test.cpp:3:9]: (style) 'operator=' should return reference to 'this' instance. [operatorEqRetRefThis]\n", errout_str());

        checkOpertorEqRetRefThis(
            "class A {\n"
            "public:\n"
            "    A & operator=(const A &a) {\n"
            "        rand();\n"
            "        throw std::exception();\n"
            "    }\n"
            "};");
        ASSERT_EQUALS("[test.cpp:3:9]: (style) 'operator=' should either return reference to 'this' instance or be declared private and left unimplemented. [operatorEqShouldBeLeftUnimplemented]\n", errout_str());

        checkOpertorEqRetRefThis(
            "class A {\n"
            "public:\n"
            "    A & operator=(const A &a) {\n"
            "        rand();\n"
            "        abort();\n"
            "    }\n"
            "};");
        ASSERT_EQUALS("[test.cpp:3:9]: (style) 'operator=' should either return reference to 'this' instance or be declared private and left unimplemented. [operatorEqShouldBeLeftUnimplemented]\n", errout_str());

        checkOpertorEqRetRefThis(
            "class A {\n"
            "public:\n"
            "    A & operator=(const A &a);\n"
            "};\n"
            "A & A :: operator=(const A &a) { }");
        ASSERT_EQUALS("[test.cpp:5:10]: (error) No 'return' statement in non-void function causes undefined behavior. [operatorEqMissingReturnStatement]\n", errout_str());
    }

    void operatorEqRetRefThis6() { // ticket #2478 (segmentation fault)
        checkOpertorEqRetRefThis(
            "class UString {\n"
            "public:\n"
            "    UString& assign( const char* c_str );\n"
            "    UString& operator=( const UString& s );\n"
            "};\n"
            "UString& UString::assign( const char* c_str ) {\n"
            "    std::string tmp( c_str );\n"
            "    return assign( tmp );\n"
            "}\n"
            "UString& UString::operator=( const UString& s ) {\n"
            "    return assign( s );\n"
            "}");
    }

    void operatorEqRetRefThis7() { // ticket #5782 Endless recursion in CheckClass::checkReturnPtrThis()
        checkOpertorEqRetRefThis(
            "class basic_fbstring {\n"
            "  basic_fbstring& operator=(int il) {\n"
            "    return assign();\n"
            "  }\n"
            "  basic_fbstring& assign() {\n"
            "    return replace();\n"
            "  }\n"
            "  basic_fbstring& replaceImplDiscr() {\n"
            "    return replace();\n"
            "  }\n"
            "  basic_fbstring& replace() {\n"
            "    return replaceImplDiscr();\n"
            "  }\n"
            "};");
        ASSERT_EQUALS("", errout_str());
    }

    // Check that operator Equal checks for assignment to self
#define checkOpertorEqToSelf(...) checkOpertorEqToSelf_( __FILE__, __LINE__, __VA_ARGS__)
    template<size_t size>
    void checkOpertorEqToSelf_(const char* file, int line, const char (&code)[size]) {
        // Tokenize..
        SimpleTokenizer tokenizer(settings1, *this);
        ASSERT_LOC(tokenizer.tokenize(code), file, line);

        // Check..
        CheckClass checkClass(&tokenizer, &settings1, this);
        checkClass.operatorEqToSelf();
    }

    void operatorEqToSelf1() {
        // this test has an assignment test but it is not needed
        checkOpertorEqToSelf(
            "class A\n"
            "{\n"
            "public:\n"
            "    A & operator=(const A &a) { if (&a != this) { } return *this; }\n"
            "};");
        ASSERT_EQUALS("", errout_str());

        // this test doesn't have an assignment test but it is not needed
        checkOpertorEqToSelf(
            "class A\n"
            "{\n"
            "public:\n"
            "    A & operator=(const A &a) { return *this; }\n"
            "};");
        ASSERT_EQUALS("", errout_str());

        // this test needs an assignment test and has it
        checkOpertorEqToSelf(
            "class A\n"
            "{\n"
            "public:\n"
            "    char *s;\n"
            "    A & operator=(const A &a)\n"
            "    {\n"
            "        if (&a != this)\n"
            "        {\n"
            "            free(s);\n"
            "            s = strdup(a.s);\n"
            "        }\n"
            "        return *this;\n"
            "    }\n"
            "};");
        ASSERT_EQUALS("", errout_str());

        // this class needs an assignment test but doesn't have it
        checkOpertorEqToSelf(
            "class A\n"
            "{\n"
            "public:\n"
            "    char *s;\n"
            "    A & operator=(const A &a)\n"
            "    {\n"
            "        free(s);\n"
            "        s = strdup(a.s);\n"
            "        return *this;\n"
            "    }\n"
            "};");
        ASSERT_EQUALS("[test.cpp:5:9]: (warning) 'operator=' should check for assignment to self to avoid problems with dynamic memory. [operatorEqToSelf]\n", errout_str());

        // this test has an assignment test but doesn't need it
        checkOpertorEqToSelf(
            "class A\n"
            "{\n"
            "public:\n"
            "    A & operator=(const A &);\n"
            "};\n"
            "A & A::operator=(const A &a) { if (&a != this) { } return *this; }");
        ASSERT_EQUALS("", errout_str());

        // this test doesn't have an assignment test but doesn't need it
        checkOpertorEqToSelf(
            "class A\n"
            "{\n"
            "public:\n"
            "    A & operator=(const A &);\n"
            "};\n"
            "A & A::operator=(const A &a) { return *this; }");
        ASSERT_EQUALS("", errout_str());

        // this test needs an assignment test and has it
        checkOpertorEqToSelf(
            "class A\n"
            "{\n"
            "public:\n"
            "    char *s;\n"
            "    A & operator=(const A &);\n"
            "};\n"
            "A & A::operator=(const A &a)\n"
            "{\n"
            "    if (&a != this)\n"
            "    {\n"
            "        free(s);\n"
            "        s = strdup(a.s);\n"
            "    }\n"
            "    return *this;\n"
            "}");
        ASSERT_EQUALS("", errout_str());

        // this test needs an assignment test and has the inverse test
        checkOpertorEqToSelf(
            "class A\n"
            "{\n"
            "public:\n"
            "    char *s;\n"
            "    A & operator=(const A &);\n"
            "};\n"
            "A & A::operator=(const A &a)\n"
            "{\n"
            "    if (&a == this)\n"
            "    {\n"
            "        free(s);\n"
            "        s = strdup(a.s);\n"
            "    }\n"
            "    return *this;\n"
            "}");
        ASSERT_EQUALS("[test.cpp:7:8]: (warning) 'operator=' should check for assignment to self to avoid problems with dynamic memory. [operatorEqToSelf]\n", errout_str());

        // this test needs an assignment test and has the inverse test
        checkOpertorEqToSelf(
            "class A\n"
            "{\n"
            "public:\n"
            "    char *s;\n"
            "    A & operator=(const A &);\n"
            "};\n"
            "A & A::operator=(const A &a)\n"
            "{\n"
            "    if ((&a == this) == true)\n"
            "    {\n"
            "        free(s);\n"
            "        s = strdup(a.s);\n"
            "    }\n"
            "    return *this;\n"
            "}");
        ASSERT_EQUALS("[test.cpp:7:8]: (warning) 'operator=' should check for assignment to self to avoid problems with dynamic memory. [operatorEqToSelf]\n", errout_str());

        // this test needs an assignment test and has the inverse test
        checkOpertorEqToSelf(
            "class A\n"
            "{\n"
            "public:\n"
            "    char *s;\n"
            "    A & operator=(const A &);\n"
            "};\n"
            "A & A::operator=(const A &a)\n"
            "{\n"
            "    if ((&a == this) != false)\n"
            "    {\n"
            "        free(s);\n"
            "        s = strdup(a.s);\n"
            "    }\n"
            "    return *this;\n"
            "}");
        ASSERT_EQUALS("[test.cpp:7:8]: (warning) 'operator=' should check for assignment to self to avoid problems with dynamic memory. [operatorEqToSelf]\n", errout_str());

        // this test needs an assignment test and has the inverse test
        checkOpertorEqToSelf(
            "class A\n"
            "{\n"
            "public:\n"
            "    char *s;\n"
            "    A & operator=(const A &);\n"
            "};\n"
            "A & A::operator=(const A &a)\n"
            "{\n"
            "    if (!((&a == this) == false))\n"
            "    {\n"
            "        free(s);\n"
            "        s = strdup(a.s);\n"
            "    }\n"
            "    return *this;\n"
            "}");
        ASSERT_EQUALS("[test.cpp:7:8]: (warning) 'operator=' should check for assignment to self to avoid problems with dynamic memory. [operatorEqToSelf]\n", errout_str());

        // this test needs an assignment test and has the inverse test
        checkOpertorEqToSelf(
            "class A\n"
            "{\n"
            "public:\n"
            "    char *s;\n"
            "    A & operator=(const A &);\n"
            "};\n"
            "A & A::operator=(const A &a)\n"
            "{\n"
            "    if ((&a != this) == false)\n"
            "    {\n"
            "        free(s);\n"
            "        s = strdup(a.s);\n"
            "    }\n"
            "    return *this;\n"
            "}");
        ASSERT_EQUALS("[test.cpp:7:8]: (warning) 'operator=' should check for assignment to self to avoid problems with dynamic memory. [operatorEqToSelf]\n", errout_str());

        // this test needs an assignment test and has the inverse test
        checkOpertorEqToSelf(
            "class A\n"
            "{\n"
            "public:\n"
            "    char *s;\n"
            "    A & operator=(const A &);\n"
            "};\n"
            "A & A::operator=(const A &a)\n"
            "{\n"
            "    if (&a != this)\n"
            "    {\n"
            "    }\n"
            "    else\n"
            "    {\n"
            "        free(s);\n"
            "        s = strdup(a.s);\n"
            "    }\n"
            "    return *this;\n"
            "}");
        ASSERT_EQUALS("[test.cpp:7:8]: (warning) 'operator=' should check for assignment to self to avoid problems with dynamic memory. [operatorEqToSelf]\n", errout_str());

        // this test needs an assignment test and has the inverse test
        checkOpertorEqToSelf(
            "class A\n"
            "{\n"
            "public:\n"
            "    char *s;\n"
            "    A & operator=(const A &);\n"
            "};\n"
            "A & A::operator=(const A &a)\n"
            "{\n"
            "    if (&a != this)\n"
            "        free(s);\n"
            "    else\n"
            "    {\n"
            "        free(s);\n"
            "        s = strdup(a.s);\n"
            "    }\n"
            "    return *this;\n"
            "}");
        ASSERT_EQUALS("[test.cpp:7:8]: (warning) 'operator=' should check for assignment to self to avoid problems with dynamic memory. [operatorEqToSelf]\n", errout_str());


        // this test needs an assignment test but doesn’t have it
        checkOpertorEqToSelf(
            "class A\n"
            "{\n"
            "public:\n"
            "    char *s;\n"
            "    A & operator=(const A &);\n"
            "};\n"
            "A & A::operator=(const A &a)\n"
            "{\n"
            "    free(s);\n"
            "    s = strdup(a.s);\n"
            "    return *this;\n"
            "}");
        ASSERT_EQUALS("[test.cpp:7:8]: (warning) 'operator=' should check for assignment to self to avoid problems with dynamic memory. [operatorEqToSelf]\n", errout_str());

        // ticket #1224
        checkOpertorEqToSelf(
            "const SubTree &SubTree::operator= (const SubTree &b)\n"
            "{\n"
            "    CodeTree *oldtree = tree;\n"
            "    tree = new CodeTree(*b.tree);\n"
            "    delete oldtree;\n"
            "    return *this;\n"
            "}\n"
            "const SubTree &SubTree::operator= (const CodeTree &b)\n"
            "{\n"
            "    CodeTree *oldtree = tree;\n"
            "    tree = new CodeTree(b);\n"
            "    delete oldtree;\n"
            "    return *this;\n"
            "}");
        ASSERT_EQUALS("", errout_str());

    }

    void operatorEqToSelf2() {
        // this test has an assignment test but doesn't need it
        checkOpertorEqToSelf(
            "class A\n"
            "{\n"
            "public:\n"
            "    class B\n"
            "    {\n"
            "    public:\n"
            "        B & operator=(const B &b) { if (&b != this) { } return *this; }\n"
            "    };\n"
            "};");
        ASSERT_EQUALS("", errout_str());

        // this test doesn't have an assignment test but doesn't need it
        checkOpertorEqToSelf(
            "class A\n"
            "{\n"
            "public:\n"
            "    class B\n"
            "    {\n"
            "    public:\n"
            "        B & operator=(const B &b) { return *this; }\n"
            "    };\n"
            "};");
        ASSERT_EQUALS("", errout_str());

        // this test needs an assignment test but has it
        checkOpertorEqToSelf(
            "class A\n"
            "{\n"
            "public:\n"
            "    class B\n"
            "    {\n"
            "    public:\n"
            "        char *s;\n"
            "        B & operator=(const B &b)\n"
            "        {\n"
            "            if (&b != this)\n"
            "            {\n"
            "            }\n"
            "            return *this;\n"
            "        }\n"
            "    };\n"
            "};");
        ASSERT_EQUALS("", errout_str());

        // this test needs an assignment test but doesn't have it
        checkOpertorEqToSelf(
            "class A\n"
            "{\n"
            "public:\n"
            "    class B\n"
            "    {\n"
            "    public:\n"
            "        char *s;\n"
            "        B & operator=(const B &b)\n"
            "        {\n"
            "            free(s);\n"
            "            s = strdup(b.s);\n"
            "            return *this;\n"
            "        }\n"
            "    };\n"
            "};");
        ASSERT_EQUALS("[test.cpp:8:13]: (warning) 'operator=' should check for assignment to self to avoid problems with dynamic memory. [operatorEqToSelf]\n", errout_str());

        // this test has an assignment test but doesn't need it
        checkOpertorEqToSelf(
            "class A\n"
            "{\n"
            "public:\n"
            "    class B\n"
            "    {\n"
            "    public:\n"
            "        B & operator=(const B &);\n"
            "    };\n"
            "};\n"
            "A::B & A::B::operator=(const A::B &b) { if (&b != this) { } return *this; }");
        ASSERT_EQUALS("", errout_str());

        // this test doesn't have an assignment test but doesn't need it
        checkOpertorEqToSelf(
            "class A\n"
            "{\n"
            "public:\n"
            "    class B\n"
            "    {\n"
            "    public:\n"
            "        B & operator=(const B &);\n"
            "    };\n"
            "};\n"
            "A::B & A::B::operator=(const A::B &b) { return *this; }");
        ASSERT_EQUALS("", errout_str());

        // this test needs an assignment test and has it
        checkOpertorEqToSelf(
            "class A\n"
            "{\n"
            "public:\n"
            "    class B\n"
            "    {\n"
            "    public:\n"
            "        char * s;\n"
            "        B & operator=(const B &);\n"
            "    };\n"
            "};\n"
            "A::B & A::B::operator=(const A::B &b)\n"
            "{\n"
            "    if (&b != this)\n"
            "    {\n"
            "        free(s);\n"
            "        s = strdup(b.s);\n"
            "    }\n"
            "    return *this;\n"
            " }");
        ASSERT_EQUALS("", errout_str());

        // this test needs an assignment test but doesn't have it
        checkOpertorEqToSelf(
            "class A\n"
            "{\n"
            "public:\n"
            "    class B\n"
            "    {\n"
            "    public:\n"
            "        char * s;\n"
            "        B & operator=(const B &);\n"
            "    };\n"
            "};\n"
            "A::B & A::B::operator=(const A::B &b)\n"
            "{\n"
            "    free(s);\n"
            "    s = strdup(b.s);\n"
            "    return *this;\n"
            " }");
        ASSERT_EQUALS("[test.cpp:11:14]: (warning) 'operator=' should check for assignment to self to avoid problems with dynamic memory. [operatorEqToSelf]\n", errout_str());
    }

    void operatorEqToSelf3() {
        // this test has multiple inheritance so there is no trivial way to test for self assignment but doesn't need it
        checkOpertorEqToSelf(
            "class A : public B, public C\n"
            "{\n"
            "public:\n"
            "    A & operator=(const A &a) { return *this; }\n"
            "};");
        ASSERT_EQUALS("", errout_str());

        // this test has multiple inheritance and needs an assignment test but there is no trivial way to test for it
        checkOpertorEqToSelf(
            "class A : public B, public C\n"
            "{\n"
            "public:\n"
            "    char *s;\n"
            "    A & operator=(const A &a)\n"
            "    {\n"
            "        free(s);\n"
            "        s = strdup(a.s);\n"
            "        return *this;\n"
            "    }\n"
            "};");
        ASSERT_EQUALS("", errout_str());

        // this test has multiple inheritance so there is no trivial way to test for self assignment but doesn't need it
        checkOpertorEqToSelf(
            "class A : public B, public C\n"
            "{\n"
            "public:\n"
            "    A & operator=(const A &);\n"
            "};\n"
            "A & A::operator=(const A &a) { return *this; }");
        ASSERT_EQUALS("", errout_str());

        // this test has multiple inheritance and needs an assignment test but there is no trivial way to test for it
        checkOpertorEqToSelf(
            "class A : public B, public C\n"
            "{\n"
            "public:\n"
            "    char *s;\n"
            "    A & operator=(const A &);\n"
            "};\n"
            "A & A::operator=(const A &a)\n"
            "{\n"
            "    free(s);\n"
            "    s = strdup(a.s);\n"
            "    return *this;\n"
            "}");
        ASSERT_EQUALS("", errout_str());
    }

    void operatorEqToSelf4() {
        // this test has multiple inheritance so there is no trivial way to test for self assignment but doesn't need it
        checkOpertorEqToSelf(
            "class A\n"
            "{\n"
            "public:\n"
            "    class B : public C, public D\n"
            "    {\n"
            "    public:\n"
            "        B & operator=(const B &b) { return *this; }\n"
            "    };\n"
            "};");
        ASSERT_EQUALS("", errout_str());

        // this test has multiple inheritance and needs an assignment test but there is no trivial way to test for it
        checkOpertorEqToSelf(
            "class A\n"
            "{\n"
            "public:\n"
            "    class B : public C, public D\n"
            "    {\n"
            "    public:\n"
            "        char * s;\n"
            "        B & operator=(const B &b)\n"
            "        {\n"
            "            free(s);\n"
            "            s = strdup(b.s);\n"
            "            return *this;\n"
            "        }\n"
            "    };\n"
            "};");
        ASSERT_EQUALS("", errout_str());

        // this test has multiple inheritance so there is no trivial way to test for self assignment but doesn't need it
        checkOpertorEqToSelf(
            "class A\n"
            "{\n"
            "public:\n"
            "    class B : public C, public D\n"
            "    {\n"
            "    public:\n"
            "        B & operator=(const B &);\n"
            "    };\n"
            "};\n"
            "A::B & A::B::operator=(const A::B &b) { return *this; }");
        ASSERT_EQUALS("", errout_str());

        // this test has multiple inheritance and needs an assignment test but there is no trivial way to test for it
        checkOpertorEqToSelf(
            "class A\n"
            "{\n"
            "public:\n"
            "    class B : public C, public D\n"
            "    {\n"
            "    public:\n"
            "        char * s;\n"
            "        B & operator=(const B &);\n"
            "    };\n"
            "};\n"
            "A::B & A::B::operator=(const A::B &b)\n"
            "{\n"
            "    free(s);\n"
            "    s = strdup(b.s);\n"
            "    return *this;\n"
            "}");
        ASSERT_EQUALS("", errout_str());
    }

    void operatorEqToSelf5() {
        // ticket # 1233
        checkOpertorEqToSelf(
            "class A\n"
            "{\n"
            "public:\n"
            "    char *s;\n"
            "    A & operator=(const A &a)\n"
            "    {\n"
            "        if((&a!=this))\n"
            "        {\n"
            "            free(s);\n"
            "            s = strdup(a.s);\n"
            "        }\n"
            "        return *this;\n"
            "    }\n"
            "};");
        ASSERT_EQUALS("", errout_str());

        checkOpertorEqToSelf(
            "class A\n"
            "{\n"
            "public:\n"
            "    char *s;\n"
            "    A & operator=(const A &a)\n"
            "    {\n"
            "        if((this!=&a))\n"
            "        {\n"
            "            free(s);\n"
            "            s = strdup(a.s);\n"
            "        }\n"
            "        return *this;\n"
            "    }\n"
            "};");
        ASSERT_EQUALS("", errout_str());

        checkOpertorEqToSelf(
            "class A\n"
            "{\n"
            "public:\n"
            "    char *s;\n"
            "    A & operator=(const A &a)\n"
            "    {\n"
            "        if(!(&a==this))\n"
            "        {\n"
            "            free(s);\n"
            "            s = strdup(a.s);\n"
            "        }\n"
            "        return *this;\n"
            "    }\n"
            "};");
        ASSERT_EQUALS("", errout_str());

        checkOpertorEqToSelf(
            "class A\n"
            "{\n"
            "public:\n"
            "    char *s;\n"
            "    A & operator=(const A &a)\n"
            "    {\n"
            "        if(!(this==&a))\n"
            "        {\n"
            "            free(s);\n"
            "            s = strdup(a.s);\n"
            "        }\n"
            "        return *this;\n"
            "    }\n"
            "};");
        ASSERT_EQUALS("", errout_str());

        checkOpertorEqToSelf(
            "class A\n"
            "{\n"
            "public:\n"
            "    char *s;\n"
            "    A & operator=(const A &a)\n"
            "    {\n"
            "        if(false==(&a==this))\n"
            "        {\n"
            "            free(s);\n"
            "            s = strdup(a.s);\n"
            "        }\n"
            "        return *this;\n"
            "    }\n"
            "};");
        ASSERT_EQUALS("", errout_str());

        checkOpertorEqToSelf(
            "class A\n"
            "{\n"
            "public:\n"
            "    char *s;\n"
            "    A & operator=(const A &a)\n"
            "    {\n"
            "        if(false==(this==&a))\n"
            "        {\n"
            "            free(s);\n"
            "            s = strdup(a.s);\n"
            "        }\n"
            "        return *this;\n"
            "    }\n"
            "};");
        ASSERT_EQUALS("", errout_str());

        checkOpertorEqToSelf(
            "class A\n"
            "{\n"
            "public:\n"
            "    char *s;\n"
            "    A & operator=(const A &a)\n"
            "    {\n"
            "        if(true!=(&a==this))\n"
            "        {\n"
            "            free(s);\n"
            "            s = strdup(a.s);\n"
            "        }\n"
            "        return *this;\n"
            "    }\n"
            "};");
        ASSERT_EQUALS("", errout_str());

        checkOpertorEqToSelf(
            "class A\n"
            "{\n"
            "public:\n"
            "    char *s;\n"
            "    A & operator=(const A &a)\n"
            "    {\n"
            "        if(true!=(this==&a))\n"
            "        {\n"
            "            free(s);\n"
            "            s = strdup(a.s);\n"
            "        }\n"
            "        return *this;\n"
            "    }\n"
            "};");
        ASSERT_EQUALS("", errout_str());

        checkOpertorEqToSelf(
            "class A\n"
            "{\n"
            "public:\n"
            "    char *s;\n"
            "    A & operator=(const A &a);\n"
            "};\n"
            "A & A::operator=(const A &a)\n"
            "{\n"
            "    if((&a!=this))\n"
            "    {\n"
            "        free(s);\n"
            "        s = strdup(a.s);\n"
            "    }\n"
            "    return *this;\n"
            "};");
        ASSERT_EQUALS("", errout_str());

        checkOpertorEqToSelf(
            "class A\n"
            "{\n"
            "public:\n"
            "    char *s;\n"
            "    A & operator=(const A &a);\n"
            "};\n"
            "A & A::operator=(const A &a)\n"
            "{\n"
            "    if((this!=&a))\n"
            "    {\n"
            "        free(s);\n"
            "        s = strdup(a.s);\n"
            "    }\n"
            "    return *this;\n"
            "};");
        ASSERT_EQUALS("", errout_str());

        checkOpertorEqToSelf(
            "class A\n"
            "{\n"
            "public:\n"
            "    char *s;\n"
            "    A & operator=(const A &a);\n"
            "};\n"
            "A & A::operator=(const A &a)\n"
            "{\n"
            "    if(!(&a==this))\n"
            "    {\n"
            "        free(s);\n"
            "        s = strdup(a.s);\n"
            "    }\n"
            "    return *this;\n"
            "};");
        ASSERT_EQUALS("", errout_str());

        checkOpertorEqToSelf(
            "class A\n"
            "{\n"
            "public:\n"
            "    char *s;\n"
            "    A & operator=(const A &a);\n"
            "};\n"
            "A & A::operator=(const A &a)\n"
            "{\n"
            "    if(!(this==&a))\n"
            "    {\n"
            "        free(s);\n"
            "        s = strdup(a.s);\n"
            "    }\n"
            "    return *this;\n"
            "};");
        ASSERT_EQUALS("", errout_str());

        checkOpertorEqToSelf(
            "class A\n"
            "{\n"
            "public:\n"
            "    char *s;\n"
            "    A & operator=(const A &a);\n"
            "};\n"
            "A & A::operator=(const A &a)\n"
            "{\n"
            "    if(false==(&a==this))\n"
            "    {\n"
            "        free(s);\n"
            "        s = strdup(a.s);\n"
            "    }\n"
            "    return *this;\n"
            "};");
        ASSERT_EQUALS("", errout_str());

        checkOpertorEqToSelf(
            "class A\n"
            "{\n"
            "public:\n"
            "    char *s;\n"
            "    A & operator=(const A &a);\n"
            "};\n"
            "A & A::operator=(const A &a)\n"
            "{\n"
            "    if(false==(this==&a))\n"
            "    {\n"
            "        free(s);\n"
            "        s = strdup(a.s);\n"
            "    }\n"
            "    return *this;\n"
            "};");
        ASSERT_EQUALS("", errout_str());

        checkOpertorEqToSelf(
            "class A\n"
            "{\n"
            "public:\n"
            "    char *s;\n"
            "    A & operator=(const A &a);\n"
            "};\n"
            "A & A::operator=(const A &a)\n"
            "{\n"
            "    if(true!=(&a==this))\n"
            "    {\n"
            "        free(s);\n"
            "        s = strdup(a.s);\n"
            "    }\n"
            "    return *this;\n"
            "};");
        ASSERT_EQUALS("", errout_str());

        checkOpertorEqToSelf(
            "class A\n"
            "{\n"
            "public:\n"
            "    char *s;\n"
            "    A & operator=(const A &a);\n"
            "};\n"
            "A & A::operator=(const A &a)\n"
            "{\n"
            "    if(true!=(this==&a))\n"
            "    {\n"
            "        free(s);\n"
            "        s = strdup(a.s);\n"
            "    }\n"
            "    return *this;\n"
            "};");
        ASSERT_EQUALS("", errout_str());

        checkOpertorEqToSelf(
            "struct A {\n"
            "    char *s;\n"
            "    A& operator=(const B &b);\n"
            "};\n"
            "A& A::operator=(const B &b) {\n"
            "    free(s);\n"
            "    s = strdup(a.s);\n"
            "    return *this;\n"
            "};");
        ASSERT_EQUALS("", errout_str());
    }

    void operatorEqToSelf6() {
        // ticket # 1550
        checkOpertorEqToSelf(
            "class A\n"
            "{\n"
            "public:\n"
            "    A & operator=(const A &a)\n"
            "    {\n"
            "        delete [] data;\n"
            "        data = new char[strlen(a.data) + 1];\n"
            "        strcpy(data, a.data);\n"
            "        return *this;\n"
            "    }\n"
            "private:\n"
            "    char * data;\n"
            "};");
        ASSERT_EQUALS("[test.cpp:4:9]: (warning) 'operator=' should check for assignment to self to avoid problems with dynamic memory. [operatorEqToSelf]\n", errout_str());

        checkOpertorEqToSelf(
            "class A\n"
            "{\n"
            "public:\n"
            "    A & operator=(const A &a);\n"
            "private:\n"
            "    char * data;\n"
            "};\n"
            "A & A::operator=(const A &a)\n"
            "{\n"
            "    delete [] data;\n"
            "    data = new char[strlen(a.data) + 1];\n"
            "    strcpy(data, a.data);\n"
            "    return *this;\n"
            "};");
        ASSERT_EQUALS("[test.cpp:8:8]: (warning) 'operator=' should check for assignment to self to avoid problems with dynamic memory. [operatorEqToSelf]\n", errout_str());

        checkOpertorEqToSelf(
            "class A\n"
            "{\n"
            "public:\n"
            "    A & operator=(const A &a)\n"
            "    {\n"
            "        delete data;\n"
            "        data = new char;\n"
            "        *data  = *a.data;\n"
            "        return *this;\n"
            "    }\n"
            "private:\n"
            "    char * data;\n"
            "};");
        ASSERT_EQUALS("[test.cpp:4:9]: (warning) 'operator=' should check for assignment to self to avoid problems with dynamic memory. [operatorEqToSelf]\n", errout_str());

        checkOpertorEqToSelf(
            "class A\n"
            "{\n"
            "public:\n"
            "    A & operator=(const A &a);\n"
            "private:\n"
            "    char * data;\n"
            "};\n"
            "A & A::operator=(const A &a)\n"
            "{\n"
            "    delete data;\n"
            "    data = new char;\n"
            "    *data = *a.data;\n"
            "    return *this;\n"
            "};");
        ASSERT_EQUALS("[test.cpp:8:8]: (warning) 'operator=' should check for assignment to self to avoid problems with dynamic memory. [operatorEqToSelf]\n", errout_str());
    }

    void operatorEqToSelf7() {
        checkOpertorEqToSelf(
            "class A\n"
            "{\n"
            "public:\n"
            "    A & assign(const A & a)\n"
            "    {\n"
            "        return *this;\n"
            "    }\n"
            "    A & operator=(const A &a)\n"
            "    {\n"
            "        return assign(a);\n"
            "    }\n"
            "};");
        ASSERT_EQUALS("", errout_str());
    }

    void operatorEqToSelf8() {
        checkOpertorEqToSelf(
            "class FMat\n"
            "{\n"
            "public:\n"
            "    FMat& copy(const FMat& rhs);\n"
            "    FMat& operator=(const FMat& in);\n"
            "};\n"
            "FMat& FMat::copy(const FMat& rhs)\n"
            "{\n"
            "    return *this;\n"
            "}\n"
            "FMat& FMat::operator=(const FMat& in)\n"
            "{\n"
            "    return copy(in);\n"
            "}");
        ASSERT_EQUALS("", errout_str());
    }

    void operatorEqToSelf9() {
        checkOpertorEqToSelf(
            "class Foo\n"
            "{\n"
            "public:\n"
            "    Foo& operator=(Foo* pOther);\n"
            "    Foo& operator=(Foo& other);\n"
            "};\n"
            "Foo& Foo::operator=(Foo* pOther)\n"
            "{\n"
            "    return *this;\n"
            "}\n"
            "Foo& Foo::operator=(Foo& other)\n"
            "{\n"
            "    return Foo::operator=(&other);\n"
            "}");
        ASSERT_EQUALS("", errout_str());
    }

    struct CheckVirtualDestructorOptions
    {
        CheckVirtualDestructorOptions() = default;
        bool inconclusive = false;
    };

    // Check that base classes have virtual destructors
#define checkVirtualDestructor(...) checkVirtualDestructor_(__FILE__, __LINE__, __VA_ARGS__)
    template<size_t size>
    void checkVirtualDestructor_(const char* file, int line, const char (&code)[size], const CheckVirtualDestructorOptions& options = make_default_obj()) {
        const Settings s = settingsBuilder(settings0).certainty(Certainty::inconclusive, options.inconclusive).severity(Severity::warning).build();

        // Tokenize..
        SimpleTokenizer tokenizer(s, *this);
        ASSERT_LOC(tokenizer.tokenize(code), file, line);

        // Check..
        CheckClass checkClass(&tokenizer, &s, this);
        checkClass.virtualDestructor();
    }

    void virtualDestructor1() {
        // Base class not found

        checkVirtualDestructor("class Derived : public Base { };\n"
                               "Base *base = new Derived;\n"
                               "delete base;");
        ASSERT_EQUALS("", errout_str());

        checkVirtualDestructor("class Derived : Base { };\n"
                               "Base *base = new Derived;\n"
                               "delete base;");
        ASSERT_EQUALS("", errout_str());
    }

    void virtualDestructor2() {
        // Base class doesn't have a destructor

        checkVirtualDestructor("class Base { };\n"
                               "class Derived : public Base { public: ~Derived() { (void)11; } };"
                               "Base *base = new Derived;\n"
                               "delete base;");
        ASSERT_EQUALS("[test.cpp:1:1]: (error) Class 'Base' which is inherited by class 'Derived' does not have a virtual destructor. [virtualDestructor]\n", errout_str());

        checkVirtualDestructor("class Base { };\n"
                               "class Derived : protected Base { public: ~Derived() { (void)11; } };"
                               "Base *base = new Derived;\n"
                               "delete base;");
        ASSERT_EQUALS("[test.cpp:1:1]: (error) Class 'Base' which is inherited by class 'Derived' does not have a virtual destructor. [virtualDestructor]\n", errout_str());

        checkVirtualDestructor("class Base { };\n"
                               "class Derived : private Base { public: ~Derived() { (void)11; } };"
                               "Base *base = new Derived;\n"
                               "delete base;");
        ASSERT_EQUALS("", errout_str());

        checkVirtualDestructor("class Base { };\n"
                               "class Derived : Base { public: ~Derived() { (void)11; } };"
                               "Base *base = new Derived;\n"
                               "delete base;");
        ASSERT_EQUALS("", errout_str());

        // #9104
        checkVirtualDestructor("struct A\n"
                               "{\n"
                               "    A()  { cout << \"A is constructing\\n\"; }\n"
                               "    ~A() { cout << \"A is destructing\\n\"; }\n"
                               "};\n"
                               " \n"
                               "struct Base {};\n"
                               " \n"
                               "struct Derived : Base\n"
                               "{\n"
                               "    A a;\n"
                               "};\n"
                               " \n"
                               "int main(void)\n"
                               "{\n"
                               "    Base* p = new Derived();\n"
                               "    delete p;\n"
                               "}");
        ASSERT_EQUALS("[test.cpp:7:1]: (error) Class 'Base' which is inherited by class 'Derived' does not have a virtual destructor. [virtualDestructor]\n", errout_str());

        checkVirtualDestructor("using namespace std;\n"
                               "struct A\n"
                               "{\n"
                               "    A()  { cout << \"A is constructing\\n\"; }\n"
                               "    ~A() { cout << \"A is destructing\\n\"; }\n"
                               "};\n"
                               " \n"
                               "struct Base {};\n"
                               " \n"
                               "struct Derived : Base\n"
                               "{\n"
                               "    A a;\n"
                               "};\n"
                               " \n"
                               "int main(void)\n"
                               "{\n"
                               "    Base* p = new Derived();\n"
                               "    delete p;\n"
                               "}");
        ASSERT_EQUALS("[test.cpp:8:1]: (error) Class 'Base' which is inherited by class 'Derived' does not have a virtual destructor. [virtualDestructor]\n", errout_str());
    }

    void virtualDestructor3() {
        // Base class has a destructor, but it's not virtual

        checkVirtualDestructor("class Base { public: ~Base(); };\n"
                               "class Derived : public Base { public: ~Derived() { (void)11; } };"
                               "Base *base = new Derived;\n"
                               "delete base;");
        ASSERT_EQUALS("[test.cpp:1:23]: (error) Class 'Base' which is inherited by class 'Derived' does not have a virtual destructor. [virtualDestructor]\n", errout_str());

        checkVirtualDestructor("class Base { public: ~Base(); };\n"
                               "class Derived : protected Base { public: ~Derived() { (void)11; } };"
                               "Base *base = new Derived;\n"
                               "delete base;");
        ASSERT_EQUALS("[test.cpp:1:23]: (error) Class 'Base' which is inherited by class 'Derived' does not have a virtual destructor. [virtualDestructor]\n", errout_str());

        checkVirtualDestructor("class Base { public: ~Base(); };\n"
                               "class Derived : private Fred, public Base { public: ~Derived() { (void)11; } };"
                               "Base *base = new Derived;\n"
                               "delete base;");
        ASSERT_EQUALS("[test.cpp:1:23]: (error) Class 'Base' which is inherited by class 'Derived' does not have a virtual destructor. [virtualDestructor]\n", errout_str());
    }

    void virtualDestructor4() {
        // Derived class doesn't have a destructor => undefined behaviour according to paragraph 3 in [expr.delete]

        checkVirtualDestructor("class Base { public: ~Base(); };\n"
                               "class Derived : public Base { };"
                               "Base *base = new Derived;\n"
                               "delete base;");
        ASSERT_EQUALS("[test.cpp:1:23]: (error) Class 'Base' which is inherited by class 'Derived' does not have a virtual destructor. [virtualDestructor]\n", errout_str());

        checkVirtualDestructor("class Base { public: ~Base(); };\n"
                               "class Derived : private Fred, public Base { };"
                               "Base *base = new Derived;\n"
                               "delete base;");
        ASSERT_EQUALS("[test.cpp:1:23]: (error) Class 'Base' which is inherited by class 'Derived' does not have a virtual destructor. [virtualDestructor]\n", errout_str());
    }

    void virtualDestructor5() {
        // Derived class has empty destructor => undefined behaviour according to paragraph 3 in [expr.delete]

        checkVirtualDestructor("class Base { public: ~Base(); };\n"
                               "class Derived : public Base { public: ~Derived() {} };"
                               "Base *base = new Derived;\n"
                               "delete base;");
        ASSERT_EQUALS("[test.cpp:1:23]: (error) Class 'Base' which is inherited by class 'Derived' does not have a virtual destructor. [virtualDestructor]\n", errout_str());

        checkVirtualDestructor("class Base { public: ~Base(); };\n"
                               "class Derived : public Base { public: ~Derived(); }; Derived::~Derived() {}"
                               "Base *base = new Derived;\n"
                               "delete base;");
        ASSERT_EQUALS("[test.cpp:1:23]: (error) Class 'Base' which is inherited by class 'Derived' does not have a virtual destructor. [virtualDestructor]\n", errout_str());
    }

    void virtualDestructor6() {
        // Only report error if base class pointer is deleted that
        // points at derived class

        checkVirtualDestructor("class Base { public: ~Base(); };\n"
                               "class Derived : public Base { public: ~Derived() { (void)11; } };");
        ASSERT_EQUALS("", errout_str());
    }

    void virtualDestructorProtected() {
        // Base class has protected destructor, it makes Base *p = new Derived(); fail
        // during compilation time, so error is not possible. => no error
        checkVirtualDestructor("class A\n"
                               "{\n"
                               "protected:\n"
                               "    ~A() { }\n"
                               "};\n"
                               "\n"
                               "class B : public A\n"
                               "{\n"
                               "public:\n"
                               "    ~B() { int a; }\n"
                               "};");
        ASSERT_EQUALS("", errout_str());
    }

    void virtualDestructorInherited() {
        // class A inherits virtual destructor from class Base -> no error
        checkVirtualDestructor("class Base\n"
                               "{\n"
                               "public:\n"
                               "virtual ~Base() {}\n"
                               "};\n"
                               "class A : private Base\n"
                               "{\n"
                               "public:\n"
                               "    ~A() { }\n"
                               "};\n"
                               "\n"
                               "class B : public A\n"
                               "{\n"
                               "public:\n"
                               "    ~B() { int a; }\n"
                               "};");
        ASSERT_EQUALS("", errout_str());

        // class A inherits virtual destructor from struct Base -> no error
        // also notice that public is not given, but destructor is public, because
        // we are using struct instead of class
        checkVirtualDestructor("struct Base\n"
                               "{\n"
                               "virtual ~Base() {}\n"
                               "};\n"
                               "class A : public Base\n"
                               "{\n"
                               "};\n"
                               "\n"
                               "class B : public A\n"
                               "{\n"
                               "public:\n"
                               "    ~B() { int a; }\n"
                               "};");
        ASSERT_EQUALS("", errout_str());

        // Unknown Base class -> it could have virtual destructor, so ignore
        checkVirtualDestructor("class A : private Base\n"
                               "{\n"
                               "public:\n"
                               "    ~A() { }\n"
                               "};\n"
                               "\n"
                               "class B : public A\n"
                               "{\n"
                               "public:\n"
                               "    ~B() { int a; }\n"
                               "};");
        ASSERT_EQUALS("", errout_str());

        // Virtual destructor is inherited -> no error
        checkVirtualDestructor("class Base2\n"
                               "{\n"
                               "virtual ~Base2() {}\n"
                               "};\n"
                               "class Base : public Base2\n"
                               "{\n"
                               "};\n"
                               "class A : private Base\n"
                               "{\n"
                               "public:\n"
                               "    ~A() { }\n"
                               "};\n"
                               "\n"
                               "class B : public A\n"
                               "{\n"
                               "public:\n"
                               "    ~B() { int a; }\n"
                               "};");
        ASSERT_EQUALS("", errout_str());

        // class A doesn't inherit virtual destructor from class Base -> error
        checkVirtualDestructor("class Base\n"
                               "{\n"
                               "public:\n"
                               "    ~Base() {}\n"
                               "};\n"
                               "class A : private Base\n"
                               "{\n"
                               "public:\n"
                               "    ~A() { }\n"
                               "};\n"
                               "\n"
                               "class B : public A\n"
                               "{\n"
                               "public:\n"
                               "    ~B() { int a; }\n"
                               "};");
        TODO_ASSERT_EQUALS("[test.cpp:7]: (error) Class 'Base' which is inherited by class 'B' does not have a virtual destructor.\n",
                           "", errout_str());
    }

    void virtualDestructorTemplate() {
        checkVirtualDestructor("template <typename T> class A\n"
                               "{\n"
                               " public:\n"
                               " virtual ~A(){}\n"
                               "};\n"
                               "template <typename T> class AA\n"
                               "{\n"
                               " public:\n"
                               " ~AA(){}\n"
                               "};\n"
                               "class B : public A<int>, public AA<double>\n"
                               "{\n"
                               " public:\n"
                               " ~B(){int a;}\n"
                               "};\n"
                               "\n"
                               "AA<double> *p = new B; delete p;");
        ASSERT_EQUALS("[test.cpp:9:3]: (error) Class 'AA < double >' which is inherited by class 'B' does not have a virtual destructor. [virtualDestructor]\n", errout_str());
    }

    void virtualDestructorInconclusive() {
        checkVirtualDestructor("class Base {\n"
                               "public:\n"
                               "    ~Base(){}\n"
                               "    virtual void foo(){}\n"
                               "};\n", dinit(CheckVirtualDestructorOptions, $.inconclusive = true));
        ASSERT_EQUALS("[test.cpp:3:6]: (warning, inconclusive) Class 'Base' which has virtual members does not have a virtual destructor. [virtualDestructor]\n", errout_str());

        checkVirtualDestructor("class Base {\n"
                               "public:\n"
                               "    ~Base(){}\n"
                               "    virtual void foo(){}\n"
                               "};\n"
                               "class Derived : public Base {\n"
                               "public:\n"
                               "    ~Derived() { bar(); }\n"
                               "};\n"
                               "void foo() {\n"
                               "    Base * base = new Derived();\n"
                               "    delete base;\n"
                               "}\n", dinit(CheckVirtualDestructorOptions, $.inconclusive = true));
        ASSERT_EQUALS("[test.cpp:3:6]: (error) Class 'Base' which is inherited by class 'Derived' does not have a virtual destructor. [virtualDestructor]\n", errout_str());

        // class Base destructor is not virtual but protected -> no error
        checkVirtualDestructor("class Base {\n"
                               "public:\n"
                               "    virtual void foo(){}\n"
                               "protected:\n"
                               "    ~Base(){}\n"
                               "};\n", dinit(CheckVirtualDestructorOptions, $.inconclusive = true));
        ASSERT_EQUALS("", errout_str());

        checkVirtualDestructor("class C {\n"
                               "private:\n"
                               "    C();\n"
                               "    virtual ~C();\n"
                               "};\n", dinit(CheckVirtualDestructorOptions, $.inconclusive = true));
        ASSERT_EQUALS("", errout_str());
    }


#define checkNoMemset(...) checkNoMemset_(__FILE__, __LINE__, __VA_ARGS__)
    template<size_t size>
    void checkNoMemset_(const char* file, int line, const char (&code)[size]) {
        const Settings settings = settingsBuilder().severity(Severity::warning).severity(Severity::portability).library("std.cfg").library("posix.cfg").build();
        checkNoMemset_(file, line, code, settings);
    }

    template<size_t size>
    void checkNoMemset_(const char* file, int line, const char (&code)[size], const Settings &settings) {
        // Tokenize..
        SimpleTokenizer tokenizer(settings, *this);
        ASSERT_LOC(tokenizer.tokenize(code), file, line);

        // Check..
        CheckClass checkClass(&tokenizer, &settings, this);
        checkClass.checkMemset();
    }

    void memsetOnClass() {
        checkNoMemset("class Fred\n"
                      "{\n"
                      "};\n"
                      "void f()\n"
                      "{\n"
                      "    Fred fred;\n"
                      "    memset(&fred, 0, sizeof(Fred));\n"
                      "}");
        ASSERT_EQUALS("", errout_str());

        checkNoMemset("class Fred\n"
                      "{\n"
                      "    static std::string b;\n"
                      "};\n"
                      "void f()\n"
                      "{\n"
                      "    Fred fred;\n"
                      "    memset(&fred, 0, sizeof(Fred));\n"
                      "}");
        ASSERT_EQUALS("", errout_str());

        checkNoMemset("class Fred\n"
                      "{\n"
                      "    std::string * b;\n"
                      "};\n"
                      "void f()\n"
                      "{\n"
                      "    Fred fred;\n"
                      "    memset(&fred, 0, sizeof(Fred));\n"
                      "}");
        ASSERT_EQUALS("", errout_str());

        checkNoMemset("class Fred\n"
                      "{\n"
                      "    std::string b;\n"
                      "};\n"
                      "void f()\n"
                      "{\n"
                      "    Fred fred;\n"
                      "    memset(&fred, 0, sizeof(Fred));\n"
                      "}");
        ASSERT_EQUALS("[test.cpp:8:5]: (error) Using 'memset' on class that contains a 'std::string'. [memsetClass]\n", errout_str());

        checkNoMemset("class Fred\n"
                      "{\n"
                      "    mutable std::string b;\n"
                      "};\n"
                      "void f()\n"
                      "{\n"
                      "    Fred fred;\n"
                      "    memset(&fred, 0, sizeof(Fred));\n"
                      "}");
        ASSERT_EQUALS("[test.cpp:8:5]: (error) Using 'memset' on class that contains a 'std::string'. [memsetClass]\n", errout_str());

        checkNoMemset("class Fred {\n"
                      "    std::string b;\n"
                      "    void f();\n"
                      "};\n"
                      "void Fred::f() {\n"
                      "    memset(this, 0, sizeof(*this));\n"
                      "}");
        ASSERT_EQUALS("[test.cpp:6:5]: (error) Using 'memset' on class that contains a 'std::string'. [memsetClass]\n", errout_str());

        checkNoMemset("class Fred\n"
                      "{\n"
                      "};\n"
                      "void f()\n"
                      "{\n"
                      "    Fred fred;\n"
                      "    memset(&fred, 0, sizeof(fred));\n"
                      "}");
        ASSERT_EQUALS("", errout_str());

        checkNoMemset("class Fred\n"
                      "{\n"
                      "    std::string s;\n"
                      "};\n"
                      "void f()\n"
                      "{\n"
                      "    Fred fred;\n"
                      "    memset(&fred, 0, sizeof(fred));\n"
                      "}");
        ASSERT_EQUALS("[test.cpp:8:5]: (error) Using 'memset' on class that contains a 'std::string'. [memsetClass]\n", errout_str());

        checkNoMemset("class Fred\n"
                      "{\n"
                      "    std::string s;\n"
                      "};\n"
                      "class Pebbles: public Fred {};\n"
                      "void f()\n"
                      "{\n"
                      "    Pebbles pebbles;\n"
                      "    memset(&pebbles, 0, sizeof(pebbles));\n"
                      "}");
        ASSERT_EQUALS("[test.cpp:9:5]: (error) Using 'memset' on class that contains a 'std::string'. [memsetClass]\n", errout_str());

        checkNoMemset("class Fred\n"
                      "{\n"
                      "    virtual ~Fred();\n"
                      "};\n"
                      "void f()\n"
                      "{\n"
                      "    Fred fred;\n"
                      "    memset(&fred, 0, sizeof(fred));\n"
                      "}");
        ASSERT_EQUALS("[test.cpp:8:5]: (error) Using 'memset' on class that contains a virtual function. [memsetClass]\n", errout_str());

        checkNoMemset("class Fred\n"
                      "{\n"
                      "    virtual ~Fred();\n"
                      "};\n"
                      "void f()\n"
                      "{\n"
                      "    static Fred fred;\n"
                      "    memset(&fred, 0, sizeof(fred));\n"
                      "}");
        ASSERT_EQUALS("[test.cpp:8:5]: (error) Using 'memset' on class that contains a virtual function. [memsetClass]\n", errout_str());

        checkNoMemset("class Fred\n"
                      "{\n"
                      "};\n"
                      "class Wilma\n"
                      "{\n"
                      "    virtual ~Wilma();\n"
                      "};\n"
                      "class Pebbles: public Fred, Wilma {};\n"
                      "void f()\n"
                      "{\n"
                      "    Pebbles pebbles;\n"
                      "    memset(&pebbles, 0, sizeof(pebbles));\n"
                      "}");
        ASSERT_EQUALS("[test.cpp:12:5]: (error) Using 'memset' on class that contains a virtual function. [memsetClass]\n", errout_str());

        // Fred not defined in scope
        checkNoMemset("namespace n1 {\n"
                      "    class Fred\n"
                      "    {\n"
                      "        std::string b;\n"
                      "    };\n"
                      "}\n"
                      "void f()\n"
                      "{\n"
                      "    Fred fred;\n"
                      "    memset(&fred, 0, sizeof(Fred));\n"
                      "}");
        ASSERT_EQUALS("", errout_str());

        // Fred with namespace qualifier
        checkNoMemset("namespace n1 {\n"
                      "    class Fred\n"
                      "    {\n"
                      "        std::string b;\n"
                      "    };\n"
                      "}\n"
                      "void f()\n"
                      "{\n"
                      "    n1::Fred fred;\n"
                      "    memset(&fred, 0, sizeof(n1::Fred));\n"
                      "}");
        ASSERT_EQUALS("[test.cpp:10:5]: (error) Using 'memset' on class that contains a 'std::string'. [memsetClass]\n", errout_str());

        // Fred with namespace qualifier
        checkNoMemset("namespace n1 {\n"
                      "    class Fred\n"
                      "    {\n"
                      "        std::string b;\n"
                      "    };\n"
                      "}\n"
                      "void f()\n"
                      "{\n"
                      "    n1::Fred fred;\n"
                      "    memset(&fred, 0, sizeof(fred));\n"
                      "}");
        ASSERT_EQUALS("[test.cpp:10:5]: (error) Using 'memset' on class that contains a 'std::string'. [memsetClass]\n", errout_str());

        checkNoMemset("class A {\n"
                      "  virtual ~A() { }\n"
                      "  std::string s;\n"
                      "};\n"
                      "int f() {\n"
                      "  const int N = 10;\n"
                      "  A** arr = new A*[N];\n"
                      "  memset(arr, 0, N * sizeof(A*));\n"
                      "}");
        ASSERT_EQUALS("", errout_str());

        checkNoMemset("class A {\n" // #5116 - nested class data is mixed in the SymbolDatabase
                      "  std::string s;\n"
                      "  struct B { int x; };\n"
                      "};\n"
                      "void f(A::B *b) {\n"
                      "  memset(b,0,4);\n"
                      "}");
        ASSERT_EQUALS("", errout_str());

        // #4461 Warn about memset/memcpy on class with references as members
        checkNoMemset("class A {\n"
                      "  std::string &s;\n"
                      "};\n"
                      "void f() {\n"
                      "  A a;\n"
                      "  memset(&a, 0, sizeof(a));\n"
                      "}");
        ASSERT_EQUALS("[test.cpp:6:3]: (error) Using 'memset' on class that contains a reference. [memsetClassReference]\n", errout_str());
        checkNoMemset("class A {\n"
                      "  const B&b;\n"
                      "};\n"
                      "void f() {\n"
                      "  A a;\n"
                      "  memset(&a, 0, sizeof(a));\n"
                      "}");
        ASSERT_EQUALS("[test.cpp:6:3]: (error) Using 'memset' on class that contains a reference. [memsetClassReference]\n", errout_str());

        // #7456
        checkNoMemset("struct A {\n"
                      "  A() {}\n"
                      "  virtual ~A() {}\n"
                      "};\n"
                      "struct B {\n"
                      "  A* arr[4];\n"
                      "};\n"
                      "void func() {\n"
                      "  B b[4];\n"
                      "  memset(b, 0, sizeof(b));\n"
                      "}");
        ASSERT_EQUALS("", errout_str());

        // #8619
        checkNoMemset("struct S { std::vector<int> m; };\n"
                      "void f() {\n"
                      "    std::vector<S> v(5);\n"
                      "    memset(&v[0], 0, sizeof(S) * v.size());\n"
                      "    memset(&v[0], 0, v.size() * sizeof(S));\n"
                      "    memset(&v[0], 0, 5 * sizeof(S));\n"
                      "    memset(&v[0], 0, sizeof(S) * 5);\n"
                      "}\n");
        ASSERT_EQUALS("[test.cpp:4:5]: (error) Using 'memset' on struct that contains a 'std::vector'. [memsetClass]\n"
                      "[test.cpp:5:5]: (error) Using 'memset' on struct that contains a 'std::vector'. [memsetClass]\n"
                      "[test.cpp:6:5]: (error) Using 'memset' on struct that contains a 'std::vector'. [memsetClass]\n"
                      "[test.cpp:7:5]: (error) Using 'memset' on struct that contains a 'std::vector'. [memsetClass]\n",
                      errout_str());

        // #1655
        const Settings s = settingsBuilder().library("std.cfg").build();
        checkNoMemset("void f() {\n"
                      "    char c[] = \"abc\";\n"
                      "    std::string s;\n"
                      "    memcpy(&s, c, strlen(c) + 1);\n"
                      "}\n", s);
        ASSERT_EQUALS("[test.cpp:4:5]: (error) Using 'memcpy' on std::string. [memsetClass]\n", errout_str());

        checkNoMemset("template <typename T>\n"
                      "    void f(T* dst, const T* src, int N) {\n"
                      "    std::memcpy(dst, src, N * sizeof(T));\n"
                      "}\n"
                      "void g() {\n"
                      "    typedef std::vector<int>* P;\n"
                      "    P Src[2]{};\n"
                      "    P Dst[2];\n"
                      "    f<P>(Dst, Src, 2);\n"
                      "}\n", s);
        ASSERT_EQUALS("", errout_str());

        checkNoMemset("void f() {\n"
                      "    std::array<char, 4> a;\n"
                      "    std::memset(&a, 0, 4);\n"
                      "}\n", s);
        ASSERT_EQUALS("", errout_str());
    }

    void memsetOnInvalid() { // Ticket #5425
        checkNoMemset("union ASFStreamHeader {\n"
                      "  struct AVMPACKED {\n"
                      "    union  {\n"
                      "      struct AVMPACKED {\n"
                      "        int width;\n"
                      "      } vid;\n"
                      "    };\n"
                      "  } hdr;\n"
                      "};"
                      "void parseHeader() {\n"
                      "  ASFStreamHeader strhdr;\n"
                      "  memset(&strhdr, 0, sizeof(strhdr));\n"
                      "}");
    }

    void memsetOnStruct() {
        checkNoMemset("struct A\n"
                      "{\n"
                      "};\n"
                      "void f()\n"
                      "{\n"
                      "    A a;\n"
                      "    memset(&a, 0, sizeof(A));\n"
                      "}");
        ASSERT_EQUALS("", errout_str());

        checkNoMemset("struct A\n"
                      "{\n"
                      "};\n"
                      "void f()\n"
                      "{\n"
                      "    struct A a;\n"
                      "    memset(&a, 0, sizeof(struct A));\n"
                      "}");
        ASSERT_EQUALS("", errout_str());

        checkNoMemset("struct A\n"
                      "{\n"
                      "};\n"
                      "void f()\n"
                      "{\n"
                      "    struct A a;\n"
                      "    memset(&a, 0, sizeof(A));\n"
                      "}");
        ASSERT_EQUALS("", errout_str());

        checkNoMemset("void f()\n"
                      "{\n"
                      "    struct sockaddr_in6 fail;\n"
                      "    memset(&fail, 0, sizeof(struct sockaddr_in6));\n"
                      "}");
        ASSERT_EQUALS("", errout_str());

        checkNoMemset("struct A\n"
                      "{\n"
                      " void g( struct sockaddr_in6& a);\n"
                      "private:\n"
                      " std::string b;\n"
                      "};\n"
                      "void f()\n"
                      "{\n"
                      " struct A fail;\n"
                      " memset(&fail, 0, sizeof(struct A));\n"
                      "}");
        ASSERT_EQUALS("[test.cpp:10:2]: (error) Using 'memset' on struct that contains a 'std::string'. [memsetClass]\n", errout_str());

        checkNoMemset("struct Fred\n"
                      "{\n"
                      "     std::string s;\n"
                      "};\n"
                      "void f()\n"
                      "{\n"
                      "    Fred fred;\n"
                      "    memset(&fred, 0, sizeof(fred));\n"
                      "}");
        ASSERT_EQUALS("[test.cpp:8:5]: (error) Using 'memset' on struct that contains a 'std::string'. [memsetClass]\n", errout_str());

        checkNoMemset("struct Stringy {\n"
                      "    std::string inner;\n"
                      "};\n"
                      "struct Foo {\n"
                      "    Stringy s;\n"
                      "};\n"
                      "int main() {\n"
                      "    Foo foo;\n"
                      "    memset(&foo, 0, sizeof(Foo));\n"
                      "}");

        ASSERT_EQUALS("[test.cpp:9:5]: (error) Using 'memset' on struct that contains a 'std::string'. [memsetClass]\n", errout_str());
    }

    void memsetVector() {
        checkNoMemset("class A\n"
                      "{ std::vector<int> ints; };\n"
                      "\n"
                      "void f()\n"
                      "{\n"
                      "    A a;\n"
                      "    memset(&a, 0, sizeof(A));\n"
                      "}");
        ASSERT_EQUALS("[test.cpp:7:5]: (error) Using 'memset' on class that contains a 'std::vector'. [memsetClass]\n", errout_str());

        checkNoMemset("struct A\n"
                      "{ std::vector<int> ints; };\n"
                      "\n"
                      "void f()\n"
                      "{\n"
                      "    A a;\n"
                      "    memset(&a, 0, sizeof(A));\n"
                      "}");
        ASSERT_EQUALS("[test.cpp:7:5]: (error) Using 'memset' on struct that contains a 'std::vector'. [memsetClass]\n", errout_str());

        checkNoMemset("struct A\n"
                      "{ std::vector<int> ints; };\n"
                      "\n"
                      "void f()\n"
                      "{\n"
                      "    A a;\n"
                      "    memset(&a, 0, sizeof(struct A));\n"
                      "}");
        ASSERT_EQUALS("[test.cpp:7:5]: (error) Using 'memset' on struct that contains a 'std::vector'. [memsetClass]\n", errout_str());

        checkNoMemset("struct A\n"
                      "{ std::vector<int> ints; };\n"
                      "\n"
                      "void f()\n"
                      "{\n"
                      "    A a;\n"
                      "    memset(&a, 0, sizeof(a));\n"
                      "}");
        ASSERT_EQUALS("[test.cpp:7:5]: (error) Using 'memset' on struct that contains a 'std::vector'. [memsetClass]\n", errout_str());

        checkNoMemset("class A\n"
                      "{ std::vector< std::vector<int> > ints; };\n"
                      "\n"
                      "void f()\n"
                      "{\n"
                      "    A a;\n"
                      "    memset(&a, 0, sizeof(A));\n"
                      "}");
        ASSERT_EQUALS("[test.cpp:7:5]: (error) Using 'memset' on class that contains a 'std::vector'. [memsetClass]\n", errout_str());

        checkNoMemset("struct A\n"
                      "{ std::vector< std::vector<int> > ints; };\n"
                      "\n"
                      "void f()\n"
                      "{\n"
                      "    A a;\n"
                      "    memset(&a, 0, sizeof(A));\n"
                      "}");
        ASSERT_EQUALS("[test.cpp:7:5]: (error) Using 'memset' on struct that contains a 'std::vector'. [memsetClass]\n", errout_str());

        checkNoMemset("struct A\n"
                      "{ std::vector< std::vector<int> > ints; };\n"
                      "\n"
                      "void f()\n"
                      "{\n"
                      "    A a;\n"
                      "    memset(&a, 0, sizeof(a));\n"
                      "}");
        ASSERT_EQUALS("[test.cpp:7:5]: (error) Using 'memset' on struct that contains a 'std::vector'. [memsetClass]\n", errout_str());

        checkNoMemset("struct A\n"
                      "{ std::vector<int *> ints; };\n"
                      "\n"
                      "void f()\n"
                      "{\n"
                      "    A a;\n"
                      "    memset(&a, 0, sizeof(A));\n"
                      "}");
        ASSERT_EQUALS("[test.cpp:7:5]: (error) Using 'memset' on struct that contains a 'std::vector'. [memsetClass]\n", errout_str());

        checkNoMemset("struct A {\n"
                      "     std::vector<int *> buf;\n"
                      "     operator int*() {return &buf[0];}\n"
                      "};\n"
                      "void f() {\n"
                      "    A a;\n"
                      "    memset(a, 0, 100);\n"
                      "}");
        ASSERT_EQUALS("", errout_str()); // #4460

        checkNoMemset("struct C {\n"
                      "    std::string s;\n"
                      "};\n"
                      "int foo() {\n"
                      "    C* c1[10][10];\n"
                      "    C* c2[10];\n"
                      "    C c3[10][10];\n"
                      "    C** c4 = new C*[10];\n"
                      "    memset(**c1, 0, 10);\n"
                      "    memset(*c1, 0, 10);\n"
                      "    memset(*c2, 0, 10);\n"
                      "    memset(*c3, 0, 10);\n"
                      "    memset(*c4, 0, 10);\n"
                      "    memset(c2, 0, 10);\n"
                      "    memset(c3, 0, 10);\n"
                      "}");
        ASSERT_EQUALS("[test.cpp:9:5]: (error) Using 'memset' on struct that contains a 'std::string'. [memsetClass]\n"
                      "[test.cpp:11:5]: (error) Using 'memset' on struct that contains a 'std::string'. [memsetClass]\n"
                      "[test.cpp:12:5]: (error) Using 'memset' on struct that contains a 'std::string'. [memsetClass]\n"
                      "[test.cpp:13:5]: (error) Using 'memset' on struct that contains a 'std::string'. [memsetClass]\n", errout_str());

        // Ticket #6953
        checkNoMemset("typedef float realnum;\n"
                      "struct multilevel_data {\n"
                      "  realnum *GammaInv;\n"
                      "  realnum data[1];\n"
                      "};\n"
                      "void *new_internal_data() const {\n"
                      "  multilevel_data *d = (multilevel_data *) malloc(sizeof(multilevel_data));\n"
                      "  memset(d, 0, sizeof(multilevel_data));\n"
                      "  return (void*) d;\n"
                      "}");
        ASSERT_EQUALS("[test.cpp:8:3]: (portability) Using memset() on struct which contains a floating point number. [memsetClassFloat]\n", errout_str());
    }

    void memsetOnStdPodType() { // Ticket #5901
        constexpr char xmldata[] = "<?xml version=\"1.0\"?>\n"
                                   "<def>\n"
                                   "  <podtype name=\"std::uint8_t\" sign=\"u\" size=\"1\"/>\n"
                                   "  <podtype name=\"std::atomic_bool\"/>\n"
                                   "</def>";
        const Settings settings = settingsBuilder().libraryxml(xmldata).build();

        checkNoMemset("class A {\n"
                      "    std::array<int, 10> ints;\n"
                      "};\n"
                      "void f() {\n"
                      "    A a;\n"
                      "    memset(&a, 0, sizeof(A));\n"
                      "}");
        ASSERT_EQUALS("", errout_str()); // std::array is POD (#5481)

        checkNoMemset("struct st {\n"
                      "  std::uint8_t a;\n"
                      "  std::atomic_bool b;\n"
                      "};\n"
                      "\n"
                      "void f() {\n"
                      "  st s;\n"
                      "  std::memset(&s, 0, sizeof(st));\n"
                      "}", settings);
        ASSERT_EQUALS("", errout_str());
    }

    void memsetOnFloat() {
        checkNoMemset("struct A {\n"
                      "    float f;\n"
                      "};\n"
                      "void f() {\n"
                      "    A a;\n"
                      "    memset(&a, 0, sizeof(A));\n"
                      "}");
        ASSERT_EQUALS("[test.cpp:6:5]: (portability) Using memset() on struct which contains a floating point number. [memsetClassFloat]\n", errout_str());

        checkNoMemset("struct A {\n"
                      "    float f[4];\n"
                      "};\n"
                      "void f() {\n"
                      "    A a;\n"
                      "    memset(&a, 0, sizeof(A));\n"
                      "}");
        ASSERT_EQUALS("[test.cpp:6:5]: (portability) Using memset() on struct which contains a floating point number. [memsetClassFloat]\n", errout_str());

        checkNoMemset("struct A {\n"
                      "    float f[4];\n"
                      "};\n"
                      "void f(const A& b) {\n"
                      "    A a;\n"
                      "    memcpy(&a, &b, sizeof(A));\n"
                      "}");
        ASSERT_EQUALS("", errout_str());

        checkNoMemset("struct A {\n"
                      "    float* f;\n"
                      "};\n"
                      "void f() {\n"
                      "    A a;\n"
                      "    memset(&a, 0, sizeof(A));\n"
                      "}");
        ASSERT_EQUALS("", errout_str());
    }

    void memsetOnUnknown() {
        checkNoMemset("void clang_tokenize(CXToken **Tokens) {\n"
                      "  *Tokens = (CXToken *)malloc(sizeof(CXToken) * CXTokens.size());\n"
                      "  memmove(*Tokens, CXTokens.data(), sizeof(CXToken) * CXTokens.size());\n"
                      "}");
        ASSERT_EQUALS("", errout_str());
    }

    void mallocOnClass() {
        checkNoMemset("class C { C() {} };\n"
                      "void foo(C*& p) {\n"
                      "    p = malloc(sizeof(C));\n"
                      "}");
        ASSERT_EQUALS("[test.cpp:3:5] -> [test.cpp:1:1]: (warning) Memory for class instance allocated with malloc(), but class provides constructors. [mallocOnClassWarning]\n", errout_str());

        checkNoMemset("class C { C(int z, Foo bar) { bar(); } };\n"
                      "void foo(C*& p) {\n"
                      "    p = malloc(sizeof(C));\n"
                      "}");
        ASSERT_EQUALS("[test.cpp:3:5] -> [test.cpp:1:1]: (warning) Memory for class instance allocated with malloc(), but class provides constructors. [mallocOnClassWarning]\n", errout_str());

        checkNoMemset("struct C { C() {} };\n"
                      "void foo(C*& p) {\n"
                      "    p = realloc(p, sizeof(C));\n"
                      "}");
        ASSERT_EQUALS("[test.cpp:3:5] -> [test.cpp:1:1]: (warning) Memory for class instance allocated with realloc(), but class provides constructors. [mallocOnClassWarning]\n", errout_str());

        checkNoMemset("struct C { virtual void bar(); };\n"
                      "void foo(C*& p) {\n"
                      "    p = malloc(sizeof(C));\n"
                      "}");
        ASSERT_EQUALS("[test.cpp:3:9] -> [test.cpp:1:1]: (error) Memory for class instance allocated with malloc(), but class contains a virtual function. [mallocOnClassError]\n", errout_str());

        checkNoMemset("struct C { std::string s; };\n"
                      "void foo(C*& p) {\n"
                      "    p = malloc(sizeof(C));\n"
                      "}");
        ASSERT_EQUALS("[test.cpp:3:9] -> [test.cpp:1:1]: (error) Memory for class instance allocated with malloc(), but class contains a 'std::string'. [mallocOnClassError]\n", errout_str());

        checkNoMemset("class C { };\n" // C-Style class/struct
                      "void foo(C*& p) {\n"
                      "    p = malloc(sizeof(C));\n"
                      "}");
        ASSERT_EQUALS("", errout_str());

        checkNoMemset("struct C { C() {} };\n"
                      "void foo(C*& p) {\n"
                      "    p = new C();\n"
                      "}");
        ASSERT_EQUALS("", errout_str());

        checkNoMemset("class C { C() {} };\n"
                      "void foo(D*& p) {\n" // Unknown type
                      "    p = malloc(sizeof(C));\n"
                      "}");
        ASSERT_EQUALS("", errout_str());

        checkNoMemset("class AutoCloseFD {\n"
                      "    int fd;\n"
                      "public:\n"
                      "    AutoCloseFD(int fd);\n"
                      "    ~AutoCloseFD();\n"
                      "};\n"
                      "void f() {\n"
                      "    AutoCloseFD fd = open(\"abc\", O_RDONLY | O_CLOEXEC);\n"
                      "}");
        ASSERT_EQUALS("", errout_str());

        checkNoMemset("struct C {\n" // #12313
                      "    char* p;\n"
                      "    C(char* ptr) : p(ptr) {}\n"
                      "};\n"
                      "void f() {\n"
                      "    C c = strdup(\"abc\");\n"
                      "}");
        ASSERT_EQUALS("", errout_str());
    }

#define checkThisSubtraction(...) checkThisSubtraction_(__FILE__, __LINE__, __VA_ARGS__)
    template<size_t size>
    void checkThisSubtraction_(const char* file, int line, const char (&code)[size]) {
        // Tokenize..
        SimpleTokenizer tokenizer(settings1, *this);
        ASSERT_LOC(tokenizer.tokenize(code), file, line);

        // Check..
        CheckClass checkClass(&tokenizer, &settings1, this);
        checkClass.thisSubtraction();
    }

    void this_subtraction() {
        checkThisSubtraction("; this-x ;");
        ASSERT_EQUALS("[test.cpp:1:3]: (warning) Suspicious pointer subtraction. Did you intend to write '->'? [thisSubtraction]\n", errout_str());

        checkThisSubtraction("; *this = *this-x ;");
        ASSERT_EQUALS("", errout_str());

        checkThisSubtraction("; *this = *this-x ;\n"
                             "this-x ;");
        ASSERT_EQUALS("[test.cpp:2:1]: (warning) Suspicious pointer subtraction. Did you intend to write '->'? [thisSubtraction]\n", errout_str());

        checkThisSubtraction("; *this = *this-x ;\n"
                             "this-x ;\n"
                             "this-x ;");
        ASSERT_EQUALS("[test.cpp:2:1]: (warning) Suspicious pointer subtraction. Did you intend to write '->'? [thisSubtraction]\n"
                      "[test.cpp:3:1]: (warning) Suspicious pointer subtraction. Did you intend to write '->'? [thisSubtraction]\n", errout_str());
    }

    struct CheckConstOptions
    {
        CheckConstOptions() = default;
        const Settings *s = nullptr;
        bool inconclusive = true;
    };

#define checkConst(...) checkConst_(__FILE__, __LINE__, __VA_ARGS__)
    template<size_t size>
    void checkConst_(const char* file, int line, const char (&code)[size], const CheckConstOptions& options = make_default_obj()) {
        const Settings settings = settingsBuilder(options.s ? *options.s : settings0).certainty(Certainty::inconclusive, options.inconclusive).build();

        // Tokenize..
        SimpleTokenizer tokenizer(settings, *this);
        ASSERT_LOC(tokenizer.tokenize(code), file, line);

        CheckClass checkClass(&tokenizer, &settings, this);
        (checkClass.checkConst)();
    }

    void const1() {
        checkConst("class Fred {\n"
                   "    int a;\n"
                   "    int getA() { return a; }\n"
                   "};");
        ASSERT_EQUALS("[test.cpp:3:9]: (style, inconclusive) Technically the member function 'Fred::getA' can be const. [functionConst]\n", errout_str());

        checkConst("class Fred {\n"
                   "    const std::string foo() { return \"\"; }\n"
                   "};");
        ASSERT_EQUALS("[test.cpp:2:23]: (performance, inconclusive) Technically the member function 'Fred::foo' can be static (but you may consider moving to unnamed namespace). [functionStatic]\n", errout_str());

        checkConst("class Fred {\n"
                   "    std::string s;\n"
                   "    const std::string & foo() { return \"\"; }\n"
                   "};");
        ASSERT_EQUALS("[test.cpp:3:25]: (performance, inconclusive) Technically the member function 'Fred::foo' can be static (but you may consider moving to unnamed namespace). [functionStatic]\n", errout_str());

        // constructors can't be const..
        checkConst("class Fred {\n"
                   "    int a;\n"
                   "public:\n"
                   "    Fred() { }\n"
                   "};");
        ASSERT_EQUALS("", errout_str());

        // assignment through |=..
        checkConst("class Fred {\n"
                   "    int a;\n"
                   "    int setA() { a |= true; }\n"
                   "};");
        ASSERT_EQUALS("", errout_str());

        // functions with a call to a member function can only be const, if that member function is const, too.. (#1305)
        checkConst("class foo {\n"
                   "public:\n"
                   "    int x;\n"
                   "    void a() { x = 1; }\n"
                   "    void b() { a(); }\n"
                   "};");
        ASSERT_EQUALS("", errout_str());

        checkConst("class Fred {\n"
                   "public:\n"
                   "    int x;\n"
                   "    int a() const { return x; }\n"
                   "    void b() { a(); }\n"
                   "};");
        ASSERT_EQUALS("[test.cpp:5:10]: (style, inconclusive) Technically the member function 'Fred::b' can be const. [functionConst]\n", errout_str());

        checkConst("class Fred {\n"
                   "public:\n"
                   "    int x;\n"
                   "    void b() { a(); }\n"
                   "};");
        ASSERT_EQUALS("[test.cpp:4:10]: (performance, inconclusive) Technically the member function 'Fred::b' can be static (but you may consider moving to unnamed namespace). [functionStatic]\n", errout_str());

        // static functions can't be const..
        checkConst("class foo\n"
                   "{\n"
                   "public:\n"
                   "    static unsigned get()\n"
                   "    { return 0; }\n"
                   "};");
        ASSERT_EQUALS("", errout_str());

        checkConst("class Fred {\n"
                   "    const std::string foo() const throw() { return \"\"; }\n"
                   "};");
        ASSERT_EQUALS("[test.cpp:2:23]: (performance, inconclusive) Technically the member function 'Fred::foo' can be static (but you may consider moving to unnamed namespace). [functionStatic]\n", errout_str());
    }

    void const2() {
        // ticket 1344
        // assignment to variable can't be const
        checkConst("class Fred {\n"
                   "    std::string s;\n"
                   "    void foo() { s = \"\"; }\n"
                   "};");
        ASSERT_EQUALS("", errout_str());

        // assignment to function argument reference can be const
        checkConst("class Fred {\n"
                   "    std::string s;\n"
                   "    void foo(std::string & a) { a = s; }\n"
                   "};");
        ASSERT_EQUALS("[test.cpp:3:10]: (style, inconclusive) Technically the member function 'Fred::foo' can be const. [functionConst]\n", errout_str());

        // assignment to variable can't be const
        checkConst("class Fred {\n"
                   "    std::string s;\n"
                   "    void foo(std::string & a) { s = a; }\n"
                   "};");
        ASSERT_EQUALS("", errout_str());

        // assignment to function argument references can be const
        checkConst("class Fred {\n"
                   "    std::string s;\n"
                   "    void foo(std::string & a, std::string & b) { a = s; b = s; }\n"
                   "};");
        ASSERT_EQUALS("[test.cpp:3:10]: (style, inconclusive) Technically the member function 'Fred::foo' can be const. [functionConst]\n", errout_str());

        // assignment to variable, can't be const
        checkConst("class Fred {\n"
                   "    std::string s;\n"
                   "    void foo(std::string & a, std::string & b) { s = a; s = b; }\n"
                   "};");
        ASSERT_EQUALS("", errout_str());

        // assignment to variable, can't be const
        checkConst("class Fred {\n"
                   "    std::string s;\n"
                   "    void foo(std::string & a, std::string & b) { s = a; b = a; }\n"
                   "};");
        ASSERT_EQUALS("", errout_str());

        // assignment to variable, can't be const
        checkConst("class Fred {\n"
                   "    std::string s;\n"
                   "    void foo(std::string & a, std::string & b) { a = s; s = b; }\n"
                   "};");
        ASSERT_EQUALS("", errout_str());
    }

    void const3() {
        // assignment to function argument pointer can be const
        checkConst("class Fred {\n"
                   "    int s;\n"
                   "    void foo(int * a) { *a = s; }\n"
                   "};");
        ASSERT_EQUALS("[test.cpp:3:10]: (style, inconclusive) Technically the member function 'Fred::foo' can be const. [functionConst]\n", errout_str());

        // assignment to variable, can't be const
        checkConst("class Fred {\n"
                   "    int s;\n"
                   "    void foo(int * a) { s = *a; }\n"
                   "};");
        ASSERT_EQUALS("", errout_str());

        // assignment to function argument pointers can be const
        checkConst("class Fred {\n"
                   "    std::string s;\n"
                   "    void foo(std::string * a, std::string * b) { *a = s; *b = s; }\n"
                   "};");
        ASSERT_EQUALS("[test.cpp:3:10]: (style, inconclusive) Technically the member function 'Fred::foo' can be const. [functionConst]\n", errout_str());

        // assignment to variable, can't be const
        checkConst("class Fred {\n"
                   "    std::string s;\n"
                   "    void foo(std::string * a, std::string * b) { s = *a; s = *b; }\n"
                   "};");
        ASSERT_EQUALS("", errout_str());

        // assignment to variable, can't be const
        checkConst("class Fred {\n"
                   "    std::string s;\n"
                   "    void foo(std::string * a, std::string * b) { s = *a; *b = s; }\n"
                   "};");
        ASSERT_EQUALS("", errout_str());

        // assignment to variable, can't be const
        checkConst("class Fred {\n"
                   "    std::string s;\n"
                   "    void foo(std::string * a, std::string * b) { *a = s; s = b; }\n"
                   "};");
        ASSERT_EQUALS("", errout_str());
    }

    void const4() {
        checkConst("class Fred {\n"
                   "    int a;\n"
                   "    int getA();\n"
                   "};\n"
                   "int Fred::getA() { return a; }");
        ASSERT_EQUALS("[test.cpp:3:9] -> [test.cpp:5:11]: (style, inconclusive) Technically the member function 'Fred::getA' can be const. [functionConst]\n", errout_str());

        checkConst("class Fred {\n"
                   "    std::string s;\n"
                   "    const std::string & foo();\n"
                   "};\n"
                   "const std::string & Fred::foo() { return \"\"; }");
        ASSERT_EQUALS("[test.cpp:3:25] -> [test.cpp:5:27]: (performance, inconclusive) Technically the member function 'Fred::foo' can be static (but you may consider moving to unnamed namespace). [functionStatic]\n", errout_str());

        // functions with a function call to a non-const member can't be const.. (#1305)
        checkConst("class Fred\n"
                   "{\n"
                   "public:\n"
                   "    int x;\n"
                   "    void a() { x = 1; }\n"
                   "    void b();\n"
                   "};\n"
                   "void Fred::b() { a(); }");
        ASSERT_EQUALS("", errout_str());

        // static functions can't be const..
        checkConst("class Fred\n"
                   "{\n"
                   "public:\n"
                   "    static unsigned get();\n"
                   "};\n"
                   "static unsigned Fred::get() { return 0; }");
        ASSERT_EQUALS("", errout_str());

        // assignment to variable can't be const
        checkConst("class Fred {\n"
                   "    std::string s;\n"
                   "    void foo();\n"
                   "};\n"
                   "void Fred::foo() { s = \"\"; }");
        ASSERT_EQUALS("", errout_str());

        // assignment to function argument reference can be const
        checkConst("class Fred {\n"
                   "    std::string s;\n"
                   "    void foo(std::string & a);\n"
                   "};\n"
                   "void Fred::foo(std::string & a) { a = s; }");
        ASSERT_EQUALS("[test.cpp:3:10] -> [test.cpp:5:12]: (style, inconclusive) Technically the member function 'Fred::foo' can be const. [functionConst]\n", errout_str());

        // assignment to variable can't be const
        checkConst("class Fred {\n"
                   "    std::string s;\n"
                   "    void foo(std::string & a);\n"
                   "};\n"
                   "void Fred::foo(std::string & a) { s = a; }");
        ASSERT_EQUALS("", errout_str());

        // assignment to function argument references can be const
        checkConst("class Fred {\n"
                   "    std::string s;\n"
                   "    void foo(std::string & a, std::string & b);\n"
                   "};\n"
                   "void Fred::foo(std::string & a, std::string & b) { a = s; b = s; }");
        ASSERT_EQUALS("[test.cpp:3:10] -> [test.cpp:5:12]: (style, inconclusive) Technically the member function 'Fred::foo' can be const. [functionConst]\n", errout_str());

        // assignment to variable, can't be const
        checkConst("class Fred {\n"
                   "    std::string s;\n"
                   "    void foo(std::string & a, std::string & b);\n"
                   "};\n"
                   "void Fred::foo(std::string & a, std::string & b) { s = a; s = b; }");
        ASSERT_EQUALS("", errout_str());

        // assignment to variable, can't be const
        checkConst("class Fred {\n"
                   "    std::string s;\n"
                   "    void foo(std::string & a, std::string & b);\n"
                   "};\n"
                   "void Fred::foo(std::string & a, std::string & b) { s = a; b = a; }");
        ASSERT_EQUALS("", errout_str());

        // assignment to variable, can't be const
        checkConst("class Fred {\n"
                   "    std::string s;\n"
                   "    void foo(std::string & a, std::string & b);\n"
                   "};\n"
                   "void Fred::foo(std::string & a, std::string & b) { a = s; s = b; }");
        ASSERT_EQUALS("", errout_str());

        // assignment to function argument pointer can be const
        checkConst("class Fred {\n"
                   "    int s;\n"
                   "    void foo(int * a);\n"
                   "};\n"
                   "void Fred::foo(int * a) { *a = s; }");
        ASSERT_EQUALS("[test.cpp:3:10] -> [test.cpp:5:12]: (style, inconclusive) Technically the member function 'Fred::foo' can be const. [functionConst]\n", errout_str());

        // assignment to variable, can't be const
        checkConst("class Fred {\n"
                   "    int s;\n"
                   "    void foo(int * a);\n"
                   "};\n"
                   "void Fred::foo(int * a) { s = *a; }");
        ASSERT_EQUALS("", errout_str());

        // assignment to function argument pointers can be const
        checkConst("class Fred {\n"
                   "    std::string s;\n"
                   "    void foo(std::string * a, std::string * b);\n"
                   "};\n"
                   "void Fred::foo(std::string * a, std::string * b) { *a = s; *b = s; }");
        ASSERT_EQUALS("[test.cpp:3:10] -> [test.cpp:5:12]: (style, inconclusive) Technically the member function 'Fred::foo' can be const. [functionConst]\n", errout_str());

        // assignment to variable, can't be const
        checkConst("class Fred {\n"
                   "    std::string s;\n"
                   "    void foo(std::string * a, std::string * b);\n"
                   "};\n"
                   "void Fred::foo(std::string * a, std::string * b) { s = *a; s = *b; }");
        ASSERT_EQUALS("", errout_str());

        // assignment to variable, can't be const
        checkConst("class Fred {\n"
                   "    std::string s;\n"
                   "    void foo(std::string * a, std::string * b);\n"
                   "};\n"
                   "void Fred::foo(std::string * a, std::string * b) { s = *a; *b = s; }");
        ASSERT_EQUALS("", errout_str());

        // assignment to variable, can't be const
        checkConst("class Fred {\n"
                   "    std::string s;\n"
                   "    void foo(std::string * a, std::string * b);\n"
                   "};\n"
                   "void Fred::foo(std::string * a, std::string * b) { *a = s; s = b; }");
        ASSERT_EQUALS("", errout_str());

        // check functions with same name
        checkConst("class Fred {\n"
                   "    std::string s;\n"
                   "    void foo();\n"
                   "    void foo(std::string & a);\n"
                   "    void foo(const std::string & a);\n"
                   "};\n"
                   "void Fred::foo() { }"
                   "void Fred::foo(std::string & a) { a = s; }"
                   "void Fred::foo(const std::string & a) { s = a; }");
        ASSERT_EQUALS("[test.cpp:3:10] -> [test.cpp:7:12]: (performance, inconclusive) Technically the member function 'Fred::foo' can be static (but you may consider moving to unnamed namespace). [functionStatic]\n"
                      "[test.cpp:4:10] -> [test.cpp:7:32]: (style, inconclusive) Technically the member function 'Fred::foo' can be const. [functionConst]\n", errout_str());

        // check functions with different or missing parameter names
        checkConst("class Fred {\n"
                   "    std::string s;\n"
                   "    void foo1(int, int);\n"
                   "    void foo2(int a, int b);\n"
                   "    void foo3(int, int b);\n"
                   "    void foo4(int a, int);\n"
                   "    void foo5(int a, int b);\n"
                   "};\n"
                   "void Fred::foo1(int a, int b) { }\n"
                   "void Fred::foo2(int c, int d) { }\n"
                   "void Fred::foo3(int a, int b) { }\n"
                   "void Fred::foo4(int a, int b) { }\n"
                   "void Fred::foo5(int, int) { }");
        ASSERT_EQUALS("[test.cpp:3:10] -> [test.cpp:9:12]: (performance, inconclusive) Technically the member function 'Fred::foo1' can be static (but you may consider moving to unnamed namespace). [functionStatic]\n"
                      "[test.cpp:4:10] -> [test.cpp:10:12]: (performance, inconclusive) Technically the member function 'Fred::foo2' can be static (but you may consider moving to unnamed namespace). [functionStatic]\n"
                      "[test.cpp:5:10] -> [test.cpp:11:12]: (performance, inconclusive) Technically the member function 'Fred::foo3' can be static (but you may consider moving to unnamed namespace). [functionStatic]\n"
                      "[test.cpp:6:10] -> [test.cpp:12:12]: (performance, inconclusive) Technically the member function 'Fred::foo4' can be static (but you may consider moving to unnamed namespace). [functionStatic]\n"
                      "[test.cpp:7:10] -> [test.cpp:13:12]: (performance, inconclusive) Technically the member function 'Fred::foo5' can be static (but you may consider moving to unnamed namespace). [functionStatic]\n", errout_str());

        // check nested classes
        checkConst("class Fred {\n"
                   "    class A {\n"
                   "        int a;\n"
                   "        int getA() { return a; }\n"
                   "    };\n"
                   "};");
        ASSERT_EQUALS("[test.cpp:4:13]: (style, inconclusive) Technically the member function 'Fred::A::getA' can be const. [functionConst]\n", errout_str());

        checkConst("class Fred {\n"
                   "    class A {\n"
                   "        int a;\n"
                   "        int getA();\n"
                   "    };\n"
                   "    int A::getA() { return a; }\n"
                   "};");
        ASSERT_EQUALS("[test.cpp:4:13] -> [test.cpp:6:12]: (style, inconclusive) Technically the member function 'Fred::A::getA' can be const. [functionConst]\n", errout_str());

        checkConst("class Fred {\n"
                   "    class A {\n"
                   "        int a;\n"
                   "        int getA();\n"
                   "    };\n"
                   "};\n"
                   "int Fred::A::getA() { return a; }");
        ASSERT_EQUALS("[test.cpp:4:13] -> [test.cpp:7:14]: (style, inconclusive) Technically the member function 'Fred::A::getA' can be const. [functionConst]\n", errout_str());

        // check deeply nested classes
        checkConst("class Fred {\n"
                   "    class B {\n"
                   "        int b;\n"
                   "        int getB() { return b; }\n"
                   "        class A {\n"
                   "            int a;\n"
                   "            int getA() { return a; }\n"
                   "        };\n"
                   "    };\n"
                   "};");
        ASSERT_EQUALS("[test.cpp:4:13]: (style, inconclusive) Technically the member function 'Fred::B::getB' can be const. [functionConst]\n"
                      "[test.cpp:7:17]: (style, inconclusive) Technically the member function 'Fred::B::A::getA' can be const. [functionConst]\n"
                      , errout_str());

        checkConst("class Fred {\n"
                   "    class B {\n"
                   "        int b;\n"
                   "        int getB();\n"
                   "        class A {\n"
                   "            int a;\n"
                   "            int getA();\n"
                   "        };\n"
                   "        int A::getA() { return a; }\n"
                   "    };\n"
                   "    int B::getB() { return b; }\n"
                   "};");
        ASSERT_EQUALS("[test.cpp:4:13] -> [test.cpp:11:12]: (style, inconclusive) Technically the member function 'Fred::B::getB' can be const. [functionConst]\n"
                      "[test.cpp:7:17] -> [test.cpp:9:16]: (style, inconclusive) Technically the member function 'Fred::B::A::getA' can be const. [functionConst]\n", errout_str());

        checkConst("class Fred {\n"
                   "    class B {\n"
                   "        int b;\n"
                   "        int getB();\n"
                   "        class A {\n"
                   "            int a;\n"
                   "            int getA();\n"
                   "        };\n"
                   "    };\n"
                   "    int B::A::getA() { return a; }\n"
                   "    int B::getB() { return b; }\n"
                   "};");
        ASSERT_EQUALS("[test.cpp:4:13] -> [test.cpp:11:12]: (style, inconclusive) Technically the member function 'Fred::B::getB' can be const. [functionConst]\n"
                      "[test.cpp:7:17] -> [test.cpp:10:15]: (style, inconclusive) Technically the member function 'Fred::B::A::getA' can be const. [functionConst]\n", errout_str());

        checkConst("class Fred {\n"
                   "    class B {\n"
                   "        int b;\n"
                   "        int getB();\n"
                   "        class A {\n"
                   "            int a;\n"
                   "            int getA();\n"
                   "        };\n"
                   "    };\n"
                   "};\n"
                   "int Fred::B::A::getA() { return a; }\n"
                   "int Fred::B::getB() { return b; }");
        ASSERT_EQUALS("[test.cpp:4:13] -> [test.cpp:12:14]: (style, inconclusive) Technically the member function 'Fred::B::getB' can be const. [functionConst]\n"
                      "[test.cpp:7:17] -> [test.cpp:11:17]: (style, inconclusive) Technically the member function 'Fred::B::A::getA' can be const. [functionConst]\n", errout_str());
    }

    // operator< can often be const
    void constoperator1() {
        checkConst("struct Fred {\n"
                   "    int a;\n"
                   "    bool operator<(const Fred &f) { return a < f.a; }\n"
                   "};");
        ASSERT_EQUALS("[test.cpp:3:10]: (style, inconclusive) Technically the member function 'Fred::operator<' can be const. [functionConst]\n", errout_str());
    }

    // operator<<
    void constoperator2() {
        checkConst("struct Foo {\n"
                   "    void operator<<(int);\n"
                   "};\n"
                   "struct Fred {\n"
                   "    Foo foo;\n"
                   "    void x()\n"
                   "    {\n"
                   "        foo << 123;\n"
                   "    }\n"
                   "};");
        ASSERT_EQUALS("", errout_str());

        checkConst("struct Foo {\n"
                   "    void operator<<(int);\n"
                   "};\n"
                   "struct Fred {\n"
                   "    Foo foo;\n"
                   "    void x()\n"
                   "    {\n"
                   "        std::cout << foo << 123;\n"
                   "    }\n"
                   "};");
        ASSERT_EQUALS("[test.cpp:6:10]: (style, inconclusive) Technically the member function 'Fred::x' can be const. [functionConst]\n", errout_str());
    }

    void constoperator3() {
        checkConst("struct Fred {\n"
                   "    int array[10];\n"
                   "    int const & operator [] (unsigned int index) const { return array[index]; }\n"
                   "    int & operator [] (unsigned int index) { return array[index]; }\n"
                   "};");
        ASSERT_EQUALS("", errout_str());

        checkConst("struct Fred {\n"
                   "    int array[10];\n"
                   "    int const & operator [] (unsigned int index) { return array[index]; }\n"
                   "};");
        ASSERT_EQUALS("[test.cpp:3:17]: (style, inconclusive) Technically the member function 'Fred::operator[]' can be const. [functionConst]\n", errout_str());
    }

    void constoperator4() {
        // #7953
        checkConst("class A {\n"
                   "    int c;\n"
                   "public:\n"
                   "    operator int*() { return &c; };\n"
                   "};");
        ASSERT_EQUALS("", errout_str());

        checkConst("class A {\n"
                   "    int c;\n"
                   "public:\n"
                   "    operator const int*() { return &c; };\n"
                   "};");
        ASSERT_EQUALS("[test.cpp:4:5]: (style, inconclusive) Technically the member function 'A::operatorconstint*' can be const. [functionConst]\n", errout_str());

        // #2375
        checkConst("struct Fred {\n"
                   "    int array[10];\n"
                   "    typedef int* (Fred::*UnspecifiedBoolType);\n"
                   "    operator UnspecifiedBoolType() { };\n"
                   "};");
        TODO_ASSERT_EQUALS("[test.cpp:4]: (style, inconclusive) Technically the member function 'Fred::operatorint**' can be const.\n", "", errout_str());

        checkConst("struct Fred {\n"
                   "    int array[10];\n"
                   "    typedef int* (Fred::*UnspecifiedBoolType);\n"
                   "    operator UnspecifiedBoolType() { array[0] = 0; };\n"
                   "};");
        ASSERT_EQUALS("", errout_str());
    }

    void constoperator5() { // ticket #3252
        checkConst("class A {\n"
                   "    int c;\n"
                   "public:\n"
                   "    operator int& () {return c}\n"
                   "};");
        ASSERT_EQUALS("", errout_str());

        checkConst("class A {\n"
                   "    int c;\n"
                   "public:\n"
                   "    operator const int& () {return c}\n"
                   "};");
        ASSERT_EQUALS("[test.cpp:4:5]: (style, inconclusive) Technically the member function 'A::operatorconstint&' can be const. [functionConst]\n", errout_str());

        checkConst("class A {\n"
                   "    int c;\n"
                   "public:\n"
                   "    operator int () {return c}\n"
                   "};");
        ASSERT_EQUALS("[test.cpp:4:5]: (style, inconclusive) Technically the member function 'A::operatorint' can be const. [functionConst]\n", errout_str());
    }

    void constoperator6() { // ticket #8669
        checkConst("class A {\n"
                   "    int c;\n"
                   "    void f() { os >> *this; }\n"
                   "};");
        ASSERT_EQUALS("", errout_str());
    }

    void const5() {
        // ticket #1482
        checkConst("class A {\n"
                   "    int a;\n"
                   "    bool foo(int i)\n"
                   "    {\n"
                   "        bool same;\n"
                   "        same = (i == a);\n"
                   "        return same;\n"
                   "    }\n"
                   "};");
        ASSERT_EQUALS("[test.cpp:3:10]: (style, inconclusive) Technically the member function 'A::foo' can be const. [functionConst]\n", errout_str());
    }

    void const6() {
        // ticket #1491
        checkConst("class foo {\n"
                   "public:\n"
                   "};\n"
                   "void bar() {}");
        ASSERT_EQUALS("", errout_str());

        checkConst("class Fred\n"
                   "{\n"
                   "public:\n"
                   "    void foo() { }\n"
                   "};");
        ASSERT_EQUALS("[test.cpp:4:10]: (performance, inconclusive) Technically the member function 'Fred::foo' can be static (but you may consider moving to unnamed namespace). [functionStatic]\n", errout_str());

        checkConst("struct fast_string\n"
                   "{\n"
                   "    union\n"
                   "    {\n"
                   "        char buff[100];\n"
                   "    };\n"
                   "    void set_type(char t);\n"
                   "};\n"
                   "inline void fast_string::set_type(char t)\n"
                   "{\n"
                   "    buff[10] = t;\n"
                   "}");
        ASSERT_EQUALS("", errout_str());
    }

    void const7() {
        checkConst("class foo {\n"
                   "    int a;\n"
                   "public:\n"
                   "    void set(int i) { a = i; }\n"
                   "    void set(const foo & f) { *this = f; }\n"
                   "};\n"
                   "void bar() {}");
        ASSERT_EQUALS("", errout_str());
    }

    void const8() {
        // ticket #1517
        checkConst("class A {\n"
                   "public:\n"
                   "    A():m_strValue(\"\"){}\n"
                   "    std::string strGetString() { return m_strValue; }\n"
                   "private:\n"
                   "    std::string m_strValue;\n"
                   "};");
        ASSERT_EQUALS("[test.cpp:4:17]: (style, inconclusive) Technically the member function 'A::strGetString' can be const. [functionConst]\n", errout_str());
    }

    void const9() {
        // ticket #1515
        checkConst("class wxThreadInternal {\n"
                   "public:\n"
                   "    void SetExitCode(wxThread::ExitCode exitcode) { m_exitcode = exitcode; }\n"
                   "private:\n"
                   "    wxThread::ExitCode m_exitcode;\n"
                   "};");
        ASSERT_EQUALS("", errout_str());
    }

    void const10() {
        // ticket #1522
        checkConst("class A {\n"
                   "public:\n"
                   "    int foo() { return x = 0; }\n"
                   "private:\n"
                   "    int x;\n"
                   "};");
        ASSERT_EQUALS("", errout_str());

        checkConst("class A {\n"
                   "public:\n"
                   "    int foo() { return x ? x : x = 0; }\n"
                   "private:\n"
                   "    int x;\n"
                   "};");
        ASSERT_EQUALS("", errout_str());

        checkConst("class A {\n"
                   "public:\n"
                   "    int foo() { return x ? x = 0 : x; }\n"
                   "private:\n"
                   "    int x;\n"
                   "};");
        ASSERT_EQUALS("", errout_str());
    }

    void const11() {
        // ticket #1529
        checkConst("class A {\n"
                   "public:\n"
                   "    void set(struct tm time) { m_time = time; }\n"
                   "private:\n"
                   "    struct tm m_time;\n"
                   "};");
        ASSERT_EQUALS("", errout_str());
    }

    void const12() {
        // ticket #1525
        checkConst("class A {\n"
                   "public:\n"
                   "    int foo() { x = 0; }\n"
                   "private:\n"
                   "    mutable int x;\n"
                   "};");
        ASSERT_EQUALS("[test.cpp:3:9]: (style, inconclusive) Technically the member function 'A::foo' can be const. [functionConst]\n", errout_str());
    }

    void const13() {
        // ticket #1519
        checkConst("class A {\n"
                   "public:\n"
                   "    A(){}\n"
                   "    std::vector<int> GetVec()  {return m_vec;}\n"
                   "    std::pair<int,double> GetPair() {return m_pair;}\n"
                   "private:\n"
                   "    std::vector<int> m_vec;\n"
                   "    std::pair<int,double> m_pair;\n"
                   "};");
        ASSERT_EQUALS("[test.cpp:4:22]: (style, inconclusive) Technically the member function 'A::GetVec' can be const. [functionConst]\n"
                      "[test.cpp:5:27]: (style, inconclusive) Technically the member function 'A::GetPair' can be const. [functionConst]\n", errout_str());

        checkConst("class A {\n"
                   "public:\n"
                   "    A(){}\n"
                   "    const std::vector<int> & GetVec()  {return m_vec;}\n"
                   "    const std::pair<int,double> & GetPair() {return m_pair;}\n"
                   "private:\n"
                   "    std::vector<int> m_vec;\n"
                   "    std::pair<int,double> m_pair;\n"
                   "};");
        ASSERT_EQUALS("[test.cpp:4:30]: (style, inconclusive) Technically the member function 'A::GetVec' can be const. [functionConst]\n"
                      "[test.cpp:5:35]: (style, inconclusive) Technically the member function 'A::GetPair' can be const. [functionConst]\n", errout_str());
    }

    void const14() {
        // extends ticket 1519
        checkConst("class A {\n"
                   "public:\n"
                   "    A(){}\n"
                   "    std::pair<std::vector<int>,double> GetPair() {return m_pair;}\n"
                   "private:\n"
                   "    std::pair<std::vector<int>,double> m_pair;\n"
                   "};");
        ASSERT_EQUALS("[test.cpp:4:40]: (style, inconclusive) Technically the member function 'A::GetPair' can be const. [functionConst]\n", errout_str());

        checkConst("class A {\n"
                   "public:\n"
                   "    A(){}\n"
                   "    const std::pair<std::vector<int>,double>& GetPair() {return m_pair;}\n"
                   "private:\n"
                   "    std::pair<std::vector<int>,double> m_pair;\n"
                   "};");
        ASSERT_EQUALS("[test.cpp:4:47]: (style, inconclusive) Technically the member function 'A::GetPair' can be const. [functionConst]\n", errout_str());

        checkConst("class A {\n"
                   "public:\n"
                   "    A(){}\n"
                   "    std::pair<std::vector<int>,double>& GetPair() {return m_pair;}\n"
                   "private:\n"
                   "    std::pair<std::vector<int>,double> m_pair;\n"
                   "};");
        ASSERT_EQUALS("", errout_str());


        checkConst("using namespace std;"
                   "class A {\n"
                   "public:\n"
                   "    A(){}\n"
                   "    pair<int ,double> GetPair() {return m_pair;}\n"
                   "private:\n"
                   "    pair<int ,double> m_pair;\n"
                   "};");
        ASSERT_EQUALS("[test.cpp:4:23]: (style, inconclusive) Technically the member function 'A::GetPair' can be const. [functionConst]\n", errout_str());

        checkConst("using namespace std;"
                   "class A {\n"
                   "public:\n"
                   "    A(){}\n"
                   "    const pair<int ,double> & GetPair() {return m_pair;}\n"
                   "private:\n"
                   "    pair<int ,double> m_pair;\n"
                   "};");
        ASSERT_EQUALS("[test.cpp:4:31]: (style, inconclusive) Technically the member function 'A::GetPair' can be const. [functionConst]\n", errout_str());

        checkConst("using namespace std;"
                   "class A {\n"
                   "public:\n"
                   "    A(){}\n"
                   "    pair<int ,double> & GetPair() {return m_pair;}\n"
                   "private:\n"
                   "    pair<int ,double> m_pair;\n"
                   "};");
        ASSERT_EQUALS("", errout_str());


        checkConst("class A {\n"
                   "public:\n"
                   "    A(){}\n"
                   "    std::pair< int,std::vector<int> >  GetPair() {return m_pair;}\n"
                   "private:\n"
                   "    std::pair< int,std::vector<int> >  m_pair;\n"
                   "};");
        ASSERT_EQUALS("[test.cpp:4:40]: (style, inconclusive) Technically the member function 'A::GetPair' can be const. [functionConst]\n", errout_str());

        checkConst("class A {\n"
                   "public:\n"
                   "    A(){}\n"
                   "    const std::pair< int,std::vector<int> >&  GetPair() {return m_pair;}\n"
                   "private:\n"
                   "    std::pair< int,std::vector<int> >  m_pair;\n"
                   "};");
        ASSERT_EQUALS("[test.cpp:4:47]: (style, inconclusive) Technically the member function 'A::GetPair' can be const. [functionConst]\n", errout_str());

        checkConst("class A {\n"
                   "public:\n"
                   "    A(){}\n"
                   "    std::pair< int,std::vector<int> >&  GetPair() {return m_pair;}\n"
                   "private:\n"
                   "    std::pair< int,std::vector<int> >  m_pair;\n"
                   "};");
        ASSERT_EQUALS("", errout_str());


        checkConst("using namespace std;"
                   "class A {\n"
                   "public:\n"
                   "    A(){}\n"
                   "    pair< vector<int>, int >  GetPair() {return m_pair;}\n"
                   "private:\n"
                   "    pair< vector<int>, int >  m_pair;\n"
                   "};");
        ASSERT_EQUALS("[test.cpp:4:31]: (style, inconclusive) Technically the member function 'A::GetPair' can be const. [functionConst]\n", errout_str());

        checkConst("using namespace std;"
                   "class A {\n"
                   "public:\n"
                   "    A(){}\n"
                   "    const pair< vector<int>, int >&  GetPair() {return m_pair;}\n"
                   "private:\n"
                   "    pair< vector<int>, int >  m_pair;\n"
                   "};");
        ASSERT_EQUALS("[test.cpp:4:38]: (style, inconclusive) Technically the member function 'A::GetPair' can be const. [functionConst]\n", errout_str());

        checkConst("using namespace std;"
                   "class A {\n"
                   "public:\n"
                   "    A(){}\n"
                   "    pair< vector<int>, int >&  GetPair() {return m_pair;}\n"
                   "private:\n"
                   "    pair< vector<int>, int >  m_pair;\n"
                   "};");
        ASSERT_EQUALS("", errout_str());

        checkConst("class A {\n"
                   "public:\n"
                   "    A(){}\n"
                   "    std::pair< std::vector<int>,std::vector<int> >  GetPair() {return m_pair;}\n"
                   "private:\n"
                   "    std::pair< std::vector<int>,std::vector<int> >  m_pair;\n"
                   "};");
        ASSERT_EQUALS("[test.cpp:4:53]: (style, inconclusive) Technically the member function 'A::GetPair' can be const. [functionConst]\n", errout_str());

        checkConst("class A {\n"
                   "public:\n"
                   "    A(){}\n"
                   "    const std::pair< std::vector<int>,std::vector<int> >&  GetPair() {return m_pair;}\n"
                   "private:\n"
                   "    std::pair< std::vector<int>,std::vector<int> >  m_pair;\n"
                   "};");
        ASSERT_EQUALS("[test.cpp:4:60]: (style, inconclusive) Technically the member function 'A::GetPair' can be const. [functionConst]\n", errout_str());

        checkConst("class A {\n"
                   "public:\n"
                   "    A(){}\n"
                   "    std::pair< std::vector<int>,std::vector<int> >&  GetPair() {return m_pair;}\n"
                   "private:\n"
                   "    std::pair< std::vector<int>,std::vector<int> >  m_pair;\n"
                   "};");
        ASSERT_EQUALS("", errout_str());



        checkConst("class A {\n"
                   "public:\n"
                   "    A(){}\n"
                   "    std::pair< std::pair < int, char > , int >  GetPair() {return m_pair;}\n"
                   "private:\n"
                   "    std::pair< std::pair < int, char > , int >  m_pair;\n"
                   "};");
        ASSERT_EQUALS("[test.cpp:4:49]: (style, inconclusive) Technically the member function 'A::GetPair' can be const. [functionConst]\n", errout_str());

        checkConst("class A {\n"
                   "public:\n"
                   "    A(){}\n"
                   "    const std::pair< std::pair < int, char > , int > & GetPair() {return m_pair;}\n"
                   "private:\n"
                   "    std::pair< std::pair < int, char > , int >  m_pair;\n"
                   "};");
        ASSERT_EQUALS("[test.cpp:4:56]: (style, inconclusive) Technically the member function 'A::GetPair' can be const. [functionConst]\n", errout_str());

        checkConst("class A {\n"
                   "public:\n"
                   "    A(){}\n"
                   "    std::pair< std::pair < int, char > , int > & GetPair() {return m_pair;}\n"
                   "private:\n"
                   "    std::pair< std::pair < int, char > , int >  m_pair;\n"
                   "};");
        ASSERT_EQUALS("", errout_str());


        checkConst("class A {\n"
                   "public:\n"
                   "    A(){}\n"
                   "    std::pair< int , std::pair < int, char > >  GetPair() {return m_pair;}\n"
                   "private:\n"
                   "    std::pair< int , std::pair < int, char > >  m_pair;\n"
                   "};");
        ASSERT_EQUALS("[test.cpp:4:49]: (style, inconclusive) Technically the member function 'A::GetPair' can be const. [functionConst]\n", errout_str());

        checkConst("class A {\n"
                   "public:\n"
                   "    A(){}\n"
                   "    const std::pair< int , std::pair < int, char > >&  GetPair() {return m_pair;}\n"
                   "private:\n"
                   "    std::pair< int , std::pair < int, char > >  m_pair;\n"
                   "};");
        ASSERT_EQUALS("[test.cpp:4:56]: (style, inconclusive) Technically the member function 'A::GetPair' can be const. [functionConst]\n", errout_str());

        checkConst("class A {\n"
                   "public:\n"
                   "    A(){}\n"
                   "    std::pair< int , std::pair < int, char > >&  GetPair() {return m_pair;}\n"
                   "private:\n"
                   "    std::pair< int , std::pair < int, char > >  m_pair;\n"
                   "};");
        ASSERT_EQUALS("", errout_str());


        checkConst("using namespace std;"
                   "class A {\n"
                   "public:\n"
                   "    A(){}\n"
                   "    vector<int>  GetVec() {return m_Vec;}\n"
                   "private:\n"
                   "    vector<int>  m_Vec;\n"
                   "};");
        ASSERT_EQUALS("[test.cpp:4:18]: (style, inconclusive) Technically the member function 'A::GetVec' can be const. [functionConst]\n", errout_str());

        checkConst("using namespace std;"
                   "class A {\n"
                   "public:\n"
                   "    A(){}\n"
                   "    const vector<int>&  GetVec() {return m_Vec;}\n"
                   "private:\n"
                   "    vector<int>  m_Vec;\n"
                   "};");
        ASSERT_EQUALS("[test.cpp:4:25]: (style, inconclusive) Technically the member function 'A::GetVec' can be const. [functionConst]\n", errout_str());

        checkConst("using namespace std;"
                   "class A {\n"
                   "public:\n"
                   "    A(){}\n"
                   "    vector<int>&  GetVec() {return m_Vec;}\n"
                   "private:\n"
                   "    vector<int>  m_Vec;\n"
                   "};");
        ASSERT_EQUALS("", errout_str());


        checkConst("class A {\n"
                   "public:\n"
                   "    int * * foo() { return &x; }\n"
                   "private:\n"
                   "    const int * x;\n"
                   "};");
        ASSERT_EQUALS("", errout_str());

        checkConst("class A {\n"
                   "public:\n"
                   "    const int ** foo() { return &x; }\n"
                   "private:\n"
                   "    const int * x;\n"
                   "};");
        ASSERT_EQUALS("[test.cpp:3:18]: (style, inconclusive) Technically the member function 'A::foo' can be const. [functionConst]\n", errout_str());
    }

    void const15() {
        checkConst("class Fred {\n"
                   "    unsigned long long int a;\n"
                   "    unsigned long long int getA() { return a; }\n"
                   "};");
        ASSERT_EQUALS("[test.cpp:3:28]: (style, inconclusive) Technically the member function 'Fred::getA' can be const. [functionConst]\n", errout_str());

        // constructors can't be const..
        checkConst("class Fred {\n"
                   "    unsigned long long int a;\n"
                   "public:\n"
                   "    Fred() { }\n"
                   "};");
        ASSERT_EQUALS("", errout_str());

        // assignment through |=..
        checkConst("class Fred {\n"
                   "    unsigned long long int a;\n"
                   "    unsigned long long int setA() { a |= true; }\n"
                   "};");
        ASSERT_EQUALS("", errout_str());

        // static functions can't be const..
        checkConst("class foo\n"
                   "{\n"
                   "public:\n"
                   "    static unsigned long long int get()\n"
                   "    { return 0; }\n"
                   "};");
        ASSERT_EQUALS("", errout_str());
    }

    void const16() {
        // ticket #1551
        checkConst("class Fred {\n"
                   "    int a;\n"
                   "    void set(int i) { Fred::a = i; }\n"
                   "};");
        ASSERT_EQUALS("", errout_str());
    }

    void const17() {
        // ticket #1552
        checkConst("class Fred {\n"
                   "public:\n"
                   "    void set(int i, int j) { a[i].k = i; }\n"
                   "private:\n"
                   "    struct { int k; } a[4];\n"
                   "};");
        ASSERT_EQUALS("", errout_str());
    }

    void const18() {
        checkConst("class Fred {\n"
                   "static int x;\n"
                   "public:\n"
                   "    void set(int i) { x = i; }\n"
                   "};");
        ASSERT_EQUALS("[test.cpp:4:10]: (performance, inconclusive) Technically the member function 'Fred::set' can be static (but you may consider moving to unnamed namespace). [functionStatic]\n", errout_str());
    }

    void const19() {
        // ticket #1612
        checkConst("using namespace std;\n"
                   "class Fred {\n"
                   "private:\n"
                   "    std::string s;\n"
                   "public:\n"
                   "    void set(std::string ss) { s = ss; }\n"
                   "};");
        ASSERT_EQUALS("", errout_str());
    }

    void const20() {
        // ticket #1602
        checkConst("class Fred {\n"
                   "    int x : 3;\n"
                   "public:\n"
                   "    void set(int i) { x = i; }\n"
                   "};");
        ASSERT_EQUALS("", errout_str());

        checkConst("class Fred {\n"
                   "    list<int *> x;\n"
                   "public:\n"
                   "    list<int *> get() { return x; }\n"
                   "};");
        ASSERT_EQUALS("", errout_str());

        checkConst("class Fred {\n"
                   "    list<const int *> x;\n"
                   "public:\n"
                   "    list<const int *> get() { return x; }\n"
                   "};");
        ASSERT_EQUALS("[test.cpp:4:23]: (style, inconclusive) Technically the member function 'Fred::get' can be const. [functionConst]\n", errout_str());

        checkConst("class Fred {\n"
                   "    std::list<std::string &> x;\n"
                   "public:\n"
                   "    std::list<std::string &> get() { return x; }\n"
                   "};");
        ASSERT_EQUALS("", errout_str());

        checkConst("class Fred {\n"
                   "    std::list<const std::string &> x;\n"
                   "public:\n"
                   "    std::list<const std::string &> get() { return x; }\n"
                   "};");
        ASSERT_EQUALS("[test.cpp:4:36]: (style, inconclusive) Technically the member function 'Fred::get' can be const. [functionConst]\n", errout_str());
    }

    void const21() {
        // ticket #1683
        checkConst("class A\n"
                   "{\n"
                   "private:\n"
                   "    const char * l1[10];\n"
                   "public:\n"
                   "    A()\n"
                   "    {\n"
                   "        for (int i = 0 ; i < 10; l1[i] = NULL, i++);\n"
                   "    }\n"
                   "    void f1() { l1[0] = \"Hello\"; }\n"
                   "};");
        ASSERT_EQUALS("", errout_str());
    }

    void const22() {
        checkConst("class A\n"
                   "{\n"
                   "private:\n"
                   "    B::C * v1;\n"
                   "public:\n"
                   "    void f1() { v1 = 0; }\n"
                   "};");
        ASSERT_EQUALS("", errout_str());

        checkConst("class A\n"
                   "{\n"
                   "private:\n"
                   "    B::C * v1[0];\n"
                   "public:\n"
                   "    void f1() { v1[0] = 0; }\n"
                   "};");
        ASSERT_EQUALS("", errout_str());
    }

    void const23() {
        checkConst("class Class {\n"
                   "public:\n"
                   "    typedef Template<double> Type;\n"
                   "    typedef Template2<Type> Type2;\n"
                   "    void set_member(Type2 m) { _m = m; }\n"
                   "private:\n"
                   "    Type2 _m;\n"
                   "};");
        ASSERT_EQUALS("", errout_str());
    }

    void const24() {
        checkConst("class Class {\n"
                   "public:\n"
                   "void Settings::SetSetting(QString strSetting, QString strNewVal)\n"
                   "{\n"
                   "    (*m_pSettings)[strSetting] = strNewVal;\n"
                   "}\n"
                   "private:\n"
                   "    std::map<QString, QString> *m_pSettings;\n"
                   "};");
        ASSERT_EQUALS("", errout_str());
    }


    void const25() { // ticket #1724
        checkConst("class A{\n"
                   "public:\n"
                   "A(){m_strVal=\"\";}\n"
                   "std::string strGetString() const\n"
                   "{return m_strVal.c_str();}\n"
                   "const std::string strGetString1() const\n"
                   "{return m_strVal.c_str();}\n"
                   "private:\n"
                   "std::string m_strVal;\n"
                   "};");
        ASSERT_EQUALS("", errout_str());

        checkConst("class A{\n"
                   "public:\n"
                   "A(){m_strVal=\"\";}\n"
                   "std::string strGetString()\n"
                   "{return m_strVal.c_str();}\n"
                   "private:\n"
                   "std::string m_strVal;\n"
                   "};");
        ASSERT_EQUALS("[test.cpp:4:13]: (style, inconclusive) Technically the member function 'A::strGetString' can be const. [functionConst]\n", errout_str());

        checkConst("class A{\n"
                   "public:\n"
                   "A(){m_strVal=\"\";}\n"
                   "const std::string strGetString1()\n"
                   "{return m_strVal.c_str();}\n"
                   "private:\n"
                   "std::string m_strVal;\n"
                   "};");
        ASSERT_EQUALS("[test.cpp:4:19]: (style, inconclusive) Technically the member function 'A::strGetString1' can be const. [functionConst]\n", errout_str());

        checkConst("class A{\n"
                   "public:\n"
                   "A(){m_strVec.push_back(\"\");}\n"
                   "size_t strGetSize()\n"
                   "{return m_strVec.size();}\n"
                   "private:\n"
                   "std::vector<std::string> m_strVec;\n"
                   "};");
        ASSERT_EQUALS("[test.cpp:4:8]: (style, inconclusive) Technically the member function 'A::strGetSize' can be const. [functionConst]\n", errout_str());

        checkConst("class A{\n"
                   "public:\n"
                   "A(){m_strVec.push_back(\"\");}\n"
                   "bool strGetEmpty()\n"
                   "{return m_strVec.empty();}\n"
                   "private:\n"
                   "std::vector<std::string> m_strVec;\n"
                   "};");
        ASSERT_EQUALS("[test.cpp:4:6]: (style, inconclusive) Technically the member function 'A::strGetEmpty' can be const. [functionConst]\n", errout_str());
    }

    void const26() { // ticket #1847
        checkConst("class DelayBase {\n"
                   "public:\n"
                   "void swapSpecificDelays(int index1, int index2) {\n"
                   "    std::swap<float>(delays_[index1], delays_[index2]);\n"
                   "}\n"
                   "float delays_[4];\n"
                   "};");
        ASSERT_EQUALS("", errout_str());

        checkConst("struct DelayBase {\n"
                   "    float swapSpecificDelays(int index1) {\n"
                   "        return delays_[index1];\n"
                   "    }\n"
                   "    float delays_[4];\n"
                   "};");
        ASSERT_EQUALS("[test.cpp:2:11]: (style, inconclusive) Technically the member function 'DelayBase::swapSpecificDelays' can be const. [functionConst]\n", errout_str());
    }

    void const27() { // ticket #1882
        checkConst("class A {\n"
                   "public:\n"
                   "    A(){m_d=1.0; m_iRealVal=2.0;}\n"
                   "    double dGetValue();\n"
                   "private:\n"
                   "    double m_d;\n"
                   "    double m_iRealVal;\n"
                   "};\n"
                   "double  A::dGetValue() {\n"
                   "    double dRet = m_iRealVal;\n"
                   "    if( m_d != 0 )\n"
                   "        return m_iRealVal / m_d;\n"
                   "    return dRet;\n"
                   "};");
        ASSERT_EQUALS("[test.cpp:4:12] -> [test.cpp:9:12]: (style, inconclusive) Technically the member function 'A::dGetValue' can be const. [functionConst]\n", errout_str());
    }

    void const28() { // ticket #1883
        checkConst("class P {\n"
                   "public:\n"
                   "    P() { x=0.0; y=0.0; }\n"
                   "    double x,y;\n"
                   "};\n"
                   "class A : public P {\n"
                   "public:\n"
                   "    A():P(){}\n"
                   "    void SetPos(double xPos, double yPos) {\n"
                   "        x=xPos;\n"
                   "        y=yPos;\n"
                   "    }\n"
                   "};");
        ASSERT_EQUALS("", errout_str());

        checkConst("class AA : public P {\n"
                   "public:\n"
                   "    AA():P(){}\n"
                   "    inline void vSetXPos(int x_)\n"
                   "    {\n"
                   "        UnknownScope::x = x_;\n"
                   "    }\n"
                   "};");
        ASSERT_EQUALS("", errout_str());

        checkConst("class AA {\n"
                   "public:\n"
                   "    AA():P(){}\n"
                   "    inline void vSetXPos(int x_)\n"
                   "    {\n"
                   "        UnknownScope::x = x_;\n"
                   "    }\n"
                   "};");
        ASSERT_EQUALS("[test.cpp:4:17]: (performance, inconclusive) Technically the member function 'AA::vSetXPos' can be static (but you may consider moving to unnamed namespace). [functionStatic]\n", errout_str());

    }

    void const29() { // ticket #1922
        checkConst("class test {\n"
                   "  public:\n"
                   "    test();\n"
                   "    const char* get() const;\n"
                   "    char* get();\n"
                   "  private:\n"
                   "    char* value_;\n"
                   "};\n"
                   "test::test()\n"
                   "{\n"
                   "  value_ = 0;\n"
                   "}\n"
                   "const char* test::get() const\n"
                   "{\n"
                   "  return value_;\n"
                   "}\n"
                   "char* test::get()\n"
                   "{\n"
                   "  return value_;\n"
                   "}");
        ASSERT_EQUALS("", errout_str());
    }

    void const30() {
        // check for false negatives
        checkConst("class Base {\n"
                   "public:\n"
                   "    int a;\n"
                   "};\n"
                   "class Derived : public Base {\n"
                   "public:\n"
                   "    int get() {\n"
                   "        return a;\n"
                   "    }\n"
                   "};");
        ASSERT_EQUALS("[test.cpp:7:9]: (style, inconclusive) Technically the member function 'Derived::get' can be const. [functionConst]\n", errout_str());

        checkConst("class Base1 {\n"
                   "public:\n"
                   "    int a;\n"
                   "};\n"
                   "class Base2 {\n"
                   "public:\n"
                   "    int b;\n"
                   "};\n"
                   "class Derived : public Base1, public Base2 {\n"
                   "public:\n"
                   "    int getA() {\n"
                   "        return a;\n"
                   "    }\n"
                   "    int getB() {\n"
                   "        return b;\n"
                   "    }\n"
                   "};");
        ASSERT_EQUALS("[test.cpp:11:9]: (style, inconclusive) Technically the member function 'Derived::getA' can be const. [functionConst]\n"
                      "[test.cpp:14:9]: (style, inconclusive) Technically the member function 'Derived::getB' can be const. [functionConst]\n", errout_str());

        checkConst("class Base {\n"
                   "public:\n"
                   "    int a;\n"
                   "};\n"
                   "class Derived1 : public Base { };\n"
                   "class Derived2 : public Derived1 {\n"
                   "public:\n"
                   "    int get() {\n"
                   "        return a;\n"
                   "    }\n"
                   "};");
        ASSERT_EQUALS("[test.cpp:8:9]: (style, inconclusive) Technically the member function 'Derived2::get' can be const. [functionConst]\n", errout_str());

        checkConst("class Base {\n"
                   "public:\n"
                   "    int a;\n"
                   "};\n"
                   "class Derived1 : public Base { };\n"
                   "class Derived2 : public Derived1 { };\n"
                   "class Derived3 : public Derived2 { };\n"
                   "class Derived4 : public Derived3 {\n"
                   "public:\n"
                   "    int get() {\n"
                   "        return a;\n"
                   "    }\n"
                   "};");
        ASSERT_EQUALS("[test.cpp:10:9]: (style, inconclusive) Technically the member function 'Derived4::get' can be const. [functionConst]\n", errout_str());

        // check for false positives
        checkConst("class Base {\n"
                   "public:\n"
                   "    int a;\n"
                   "};\n"
                   "class Derived : public Base {\n"
                   "public:\n"
                   "    int get() const {\n"
                   "        return a;\n"
                   "    }\n"
                   "};");
        ASSERT_EQUALS("", errout_str());

        checkConst("class Base1 {\n"
                   "public:\n"
                   "    int a;\n"
                   "};\n"
                   "class Base2 {\n"
                   "public:\n"
                   "    int b;\n"
                   "};\n"
                   "class Derived : public Base1, public Base2 {\n"
                   "public:\n"
                   "    int getA() const {\n"
                   "        return a;\n"
                   "    }\n"
                   "    int getB() const {\n"
                   "        return b;\n"
                   "    }\n"
                   "};");
        ASSERT_EQUALS("", errout_str());

        checkConst("class Base {\n"
                   "public:\n"
                   "    int a;\n"
                   "};\n"
                   "class Derived1 : public Base { };\n"
                   "class Derived2 : public Derived1 {\n"
                   "public:\n"
                   "    int get() const {\n"
                   "        return a;\n"
                   "    }\n"
                   "};");
        ASSERT_EQUALS("", errout_str());

        checkConst("class Base {\n"
                   "public:\n"
                   "    int a;\n"
                   "};\n"
                   "class Derived1 : public Base { };\n"
                   "class Derived2 : public Derived1 { };\n"
                   "class Derived3 : public Derived2 { };\n"
                   "class Derived4 : public Derived3 {\n"
                   "public:\n"
                   "    int get() const {\n"
                   "        return a;\n"
                   "    }\n"
                   "};");
        ASSERT_EQUALS("", errout_str());
    }

    void const31() {
        checkConst("namespace std { }\n"
                   "class Fred {\n"
                   "public:\n"
                   "    int a;\n"
                   "    int get() { return a; }\n"
                   "};");
        ASSERT_EQUALS("[test.cpp:5:9]: (style, inconclusive) Technically the member function 'Fred::get' can be const. [functionConst]\n", errout_str());
    }

    void const32() {
        checkConst("class Fred {\n"
                   "public:\n"
                   "    std::string a[10];\n"
                   "    void seta() { a[0] = \"\"; }\n"
                   "};");
        ASSERT_EQUALS("", errout_str());
    }

    void const33() {
        checkConst("class derived : public base {\n"
                   "public:\n"
                   "    void f(){}\n"
                   "};");
        ASSERT_EQUALS("[test.cpp:3:10]: (performance, inconclusive) Either there is a missing 'override', or the member function 'derived::f' can be static. [functionStatic]\n", errout_str());
    }

    void const34() { // ticket #1964
        checkConst("class Bar {\n"
                   "    void init(Foo * foo) {\n"
                   "        foo.bar = this;\n"
                   "    }\n"
                   "};");
        ASSERT_EQUALS("", errout_str());
    }

    void const35() { // ticket #2001
        checkConst("namespace N\n"
                   "{\n"
                   "        class Base\n"
                   "        {\n"
                   "        };\n"
                   "}\n"
                   "namespace N\n"
                   "{\n"
                   "        class Derived : public Base\n"
                   "        {\n"
                   "        public:\n"
                   "                int getResourceName() { return var; }\n"
                   "                int var;\n"
                   "        };\n"
                   "}");
        ASSERT_EQUALS("[test.cpp:12:21]: (style, inconclusive) Technically the member function 'N::Derived::getResourceName' can be const. [functionConst]\n", errout_str());

        checkConst("namespace N\n"
                   "{\n"
                   "        class Base\n"
                   "        {\n"
                   "        public:\n"
                   "                int getResourceName();\n"
                   "                int var;\n"
                   "        };\n"
                   "}\n"
                   "int N::Base::getResourceName() { return var; }");
        ASSERT_EQUALS("[test.cpp:6:21] -> [test.cpp:10:14]: (style, inconclusive) Technically the member function 'N::Base::getResourceName' can be const. [functionConst]\n", errout_str());

        checkConst("namespace N\n"
                   "{\n"
                   "        class Base\n"
                   "        {\n"
                   "        public:\n"
                   "                int getResourceName();\n"
                   "                int var;\n"
                   "        };\n"
                   "}\n"
                   "namespace N\n"
                   "{\n"
                   "        int Base::getResourceName() { return var; }\n"
                   "}");
        ASSERT_EQUALS("[test.cpp:6:21] -> [test.cpp:12:19]: (style, inconclusive) Technically the member function 'N::Base::getResourceName' can be const. [functionConst]\n", errout_str());

        checkConst("namespace N\n"
                   "{\n"
                   "        class Base\n"
                   "        {\n"
                   "        public:\n"
                   "                int getResourceName();\n"
                   "                int var;\n"
                   "        };\n"
                   "}\n"
                   "using namespace N;\n"
                   "int Base::getResourceName() { return var; }");
        ASSERT_EQUALS("[test.cpp:6:21] -> [test.cpp:11:11]: (style, inconclusive) Technically the member function 'N::Base::getResourceName' can be const. [functionConst]\n", errout_str());
    }

    void const36() { // ticket #2003
        checkConst("class Foo {\n"
                   "public:\n"
                   "    Blue::Utility::Size m_MaxQueueSize;\n"
                   "    void SetMaxQueueSize(Blue::Utility::Size a_MaxQueueSize)\n"
                   "    {\n"
                   "        m_MaxQueueSize = a_MaxQueueSize;\n"
                   "    }\n"
                   "};");
        ASSERT_EQUALS("", errout_str());
    }

    void const37() { // ticket #2081 and #2085
        checkConst("class A\n"
                   "{\n"
                   "public:\n"
                   "    A(){};\n"
                   "    std::string operator+(const char *c)\n"
                   "    {\n"
                   "        return m_str+std::string(c);\n"
                   "    }\n"
                   "private:\n"
                   "    std::string m_str;\n"
                   "};");
        ASSERT_EQUALS("[test.cpp:5:17]: (style, inconclusive) Technically the member function 'A::operator+' can be const. [functionConst]\n", errout_str());

        checkConst("class Fred\n"
                   "{\n"
                   "private:\n"
                   "    long x;\n"
                   "public:\n"
                   "    Fred() {\n"
                   "        x = 0;\n"
                   "    }\n"
                   "    bool isValid() {\n"
                   "        return (x == 0x11224488);\n"
                   "    }\n"
                   "};");
        ASSERT_EQUALS("[test.cpp:9:10]: (style, inconclusive) Technically the member function 'Fred::isValid' can be const. [functionConst]\n", errout_str());
    }

    void const38() { // ticket #2135
        checkConst("class Foo {\n"
                   "public:\n"
                   "    ~Foo() { delete oArq; }\n"
                   "    Foo(): oArq(new std::ofstream(\"...\")) {}\n"
                   "    void MyMethod();\n"
                   "private:\n"
                   "    std::ofstream *oArq;\n"
                   "};\n"
                   "void Foo::MyMethod()\n"
                   "{\n"
                   "    (*oArq) << \"</table>\";\n"
                   "}");
        ASSERT_EQUALS("", errout_str());
    }

    void const39() {
        checkConst("class Foo\n"
                   "{\n"
                   "    int * p;\n"
                   "public:\n"
                   "    Foo () : p(0) { }\n"
                   "    int * f();\n"
                   "    const int * f() const;\n"
                   "};\n"
                   "const int * Foo::f() const\n"
                   "{\n"
                   "    return p;\n"
                   "}\n"
                   "int * Foo::f()\n"
                   "{\n"
                   "    return p;\n"
                   "}");

        ASSERT_EQUALS("", errout_str());
    }

    void const40() { // ticket #2228
        checkConst("class SharedPtrHolder\n"
                   "{\n"
                   "  private:\n"
                   "   std::tr1::shared_ptr<int> pView;\n"
                   "  public:\n"
                   "   SharedPtrHolder()\n"
                   "   { }\n"
                   "   void SetView(const std::shared_ptr<int> & aView)\n"
                   "   {\n"
                   "      pView = aView;\n"
                   "   }\n"
                   "};");

        ASSERT_EQUALS("", errout_str());
    }

    void const41() { // ticket #2255
        checkConst("class Fred\n"
                   "{\n"
                   "   ::std::string m_name;\n"
                   "public:\n"
                   "   void SetName(const ::std::string & name)\n"
                   "   {\n"
                   "      m_name = name;\n"
                   "   }\n"
                   "};");

        ASSERT_EQUALS("", errout_str());

        checkConst("class SharedPtrHolder\n"
                   "{\n"
                   "   ::std::tr1::shared_ptr<int> pNum;\n"
                   "  public :\n"
                   "   void SetNum(const ::std::tr1::shared_ptr<int> & apNum)\n"
                   "   {\n"
                   "      pNum = apNum;\n"
                   "   }\n"
                   "};");

        ASSERT_EQUALS("", errout_str());

        checkConst("class SharedPtrHolder2\n"
                   "{\n"
                   "  public:\n"
                   "   typedef ::std::tr1::shared_ptr<int> IntSharedPtr;\n"
                   "  private:\n"
                   "   IntSharedPtr pNum;\n"
                   "  public :\n"
                   "   void SetNum(const IntSharedPtr & apNum)\n"
                   "   {\n"
                   "      pNum = apNum;\n"
                   "   }\n"
                   "};");

        ASSERT_EQUALS("", errout_str());

        checkConst("struct IntPtrTypes\n"
                   "{\n"
                   "   typedef ::std::tr1::shared_ptr<int> Shared;\n"
                   "};\n"
                   "class SharedPtrHolder3\n"
                   "{\n"
                   "  private:\n"
                   "   IntPtrTypes::Shared pNum;\n"
                   "  public :\n"
                   "   void SetNum(const IntPtrTypes::Shared & apNum)\n"
                   "   {\n"
                   "      pNum = apNum;\n"
                   "   }\n"
                   "};");

        ASSERT_EQUALS("", errout_str());

        checkConst("template <typename T>\n"
                   "struct PtrTypes\n"
                   "{\n"
                   "   typedef ::std::tr1::shared_ptr<T> Shared;\n"
                   "};\n"
                   "class SharedPtrHolder4\n"
                   "{\n"
                   "  private:\n"
                   "   PtrTypes<int>::Shared pNum;\n"
                   "  public :\n"
                   "   void SetNum(const PtrTypes<int>::Shared & apNum)\n"
                   "   {\n"
                   "      pNum = apNum;\n"
                   "   }\n"
                   "};");

        ASSERT_EQUALS("", errout_str());
    }

    void const42() { // ticket #2282
        checkConst("class Fred\n"
                   "{\n"
                   "public:\n"
                   "    struct AB { };\n"
                   "    bool f(AB * ab);\n"
                   "};\n"
                   "bool Fred::f(Fred::AB * ab)\n"
                   "{\n"
                   "}");

        ASSERT_EQUALS("[test.cpp:5:10] -> [test.cpp:7:12]: (performance, inconclusive) Technically the member function 'Fred::f' can be static (but you may consider moving to unnamed namespace). [functionStatic]\n", errout_str());

        checkConst("class Fred\n"
                   "{\n"
                   "public:\n"
                   "    struct AB {\n"
                   "        struct CD { };\n"
                   "    };\n"
                   "    bool f(AB::CD * cd);\n"
                   "};\n"
                   "bool Fred::f(Fred::AB::CD * cd)\n"
                   "{\n"
                   "}");

        ASSERT_EQUALS("[test.cpp:7:10] -> [test.cpp:9:12]: (performance, inconclusive) Technically the member function 'Fred::f' can be static (but you may consider moving to unnamed namespace). [functionStatic]\n", errout_str());

        checkConst("namespace NS {\n"
                   "    class Fred\n"
                   "    {\n"
                   "    public:\n"
                   "        struct AB {\n"
                   "            struct CD { };\n"
                   "        };\n"
                   "        bool f(AB::CD * cd);\n"
                   "    };\n"
                   "    bool Fred::f(Fred::AB::CD * cd)\n"
                   "    {\n"
                   "    }\n"
                   "}");

        ASSERT_EQUALS("[test.cpp:8:14] -> [test.cpp:10:16]: (performance, inconclusive) Technically the member function 'NS::Fred::f' can be static (but you may consider moving to unnamed namespace). [functionStatic]\n", errout_str());

        checkConst("namespace NS {\n"
                   "    class Fred\n"
                   "    {\n"
                   "    public:\n"
                   "        struct AB {\n"
                   "            struct CD { };\n"
                   "        };\n"
                   "        bool f(AB::CD * cd);\n"
                   "    };\n"
                   "}\n"
                   "bool NS::Fred::f(NS::Fred::AB::CD * cd)\n"
                   "{\n"
                   "}");

        ASSERT_EQUALS("[test.cpp:8:14] -> [test.cpp:11:16]: (performance, inconclusive) Technically the member function 'NS::Fred::f' can be static (but you may consider moving to unnamed namespace). [functionStatic]\n", errout_str());

        checkConst("class Foo {\n"
                   "    class Fred\n"
                   "    {\n"
                   "    public:\n"
                   "        struct AB {\n"
                   "            struct CD { };\n"
                   "        };\n"
                   "        bool f(AB::CD * cd);\n"
                   "    };\n"
                   "};\n"
                   "bool Foo::Fred::f(Foo::Fred::AB::CD * cd)\n"
                   "{\n"
                   "}");

        ASSERT_EQUALS("[test.cpp:8:14] -> [test.cpp:11:17]: (performance, inconclusive) Technically the member function 'Foo::Fred::f' can be static (but you may consider moving to unnamed namespace). [functionStatic]\n", errout_str());
    }

    void const43() { // ticket 2377
        checkConst("class A\n"
                   "{\n"
                   "public:\n"
                   "    void foo( AA::BB::CC::DD b );\n"
                   "    AA::BB::CC::DD a;\n"
                   "};\n"
                   "void A::foo( AA::BB::CC::DD b )\n"
                   "{\n"
                   "    a = b;\n"
                   "}");

        ASSERT_EQUALS("", errout_str());

        checkConst("namespace AA\n"
                   "{\n"
                   "    namespace BB\n"
                   "    {\n"
                   "        namespace CC\n"
                   "        {\n"
                   "            struct DD\n"
                   "            {};\n"
                   "        }\n"
                   "    }\n"
                   "}\n"
                   "class A\n"
                   "{\n"
                   "    public:\n"
                   "\n"
                   "    AA::BB::CC::DD a;\n"
                   "    void foo(AA::BB::CC::DD b)\n"
                   "    {\n"
                   "        a = b;\n"
                   "    }\n"
                   "};");

        ASSERT_EQUALS("", errout_str());

        checkConst("namespace ZZ\n"
                   "{\n"
                   "    namespace YY\n"
                   "    {\n"
                   "        struct XX\n"
                   "        {};\n"
                   "    }\n"
                   "}\n"
                   "class B\n"
                   "{\n"
                   "    public:\n"
                   "    ZZ::YY::XX a;\n"
                   "    void foo(ZZ::YY::XX b)\n"
                   "    {\n"
                   "        a = b;\n"
                   "    }\n"
                   "};");
        ASSERT_EQUALS("", errout_str());
    }

    void const44() { // ticket 2595
        checkConst("class A\n"
                   "{\n"
                   "public:\n"
                   "    bool bOn;\n"
                   "    bool foo()\n"
                   "    {\n"
                   "        return 0 != (bOn = bOn);\n"
                   "    }\n"
                   "};");

        ASSERT_EQUALS("", errout_str());
    }

    void const45() { // ticket 2664
        checkConst("namespace wraps {\n"
                   "    class BaseLayout {};\n"
                   "}\n"
                   "namespace tools {\n"
                   "    class WorkspaceControl :\n"
                   "        public wraps::BaseLayout\n"
                   "    {\n"
                   "        int toGrid(int _value)\n"
                   "        {\n"
                   "        }\n"
                   "    };\n"
                   "}");

        ASSERT_EQUALS("[test.cpp:8:13]: (performance, inconclusive) Technically the member function 'tools::WorkspaceControl::toGrid' can be static (but you may consider moving to unnamed namespace). [functionStatic]\n", errout_str());
    }

    void const46() { // ticket 2663
        checkConst("class Altren {\n"
                   "public:\n"
                   "    int fun1() {\n"
                   "        int a;\n"
                   "        a++;\n"
                   "    }\n"
                   "    int fun2() {\n"
                   "        b++;\n"
                   "    }\n"
                   "};");

        ASSERT_EQUALS("[test.cpp:3:9]: (performance, inconclusive) Technically the member function 'Altren::fun1' can be static (but you may consider moving to unnamed namespace). [functionStatic]\n"
                      "[test.cpp:7:9]: (performance, inconclusive) Technically the member function 'Altren::fun2' can be static (but you may consider moving to unnamed namespace). [functionStatic]\n", errout_str());
    }

    void const47() { // ticket 2670
        checkConst("class Altren {\n"
                   "public:\n"
                   "  void foo() { delete this; }\n"
                   "  void foo(int i) const { }\n"
                   "  void bar() { foo(); }\n"
                   "};");

        ASSERT_EQUALS("[test.cpp:4:8]: (performance, inconclusive) Technically the member function 'Altren::foo' can be static (but you may consider moving to unnamed namespace). [functionStatic]\n", errout_str());

        checkConst("class Altren {\n"
                   "public:\n"
                   "  void foo() { delete this; }\n"
                   "  void foo(int i) const { }\n"
                   "  void bar() { foo(1); }\n"
                   "};");

        ASSERT_EQUALS("[test.cpp:4:8]: (performance, inconclusive) Technically the member function 'Altren::foo' can be static (but you may consider moving to unnamed namespace). [functionStatic]\n"
                      "[test.cpp:5:8]: (style, inconclusive) Technically the member function 'Altren::bar' can be const. [functionConst]\n", errout_str());
    }

    void const48() { // ticket 2672
        checkConst("class S0 {\n"
                   "    class S1 {\n"
                   "        class S2 {\n"
                   "            class S3 {\n"
                   "                class S4 { };\n"
                   "            };\n"
                   "        };\n"
                   "    };\n"
                   "};\n"
                   "class TextIterator {\n"
                   "    S0::S1::S2::S3::S4 mCurrent, mSave;\n"
                   "public:\n"
                   "    bool setTagColour();\n"
                   "};\n"
                   "bool TextIterator::setTagColour() {\n"
                   "    mSave = mCurrent;\n"
                   "}");

        ASSERT_EQUALS("", errout_str());
    }

    void const49() { // ticket 2795
        checkConst("class A {\n"
                   "    private:\n"
                   "         std::map<unsigned int,unsigned int> _hash;\n"
                   "    public:\n"
                   "         A() : _hash() {}\n"
                   "         unsigned int fetch(unsigned int key)\n" // cannot be 'const'
                   "         {\n"
                   "             return _hash[key];\n"
                   "         }\n"
                   "};");
        ASSERT_EQUALS("", errout_str());
    }

    void const50() { // ticket 2943
        checkConst("class Altren\n"
                   "{\n"
                   "        class SubClass : public std::vector<int>\n"
                   "        {\n"
                   "        };\n"
                   "};\n"
                   "void _setAlign()\n"
                   "{\n"
                   "        if (mTileSize.height > 0) return;\n"
                   "        if (mEmptyView) return;\n"
                   "}");

        ASSERT_EQUALS("", errout_str());
    }

    void const51() { // ticket 3040
        checkConst("class PSIPTable {\n"
                   "public:\n"
                   "    PSIPTable() : _pesdata(0) { }\n"
                   "    const unsigned char* pesdata() const { return _pesdata; }\n"
                   "    unsigned char* pesdata()             { return _pesdata; }\n"
                   "    void SetSection(uint num) { pesdata()[6] = num; }\n"
                   "private:\n"
                   "    unsigned char *_pesdata;\n"
                   "};");
        ASSERT_EQUALS("", errout_str());

        checkConst("class PESPacket {\n"
                   "public:\n"
                   "    PESPacket() : _pesdata(0) { }\n"
                   "    const unsigned char* pesdata() const { return _pesdata; }\n"
                   "    unsigned char* pesdata()             { return _pesdata; }\n"
                   "private:\n"
                   "    unsigned char *_pesdata;\n"
                   "};\n"
                   "class PSIPTable : public PESPacket\n"
                   "{\n"
                   "public:\n"
                   "    void SetSection(uint num) { pesdata()[6] = num; }\n"
                   "};");
        ASSERT_EQUALS("", errout_str());
    }

    void const52() { // ticket 3048
        checkConst("class foo {\n"
                   "    void DoSomething(int &a) const { a = 1; }\n"
                   "    void DoSomethingElse() { DoSomething(bar); }\n"
                   "private:\n"
                   "    int bar;\n"
                   "};");
        ASSERT_EQUALS("[test.cpp:2:10]: (performance, inconclusive) Technically the member function 'foo::DoSomething' can be static (but you may consider moving to unnamed namespace). [functionStatic]\n", errout_str());
    }

    void const53() { // ticket 3049
        checkConst("class A {\n"
                   "  public:\n"
                   "    A() : foo(false) {};\n"
                   "    virtual bool One(bool b = false) { foo = b; return false; }\n"
                   "  private:\n"
                   "    bool foo;\n"
                   "};\n"
                   "class B : public A {\n"
                   "  public:\n"
                   "    B() {};\n"
                   "    bool One(bool b = false) { return false; }\n"
                   "};");
        ASSERT_EQUALS("", errout_str());
    }

    void const54() { // ticket 3052
        checkConst("class Example {\n"
                   "  public:\n"
                   "    void Clear(void) { Example tmp; (*this) = tmp; }\n"
                   "};");
        ASSERT_EQUALS("", errout_str());
    }

    void const55() {
        checkConst("class MyObject {\n"
                   "    int tmp;\n"
                   "    MyObject() : tmp(0) {}\n"
                   "public:\n"
                   "    void set(std::stringstream &in) { in >> tmp; }\n"
                   "};");
        ASSERT_EQUALS("", errout_str());
    }

    void const56() { // ticket #3149
        checkConst("class MyObject {\n"
                   "public:\n"
                   "    void foo(int x) {\n"
                   "    switch (x) { }\n"
                   "    }\n"
                   "};");
        ASSERT_EQUALS("[test.cpp:3:10]: (performance, inconclusive) Technically the member function 'MyObject::foo' can be static (but you may consider moving to unnamed namespace). [functionStatic]\n", errout_str());

        checkConst("class A\n"
                   "{\n"
                   "    protected:\n"
                   "        unsigned short f (unsigned short X);\n"
                   "    public:\n"
                   "        A ();\n"
                   "};\n"
                   "\n"
                   "unsigned short A::f (unsigned short X)\n"
                   "{\n"
                   "    enum ERetValues {RET_NOK = 0, RET_OK = 1};\n"
                   "    enum ETypes     {FLOAT_TYPE = 1, INT_TYPE = 2};\n"
                   "\n"
                   "    try\n"
                   "    {\n"
                   "        switch (X)\n"
                   "        {\n"
                   "            case FLOAT_TYPE:\n"
                   "            {\n"
                   "                return RET_OK;\n"
                   "            }\n"
                   "            case INT_TYPE:\n"
                   "            {\n"
                   "                return RET_OK;\n"
                   "            }\n"
                   "            default:\n"
                   "            {\n"
                   "                return RET_NOK;\n"
                   "            }\n"
                   "        }\n"
                   "    }\n"
                   "    catch (...)\n"
                   "    {\n"
                   "        return RET_NOK;\n"
                   "    }\n"
                   "\n"
                   "    return RET_NOK;\n"
                   "}");
        ASSERT_EQUALS("[test.cpp:4:24] -> [test.cpp:9:19]: (performance, inconclusive) Technically the member function 'A::f' can be static (but you may consider moving to unnamed namespace). [functionStatic]\n", errout_str());

        checkConst("class MyObject {\n"
                   "public:\n"
                   "    void foo(int x) {\n"
                   "    for (int i = 0; i < 5; i++) { }\n"
                   "    }\n"
                   "};");
        ASSERT_EQUALS("[test.cpp:3:10]: (performance, inconclusive) Technically the member function 'MyObject::foo' can be static (but you may consider moving to unnamed namespace). [functionStatic]\n", errout_str());
    }

    void const57() { // tickets #2669 and #2477
        checkConst("namespace MyGUI\n"
                   "{\n"
                   "  namespace types\n"
                   "  {\n"
                   "    struct TSize {};\n"
                   "    struct TCoord {\n"
                   "      TSize size() const { }\n"
                   "    };\n"
                   "  }\n"
                   "  typedef types::TSize IntSize;\n"
                   "  typedef types::TCoord IntCoord;\n"
                   "}\n"
                   "class SelectorControl\n"
                   "{\n"
                   "  MyGUI::IntSize getSize()\n"
                   "  {\n"
                   "    return mCoordValue.size();\n"
                   "  }\n"
                   "private:\n"
                   "  MyGUI::IntCoord mCoordValue;\n"
                   "};");
        TODO_ASSERT_EQUALS("[test.cpp:7:13]: (performance, inconclusive) Technically the member function 'MyGUI::types::TCoord::size' can be static (but you may consider moving to unnamed namespace). [functionStatic]\n"
                           "[test.cpp:15]: (style, inconclusive) Technically the member function 'SelectorControl::getSize' can be const.\n",
                           "[test.cpp:7:13]: (performance, inconclusive) Technically the member function 'MyGUI::types::TCoord::size' can be static (but you may consider moving to unnamed namespace). [functionStatic]\n", errout_str());

        checkConst("struct Foo {\n"
                   "    Bar b;\n"
                   "    void foo(Foo f) {\n"
                   "        b.run();\n"
                   "    }\n"
                   "};");
        ASSERT_EQUALS("", errout_str());

        checkConst("struct Bar {\n"
                   "    int i = 0;\n"
                   "    void run() { i++; }\n"
                   "};\n"
                   "struct Foo {\n"
                   "    Bar b;\n"
                   "    void foo(Foo f) {\n"
                   "        b.run();\n"
                   "    }\n"
                   "};");
        ASSERT_EQUALS("", errout_str());

        checkConst("struct Bar {\n"
                   "    void run() const { }\n"
                   "};\n"
                   "struct Foo {\n"
                   "    Bar b;\n"
                   "    void foo(Foo f) {\n"
                   "        b.run();\n"
                   "    }\n"
                   "};");
        ASSERT_EQUALS("[test.cpp:2:10]: (performance, inconclusive) Technically the member function 'Bar::run' can be static (but you may consider moving to unnamed namespace). [functionStatic]\n"
                      "[test.cpp:6:10]: (style, inconclusive) Technically the member function 'Foo::foo' can be const. [functionConst]\n", errout_str());
    }

    void const58() {
        checkConst("struct MyObject {\n"
                   "    void foo(Foo f) {\n"
                   "        f.clear();\n"
                   "    }\n"
                   "};");
        ASSERT_EQUALS("[test.cpp:2:10]: (performance, inconclusive) Technically the member function 'MyObject::foo' can be static (but you may consider moving to unnamed namespace). [functionStatic]\n", errout_str());

        checkConst("struct MyObject {\n"
                   "    int foo(Foo f) {\n"
                   "        return f.length();\n"
                   "    }\n"
                   "};");
        ASSERT_EQUALS("[test.cpp:2:9]: (performance, inconclusive) Technically the member function 'MyObject::foo' can be static (but you may consider moving to unnamed namespace). [functionStatic]\n", errout_str());

        checkConst("struct MyObject {\n"
                   "    Foo f;\n"
                   "    int foo() {\n"
                   "        return f.length();\n"
                   "    }\n"
                   "};");
        ASSERT_EQUALS("", errout_str());

        checkConst("struct MyObject {\n"
                   "    std::string f;\n"
                   "    int foo() {\n"
                   "        return f.length();\n"
                   "    }\n"
                   "};");
        ASSERT_EQUALS("[test.cpp:3:9]: (style, inconclusive) Technically the member function 'MyObject::foo' can be const. [functionConst]\n", errout_str());
    }

    void const59() { // ticket #4646
        checkConst("class C {\n"
                   "public:\n"
                   "    inline void operator += (const int &x ) { re += x; }\n"
                   "    friend inline void exp(C & c, const C & x) { }\n"
                   "protected:\n"
                   "    int   re;\n"
                   "    int   im;\n"
                   "};");
        ASSERT_EQUALS("", errout_str());
    }

    void const60() { // ticket #3322
        checkConst("class MyString {\n"
                   "public:\n"
                   "    MyString() : m_ptr(0){}\n"
                   "    MyString& operator+=( const MyString& rhs ) {\n"
                   "            delete m_ptr;\n"
                   "            m_ptr = new char[42];\n"
                   "    }\n"
                   "    MyString append( const MyString& str )\n"
                   "    {       return operator+=( str ); }\n"
                   "    char *m_ptr;\n"
                   "};");
        ASSERT_EQUALS("", errout_str());
        checkConst("class MyString {\n"
                   "public:\n"
                   "    MyString() : m_ptr(0){}\n"
                   "    MyString& operator+=( const MyString& rhs );\n"
                   "    MyString append( const MyString& str )\n"
                   "    {       return operator+=( str ); }\n"
                   "    char *m_ptr;\n"
                   "};");
        ASSERT_EQUALS("", errout_str());
    }

    void const61() { // ticket #5606 - don't crash
        // this code is invalid so a false negative is OK
        checkConst("class MixerParticipant : public MixerParticipant {\n"
                   "    int GetAudioFrame();\n"
                   "};\n"
                   "int MixerParticipant::GetAudioFrame() {\n"
                   "    return 0;\n"
                   "}");

        // this code is invalid so a false negative is OK
        checkConst("class MixerParticipant : public MixerParticipant {\n"
                   "    bool InitializeFileReader() {\n"
                   "       printf(\"music\");\n"
                   "    }\n"
                   "};");

        // Based on an example from SVN source code causing an endless recursion within CheckClass::isConstMemberFunc()
        // A more complete example including a template declaration like
        //     template<typename K> class Hash{/* ... */};
        // didn't .
        checkConst("template<>\n"
                   "class Hash<void> {\n"
                   "protected:\n"
                   "  typedef Key::key_type key_type;\n"
                   "  void set(const Key& key);\n"
                   "};\n"
                   "template<typename K, int KeySize>\n"
                   "class Hash : private Hash<void> {\n"
                   "  typedef Hash<void> inherited;\n"
                   "  void set(const Key& key) {\n"
                   "      inherited::set(inherited::Key(key));\n"
                   "  }\n"
                   "};\n", dinit(CheckConstOptions, $.inconclusive = false));
        ASSERT_EQUALS("[test.cpp:2:9] -> [test.cpp:4:23]: (performance, inconclusive) Either there is a missing 'override', or the member function 'MixerParticipant::GetAudioFrame' can be static. [functionStatic]\n",
                      errout_str());
    }

    void const62() {
        checkConst("class A {\n"
                   "    private:\n"
                   "         std::unordered_map<unsigned int,unsigned int> _hash;\n"
                   "    public:\n"
                   "         A() : _hash() {}\n"
                   "         unsigned int fetch(unsigned int key)\n" // cannot be 'const'
                   "         {\n"
                   "             return _hash[key];\n"
                   "         }\n"
                   "};");
        ASSERT_EQUALS("", errout_str());
    }

    void const63() {
        checkConst("struct A {\n"
                   "    std::string s;\n"
                   "    void clear() {\n"
                   "         std::string* p = &s;\n"
                   "         p->clear();\n"
                   "     }\n"
                   "};");
        ASSERT_EQUALS("", errout_str());

        checkConst("struct A {\n"
                   "    std::string s;\n"
                   "    void clear() {\n"
                   "         std::string& r = s;\n"
                   "         r.clear();\n"
                   "     }\n"
                   "};");
        ASSERT_EQUALS("", errout_str());

        checkConst("struct A {\n"
                   "    std::string s;\n"
                   "    void clear() {\n"
                   "         std::string& r = sth; r = s;\n"
                   "         r.clear();\n"
                   "     }\n"
                   "};");
        ASSERT_EQUALS("[test.cpp:3:10]: (style, inconclusive) Technically the member function 'A::clear' can be const. [functionConst]\n", errout_str());

        checkConst("struct A {\n"
                   "    std::string s;\n"
                   "    void clear() {\n"
                   "         const std::string* p = &s;\n"
                   "         p->somefunction();\n"
                   "     }\n"
                   "};");
        ASSERT_EQUALS("[test.cpp:3:10]: (style, inconclusive) Technically the member function 'A::clear' can be const. [functionConst]\n", errout_str());

        checkConst("struct A {\n"
                   "    std::string s;\n"
                   "    void clear() {\n"
                   "         const std::string& r = s;\n"
                   "         r.somefunction();\n"
                   "     }\n"
                   "};");
        ASSERT_EQUALS("[test.cpp:3:10]: (style, inconclusive) Technically the member function 'A::clear' can be const. [functionConst]\n", errout_str());
    }

    void const64() {
        checkConst("namespace B {\n"
                   "    namespace D {\n"
                   "        typedef int DKIPtr;\n"
                   "    }\n"
                   "    class ZClass  {\n"
                   "        void set(const ::B::D::DKIPtr& p) {\n"
                   "            membervariable = p;\n"
                   "        }\n"
                   "        ::B::D::DKIPtr membervariable;\n"
                   "    };\n"
                   "}");
        ASSERT_EQUALS("", errout_str());
    }

    void const65() {
        checkConst("template <typename T>\n"
                   "class TemplateClass {\n"
                   "public:\n"
                   "   TemplateClass() { }\n"
                   "};\n"
                   "template <>\n"
                   "class TemplateClass<float> {\n"
                   "public:\n"
                   "   TemplateClass() { }\n"
                   "};\n"
                   "int main() {\n"
                   "    TemplateClass<int> a;\n"
                   "    TemplateClass<float> b;\n"
                   "    return 0;\n"
                   "}");
        ASSERT_EQUALS("", errout_str());
    }

    void const66() {
        checkConst("struct C {\n"
                   "    C() : n(0) {}\n"
                   "    void f(int v) { g((char *) &v); }\n"
                   "    void g(char *) { n++; }\n"
                   "    int n;\n"
                   "};");
        ASSERT_EQUALS("", errout_str());
    }

    void const67() { // #9193
        checkConst("template <class VALUE_T, class LIST_T = std::list<VALUE_T> >\n"
                   "class TestList {\n"
                   "public:\n"
                   "    LIST_T m_list;\n"
                   "};\n"
                   "class Test {\n"
                   "public:\n"
                   "    const std::list<std::shared_ptr<int>>& get() { return m_test.m_list; }\n"
                   "    TestList<std::shared_ptr<int>> m_test;\n"
                   "};");
        ASSERT_EQUALS("[test.cpp:8:44]: (style, inconclusive) Technically the member function 'Test::get' can be const. [functionConst]\n", errout_str());
    }

    void const68() { // #6471
        checkConst("class MyClass {\n"
                   "    void clear() {\n"
                   "        SVecPtr v = (SVecPtr) m_data;\n"
                   "        v->clear();\n"
                   "    }\n"
                   "    void* m_data;\n"
                   "};\n");
        ASSERT_EQUALS("", errout_str());
    }

    void const69() { // #9806
        checkConst("struct A {\n"
                   "    int a = 0;\n"
                   "    template <typename... Args> void call(const Args &... args) { a = 1; }\n"
                   "    template <typename T, typename... Args> auto call(const Args &... args) -> T {\n"
                   "        a = 2;\n"
                   "        return T{};\n"
                   "    }\n"
                   "};\n"
                   "\n"
                   "struct B : public A {\n"
                   "    void test() {\n"
                   "        call();\n"
                   "        call<int>(1, 2, 3);\n"
                   "    }\n"
                   "};");
        ASSERT_EQUALS("", errout_str());
    }

    void const70() {
        checkConst("struct A {\n"
                   "    template <typename... Args> void call(Args ... args) {\n"
                   "        func(this);\n"
                   "    }\n"
                   "\n"
                   "    void test() {\n"
                   "        call(1, 2);\n"
                   "    }\n"
                   "};");
        ASSERT_EQUALS("", errout_str());
    }

    void const71() { // #10146
        checkConst("struct Bar {\n"
                   "    int j = 5;\n"
                   "    void f(int& i) const { i += j; }\n"
                   "};\n"
                   "struct Foo {\n"
                   "    Bar bar;\n"
                   "    int k{};\n"
                   "    void g() { bar.f(k); }\n"
                   "};\n");
        ASSERT_EQUALS("", errout_str());

        checkConst("struct S {\n"
                   "    A a;\n"
                   "    void f(int j, int*& p) {\n"
                   "        p = &(((a[j])));\n"
                   "    }\n"
                   "};\n");
        ASSERT_EQUALS("", errout_str());
    }

    void const72() { // #10520
        checkConst("struct S {\n"
                   "    explicit S(int* p) : mp(p) {}\n"
                   "    int* mp{};\n"
                   "};\n"
                   "struct C {\n"
                   "    int i{};\n"
                   "    S f() { return S{ &i }; }\n"
                   "};\n");
        ASSERT_EQUALS("", errout_str());

        checkConst("struct S {\n"
                   "    explicit S(int* p) : mp(p) {}\n"
                   "    int* mp{};\n"
                   "};\n"
                   "struct C {\n"
                   "    int i{};\n"
                   "    S f() { return S(&i); }\n"
                   "};\n");
        ASSERT_EQUALS("", errout_str());

        checkConst("struct S {\n"
                   "    int* mp{};\n"
                   "};\n"
                   "struct C {\n"
                   "    int i{};\n"
                   "    S f() { return S{ &i }; }\n"
                   "};\n");
        ASSERT_EQUALS("", errout_str());

        checkConst("struct S {\n"
                   "    int* mp{};\n"
                   "};\n"
                   "struct C {\n"
                   "    int i{};\n"
                   "    S f() { return { &i }; }\n"
                   "};\n");
        ASSERT_EQUALS("", errout_str());

        checkConst("struct S {\n"
                   "    explicit S(const int* p) : mp(p) {}\n"
                   "    const int* mp{};\n"
                   "};\n"
                   "struct C {\n"
                   "    int i{};\n"
                   "    S f() { return S{ &i }; }\n"
                   "};\n");
        ASSERT_EQUALS("[test.cpp:7:7]: (style, inconclusive) Technically the member function 'C::f' can be const. [functionConst]\n", errout_str());

        checkConst("struct S {\n"
                   "    explicit S(const int* p) : mp(p) {}\n"
                   "    const int* mp{};\n"
                   "};\n"
                   "struct C {\n"
                   "    int i{};\n"
                   "    S f() { return S(&i); }\n"
                   "};\n");
        ASSERT_EQUALS("[test.cpp:7:7]: (style, inconclusive) Technically the member function 'C::f' can be const. [functionConst]\n", errout_str());

        checkConst("struct S {\n"
                   "    const int* mp{};\n"
                   "};\n"
                   "struct C {\n"
                   "    int i{};\n"
                   "    S f() { return S{ &i }; }\n"
                   "};\n");
        TODO_ASSERT_EQUALS("[test.cpp:7:7]: (style, inconclusive) Technically the member function 'C::f' can be const. [functionConst]\n", "", errout_str());

        checkConst("struct S {\n"
                   "    const int* mp{};\n"
                   "};\n"
                   "struct C {\n"
                   "    int i{};\n"
                   "    S f() { return { &i }; }\n"
                   "};\n");
        TODO_ASSERT_EQUALS("[test.cpp:7:7]: (style, inconclusive) Technically the member function 'C::f' can be const. [functionConst]\n", "", errout_str());
    }

    void const73() {
        checkConst("struct A {\n"
                   "    int* operator[](int i);\n"
                   "    const int* operator[](int i) const;\n"
                   "};\n"
                   "struct S {\n"
                   "    A a;\n"
                   "    void f(int j) {\n"
                   "        int* p = a[j];\n"
                   "        *p = 0;\n"
                   "    }\n"
                   "};\n");
        ASSERT_EQUALS("", errout_str());

        checkConst("struct S {\n" // #10758
                   "    T* h;\n"
                   "    void f(); \n"
                   "};\n"
                   "void S::f() {\n"
                   "    char* c = h->x[y];\n"
                   "};\n");
        ASSERT_EQUALS("[test.cpp:3:10] -> [test.cpp:5:9]: (style, inconclusive) Technically the member function 'S::f' can be const. [functionConst]\n", errout_str());
    }

    void const74() { // #10671
        checkConst("class A {\n"
                   "    std::vector<std::string> m_str;\n"
                   "public:\n"
                   "    A() {}\n"
                   "    void bar(void) {\n"
                   "        for(std::vector<std::string>::const_iterator it = m_str.begin(); it != m_str.end(); ++it) {;}\n"
                   "    }\n"
                   "};");
        ASSERT_EQUALS("[test.cpp:5:10]: (style, inconclusive) Technically the member function 'A::bar' can be const. [functionConst]\n", errout_str());

        // Don't crash
        checkConst("struct S {\n"
                   "    std::vector<T*> v;\n"
                   "    void f() const;\n"
                   "};\n"
                   "void S::f() const {\n"
                   "    for (std::vector<T*>::const_iterator it = v.begin(), end = v.end(); it != end; ++it) {}\n"
                   "}\n");
        ASSERT_EQUALS("", errout_str());
    }

    void const75() { // #10065
        checkConst("namespace N { int i = 0; }\n"
                   "struct S {\n"
                   "    int i;\n"
                   "    void f() {\n"
                   "        if (N::i) {}\n"
                   "    }\n"
                   "};\n");
        ASSERT_EQUALS("[test.cpp:4:10]: (performance, inconclusive) Technically the member function 'S::f' can be static (but you may consider moving to unnamed namespace). [functionStatic]\n", errout_str());

        checkConst("int i = 0;\n"
                   "struct S {\n"
                   "    int i;\n"
                   "    void f() {\n"
                   "        if (::i) {}\n"
                   "    }\n"
                   "};\n");
        ASSERT_EQUALS("[test.cpp:4:10]: (performance, inconclusive) Technically the member function 'S::f' can be static (but you may consider moving to unnamed namespace). [functionStatic]\n", errout_str());

        checkConst("namespace N {\n"
                   "    struct S {\n"
                   "        int i;\n"
                   "        void f() {\n"
                   "            if (N::S::i) {}\n"
                   "        }\n"
                   "    };\n"
                   "}\n");
        ASSERT_EQUALS("[test.cpp:4:14]: (style, inconclusive) Technically the member function 'N::S::f' can be const. [functionConst]\n", errout_str());
    }

    void const76() { // #10825
        checkConst("struct S {\n"
                   "    enum E {};\n"
                   "    void f(const T* t);\n"
                   "    E e;\n"
                   "};\n"
                   "struct T { void e(); };\n"
                   "void S::f(const T* t) {\n"
                   "    const_cast<T*>(t)->e();\n"
                   "};\n");
        ASSERT_EQUALS("[test.cpp:3:10] -> [test.cpp:7:9]: (performance, inconclusive) Technically the member function 'S::f' can be static (but you may consider moving to unnamed namespace). [functionStatic]\n",
                      errout_str());
    }

    void const77() {
        checkConst("template <typename T>\n" // #10307
                   "struct S {\n"
                   "    std::vector<T> const* f() const { return p; }\n"
                   "    std::vector<T> const* p;\n"
                   "};\n");
        ASSERT_EQUALS("", errout_str());

        checkConst("struct S {\n" // #10311
                   "    std::vector<const int*> v;\n"
                   "    std::vector<const int*>& f() { return v; }\n"
                   "};\n");
        ASSERT_EQUALS("", errout_str());
    }

    void const78() { // #10315
        checkConst("struct S {\n"
                   "    typedef void(S::* F)();\n"
                   "    void g(F f);\n"
                   "};\n"
                   "void S::g(F f) {\n"
                   "    (this->*f)();\n"
                   "}\n");
        ASSERT_EQUALS("", errout_str());

        checkConst("struct S {\n"
                   "    using F = void(S::*)();\n"
                   "    void g(F f);\n"
                   "};\n"
                   "void S::g(F f) {\n"
                   "    (this->*f)();\n"
                   "}\n");
        ASSERT_EQUALS("", errout_str());
    }

    void const79() { // #9861
        checkConst("class A {\n"
                   "public:\n"
                   "    char* f() {\n"
                   "        return nullptr;\n"
                   "    }\n"
                   "};\n");
        ASSERT_EQUALS("[test.cpp:3:11]: (performance, inconclusive) Technically the member function 'A::f' can be static (but you may consider moving to unnamed namespace). [functionStatic]\n",
                      errout_str());
    }

    void const80() { // #11328
        checkConst("struct B { static void b(); };\n"
                   "struct S : B {\n"
                   "    static void f() {}\n"
                   "    void g() const;\n"
                   "    void h();\n"
                   "    void k();\n"
                   "    void m();\n"
                   "    void n();\n"
                   "    int i;\n"
                   "};\n"
                   "void S::g() const {\n"
                   "    this->f();\n"
                   "}\n"
                   "void S::h() {\n"
                   "    this->f();\n"
                   "}\n"
                   "void S::k() {\n"
                   "    if (i)\n"
                   "        this->f();\n"
                   "}\n"
                   "void S::m() {\n"
                   "        this->B::b();\n"
                   "}\n"
                   "void S::n() {\n"
                   "        this->h();\n"
                   "}\n");
        ASSERT_EQUALS("[test.cpp:4:10] -> [test.cpp:11:9]: (performance, inconclusive) Technically the member function 'S::g' can be static (but you may consider moving to unnamed namespace). [functionStatic]\n"
                      "[test.cpp:5:10] -> [test.cpp:14:9]: (performance, inconclusive) Technically the member function 'S::h' can be static (but you may consider moving to unnamed namespace). [functionStatic]\n"
                      "[test.cpp:6:10] -> [test.cpp:17:9]: (style, inconclusive) Technically the member function 'S::k' can be const. [functionConst]\n"
                      "[test.cpp:7:10] -> [test.cpp:21:9]: (performance, inconclusive) Technically the member function 'S::m' can be static (but you may consider moving to unnamed namespace). [functionStatic]\n",
                      errout_str());
    }

    void const81() {
        checkConst("struct A {\n" // #11330
                   "    bool f() const;\n"
                   "};\n"
                   "struct S {\n"
                   "    std::shared_ptr<A> a;\n"
                   "    void g() {\n"
                   "        if (a->f()) {}\n"
                   "    }\n"
                   "};\n");
        ASSERT_EQUALS("[test.cpp:6:10]: (style, inconclusive) Technically the member function 'S::g' can be const. [functionConst]\n",
                      errout_str());

        checkConst("struct A {\n" // #11499
                   "    void f() const;\n"
                   "};\n"
                   "template<class T>\n"
                   "struct P {\n"
                   "    T* operator->();\n"
                   "    const T* operator->() const;\n"
                   "};\n"
                   "struct S {\n"
                   "    P<A> p;\n"
                   "    void g() { p->f(); }\n"
                   "};\n");
        ASSERT_EQUALS("[test.cpp:11:10]: (style, inconclusive) Technically the member function 'S::g' can be const. [functionConst]\n",
                      errout_str());

        checkConst("struct A {\n"
                   "    void f(int) const;\n"
                   "};\n"
                   "template<class T>\n"
                   "struct P {\n"
                   "  T* operator->();\n"
                   "  const T* operator->() const;\n"
                   "};\n"
                   "struct S {\n"
                   "  P<A> p;\n"
                   "  void g() { p->f(1); }\n"
                   "};\n");
        ASSERT_EQUALS("[test.cpp:11:8]: (style, inconclusive) Technically the member function 'S::g' can be const. [functionConst]\n", errout_str());

        checkConst("struct A {\n"
                   "    void f(void*) const;\n"
                   "};\n"
                   "template<class T>\n"
                   "struct P {\n"
                   "    T* operator->();\n"
                   "    const T* operator->() const;\n"
                   "    P<T>& operator=(P) {\n"
                   "        return *this;\n"
                   "    }\n"
                   "};\n"
                   "struct S {\n"
                   "    P<A> p;\n"
                   "    std::vector<S> g() { p->f(nullptr); return {}; }\n"
                   "};\n");
        ASSERT_EQUALS("[test.cpp:14:20]: (style, inconclusive) Technically the member function 'S::g' can be const. [functionConst]\n", errout_str());

        checkConst("struct A {\n"
                   "    void f();\n"
                   "};\n"
                   "template<class T>\n"
                   "struct P {\n"
                   "    T* operator->();\n"
                   "    const T* operator->() const;\n"
                   "};\n"
                   "struct S {\n"
                   "    P<A> p;\n"
                   "    void g() { p->f(); }\n"
                   "};\n");
        ASSERT_EQUALS("", errout_str());

        checkConst("struct A {\n"
                   "    void f() const;\n"
                   "};\n"
                   "template<class T>\n"
                   "struct P {\n"
                   "    T* operator->();\n"
                   "};\n"
                   "struct S {\n"
                   "    P<A> p;\n"
                   "    void g() { p->f(); }\n"
                   "};\n");
        ASSERT_EQUALS("", errout_str());

        checkConst("struct A {\n"
                   "    void f(int&) const;\n"
                   "};\n"
                   "template<class T>\n"
                   "struct P {\n"
                   "    T* operator->();\n"
                   "    const T* operator->() const;\n"
                   "};\n"
                   "struct S {\n"
                   "    P<A> p;\n"
                   "    int i;\n"
                   "    void g() { p->f(i); }\n"
                   "};\n");
        ASSERT_EQUALS("", errout_str());

        checkConst("struct A {\n" // #11501
                   "    enum E { E1 };\n"
                   "    virtual void f(E) const = 0;\n"
                   "};\n"
                   "struct F {\n"
                   "    A* a;\n"
                   "    void g() { a->f(A::E1); }\n"
                   "};\n");
        ASSERT_EQUALS("[test.cpp:7:10]: (style, inconclusive) Technically the member function 'F::g' can be const. [functionConst]\n", errout_str());
    }

    void const82() { // #11513
        checkConst("struct S {\n"
                   "    int i;\n"
                   "    void h(bool) const;\n"
                   "    void g() { h(i == 1); }\n"
                   "};\n");
        ASSERT_EQUALS("[test.cpp:4:10]: (style, inconclusive) Technically the member function 'S::g' can be const. [functionConst]\n",
                      errout_str());

        checkConst("struct S {\n"
                   "    int i;\n"
                   "    void h(int, int*) const;\n"
                   "    void g() { int a; h(i, &a); }\n"
                   "};\n");
        ASSERT_EQUALS("[test.cpp:4:10]: (style, inconclusive) Technically the member function 'S::g' can be const. [functionConst]\n",
                      errout_str());
    }

    void const83() {
        checkConst("struct S {\n"
                   "    int i1, i2;\n"
                   "    void f(bool b);\n"
                   "    void g(bool b, int j);\n"
                   "};\n"
                   "void S::f(bool b) {\n"
                   "    int& r = b ? i1 : i2;\n"
                   "    r = 5;\n"
                   "}\n"
                   "void S::g(bool b, int j) {\n"
                   "    int& r = b ? j : i2;\n"
                   "    r = 5;\n"
                   "}\n");
        ASSERT_EQUALS("", errout_str());
    }

    void const84() {
        checkConst("class S {};\n" // #11616
                   "struct T {\n"
                   "    T(const S*);\n"
                   "    T(const S&);\n"
                   "};\n"
                   "struct C {\n"
                   "    const S s;\n"
                   "    void f1() {\n"
                   "        T t(&s);\n"
                   "    }\n"
                   "    void f2() {\n"
                   "        T t(s);\n"
                   "    }\n"
                   "};\n");
        ASSERT_EQUALS("[test.cpp:8:10]: (style, inconclusive) Technically the member function 'C::f1' can be const. [functionConst]\n"
                      "[test.cpp:11:10]: (style, inconclusive) Technically the member function 'C::f2' can be const. [functionConst]\n",
                      errout_str());
    }

    void const85() { // #11618
        checkConst("struct S {\n"
                   "    int a[2], b[2];\n"
                   "    void f() { f(a, b); }\n"
                   "    static void f(const int p[2], int q[2]);\n"
                   "};\n"
                   "void S::f(const int p[2], int q[2]) {\n"
                   "    q[0] = p[0];\n"
                   "    q[1] = p[1];\n"
                   "}\n");
        ASSERT_EQUALS("", errout_str());
    }

    void const86() { // #11621
        checkConst("struct S { int* p; };\n"
                   "struct T { int m; int* p; };\n"
                   "struct U {\n"
                   "    int i;\n"
                   "    void f() { S s = { &i }; }\n"
                   "    void g() { int* a[] = { &i }; }\n"
                   "    void h() { T t = { 1, &i }; }\n"
                   "}\n");
        ASSERT_EQUALS("", errout_str());
    }

    void const87() {
        checkConst("struct Tokenizer {\n" // #11720
                   "        bool isCPP() const {\n"
                   "        return cpp;\n"
                   "    }\n"
                   "    bool cpp;\n"
                   "};\n"
                   "struct Check {\n"
                   "    const Tokenizer* const mTokenizer;\n"
                   "    const int* const mSettings;\n"
                   "};\n"
                   "struct CheckA : Check {\n"
                   "    static bool test(const std::string& funcname, const int* settings, bool cpp);\n"
                   "};\n"
                   "struct CheckB : Check {\n"
                   "    bool f(const std::string& s);\n"
                   "};\n"
                   "bool CheckA::test(const std::string& funcname, const int* settings, bool cpp) {\n"
                   "    return !funcname.empty() && settings && cpp;\n"
                   "}\n"
                   "bool CheckB::f(const std::string& s) {\n"
                   "    return CheckA::test(s, mSettings, mTokenizer->isCPP());\n"
                   "}\n");
        ASSERT_EQUALS("[test.cpp:15:10] -> [test.cpp:20:14]: (style, inconclusive) Technically the member function 'CheckB::f' can be const. [functionConst]\n", errout_str());

        checkConst("void g(int&);\n"
                   "struct S {\n"
                   "    struct { int i; } a[1];\n"
                   "    void f() { g(a[0].i); }\n"
                   "};\n");
        ASSERT_EQUALS("", errout_str());

        checkConst("struct S {\n"
                   "    const int& g() const { return i; }\n"
                   "    int i;\n"
                   "};\n"
                   "void h(int, const int&);\n"
                   "struct T {\n"
                   "    S s;\n"
                   "    int j;\n"
                   "    void f() { h(j, s.g()); }\n"
                   "};\n");
        ASSERT_EQUALS("[test.cpp:9:10]: (style, inconclusive) Technically the member function 'T::f' can be const. [functionConst]\n", errout_str());

        checkConst("struct S {\n"
                   "    int& g() { return i; }\n"
                   "    int i;\n"
                   "};\n"
                   "void h(int, int&);\n"
                   "struct T {\n"
                   "    S s;\n"
                   "    int j;\n"
                   "    void f() { h(j, s.g()); }\n"
                   "};\n");
        ASSERT_EQUALS("", errout_str());

        checkConst("struct S {\n"
                   "    const int& g() const { return i; }\n"
                   "    int i;\n"
                   "};\n"
                   "void h(int, const int*);\n"
                   "struct T {\n"
                   "    S s;\n"
                   "    int j;\n"
                   "    void f() { h(j, &s.g()); }\n"
                   "};\n");
        ASSERT_EQUALS("[test.cpp:9:10]: (style, inconclusive) Technically the member function 'T::f' can be const. [functionConst]\n", errout_str());

        checkConst("struct S {\n"
                   "    int& g() { return i; }\n"
                   "    int i;\n"
                   "};\n"
                   "void h(int, int*);\n"
                   "struct T {\n"
                   "    S s;\n"
                   "    int j;\n"
                   "    void f() { h(j, &s.g()); }\n"
                   "};\n");
        ASSERT_EQUALS("", errout_str());

        checkConst("void j(int** x);\n"
                   "void k(int* const* y);\n"
                   "struct S {\n"
                   "    int* p;\n"
                   "    int** q;\n"
                   "    int* const* r;\n"
                   "    void f1() { j(&p); }\n"
                   "    void f2() { j(q); }\n"
                   "    void g1() { k(&p); }\n"
                   "    void g2() { k(q); }\n"
                   "    void g3() { k(r); }\n"
                   "};\n");
        ASSERT_EQUALS("", errout_str());

        checkConst("void m(int*& r);\n"
                   "void n(int* const& s);\n"
                   "struct T {\n"
                   "    int i;\n"
                   "    int* p;\n"
                   "    void f1() { m(p); }\n"
                   "    void f2() { n(&i); }\n"
                   "    void f3() { n(p); }\n"
                   "};\n");
        ASSERT_EQUALS("", errout_str());
    }

    void const88() { // #11626
        checkConst("struct S {\n"
                   "    bool f() { return static_cast<bool>(p); }\n"
                   "    const int* g() { return const_cast<const int*>(p); }\n"
                   "    const int* h() { return (const int*)p; }\n"
                   "    char* j() { return reinterpret_cast<char*>(p); }\n"
                   "    char* k() { return (char*)p; }\n"
                   "    int* p;\n"
                   "};\n");
        ASSERT_EQUALS("[test.cpp:2:10]: (style, inconclusive) Technically the member function 'S::f' can be const. [functionConst]\n"
                      "[test.cpp:3:16]: (style, inconclusive) Technically the member function 'S::g' can be const. [functionConst]\n"
                      "[test.cpp:4:16]: (style, inconclusive) Technically the member function 'S::h' can be const. [functionConst]\n",
                      errout_str());

        checkConst("struct S {\n"
                   "    bool f() { return p != nullptr; }\n"
                   "    std::shared_ptr<int> p;\n"
                   "};\n");
        ASSERT_EQUALS("[test.cpp:2:10]: (style, inconclusive) Technically the member function 'S::f' can be const. [functionConst]\n",
                      errout_str());
    }

    void const89() {
        checkConst("struct S {\n" // #11654
                   "    void f(bool b);\n"
                   "    int i;\n"
                   "};\n"
                   "void S::f(bool b) {\n"
                   "    if (i && b)\n"
                   "        f(false);\n"
                   "}\n");
        ASSERT_EQUALS("[test.cpp:2:10] -> [test.cpp:5:9]: (style, inconclusive) Technically the member function 'S::f' can be const. [functionConst]\n", errout_str());

        checkConst("struct S {\n"
                   "    void f(int& r);\n"
                   "    int i;\n"
                   "};\n"
                   "void S::f(int& r) {\n"
                   "    r = 0;\n"
                   "    if (i)\n"
                   "        f(i);\n"
                   "}\n");
        ASSERT_EQUALS("", errout_str());

        checkConst("struct S {\n" // #11744
                   "    S* p;\n"
                   "    int f() {\n"
                   "        if (p)\n"
                   "            return 1 + p->f();\n"
                   "        return 1;\n"
                   "    }\n"
                   "    int g(int i) {\n"
                   "        if (i > 0)\n"
                   "            return i + g(i - 1);\n"
                   "        return 0;\n"
                   "    }\n"
                   "};\n");
        ASSERT_EQUALS("[test.cpp:3:9]: (style, inconclusive) Technically the member function 'S::f' can be const. [functionConst]\n"
                      "[test.cpp:8:9]: (performance, inconclusive) Technically the member function 'S::g' can be static (but you may consider moving to unnamed namespace). [functionStatic]\n",
                      errout_str());

        checkConst("class C {\n" // #11653
                   "public:\n"
                   "    void f(bool b) const;\n"
                   "};\n"
                   "void C::f(bool b) const {\n"
                   "    if (b)\n"
                   "        f(false);\n"
                   "}\n");
        ASSERT_EQUALS("[test.cpp:3:10] -> [test.cpp:5:9]: (performance, inconclusive) Technically the member function 'C::f' can be static (but you may consider moving to unnamed namespace). [functionStatic]\n",
                      errout_str());
    }

    void const90() { // #11637
        checkConst("class S {};\n"
                   "struct C {\n"
                   "    C(const S*);\n"
                   "    C(const S&);\n"
                   "};\n"
                   "class T {\n"
                   "    S s;\n"
                   "    void f1() { C c = C{ &s }; }\n"
                   "    void f2() { C c = C{ s }; }\n"
                   "};\n");
        ASSERT_EQUALS("[test.cpp:8:10]: (style, inconclusive) Technically the member function 'T::f1' can be const. [functionConst]\n"
                      "[test.cpp:9:10]: (style, inconclusive) Technically the member function 'T::f2' can be const. [functionConst]\n",
                      errout_str());
    }

    void const91() { // #11790
        checkConst("struct S {\n"
                   "    char* p;\n"
                   "    template <typename T>\n"
                   "    T* get() {\n"
                   "        return reinterpret_cast<T*>(p);\n"
                   "    }\n"
                   "};\n"
                   "const int* f(S& s) {\n"
                   "    return s.get<const int>();\n"
                   "}\n");
        ASSERT_EQUALS("", errout_str());
    }

    void const92() { // #11886
        checkConst("void g(int);\n"
                   "template<int n>\n"
                   "struct S : public S<n - 1> {\n"
                   "    void f() {\n"
                   "        g(n - 1);\n"
                   "    }\n"
                   "};\n"
                   "template<>\n"
                   "struct S<0> {};\n"
                   "struct D : S<150> {};\n");
        // don't hang
    }

    void const93() { // #12162
        checkConst("struct S {\n"
                   "    bool f() {\n"
                   "        return m.cbegin()->first == 0;\n"
                   "    }\n"
                   "    bool g() {\n"
                   "        return m.count(0);\n"
                   "    }\n"
                   "    std::map<int, int> m;\n"
                   "};\n");
        ASSERT_EQUALS("[test.cpp:2:10]: (style, inconclusive) Technically the member function 'S::f' can be const. [functionConst]\n"
                      "[test.cpp:5:10]: (style, inconclusive) Technically the member function 'S::g' can be const. [functionConst]\n",
                      errout_str());
    }

    void const94() { // #7459
        checkConst("class A {\n"
                   "public:\n"
                   "    A() : tickFunction(&A::nop) {}\n"
                   "    void tick() { (this->*tickFunction)(); }\n"
                   "private:\n"
                   "    typedef void (A::* Fn)();\n"
                   "    Fn tickFunction;\n"
                   "    void nop() {}\n"
                   "};\n");
        ASSERT_EQUALS("", errout_str());
    }

    void const95() { // #13320
        checkConst("class C {\n"
                   "    std::string x;\n"
                   "    std::string get() && { return x; }\n"
                   "};\n");
        ASSERT_EQUALS("", errout_str());
    }

    void const96() {
        checkConst("struct S : B {\n" // #13282
                   "    bool f() { return b; }\n"
                   "    bool g() override { return b; }\n"
                   "    bool b;\n"
                   "};\n");
        ASSERT_EQUALS("[test.cpp:2:10]: (style, inconclusive) Either there is a missing 'override', or the member function 'S::f' can be const. [functionConst]\n", errout_str());

        checkConst("struct B;\n" // #13382
                   "struct S : B {\n"
                   "    void f();\n"
                   "};\n"
                   "void S::f() {\n"
                   "    B::g(0);\n"
                   "}\n");
        ASSERT_EQUALS("", errout_str());
    }

    void const97() { // #13301
        checkConst("struct S {\n"
                   "    std::vector<int> v;\n"
                   "    int f() {\n"
                   "        const int& r = v.front();\n"
                   "        return r;\n"
                   "    }\n"
                   "    int g() {\n"
                   "        const int& r = v.at(0);\n"
                   "        return r;\n"
                   "    }\n"
                   "    void h() {\n"
                   "        if (v.front() == 0) {}\n"
                   "        if (1 == v.front()) {}\n"
                   "    }\n"
                   "    void i() {\n"
                   "        v.at(0) = 0;\n"
                   "    }\n"
                   "    void j() {\n"
                   "        dostuff(1, v.at(0));\n"
                   "    }\n"
                   "    void k() {\n"
                   "        int& r = v.front();\n"
                   "        r = 0;\n"
                   "    }\n"
                   "};\n");
        ASSERT_EQUALS("[test.cpp:3:9]: (style, inconclusive) Technically the member function 'S::f' can be const. [functionConst]\n"
                      "[test.cpp:7:9]: (style, inconclusive) Technically the member function 'S::g' can be const. [functionConst]\n"
                      "[test.cpp:11:10]: (style, inconclusive) Technically the member function 'S::h' can be const. [functionConst]\n",
                      errout_str());

        checkConst("struct B { std::string s; };\n"
                   "struct D : B {\n"
                   "    bool f(std::string::iterator it) { return it == B::s.begin(); }\n"
                   "};\n");
        ASSERT_EQUALS("[test.cpp:3:10]: (style, inconclusive) Technically the member function 'D::f' can be const. [functionConst]\n",
                      errout_str());
    }

    void const98() { // #13642
        checkConst("enum E {\n"
                   "    E0,\n"
                   "    E1\n"
                   "};\n"
                   "void set(int* p) {\n"
                   "    *p = 1;\n"
                   "}\n"
                   "struct S {\n"
                   "    E e;\n"
                   "    void f() {\n"
                   "        set(reinterpret_cast<int*>(&e));\n"
                   "    }\n"
                   "    void g() {\n"
                   "        set(reinterpret_cast<int*>(reinterpret_cast<void*>(&e)));\n"
                   "    }\n"
                   "    void h() {\n"
                   "        set((int*)(&e));\n"
                   "    }\n"
                   "};\n");
        ASSERT_EQUALS("", errout_str());

        checkConst("enum E {\n"
                   "    E0,\n"
                   "    E1\n"
                   "};\n"
                   "void set1(int i, int* p) {\n"
                   "    *p = i;\n"
                   "}\n"
                   "void set2(int* p, int i) {\n"
                   "    *p = i;\n"
                   "}\n"
                   "struct S {\n"
                   "    E e;\n"
                   "    void f1() {\n"
                   "        set1(1, reinterpret_cast<int*>(&e));\n"
                   "    }\n"
                   "    void f2() {\n"
                   "        set2(reinterpret_cast<int*>(&e), 1);\n"
                   "    }\n"
                   "    void g1() {\n"
                   "        set1(1, reinterpret_cast<int*>(reinterpret_cast<void*>(&e)));\n"
                   "    }\n"
                   "    void g2() {\n"
                   "        set2(reinterpret_cast<int*>(reinterpret_cast<void*>(&e)), 1);\n"
                   "    }\n"
                   "};\n");
        ASSERT_EQUALS("", errout_str());
    }

<<<<<<< HEAD

    void const99() {
        checkConst("struct S {\n" // #14023
                   "    void f() { ++i; }\n"
                   "    void f() const {}\n"
                   "    int i;\n"
=======
    void const99() {
        checkConst("typedef void (*InitFunc)(void**);\n" // #13953
                   "struct S {\n"
                   "    int *m;\n"
                   "    void f(InitFunc func) {\n"
                   "        func(reinterpret_cast<void**>(&m));\n"
                   "    }\n"
>>>>>>> 0b4c55a8
                   "};\n");
        ASSERT_EQUALS("", errout_str());
    }

    void const_handleDefaultParameters() {
        checkConst("struct Foo {\n"
                   "    void foo1(int i, int j = 0) {\n"
                   "        return func(this);\n"
                   "    }\n"
                   "    int bar1() {\n"
                   "        return foo1(1);\n"
                   "    }\n"
                   "    int bar2() {\n"
                   "        return foo1(1, 2);\n"
                   "    }\n"
                   "    int bar3() {\n"
                   "        return foo1(1, 2, 3);\n"
                   "    }\n"
                   "    int bar4() {\n"
                   "        return foo1();\n"
                   "    }\n"
                   "    void foo2(int i = 0) {\n"
                   "        return func(this);\n"
                   "    }\n"
                   "    int bar5() {\n"
                   "        return foo2();\n"
                   "    }\n"
                   "    void foo3() {\n"
                   "        return func(this);\n"
                   "    }\n"
                   "    int bar6() {\n"
                   "        return foo3();\n"
                   "    }\n"
                   "};");
        ASSERT_EQUALS("[test.cpp:11:9]: (performance, inconclusive) Technically the member function 'Foo::bar3' can be static (but you may consider moving to unnamed namespace). [functionStatic]\n"
                      "[test.cpp:14:9]: (performance, inconclusive) Technically the member function 'Foo::bar4' can be static (but you may consider moving to unnamed namespace). [functionStatic]\n", errout_str());
    }

    void const_passThisToMemberOfOtherClass() {
        checkConst("struct Foo {\n"
                   "    void foo() {\n"
                   "        Bar b;\n"
                   "        b.takeFoo(this);\n"
                   "    }\n"
                   "};");
        ASSERT_EQUALS("", errout_str());

        checkConst("struct Foo {\n"
                   "    void foo() {\n"
                   "        Foo f;\n"
                   "        f.foo();\n"
                   "    }\n"
                   "};");
        ASSERT_EQUALS("[test.cpp:2:10]: (performance, inconclusive) Technically the member function 'Foo::foo' can be static (but you may consider moving to unnamed namespace). [functionStatic]\n", errout_str());

        checkConst("struct A;\n" // #5839 - operator()
                   "struct B {\n"
                   "    void operator()(A *a);\n"
                   "};\n"
                   "struct A {\n"
                   "    void dostuff() {\n"
                   "        B()(this);\n"
                   "    }\n"
                   "};");
        ASSERT_EQUALS("", errout_str());
    }

    void assigningPointerToPointerIsNotAConstOperation() {
        checkConst("struct s\n"
                   "{\n"
                   "    int** v;\n"
                   "    void f()\n"
                   "    {\n"
                   "        v = 0;\n"
                   "    }\n"
                   "};");
        ASSERT_EQUALS("", errout_str());
    }

    void assigningArrayElementIsNotAConstOperation() {
        checkConst("struct s\n"
                   "{\n"
                   "    ::std::string v[3];\n"
                   "    void f()\n"
                   "    {\n"
                   "        v[0] = \"Happy new year!\";\n"
                   "    }\n"
                   "};");
        ASSERT_EQUALS("", errout_str());
    }

    // increment/decrement => not const
    void constincdec() {
        checkConst("class Fred {\n"
                   "    int a;\n"
                   "    void nextA() { return ++a; }\n"
                   "};");
        ASSERT_EQUALS("", errout_str());

        checkConst("class Fred {\n"
                   "    int a;\n"
                   "    void nextA() { return --a; }\n"
                   "};");
        ASSERT_EQUALS("", errout_str());

        checkConst("class Fred {\n"
                   "    int a;\n"
                   "    void nextA() { return a++; }\n"
                   "};");
        ASSERT_EQUALS("", errout_str());

        checkConst("class Fred {\n"
                   "    int a;\n"
                   "    void nextA() { return a--; }\n"
                   "};");
        ASSERT_EQUALS("", errout_str());

        checkConst("int a;\n"
                   "class Fred {\n"
                   "    void nextA() { return ++a; }\n"
                   "};");
        ASSERT_EQUALS("[test.cpp:3:10]: (performance, inconclusive) Technically the member function 'Fred::nextA' can be static (but you may consider moving to unnamed namespace). [functionStatic]\n", errout_str());

        checkConst("int a;\n"
                   "class Fred {\n"
                   "    void nextA() { return --a; }\n"
                   "};");
        ASSERT_EQUALS("[test.cpp:3:10]: (performance, inconclusive) Technically the member function 'Fred::nextA' can be static (but you may consider moving to unnamed namespace). [functionStatic]\n", errout_str());

        checkConst("int a;\n"
                   "class Fred {\n"
                   "    void nextA() { return a++; }\n"
                   "};");
        ASSERT_EQUALS("[test.cpp:3:10]: (performance, inconclusive) Technically the member function 'Fred::nextA' can be static (but you may consider moving to unnamed namespace). [functionStatic]\n", errout_str());

        checkConst("int a;\n"
                   "class Fred {\n"
                   "    void nextA() { return a--; }\n"
                   "};");
        ASSERT_EQUALS("[test.cpp:3:10]: (performance, inconclusive) Technically the member function 'Fred::nextA' can be static (but you may consider moving to unnamed namespace). [functionStatic]\n", errout_str());

        checkConst("struct S {\n" // #10077
                   "    int i{};\n"
                   "    S& operator ++() { ++i; return *this; }\n"
                   "    S operator ++(int) { S s = *this; ++(*this); return s; }\n"
                   "    void f() { (*this)--; }\n"
                   "};\n");
        ASSERT_EQUALS("", errout_str());
    }

    void constassign1() {
        checkConst("class Fred {\n"
                   "    int a;\n"
                   "    void nextA() { return a=1; }\n"
                   "};");
        ASSERT_EQUALS("", errout_str());

        checkConst("class Fred {\n"
                   "    int a;\n"
                   "    void nextA() { return a-=1; }\n"
                   "};");
        ASSERT_EQUALS("", errout_str());

        checkConst("class Fred {\n"
                   "    int a;\n"
                   "    void nextA() { return a+=1; }\n"
                   "};");
        ASSERT_EQUALS("", errout_str());

        checkConst("class Fred {\n"
                   "    int a;\n"
                   "    void nextA() { return a*=-1; }\n"
                   "};");
        ASSERT_EQUALS("", errout_str());

        checkConst("class Fred {\n"
                   "    int a;\n"
                   "    void nextA() { return a/=-2; }\n"
                   "};");
        ASSERT_EQUALS("", errout_str());

        checkConst("int a;\n"
                   "class Fred {\n"
                   "    void nextA() { return a=1; }\n"
                   "};");
        ASSERT_EQUALS("[test.cpp:3:10]: (performance, inconclusive) Technically the member function 'Fred::nextA' can be static (but you may consider moving to unnamed namespace). [functionStatic]\n", errout_str());

        checkConst("int a;\n"
                   "class Fred {\n"
                   "    void nextA() { return a-=1; }\n"
                   "};");
        ASSERT_EQUALS("[test.cpp:3:10]: (performance, inconclusive) Technically the member function 'Fred::nextA' can be static (but you may consider moving to unnamed namespace). [functionStatic]\n", errout_str());

        checkConst("int a;\n"
                   "class Fred {\n"
                   "    void nextA() { return a+=1; }\n"
                   "};");
        ASSERT_EQUALS("[test.cpp:3:10]: (performance, inconclusive) Technically the member function 'Fred::nextA' can be static (but you may consider moving to unnamed namespace). [functionStatic]\n", errout_str());

        checkConst("int a;\n"
                   "class Fred {\n"
                   "    void nextA() { return a*=-1; }\n"
                   "};");
        ASSERT_EQUALS("[test.cpp:3:10]: (performance, inconclusive) Technically the member function 'Fred::nextA' can be static (but you may consider moving to unnamed namespace). [functionStatic]\n", errout_str());

        checkConst("int a;\n"
                   "class Fred {\n"
                   "    void nextA() { return a/=-2; }\n"
                   "};");
        ASSERT_EQUALS("[test.cpp:3:10]: (performance, inconclusive) Technically the member function 'Fred::nextA' can be static (but you may consider moving to unnamed namespace). [functionStatic]\n", errout_str());
    }

    void constassign2() {
        checkConst("class Fred {\n"
                   "    struct A { int a; } s;\n"
                   "    void nextA() { return s.a=1; }\n"
                   "};");
        ASSERT_EQUALS("", errout_str());

        checkConst("class Fred {\n"
                   "    struct A { int a; } s;\n"
                   "    void nextA() { return s.a-=1; }\n"
                   "};");
        ASSERT_EQUALS("", errout_str());

        checkConst("class Fred {\n"
                   "    struct A { int a; } s;\n"
                   "    void nextA() { return s.a+=1; }\n"
                   "};");
        ASSERT_EQUALS("", errout_str());

        checkConst("class Fred {\n"
                   "    struct A { int a; } s;\n"
                   "    void nextA() { return s.a*=-1; }\n"
                   "};");
        ASSERT_EQUALS("", errout_str());

        checkConst("struct A { int a; } s;\n"
                   "class Fred {\n"
                   "    void nextA() { return s.a=1; }\n"
                   "};");
        ASSERT_EQUALS("[test.cpp:3:10]: (performance, inconclusive) Technically the member function 'Fred::nextA' can be static (but you may consider moving to unnamed namespace). [functionStatic]\n", errout_str());

        checkConst("struct A { int a; } s;\n"
                   "class Fred {\n"
                   "    void nextA() { return s.a-=1; }\n"
                   "};");
        ASSERT_EQUALS("[test.cpp:3:10]: (performance, inconclusive) Technically the member function 'Fred::nextA' can be static (but you may consider moving to unnamed namespace). [functionStatic]\n", errout_str());

        checkConst("struct A { int a; } s;\n"
                   "class Fred {\n"
                   "    void nextA() { return s.a+=1; }\n"
                   "};");
        ASSERT_EQUALS("[test.cpp:3:10]: (performance, inconclusive) Technically the member function 'Fred::nextA' can be static (but you may consider moving to unnamed namespace). [functionStatic]\n", errout_str());

        checkConst("struct A { int a; } s;\n"
                   "class Fred {\n"
                   "    void nextA() { return s.a*=-1; }\n"
                   "};");
        ASSERT_EQUALS("[test.cpp:3:10]: (performance, inconclusive) Technically the member function 'Fred::nextA' can be static (but you may consider moving to unnamed namespace). [functionStatic]\n", errout_str());

        checkConst("struct A { int a; } s;\n"
                   "class Fred {\n"
                   "    void nextA() { return s.a/=-2; }\n"
                   "};");
        ASSERT_EQUALS("[test.cpp:3:10]: (performance, inconclusive) Technically the member function 'Fred::nextA' can be static (but you may consider moving to unnamed namespace). [functionStatic]\n", errout_str());

        checkConst("struct A { int a; };\n"
                   "class Fred {\n"
                   "    A s;\n"
                   "    void nextA() { return s.a=1; }\n"
                   "};");
        ASSERT_EQUALS("", errout_str());

        checkConst("struct A { int a; };\n"
                   "class Fred {\n"
                   "    A s;\n"
                   "    void nextA() { return s.a-=1; }\n"
                   "};");
        ASSERT_EQUALS("", errout_str());

        checkConst("struct A { int a; };\n"
                   "class Fred {\n"
                   "    A s;\n"
                   "    void nextA() { return s.a+=1; }\n"
                   "};");
        ASSERT_EQUALS("", errout_str());

        checkConst("struct A { int a; };\n"
                   "class Fred {\n"
                   "    A s;\n"
                   "    void nextA() { return s.a*=-1; }\n"
                   "};");
        ASSERT_EQUALS("", errout_str());

        checkConst("struct A { int a; };\n"
                   "class Fred {\n"
                   "    A s;\n"
                   "    void nextA() { return s.a/=-2; }\n"
                   "};");
        ASSERT_EQUALS("", errout_str());
    }

    // increment/decrement array element => not const
    void constincdecarray() {
        checkConst("class Fred {\n"
                   "    int a[2];\n"
                   "    void nextA() { return ++a[0]; }\n"
                   "};");
        ASSERT_EQUALS("", errout_str());

        checkConst("class Fred {\n"
                   "    int a[2];\n"
                   "    void nextA() { return --a[0]; }\n"
                   "};");
        ASSERT_EQUALS("", errout_str());

        checkConst("class Fred {\n"
                   "    int a[2];\n"
                   "    void nextA() { return a[0]++; }\n"
                   "};");
        ASSERT_EQUALS("", errout_str());

        checkConst("class Fred {\n"
                   "    int a[2];\n"
                   "    void nextA() { return a[0]--; }\n"
                   "};");
        ASSERT_EQUALS("", errout_str());

        checkConst("int a[2];\n"
                   "class Fred {\n"
                   "    void nextA() { return ++a[0]; }\n"
                   "};");
        ASSERT_EQUALS("[test.cpp:3:10]: (performance, inconclusive) Technically the member function 'Fred::nextA' can be static (but you may consider moving to unnamed namespace). [functionStatic]\n", errout_str());

        checkConst("int a[2];\n"
                   "class Fred {\n"
                   "    void nextA() { return --a[0]; }\n"
                   "};");
        ASSERT_EQUALS("[test.cpp:3:10]: (performance, inconclusive) Technically the member function 'Fred::nextA' can be static (but you may consider moving to unnamed namespace). [functionStatic]\n", errout_str());

        checkConst("int a[2];\n"
                   "class Fred {\n"
                   "    void nextA() { return a[0]++; }\n"
                   "};");
        ASSERT_EQUALS("[test.cpp:3:10]: (performance, inconclusive) Technically the member function 'Fred::nextA' can be static (but you may consider moving to unnamed namespace). [functionStatic]\n", errout_str());

        checkConst("int a[2];\n"
                   "class Fred {\n"
                   "    void nextA() { return a[0]--; }\n"
                   "};");
        ASSERT_EQUALS("[test.cpp:3:10]: (performance, inconclusive) Technically the member function 'Fred::nextA' can be static (but you may consider moving to unnamed namespace). [functionStatic]\n", errout_str());
    }

    void constassignarray() {
        checkConst("class Fred {\n"
                   "    int a[2];\n"
                   "    void nextA() { return a[0]=1; }\n"
                   "};");
        ASSERT_EQUALS("", errout_str());

        checkConst("class Fred {\n"
                   "    int a[2];\n"
                   "    void nextA() { return a[0]-=1; }\n"
                   "};");
        ASSERT_EQUALS("", errout_str());

        checkConst("class Fred {\n"
                   "    int a[2];\n"
                   "    void nextA() { return a[0]+=1; }\n"
                   "};");
        ASSERT_EQUALS("", errout_str());

        checkConst("class Fred {\n"
                   "    int a[2];\n"
                   "    void nextA() { return a[0]*=-1; }\n"
                   "};");
        ASSERT_EQUALS("", errout_str());

        checkConst("class Fred {\n"
                   "    int a[2];\n"
                   "    void nextA() { return a[0]/=-2; }\n"
                   "};");
        ASSERT_EQUALS("", errout_str());

        checkConst("int a[2];\n"
                   "class Fred {\n"
                   "    void nextA() { return a[0]=1; }\n"
                   "};");
        ASSERT_EQUALS("[test.cpp:3:10]: (performance, inconclusive) Technically the member function 'Fred::nextA' can be static (but you may consider moving to unnamed namespace). [functionStatic]\n", errout_str());

        checkConst("int a[2];\n"
                   "class Fred {\n"
                   "    void nextA() { return a[0]-=1; }\n"
                   "};");
        ASSERT_EQUALS("[test.cpp:3:10]: (performance, inconclusive) Technically the member function 'Fred::nextA' can be static (but you may consider moving to unnamed namespace). [functionStatic]\n", errout_str());

        checkConst("int a[2];\n"
                   "class Fred {\n"
                   "    void nextA() { return a[0]+=1; }\n"
                   "};");
        ASSERT_EQUALS("[test.cpp:3:10]: (performance, inconclusive) Technically the member function 'Fred::nextA' can be static (but you may consider moving to unnamed namespace). [functionStatic]\n", errout_str());

        checkConst("int a[2];\n"
                   "class Fred {\n"
                   "    void nextA() { return a[0]*=-1; }\n"
                   "};");
        ASSERT_EQUALS("[test.cpp:3:10]: (performance, inconclusive) Technically the member function 'Fred::nextA' can be static (but you may consider moving to unnamed namespace). [functionStatic]\n", errout_str());

        checkConst("int a[2];\n"
                   "class Fred {\n"
                   "    void nextA() { return a[0]/=-2; }\n"
                   "};");
        ASSERT_EQUALS("[test.cpp:3:10]: (performance, inconclusive) Technically the member function 'Fred::nextA' can be static (but you may consider moving to unnamed namespace). [functionStatic]\n", errout_str());
    }

    // return pointer/reference => not const
    void constReturnReference() {
        checkConst("class Fred {\n"
                   "    int a;\n"
                   "    int &getR() { return a; }\n"
                   "    int *getP() { return &a; }"
                   "};");
        ASSERT_EQUALS("", errout_str());
    }

    // delete member variable => not const (but technically it can, it compiles without errors)
    void constDelete() {
        checkConst("class Fred {\n"
                   "    int *a;\n"
                   "    void clean() { delete a; }\n"
                   "};");
        ASSERT_EQUALS("", errout_str());
    }

    // A function that returns unknown types can't be const (#1579)
    void constLPVOID() {
        checkConst("class Fred {\n"
                   "    UNKNOWN a() { return 0; };\n"
                   "};");
        TODO_ASSERT_EQUALS("[test.cpp:2]: (performance, inconclusive) Technically the member function 'Fred::a' can be static.\n", "", errout_str());

        // #1579 - HDC
        checkConst("class Fred {\n"
                   "    foo bar;\n"
                   "    UNKNOWN a() { return b; };\n"
                   "};");
        ASSERT_EQUALS("", errout_str());
    }

    // a function that calls const functions can be const
    void constFunc() {
        checkConst("class Fred {\n"
                   "    void f() const { };\n"
                   "    void a() { f(); };\n"
                   "};");
        ASSERT_EQUALS("[test.cpp:2:10]: (performance, inconclusive) Technically the member function 'Fred::f' can be static (but you may consider moving to unnamed namespace). [functionStatic]\n"
                      "[test.cpp:3:10]: (style, inconclusive) Technically the member function 'Fred::a' can be const. [functionConst]\n", errout_str());

        // ticket #1593
        checkConst("class A\n"
                   "{\n"
                   "   std::vector<int> m_v;\n"
                   "public:\n"
                   "   A(){}\n"
                   "   unsigned int GetVecSize()  {return m_v.size();}\n"
                   "};");
        ASSERT_EQUALS("[test.cpp:6:17]: (style, inconclusive) Technically the member function 'A::GetVecSize' can be const. [functionConst]\n", errout_str());

        checkConst("class A\n"
                   "{\n"
                   "   std::vector<int> m_v;\n"
                   "public:\n"
                   "   A(){}\n"
                   "   bool GetVecEmpty()  {return m_v.empty();}\n"
                   "};");
        ASSERT_EQUALS("[test.cpp:6:9]: (style, inconclusive) Technically the member function 'A::GetVecEmpty' can be const. [functionConst]\n", errout_str());
    }

    void constVirtualFunc() {
        // base class has no virtual function
        checkConst("class A { };\n"
                   "class B : public A {\n"
                   "   int b;\n"
                   "public:\n"
                   "   B() : b(0) { }\n"
                   "   int func() { return b; }\n"
                   "};");
        ASSERT_EQUALS("[test.cpp:6:8]: (style, inconclusive) Technically the member function 'B::func' can be const. [functionConst]\n", errout_str());

        checkConst("class A { };\n"
                   "class B : public A {\n"
                   "   int b;\n"
                   "public:\n"
                   "   B() : b(0) { }\n"
                   "   int func();\n"
                   "};\n"
                   "int B::func() { return b; }");
        ASSERT_EQUALS("[test.cpp:6:8] -> [test.cpp:8:8]: (style, inconclusive) Technically the member function 'B::func' can be const. [functionConst]\n", errout_str());

        // base class has no virtual function
        checkConst("class A {\n"
                   "public:\n"
                   "    int func();\n"
                   "};\n"
                   "class B : public A {\n"
                   "    int b;\n"
                   "public:\n"
                   "    B() : b(0) { }\n"
                   "    int func() { return b; }\n"
                   "};");
        ASSERT_EQUALS("[test.cpp:9:9]: (style, inconclusive) Technically the member function 'B::func' can be const. [functionConst]\n", errout_str());

        checkConst("class A {\n"
                   "public:\n"
                   "    int func();\n"
                   "};\n"
                   "class B : public A {\n"
                   "    int b;\n"
                   "public:\n"
                   "    B() : b(0) { }\n"
                   "    int func();\n"
                   "};\n"
                   "int B::func() { return b; }");
        ASSERT_EQUALS("[test.cpp:9:9] -> [test.cpp:11:8]: (style, inconclusive) Technically the member function 'B::func' can be const. [functionConst]\n", errout_str());

        // base class has virtual function
        checkConst("class A {\n"
                   "public:\n"
                   "    virtual int func();\n"
                   "};\n"
                   "class B : public A {\n"
                   "    int b;\n"
                   "public:\n"
                   "    B() : b(0) { }\n"
                   "    int func() { return b; }\n"
                   "};");
        ASSERT_EQUALS("", errout_str());

        checkConst("class A {\n"
                   "public:\n"
                   "    virtual int func();\n"
                   "};\n"
                   "class B : public A {\n"
                   "    int b;\n"
                   "public:\n"
                   "    B() : b(0) { }\n"
                   "    int func();\n"
                   "};\n"
                   "int B::func() { return b; }");
        ASSERT_EQUALS("", errout_str());

        checkConst("class A {\n"
                   "public:\n"
                   "    virtual int func() = 0;\n"
                   "};\n"
                   "class B : public A {\n"
                   "    int b;\n"
                   "public:\n"
                   "    B() : b(0) { }\n"
                   "    int func();\n"
                   "};\n"
                   "int B::func() { return b; }");
        ASSERT_EQUALS("", errout_str());

        // base class has no virtual function
        checkConst("class A {\n"
                   "    int a;\n"
                   "public:\n"
                   "    A() : a(0) { }\n"
                   "    int func() { return a; }\n"
                   "};\n"
                   "class B : public A {\n"
                   "    int b;\n"
                   "public:\n"
                   "    B() : b(0) { }\n"
                   "    int func() { return b; }\n"
                   "};\n"
                   "class C : public B {\n"
                   "    int c;\n"
                   "public:\n"
                   "    C() : c(0) { }\n"
                   "    int func() { return c; }\n"
                   "};");
        ASSERT_EQUALS("[test.cpp:5:9]: (style, inconclusive) Technically the member function 'A::func' can be const. [functionConst]\n"
                      "[test.cpp:11:9]: (style, inconclusive) Technically the member function 'B::func' can be const. [functionConst]\n"
                      "[test.cpp:17:9]: (style, inconclusive) Technically the member function 'C::func' can be const. [functionConst]\n", errout_str());

        checkConst("class A {\n"
                   "    int a;\n"
                   "public:\n"
                   "    A() : a(0) { }\n"
                   "    int func();\n"
                   "};\n"
                   "int A::func() { return a; }\n"
                   "class B : public A {\n"
                   "    int b;\n"
                   "public:\n"
                   "    B() : b(0) { }\n"
                   "    int func();\n"
                   "};\n"
                   "int B::func() { return b; }\n"
                   "class C : public B {\n"
                   "    int c;\n"
                   "public:\n"
                   "    C() : c(0) { }\n"
                   "    int func();\n"
                   "};\n"
                   "int C::func() { return c; }");
        ASSERT_EQUALS("[test.cpp:5:9] -> [test.cpp:7:8]: (style, inconclusive) Technically the member function 'A::func' can be const. [functionConst]\n"
                      "[test.cpp:12:9] -> [test.cpp:14:8]: (style, inconclusive) Technically the member function 'B::func' can be const. [functionConst]\n"
                      "[test.cpp:19:9] -> [test.cpp:21:8]: (style, inconclusive) Technically the member function 'C::func' can be const. [functionConst]\n", errout_str());

        // base class has virtual function
        checkConst("class A {\n"
                   "    int a;\n"
                   "public:\n"
                   "    A() : a(0) { }\n"
                   "    virtual int func() { return a; }\n"
                   "};\n"
                   "class B : public A {\n"
                   "    int b;\n"
                   "public:\n"
                   "    B() : b(0) { }\n"
                   "    int func() { return b; }\n"
                   "};\n"
                   "class C : public B {\n"
                   "    int c;\n"
                   "public:\n"
                   "    C() : c(0) { }\n"
                   "    int func() { return c; }\n"
                   "};");
        ASSERT_EQUALS("", errout_str());

        checkConst("class A {\n"
                   "    int a;\n"
                   "public:\n"
                   "    A() : a(0) { }\n"
                   "    virtual int func();\n"
                   "};\n"
                   "int A::func() { return a; }\n"
                   "class B : public A {\n"
                   "    int b;\n"
                   "public:\n"
                   "    B() : b(0) { }\n"
                   "    int func();\n"
                   "};\n"
                   "int B::func() { return b; }\n"
                   "class C : public B {\n"
                   "    int c;\n"
                   "public:\n"
                   "    C() : c(0) { }\n"
                   "    int func();\n"
                   "};\n"
                   "int C::func() { return c; }");
        ASSERT_EQUALS("", errout_str());

        // ticket #1311
        checkConst("class X {\n"
                   "    int x;\n"
                   "public:\n"
                   "    X(int x) : x(x) { }\n"
                   "    int getX() { return x; }\n"
                   "};\n"
                   "class Y : public X {\n"
                   "    int y;\n"
                   "public:\n"
                   "    Y(int x, int y) : X(x), y(y) { }\n"
                   "    int getY() { return y; }\n"
                   "};\n"
                   "class Z : public Y {\n"
                   "    int z;\n"
                   "public:\n"
                   "    Z(int x, int y, int z) : Y(x, y), z(z) { }\n"
                   "    int getZ() { return z; }\n"
                   "};");
        ASSERT_EQUALS("[test.cpp:5:9]: (style, inconclusive) Technically the member function 'X::getX' can be const. [functionConst]\n"
                      "[test.cpp:11:9]: (style, inconclusive) Technically the member function 'Y::getY' can be const. [functionConst]\n"
                      "[test.cpp:17:9]: (style, inconclusive) Technically the member function 'Z::getZ' can be const. [functionConst]\n", errout_str());

        checkConst("class X {\n"
                   "    int x;\n"
                   "public:\n"
                   "    X(int x) : x(x) { }\n"
                   "    int getX();\n"
                   "};\n"
                   "int X::getX() { return x; }\n"
                   "class Y : public X {\n"
                   "    int y;\n"
                   "public:\n"
                   "    Y(int x, int y) : X(x), y(y) { }\n"
                   "    int getY();\n"
                   "};\n"
                   "int Y::getY() { return y; }\n"
                   "class Z : public Y {\n"
                   "    int z;\n"
                   "public:\n"
                   "    Z(int x, int y, int z) : Y(x, y), z(z) { }\n"
                   "    int getZ();\n"
                   "};\n"
                   "int Z::getZ() { return z; }");
        ASSERT_EQUALS("[test.cpp:5:9] -> [test.cpp:7:8]: (style, inconclusive) Technically the member function 'X::getX' can be const. [functionConst]\n"
                      "[test.cpp:12:9] -> [test.cpp:14:8]: (style, inconclusive) Technically the member function 'Y::getY' can be const. [functionConst]\n"
                      "[test.cpp:19:9] -> [test.cpp:21:8]: (style, inconclusive) Technically the member function 'Z::getZ' can be const. [functionConst]\n", errout_str());
    }

    void constIfCfg() {
        const char code[] = "struct foo {\n"
                            "    int i;\n"
                            "    void f() {\n"
                            //"#ifdef ABC\n"
                            //"        i = 4;\n"
                            //"endif\n"
                            "    }\n"
                            "};";

        checkConst(code, dinit(CheckConstOptions, $.s = &settings0, $.inconclusive = true));
        ASSERT_EQUALS("[test.cpp:3:10]: (performance, inconclusive) Technically the member function 'foo::f' can be static (but you may consider moving to unnamed namespace). [functionStatic]\n", errout_str());

        checkConst(code, dinit(CheckConstOptions, $.s = &settings0, $.inconclusive = false)); // TODO: Set inconclusive to true (preprocess it)
        ASSERT_EQUALS("", errout_str());
    }

    void constFriend() { // ticket #1921
        const char code[] = "class foo {\n"
                            "    friend void f() { }\n"
                            "};";
        checkConst(code);
        ASSERT_EQUALS("", errout_str());
    }

    void constUnion() { // ticket #2111
        checkConst("class foo {\n"
                   "public:\n"
                   "    union {\n"
                   "        int i;\n"
                   "        float f;\n"
                   "    } d;\n"
                   "    void setf(float x) {\n"
                   "        d.f = x;\n"
                   "    }\n"
                   "};");
        ASSERT_EQUALS("", errout_str());
    }

    void constArrayOperator() {
        checkConst("struct foo {\n"
                   "    int x;\n"
                   "    int y[5][724];\n"
                   "    T a() {\n"
                   "        return y[x++][6];\n"
                   "    }\n"
                   "    T b() {\n"
                   "        return y[1][++x];\n"
                   "    }\n"
                   "    T c() {\n"
                   "        return y[1][6];\n"
                   "    }\n"
                   "};");
        ASSERT_EQUALS("[test.cpp:10:7]: (style, inconclusive) Technically the member function 'foo::c' can be const. [functionConst]\n", errout_str());
    }

    void constRangeBasedFor() { // #5514
        checkConst("class Fred {\n"
                   "    int array[256];\n"
                   "public:\n"
                   "    void f1() {\n"
                   "        for (auto & e : array)\n"
                   "            foo(e);\n"
                   "    }\n"
                   "    void f2() {\n"
                   "        for (const auto & e : array)\n"
                   "            foo(e);\n"
                   "    }\n"
                   "    void f3() {\n"
                   "        for (decltype(auto) e : array)\n"
                   "            foo(e);\n"
                   "    }\n"
                   "};");
        ASSERT_EQUALS("[test.cpp:8:10]: (style, inconclusive) Technically the member function 'Fred::f2' can be const. [functionConst]\n", errout_str());
    }

    void const_shared_ptr() { // #8674
        checkConst("class Fred {\n"
                   "public:\n"
                   "    std::shared_ptr<Data> getData();\n"
                   "private:\n"
                   "     std::shared_ptr<Data> data;\n"
                   "};\n"
                   "\n"
                   "std::shared_ptr<Data> Fred::getData() { return data; }");
        ASSERT_EQUALS("", errout_str());
    }

    void constPtrToConstPtr() {
        checkConst("class Fred {\n"
                   "public:\n"
                   "    const char *const *data;\n"
                   "    const char *const *getData() { return data; }\n}");
        ASSERT_EQUALS("[test.cpp:4:24]: (style, inconclusive) Technically the member function 'Fred::getData' can be const. [functionConst]\n", errout_str());
    }

    void constTrailingReturnType() { // #9814
        checkConst("struct A {\n"
                   "    int x = 1;\n"
                   "    auto get() -> int & { return x; }\n"
                   "};");
        ASSERT_EQUALS("", errout_str());
    }

    void constRefQualified() { // #12920
        checkConst("class Fred {\n"
                   "public:\n"
                   "    const Data& get() & { return data; }\n"
                   "private:\n"
                   "    Data data;\n"
                   "};\n");
        ASSERT_EQUALS("", errout_str());
    }

    void staticArrayPtrOverload() {
        checkConst("struct S {\n"
                   "    template<size_t N>\n"
                   "    void f(const std::array<std::string_view, N>& sv);\n"
                   "    template<long N>\n"
                   "    void f(const char* const (&StrArr)[N]);\n"
                   "};\n"
                   "template<size_t N>\n"
                   "void S::f(const std::array<std::string_view, N>& sv) {\n"
                   "    const char* ptrs[N]{};\n"
                   "    return f(ptrs);\n"
                   "}\n"
                   "template void S::f(const std::array<std::string_view, 3>& sv);\n");
        ASSERT_EQUALS("", errout_str());
    }

    void qualifiedNameMember() { // #10872
        const Settings s = settingsBuilder().severity(Severity::style).debugwarnings().library("std.cfg").build();
        checkConst("struct data {};\n"
                   "    struct S {\n"
                   "    std::vector<data> std;\n"
                   "    void f();\n"
                   "};\n"
                   "void S::f() {\n"
                   "    std::vector<data>::const_iterator end = std.end();\n"
                   "}\n", dinit(CheckConstOptions, $.s = &s));
        ASSERT_EQUALS("[test.cpp:4:10] -> [test.cpp:6:9]: (style, inconclusive) Technically the member function 'S::f' can be const. [functionConst]\n", errout_str());
    }

#define checkInitializerListOrder(...) checkInitializerListOrder_(__FILE__, __LINE__, __VA_ARGS__)
    template<size_t size>
    void checkInitializerListOrder_(const char* file, int line, const char (&code)[size]) {
        // Tokenize..
        SimpleTokenizer tokenizer(settings2, *this);
        ASSERT_LOC(tokenizer.tokenize(code), file, line);

        CheckClass checkClass(&tokenizer, &settings2, this);
        checkClass.initializerListOrder();
    }

    void initializerListOrder() {
        checkInitializerListOrder("class Fred {\n"
                                  "    int a, b, c;\n"
                                  "public:\n"
                                  "    Fred() : c(0), b(0), a(0) { }\n"
                                  "};");
        ASSERT_EQUALS("[test.cpp:4:20] -> [test.cpp:2:12]: (style, inconclusive) Member variable 'Fred::b' is in the wrong place in the initializer list. [initializerList]\n"
                      "[test.cpp:4:26] -> [test.cpp:2:9]: (style, inconclusive) Member variable 'Fred::a' is in the wrong place in the initializer list. [initializerList]\n", errout_str());

        checkInitializerListOrder("class Fred {\n"
                                  "    int a, b, c;\n"
                                  "public:\n"
                                  "    Fred() : c{0}, b{0}, a{0} { }\n"
                                  "};");
        ASSERT_EQUALS("[test.cpp:4:20] -> [test.cpp:2:12]: (style, inconclusive) Member variable 'Fred::b' is in the wrong place in the initializer list. [initializerList]\n"
                      "[test.cpp:4:26] -> [test.cpp:2:9]: (style, inconclusive) Member variable 'Fred::a' is in the wrong place in the initializer list. [initializerList]\n", errout_str());

        checkInitializerListOrder("struct S {\n"
                                  "    S() : b(a = 1) {}\n"
                                  "    int a, b;\n"
                                  "};");
        ASSERT_EQUALS("", errout_str());

        checkInitializerListOrder("struct S {\n"
                                  "    int nCols() const;\n"
                                  "    int nRows() const;\n"
                                  "};\n"
                                  "struct B {\n"
                                  "    const char* m_name;\n"
                                  "    int nCols;\n"
                                  "    int nRows;\n"
                                  "    B(const char* p_name, int nR, int nC)\n"
                                  "        : m_name(p_name)\n"
                                  "        , nCols(nC)\n"
                                  "        , nRows(nR)\n"
                                  "    {}\n"
                                  "};\n"
                                  "struct D : public B {\n"
                                  "    const int  m_i;\n"
                                  "    D(const S& s, int _i)\n"
                                  "        : B(\"abc\", s.nRows(), s.nCols())\n"
                                  "        , m_i(_i)\n"
                                  "    {}\n"
                                  "};");
        ASSERT_EQUALS("", errout_str());
    }

    void initializerListArgument() {
        checkInitializerListOrder("struct A { A(); };\n" // #12322
                                  "struct B { explicit B(const A* a); };\n"
                                  "struct C {\n"
                                  "    C() : b(&a) {}\n"
                                  "    B b;\n"
                                  "    const A a;\n"
                                  "};");
        ASSERT_EQUALS("[test.cpp:4:11] -> [test.cpp:5:7]: (style, inconclusive) Member variable 'C::b' uses an uninitialized argument 'a' due to the order of declarations. [initializerList]\n",
                      errout_str());

        checkInitializerListOrder("struct S {\n"
                                  "    S(const std::string& f, std::string i, int b, int c) : a(0), b(b), c(c) {}\n"
                                  "    int a, b, c;\n"
                                  "};");
        ASSERT_EQUALS("", errout_str());

        checkInitializerListOrder("struct S {\n"
                                  "    S() : p(a) {}\n"
                                  "    int* p;\n"
                                  "    int a[1];\n"
                                  "};");
        ASSERT_EQUALS("", errout_str());

        checkInitializerListOrder("struct S {\n"
                                  "    S() : p(&i) {}\n"
                                  "    int* p;\n"
                                  "    int i;\n"
                                  "};");
        ASSERT_EQUALS("", errout_str());

        checkInitializerListOrder("struct S {\n"
                                  "    S() : a(b = 1) {}\n"
                                  "    int a, b;\n"
                                  "};");
        ASSERT_EQUALS("", errout_str());

        checkInitializerListOrder("struct S {\n"
                                  "    S() : r(i) {}\n"
                                  "    int& r;\n"
                                  "    int i{};\n"
                                  "};");
        ASSERT_EQUALS("", errout_str());

        checkInitializerListOrder("struct B {\n"
                                  "    int a{}, b{};\n"
                                  "};\n"
                                  "struct D : B {\n"
                                  "    D() : B(), j(b) {}\n"
                                  "    int j;\n"
                                  "};");
        ASSERT_EQUALS("", errout_str());

        checkInitializerListOrder("struct S {\n"
                                  "    S() : a(i) {}\n"
                                  "    int a;\n"
                                  "    static int i;\n"
                                  "};\n"
                                  "int S::i = 0;");
        ASSERT_EQUALS("", errout_str());

        checkInitializerListOrder("struct S {\n"
                                  "    S(int b) : a(b) {}\n"
                                  "    int a, b{};\n"
                                  "};");
        ASSERT_EQUALS("", errout_str());

        checkInitializerListOrder("class Foo {\n" // #3524
                                  "public:\n"
                                  "    Foo(int arg) : a(b), b(arg) {}\n"
                                  "    int a;\n"
                                  "    int b;\n"
                                  "};\n");
        ASSERT_EQUALS("[test.cpp:3:20] -> [test.cpp:4:9]: (style, inconclusive) Member variable 'Foo::a' uses an uninitialized argument 'b' due to the order of declarations. [initializerList]\n",
                      errout_str());

        checkInitializerListOrder("struct S { double d = 0; };\n" // #12730
                                  "struct T {\n"
                                  "    T() : s(), a(s.d), d(0) {}\n"
                                  "    S s;\n"
                                  "    double a, d;\n"
                                  "};\n");
        ASSERT_EQUALS("", errout_str());

        checkInitializerListOrder("struct S { static const int d = 1; };\n"
                                  "struct T {\n"
                                  "    T() : s(), a(S::d), d(0) {}\n"
                                  "    S s;\n"
                                  "    int a, d;\n"
                                  "};\n");
        ASSERT_EQUALS("", errout_str());
    }

#define checkInitializationListUsage(...) checkInitializationListUsage_(__FILE__, __LINE__, __VA_ARGS__)
    template<size_t size>
    void checkInitializationListUsage_(const char* file, int line, const char (&code)[size]) {
        // Check..
        const Settings settings = settingsBuilder().severity(Severity::performance).build();

        // Tokenize..
        SimpleTokenizer tokenizer(settings, *this);
        ASSERT_LOC(tokenizer.tokenize(code), file, line);

        CheckClass checkClass(&tokenizer, &settings, this);
        checkClass.initializationListUsage();
    }

    void initializerListUsage() {
        checkInitializationListUsage("enum Enum { C = 0 };\n"
                                     "class Fred {\n"
                                     "    int a;\n"  // No message for builtin types: No performance gain
                                     "    int* b;\n" // No message for pointers: No performance gain
                                     "    Enum c;\n" // No message for enums: No performance gain
                                     "    Fred() { a = 0; b = 0; c = C; }\n"
                                     "};");
        ASSERT_EQUALS("", errout_str());

        checkInitializationListUsage("class Fred {\n"
                                     "    std::string s;\n"
                                     "    Fred() { a = 0; s = \"foo\"; }\n"
                                     "};");
        ASSERT_EQUALS("[test.cpp:3:21]: (performance) Variable 's' is assigned in constructor body. Consider performing initialization in initialization list. [useInitializationList]\n", errout_str());

        checkInitializationListUsage("class Fred {\n"
                                     "    std::string& s;\n" // Message is invalid for references, since their initialization in initializer list is required anyway and behaves different from assignment (#5004)
                                     "    Fred(const std::string& s_) : s(s_) { s = \"foo\"; }\n"
                                     "};");
        ASSERT_EQUALS("", errout_str());

        checkInitializationListUsage("class Fred {\n"
                                     "    std::vector<int> v;\n"
                                     "    Fred() { v = unknown; }\n"
                                     "};");
        ASSERT_EQUALS("[test.cpp:3:14]: (performance) Variable 'v' is assigned in constructor body. Consider performing initialization in initialization list. [useInitializationList]\n", errout_str());

        checkInitializationListUsage("class C { std::string s; };\n"
                                     "class Fred {\n"
                                     "    C c;\n"
                                     "    Fred() { c = unknown; }\n"
                                     "};");
        ASSERT_EQUALS("[test.cpp:4:14]: (performance) Variable 'c' is assigned in constructor body. Consider performing initialization in initialization list. [useInitializationList]\n", errout_str());

        checkInitializationListUsage("class C;\n"
                                     "class Fred {\n"
                                     "    C c;\n"
                                     "    Fred() { c = unknown; }\n"
                                     "};");
        ASSERT_EQUALS("[test.cpp:4:14]: (performance) Variable 'c' is assigned in constructor body. Consider performing initialization in initialization list. [useInitializationList]\n", errout_str());

        checkInitializationListUsage("class C;\n"
                                     "class Fred {\n"
                                     "    C c;\n"
                                     "    Fred(Fred const & other) { c = other.c; }\n"
                                     "};");
        ASSERT_EQUALS("[test.cpp:4:32]: (performance) Variable 'c' is assigned in constructor body. Consider performing initialization in initialization list. [useInitializationList]\n", errout_str());

        checkInitializationListUsage("class C;\n"
                                     "class Fred {\n"
                                     "    C c;\n"
                                     "    Fred(Fred && other) { c = other.c; }\n"
                                     "};");
        ASSERT_EQUALS("[test.cpp:4:27]: (performance) Variable 'c' is assigned in constructor body. Consider performing initialization in initialization list. [useInitializationList]\n", errout_str());

        checkInitializationListUsage("class C;\n"
                                     "class Fred {\n"
                                     "    C a;\n"
                                     "    Fred() { initB(); a = b; }\n"
                                     "};");
        ASSERT_EQUALS("", errout_str());

        checkInitializationListUsage("class C;\n"
                                     "class Fred {\n"
                                     "    C a;\n"
                                     "    Fred() : a(0) { if(b) a = 0; }\n"
                                     "};");
        ASSERT_EQUALS("", errout_str());

        checkInitializationListUsage("class C;\n"
                                     "class Fred {\n"
                                     "    C a[5];\n"
                                     "    Fred() { for(int i = 0; i < 5; i++) a[i] = 0; }\n"
                                     "};");
        ASSERT_EQUALS("", errout_str());

        checkInitializationListUsage("class C;\n"
                                     "class Fred {\n"
                                     "    C a; int b;\n"
                                     "    Fred() : b(5) { a = b; }\n" // Don't issue a message here: You actually could move it to the initialization list, but it would cause problems if you change the order of the variable declarations.
                                     "};");
        ASSERT_EQUALS("", errout_str());

        checkInitializationListUsage("class C;\n"
                                     "class Fred {\n"
                                     "    C a;\n"
                                     "    Fred() { try { a = new int; } catch(...) {} }\n"
                                     "};");
        ASSERT_EQUALS("", errout_str());

        checkInitializationListUsage("class Fred {\n"
                                     "    std::string s;\n"
                                     "    Fred() { s = toString((size_t)this); }\n"
                                     "};");
        ASSERT_EQUALS("", errout_str());

        checkInitializationListUsage("class Fred {\n"
                                     "    std::string a;\n"
                                     "    std::string foo();\n"
                                     "    Fred() { a = foo(); }\n"
                                     "};");
        ASSERT_EQUALS("", errout_str());

        checkInitializationListUsage("class Fred {\n"
                                     "    std::string a;\n"
                                     "    Fred() { a = foo(); }\n"
                                     "};");
        ASSERT_EQUALS("[test.cpp:3:14]: (performance) Variable 'a' is assigned in constructor body. Consider performing initialization in initialization list. [useInitializationList]\n", errout_str());

        checkInitializationListUsage("class Fred {\n" // #4332
                                     "    static std::string s;\n"
                                     "    Fred() { s = \"foo\"; }\n"
                                     "};");
        ASSERT_EQUALS("", errout_str());

        checkInitializationListUsage("class Fred {\n" // #5640
                                     "    std::string s;\n"
                                     "    Fred() {\n"
                                     "        char str[2];\n"
                                     "        str[0] = c;\n"
                                     "        str[1] = 0;\n"
                                     "        s = str;\n"
                                     "    }\n"
                                     "};");
        ASSERT_EQUALS("", errout_str());

        checkInitializationListUsage("class B {\n" // #5640
                                     "    std::shared_ptr<A> _d;\n"
                                     "    B(const B& other) : _d(std::make_shared<A>()) {\n"
                                     "        *_d = *other._d;\n"
                                     "    }\n"
                                     "};");
        ASSERT_EQUALS("", errout_str());

        checkInitializationListUsage("class Bar {\n" // #8466
                                     "public:\n"
                                     "    explicit Bar(const Bar &bar) : Bar{bar.s} {}\n"
                                     "    explicit Bar(const char s) : s{s} {}\n"
                                     "private:\n"
                                     "    char s;\n"
                                     "};");
        ASSERT_EQUALS("", errout_str());

        checkInitializationListUsage("unsigned bar(std::string);\n" // #8291
                                     "class Foo {\n"
                                     "public:\n"
                                     "    int a_, b_;\n"
                                     "    Foo(int a, int b) : a_(a), b_(b) {}\n"
                                     "    Foo(int a, const std::string& b) : Foo(a, bar(b)) {}\n"
                                     "};");
        ASSERT_EQUALS("", errout_str());

        checkInitializationListUsage("class Fred {\n" // #8111
                                     "    std::string a;\n"
                                     "    Fred() {\n"
                                     "        std::ostringstream ostr;\n"
                                     "        ostr << x;\n"
                                     "        a = ostr.str();\n"
                                     "    }\n"
                                     "};");
        ASSERT_EQUALS("", errout_str());

        // bailout: multi line lambda in rhs => do not warn
        checkInitializationListUsage("class Fred {\n"
                                     "    std::function f;\n"
                                     "    Fred() {\n"
                                     "        f = [](){\n"
                                     "            return 1;\n"
                                     "        };\n"
                                     "    }\n"
                                     "};");
        ASSERT_EQUALS("", errout_str());

        // don't warn if some other instance's members are assigned to
        checkInitializationListUsage("class C {\n"
                                     "public:\n"
                                     "    C(C& c) : m_i(c.m_i) { c.m_i = (Foo)-1; }\n"
                                     "private:\n"
                                     "    Foo m_i;\n"
                                     "};");
        ASSERT_EQUALS("", errout_str());

        checkInitializationListUsage("class A {\n" // #9821 - delegate constructor
                                     "public:\n"
                                     "    A() : st{} {}\n"
                                     "\n"
                                     "    explicit A(const std::string &input): A() {\n"
                                     "        st = input;\n"
                                     "    }\n"
                                     "\n"
                                     "private:\n"
                                     "    std::string st;\n"
                                     "};");
        ASSERT_EQUALS("", errout_str());
    }


#define checkSelfInitialization(...) checkSelfInitialization_(__FILE__, __LINE__, __VA_ARGS__)
    template<size_t size>
    void checkSelfInitialization_(const char* file, int line, const char (&code)[size]) {
        // Tokenize..
        SimpleTokenizer tokenizer(settings0, *this);
        ASSERT_LOC(tokenizer.tokenize(code), file, line);

        CheckClass checkClass(&tokenizer, &settings0, this);
        (checkClass.checkSelfInitialization)();
    }

    void selfInitialization() {
        checkSelfInitialization("class Fred {\n"
                                "    int i;\n"
                                "    Fred() : i(i) {\n"
                                "    }\n"
                                "};");
        ASSERT_EQUALS("[test.cpp:3:12]: (error) Member variable 'i' is initialized by itself. [selfInitialization]\n", errout_str());

        checkSelfInitialization("class Fred {\n"
                                "    int i;\n"
                                "    Fred() : i{i} {\n"
                                "    }\n"
                                "};");
        ASSERT_EQUALS("[test.cpp:3:12]: (error) Member variable 'i' is initialized by itself. [selfInitialization]\n", errout_str());

        checkSelfInitialization("class Fred {\n"
                                "    int i;\n"
                                "    Fred();\n"
                                "};\n"
                                "Fred::Fred() : i(i) {\n"
                                "}");
        ASSERT_EQUALS("[test.cpp:5:14]: (error) Member variable 'i' is initialized by itself. [selfInitialization]\n", errout_str());

        checkSelfInitialization("class A {\n" // #10427
                                "public:\n"
                                "    explicit A(int x) : _x(static_cast<int>(_x)) {}\n"
                                "private:\n"
                                "    int _x;\n"
                                "};\n");
        ASSERT_EQUALS("[test.cpp:3:23]: (error) Member variable '_x' is initialized by itself. [selfInitialization]\n", errout_str());

        checkSelfInitialization("class A {\n"
                                "public:\n"
                                "    explicit A(int x) : _x((int)(_x)) {}\n"
                                "private:\n"
                                "    int _x;\n"
                                "};\n");
        ASSERT_EQUALS("[test.cpp:3:23]: (error) Member variable '_x' is initialized by itself. [selfInitialization]\n", errout_str());

        checkSelfInitialization("class Fred {\n"
                                "    std::string s;\n"
                                "    Fred() : s(s) {\n"
                                "    }\n"
                                "};");
        ASSERT_EQUALS("[test.cpp:3:12]: (error) Member variable 's' is initialized by itself. [selfInitialization]\n", errout_str());

        checkSelfInitialization("class Fred {\n"
                                "    int x;\n"
                                "    Fred(int x);\n"
                                "};\n"
                                "Fred::Fred(int x) : x(x) { }");
        ASSERT_EQUALS("", errout_str());

        checkSelfInitialization("class Fred {\n"
                                "    int x;\n"
                                "    Fred(int x);\n"
                                "};\n"
                                "Fred::Fred(int x) : x{x} { }");
        ASSERT_EQUALS("", errout_str());

        checkSelfInitialization("class Fred {\n"
                                "    std::string s;\n"
                                "    Fred(const std::string& s) : s(s) {\n"
                                "    }\n"
                                "};");
        ASSERT_EQUALS("", errout_str());

        checkSelfInitialization("class Fred {\n"
                                "    std::string s;\n"
                                "    Fred(const std::string& s) : s{s} {\n"
                                "    }\n"
                                "};");
        ASSERT_EQUALS("", errout_str());

        checkSelfInitialization("struct Foo : Bar {\n"
                                "    int i;\n"
                                "    Foo(int i)\n"
                                "        : Bar(\"\"), i(i) {}\n"
                                "};");
        ASSERT_EQUALS("", errout_str());

        checkSelfInitialization("struct Foo : std::Bar {\n" // #6073
                                "    int i;\n"
                                "    Foo(int i)\n"
                                "        : std::Bar(\"\"), i(i) {}\n"
                                "};");
        ASSERT_EQUALS("", errout_str());

        checkSelfInitialization("struct Foo : std::Bar {\n" // #6073
                                "    int i;\n"
                                "    Foo(int i)\n"
                                "        : std::Bar(\"\"), i{i} {}\n"
                                "};");
        ASSERT_EQUALS("", errout_str());
    }

#define checkVirtualFunctionCall(...) checkVirtualFunctionCall_(__FILE__, __LINE__, __VA_ARGS__)
    template<size_t size>
    void checkVirtualFunctionCall_(const char* file, int line, const char (&code)[size]) {
        // Check..
        const Settings settings = settingsBuilder().severity(Severity::warning).severity(Severity::style).certainty(Certainty::inconclusive).build();

        // Tokenize..
        SimpleTokenizer tokenizer(settings, *this);
        ASSERT_LOC(tokenizer.tokenize(code), file, line);

        CheckClass checkClass(&tokenizer, &settings, this);
        checkClass.checkVirtualFunctionCallInConstructor();
    }

    void virtualFunctionCallInConstructor() {
        checkVirtualFunctionCall("class A\n"
                                 "{\n"
                                 "    virtual int f() { return 1; }\n"
                                 "    A();\n"
                                 "};\n"
                                 "A::A()\n"
                                 "{f();}");
        ASSERT_EQUALS("[test.cpp:7:2] -> [test.cpp:3:17]: (style) Virtual function 'f' is called from constructor 'A()' at line 7. Dynamic binding is not used. [virtualCallInConstructor]\n", errout_str());

        checkVirtualFunctionCall("class A {\n"
                                 "    virtual int f();\n"
                                 "    A() {f();}\n"
                                 "};\n"
                                 "int A::f() { return 1; }");
        ASSERT_EQUALS("[test.cpp:3:10] -> [test.cpp:2:17]: (style) Virtual function 'f' is called from constructor 'A()' at line 3. Dynamic binding is not used. [virtualCallInConstructor]\n", errout_str());

        checkVirtualFunctionCall("class A : B {\n"
                                 "    int f() override;\n"
                                 "    A() {f();}\n"
                                 "};\n"
                                 "int A::f() { return 1; }");
        ASSERT_EQUALS("[test.cpp:3:10] -> [test.cpp:2:9]: (style) Virtual function 'f' is called from constructor 'A()' at line 3. Dynamic binding is not used. [virtualCallInConstructor]\n", errout_str());

        checkVirtualFunctionCall("class B {\n"
                                 "    virtual int f() = 0;\n"
                                 "};\n"
                                 "class A : B {\n"
                                 "    int f();\n" // <- not explicitly virtual
                                 "    A() {f();}\n"
                                 "};\n"
                                 "int A::f() { return 1; }");
        ASSERT_EQUALS("", errout_str());

        checkVirtualFunctionCall("class A\n"
                                 "{\n"
                                 "    A() { A::f(); }\n"
                                 "    virtual void f() {}\n"
                                 "};");
        ASSERT_EQUALS("", errout_str());

        checkVirtualFunctionCall("class A : B {\n"
                                 "    int f() final { return 1; }\n"
                                 "    A() { f(); }\n"
                                 "};\n");
        ASSERT_EQUALS("", errout_str());

        checkVirtualFunctionCall("class B {\n"
                                 "public:"
                                 "    virtual void f() {}\n"
                                 "};\n"
                                 "class A : B {\n"
                                 "public:"
                                 "    void f() override final {}\n"
                                 "    A() { f(); }\n"
                                 "};\n");
        ASSERT_EQUALS("", errout_str());

        checkVirtualFunctionCall("class Base {\n"
                                 "public:\n"
                                 "    virtual void Copy(const Base& Src) = 0;\n"
                                 "};\n"
                                 "class Derived : public Base {\n"
                                 "public:\n"
                                 "    Derived() : i(0) {}\n"
                                 "    Derived(const Derived& Src);\n"
                                 "    void Copy(const Base& Src) override;\n"
                                 "    int i;\n"
                                 "};\n"
                                 "Derived::Derived(const Derived& Src) {\n"
                                 "    Copy(Src);\n"
                                 "}\n"
                                 "void Derived::Copy(const Base& Src) {\n"
                                 "    auto d = dynamic_cast<const Derived&>(Src);\n"
                                 "    i = d.i;\n"
                                 "}\n");
        ASSERT_EQUALS("[test.cpp:13:5] -> [test.cpp:9:10]: (style) Virtual function 'Copy' is called from copy constructor 'Derived(const Derived&Src)' at line 13. Dynamic binding is not used. [virtualCallInConstructor]\n",
                      errout_str());

        checkVirtualFunctionCall("struct B {\n"
                                 "    B() { auto pf = &f; }\n"
                                 "    virtual void f() {}\n"
                                 "};\n");
        ASSERT_EQUALS("", errout_str());

        checkVirtualFunctionCall("struct B {\n"
                                 "    B() { auto pf = &B::f; }\n"
                                 "    virtual void f() {}\n"
                                 "};\n");
        ASSERT_EQUALS("", errout_str());

        checkVirtualFunctionCall("struct B {\n"
                                 "    B() { (f)(); }\n"
                                 "    virtual void f() {}\n"
                                 "};\n");
        ASSERT_EQUALS("[test.cpp:2:12] -> [test.cpp:3:18]: (style) Virtual function 'f' is called from constructor 'B()' at line 2. Dynamic binding is not used. [virtualCallInConstructor]\n", errout_str());

        checkVirtualFunctionCall("class S {\n" // don't crash
                                 "    ~S();\n"
                                 "public:\n"
                                 "    S();\n"
                                 "};\n"
                                 "S::S() {\n"
                                 "    typeid(S);\n"
                                 "}\n"
                                 "S::~S() = default;\n");
        ASSERT_EQUALS("", errout_str());

        checkVirtualFunctionCall("struct Base: { virtual void wibble() = 0; virtual ~Base() {} };\n" // #11167
                                 "struct D final : public Base {\n"
                                 "    void wibble() override;\n"
                                 "    D() {}\n"
                                 "    virtual ~D() { wibble(); }\n"
                                 "};\n");
        ASSERT_EQUALS("", errout_str());
    }

    void pureVirtualFunctionCall() {
        checkVirtualFunctionCall("class A\n"
                                 "{\n"
                                 "    virtual void pure()=0;\n"
                                 "    A();\n"
                                 "};\n"
                                 "A::A()\n"
                                 "{pure();}");
        ASSERT_EQUALS("[test.cpp:7:2] -> [test.cpp:3:18]: (warning) Call of pure virtual function 'pure' in constructor. [pureVirtualCall]\n", errout_str());

        checkVirtualFunctionCall("class A\n"
                                 "{\n"
                                 "    virtual int pure()=0;\n"
                                 "    A();\n"
                                 "    int m;\n"
                                 "};\n"
                                 "A::A():m(A::pure())\n"
                                 "{}");
        ASSERT_EQUALS("[test.cpp:7:13] -> [test.cpp:3:17]: (warning) Call of pure virtual function 'pure' in constructor. [pureVirtualCall]\n", errout_str());

        checkVirtualFunctionCall("namespace N {\n"
                                 "  class A\n"
                                 "  {\n"
                                 "      virtual int pure() = 0;\n"
                                 "      A();\n"
                                 "      int m;\n"
                                 "  };\n"
                                 "}\n"
                                 "N::A::A() : m(N::A::pure()) {}\n");
        ASSERT_EQUALS("[test.cpp:9:21] -> [test.cpp:4:19]: (warning) Call of pure virtual function 'pure' in constructor. [pureVirtualCall]\n", errout_str());

        checkVirtualFunctionCall("class A\n"
                                 " {\n"
                                 "    virtual void pure()=0;\n"
                                 "    virtual ~A();\n"
                                 "    int m;\n"
                                 "};\n"
                                 "A::~A()\n"
                                 "{pure();}");
        ASSERT_EQUALS("[test.cpp:8:2] -> [test.cpp:3:18]: (warning) Call of pure virtual function 'pure' in destructor. [pureVirtualCall]\n", errout_str());

        checkVirtualFunctionCall("class A\n"
                                 " {\n"
                                 "    virtual void pure()=0;\n"
                                 "    void nonpure()\n"
                                 "    {pure();}\n"
                                 "    A();\n"
                                 "};\n"
                                 "A::A()\n"
                                 "{nonpure();}");
        ASSERT_EQUALS("[test.cpp:9:2] -> [test.cpp:5:6] -> [test.cpp:3:18]: (warning) Call of pure virtual function 'pure' in constructor. [pureVirtualCall]\n", errout_str());

        checkVirtualFunctionCall("class A\n"
                                 " {\n"
                                 "    virtual int pure()=0;\n"
                                 "    int nonpure()\n"
                                 "    {return pure();}\n"
                                 "    A();\n"
                                 "    int m;\n"
                                 "};\n"
                                 "A::A():m(nonpure())\n"
                                 "{}");
        TODO_ASSERT_EQUALS("[test.cpp:9:2] -> [test.cpp:5:6] -> [test.cpp:3:18]: (warning) Call of pure virtual function 'pure' in constructor. [pureVirtualCall]\n", "", errout_str());

        checkVirtualFunctionCall("class A\n"
                                 " {\n"
                                 "    virtual void pure()=0;\n"
                                 "    void nonpure()\n"
                                 "    {pure();}\n"
                                 "    virtual ~A();\n"
                                 "    int m;\n"
                                 "};\n"
                                 "A::~A()\n"
                                 "{nonpure();}");
        ASSERT_EQUALS("[test.cpp:10:2] -> [test.cpp:5:6] -> [test.cpp:3:18]: (warning) Call of pure virtual function 'pure' in destructor. [pureVirtualCall]\n", errout_str());

        checkVirtualFunctionCall("class A\n"
                                 "{\n"
                                 "    virtual void pure()=0;\n"
                                 "    A(bool b);\n"
                                 "};\n"
                                 "A::A(bool b)\n"
                                 "{if (b) pure();}");
        ASSERT_EQUALS("[test.cpp:7:9] -> [test.cpp:3:18]: (warning) Call of pure virtual function 'pure' in constructor. [pureVirtualCall]\n", errout_str());

        checkVirtualFunctionCall("class A\n"
                                 "{\n"
                                 "    virtual void pure()=0;\n"
                                 "    virtual ~A();\n"
                                 "    int m;\n"
                                 "};\n"
                                 "A::~A()\n"
                                 "{if (b) pure();}");
        ASSERT_EQUALS("[test.cpp:8:9] -> [test.cpp:3:18]: (warning) Call of pure virtual function 'pure' in destructor. [pureVirtualCall]\n", errout_str());

        // #5831
        checkVirtualFunctionCall("class abc {\n"
                                 "public:\n"
                                 "  virtual ~abc() throw() {}\n"
                                 "  virtual void def(void* g) throw () = 0;\n"
                                 "};");
        ASSERT_EQUALS("", errout_str());

        // #4992
        checkVirtualFunctionCall("class CMyClass {\n"
                                 "    std::function< void(void) > m_callback;\n"
                                 "public:\n"
                                 "    CMyClass() {\n"
                                 "        m_callback = [this]() { return VirtualMethod(); };\n"
                                 "    }\n"
                                 "    virtual void VirtualMethod() = 0;\n"
                                 "};");
        ASSERT_EQUALS("", errout_str());

        // #10559
        checkVirtualFunctionCall("struct S {\n"
                                 "    S(const int x) : m(std::bind(&S::f, this, x, 42)) {}\n"
                                 "    virtual int f(const int x, const int y) = 0;\n"
                                 "    std::function<int()> m;\n"
                                 "};\n");
        ASSERT_EQUALS("", errout_str());
    }

    void pureVirtualFunctionCallOtherClass() {
        checkVirtualFunctionCall("class A\n"
                                 "{\n"
                                 "    virtual void pure()=0;\n"
                                 "    A(const A & a);\n"
                                 "};\n"
                                 "A::A(const A & a)\n"
                                 "{a.pure();}");
        ASSERT_EQUALS("", errout_str());

        checkVirtualFunctionCall("class A\n"
                                 "{\n"
                                 "    virtual void pure()=0;\n"
                                 "    A();\n"
                                 "};\n"
                                 "class B\n"
                                 "{\n"
                                 "    virtual void pure()=0;\n"
                                 "};\n"
                                 "A::A()\n"
                                 "{B b; b.pure();}");
        ASSERT_EQUALS("", errout_str());
    }

    void pureVirtualFunctionCallWithBody() {
        checkVirtualFunctionCall("class A\n"
                                 "{\n"
                                 "    virtual void pureWithBody()=0;\n"
                                 "    A();\n"
                                 "};\n"
                                 "A::A()\n"
                                 "{pureWithBody();}\n"
                                 "void A::pureWithBody()\n"
                                 "{}");
        ASSERT_EQUALS("", errout_str());

        checkVirtualFunctionCall("class A\n"
                                 " {\n"
                                 "    virtual void pureWithBody()=0;\n"
                                 "    void nonpure()\n"
                                 "    {pureWithBody();}\n"
                                 "    A();\n"
                                 "};\n"
                                 "A::A()\n"
                                 "{nonpure();}\n"
                                 "void A::pureWithBody()\n"
                                 "{}");
        ASSERT_EQUALS("", errout_str());

    }

    void pureVirtualFunctionCallPrevented() {
        checkVirtualFunctionCall("class A\n"
                                 " {\n"
                                 "    virtual void pure()=0;\n"
                                 "    void nonpure(bool bCallPure)\n"
                                 "    { if (bCallPure) pure();}\n"
                                 "    A();\n"
                                 "};\n"
                                 "A::A()\n"
                                 "{nonpure(false);}");
        ASSERT_EQUALS("", errout_str());

        checkVirtualFunctionCall("class A\n"
                                 " {\n"
                                 "    virtual void pure()=0;\n"
                                 "    void nonpure(bool bCallPure)\n"
                                 "    { if (!bCallPure) ; else pure();}\n"
                                 "    A();\n"
                                 "};\n"
                                 "A::A()\n"
                                 "{nonpure(false);}");
        ASSERT_EQUALS("", errout_str());

        checkVirtualFunctionCall("class A\n"
                                 " {\n"
                                 "    virtual void pure()=0;\n"
                                 "    void nonpure(bool bCallPure)\n"
                                 "    {\n"
                                 "        switch (bCallPure) {\n"
                                 "        case true: pure(); break;\n"
                                 "        }\n"
                                 "    }\n"
                                 "    A();\n"
                                 "};\n"
                                 "A::A()\n"
                                 "{nonpure(false);}");
        ASSERT_EQUALS("", errout_str());
    }


#define checkOverride(...) checkOverride_(__FILE__, __LINE__, __VA_ARGS__)
    template<size_t size>
    void checkOverride_(const char* file, int line, const char (&code)[size]) {
        const Settings settings = settingsBuilder().severity(Severity::style).build();

        // Tokenize..
        SimpleTokenizer tokenizer(settings, *this);
        ASSERT_LOC(tokenizer.tokenize(code), file, line);

        // Check..
        CheckClass checkClass(&tokenizer, &settings, this);
        (checkClass.checkOverride)();
    }

    void override1() {
        checkOverride("class Base { virtual void f(); };\n"
                      "class Derived : Base { virtual void f(); };");
        ASSERT_EQUALS("[test.cpp:1:27] -> [test.cpp:2:37]: (style) The function 'f' overrides a function in a base class but is not marked with a 'override' specifier. [missingOverride]\n", errout_str());

        checkOverride("class Base { virtual void f(); };\n"
                      "class Derived : Base { virtual void f() override; };");
        ASSERT_EQUALS("", errout_str());

        checkOverride("class Base { virtual void f(); };\n"
                      "class Derived : Base { virtual void f() final; };");
        ASSERT_EQUALS("", errout_str());

        checkOverride("class Base {\n"
                      "public:\n"
                      "    virtual auto foo( ) const -> size_t { return 1; }\n"
                      "    virtual auto bar( ) const -> size_t { return 1; }\n"
                      "};\n"
                      "class Derived : public Base {\n"
                      "public :\n"
                      "    auto foo( ) const -> size_t { return 0; }\n"
                      "    auto bar( ) const -> size_t override { return 0; }\n"
                      "};");
        ASSERT_EQUALS("[test.cpp:3:18] -> [test.cpp:8:10]: (style) The function 'foo' overrides a function in a base class but is not marked with a 'override' specifier. [missingOverride]\n", errout_str());

        checkOverride("namespace Test {\n"
                      "    class C {\n"
                      "    public:\n"
                      "        virtual ~C();\n"
                      "    };\n"
                      "}\n"
                      "class C : Test::C {\n"
                      "public:\n"
                      "    ~C();\n"
                      "};");
        ASSERT_EQUALS("[test.cpp:4:18] -> [test.cpp:9:6]: (style) The destructor '~C' overrides a destructor in a base class but is not marked with a 'override' specifier. [missingOverride]\n", errout_str());

        checkOverride("struct Base {\n"
                      "    virtual void foo();\n"
                      "};\n"
                      "\n"
                      "struct Derived: public Base {\n"
                      "   void foo() override;\n"
                      "   void foo(int);\n"
                      "};");
        ASSERT_EQUALS("", errout_str());

        checkOverride("struct B {\n" // #9092
                      "    virtual int f(int i) const = 0;\n"
                      "};\n"
                      "namespace N {\n"
                      "    struct D : B {\n"
                      "        virtual int f(int i) const;\n"
                      "    };\n"
                      "}\n");
        ASSERT_EQUALS("[test.cpp:2:17] -> [test.cpp:6:21]: (style) The function 'f' overrides a function in a base class but is not marked with a 'override' specifier. [missingOverride]\n", errout_str());

        checkOverride("struct A {\n"
                      "    virtual void f(int);\n"
                      "};\n"
                      "struct D : A {\n"
                      "  void f(double);\n"
                      "};\n");
        ASSERT_EQUALS("", errout_str());

        checkOverride("struct A {\n"
                      "    virtual void f(int);\n"
                      "};\n"
                      "struct D : A {\n"
                      "  void f(int);\n"
                      "};\n");
        ASSERT_EQUALS("[test.cpp:2:18] -> [test.cpp:5:8]: (style) The function 'f' overrides a function in a base class but is not marked with a 'override' specifier. [missingOverride]\n", errout_str());

        checkOverride("struct A {\n"
                      "    virtual void f(char, int);\n"
                      "};\n"
                      "struct D : A {\n"
                      "  void f(char, int);\n"
                      "};\n");
        ASSERT_EQUALS("[test.cpp:2:18] -> [test.cpp:5:8]: (style) The function 'f' overrides a function in a base class but is not marked with a 'override' specifier. [missingOverride]\n", errout_str());

        checkOverride("struct A {\n"
                      "    virtual void f(char, int);\n"
                      "};\n"
                      "struct D : A {\n"
                      "  void f(char, double);\n"
                      "};\n");
        ASSERT_EQUALS("", errout_str());

        checkOverride("struct A {\n"
                      "    virtual void f(char, int);\n"
                      "};\n"
                      "struct D : A {\n"
                      "  void f(char c = '\\0', double);\n"
                      "};\n");
        ASSERT_EQUALS("", errout_str());

        checkOverride("struct A {\n"
                      "    virtual void f(char, int);\n"
                      "};\n"
                      "struct D : A {\n"
                      "  void f(char c = '\\0', int);\n"
                      "};\n");
        ASSERT_EQUALS("[test.cpp:2:18] -> [test.cpp:5:8]: (style) The function 'f' overrides a function in a base class but is not marked with a 'override' specifier. [missingOverride]\n", errout_str());

        checkOverride("struct A {\n"
                      "    virtual void f(char c, std::vector<int>);\n"
                      "};\n"
                      "struct D : A {\n"
                      "  void f(char c, std::vector<double>);\n"
                      "};\n");
        ASSERT_EQUALS("", errout_str());

        checkOverride("struct A {\n"
                      "    virtual void f(char c, std::vector<int>);\n"
                      "};\n"
                      "struct D : A {\n"
                      "  void f(char c, std::set<int>);\n"
                      "};\n");
        ASSERT_EQUALS("", errout_str());

        checkOverride("struct A {\n"
                      "    virtual void f(char c, std::vector<int> v);\n"
                      "};\n"
                      "struct D : A {\n"
                      "  void f(char c, std::vector<int> w = {});\n"
                      "};\n");
        TODO_ASSERT_EQUALS("[test.cpp:2:18] -> [test.cpp:5:8]: (style) The function 'f' overrides a function in a base class but is not marked with a 'override' specifier. [missingOverride]\n", "", errout_str());

        checkOverride("struct T {};\n" // #10920
                      "struct B {\n"
                      "    virtual T f() = 0;\n"
                      "};\n"
                      "struct D : B {\n"
                      "    friend T f();\n"
                      "};\n");
        ASSERT_EQUALS("", errout_str());

        checkOverride("struct S {};\n" // #11827
                      "struct SPtr {\n"
                      "    virtual S* operator->() const { return p; }\n"
                      "    S* p = nullptr;\n"
                      "};\n"
                      "struct T : public S {};\n"
                      "struct TPtr : public SPtr {\n"
                      "    T* operator->() const { return (T*)p; }\n"
                      "};\n");
        ASSERT_EQUALS("[test.cpp:3:16] -> [test.cpp:8:8]: (style) The function 'operator->' overrides a function in a base class but is not marked with a 'override' specifier. [missingOverride]\n",
                      errout_str());

        checkOverride("class Base {\n" // #12131
                      "    virtual int Calculate(int arg) = 0;\n"
                      "};\n"
                      "class Derived : public Base {\n"
                      "    int Calculate(int arg = 0) {\n"
                      "        return arg * 2;\n"
                      "    }\n"
                      "};\n");
        ASSERT_EQUALS("[test.cpp:2:17] -> [test.cpp:5:9]: (style) The function 'Calculate' overrides a function in a base class but is not marked with a 'override' specifier. [missingOverride]\n", errout_str());

        checkOverride("struct S {\n" // #12439
                      "    virtual ~S() = default;\n"
                      "};\n"
                      "struct D : S {\n"
                      "    ~D() {}\n"
                      "};\n");
        ASSERT_EQUALS("[test.cpp:2:14] -> [test.cpp:5:6]: (style) The destructor '~D' overrides a destructor in a base class but is not marked with a 'override' specifier. [missingOverride]\n",
                      errout_str());
    }

    void overrideCVRefQualifiers() {
        checkOverride("class Base { virtual void f(); };\n"
                      "class Derived : Base { void f() const; }");
        ASSERT_EQUALS("", errout_str());

        checkOverride("class Base { virtual void f(); };\n"
                      "class Derived : Base { void f() volatile; }");
        ASSERT_EQUALS("", errout_str());

        checkOverride("class Base { virtual void f(); };\n"
                      "class Derived : Base { void f() &; }");
        ASSERT_EQUALS("", errout_str());

        checkOverride("class Base { virtual void f(); };\n"
                      "class Derived : Base { void f() &&; }");
        ASSERT_EQUALS("", errout_str());
    }

    #define checkUselessOverride(...) checkUselessOverride_(__FILE__, __LINE__, __VA_ARGS__)
    void checkUselessOverride_(const char* file, int line, const char code[]) {
        const Settings settings = settingsBuilder().severity(Severity::style).build();

        SimpleTokenizer2 tokenizer(settings, *this, code, "test.cpp");

        ASSERT_LOC(tokenizer.simplifyTokens1(""), file, line);

        // Check..
        CheckClass checkClass(&tokenizer, &settings, this);
        (checkClass.checkUselessOverride)();
    }

    void uselessOverride() {
        checkUselessOverride("struct B { virtual int f() { return 5; } };\n" // #11757
                             "struct D : B {\n"
                             "    int f() override { return B::f(); }\n"
                             "};");
        ASSERT_EQUALS("[test.cpp:1:24] -> [test.cpp:3:9]: (style) The function 'f' overrides a function in a base class but just delegates back to the base class. [uselessOverride]\n", errout_str());

        checkUselessOverride("struct B { virtual void f(); };\n"
                             "struct D : B {\n"
                             "    void f() override { B::f(); }\n"
                             "};");
        ASSERT_EQUALS("[test.cpp:1:25] -> [test.cpp:3:10]: (style) The function 'f' overrides a function in a base class but just delegates back to the base class. [uselessOverride]\n", errout_str());

        checkUselessOverride("struct B { virtual int f() = 0; };\n"
                             "int B::f() { return 5; }\n"
                             "struct D : B {\n"
                             "    int f() override { return B::f(); }\n"
                             "};");
        ASSERT_EQUALS("", errout_str());

        checkUselessOverride("struct B { virtual int f(int i); };\n"
                             "struct D : B {\n"
                             "    int f(int i) override { return B::f(i); }\n"
                             "};");
        ASSERT_EQUALS("[test.cpp:1:24] -> [test.cpp:3:9]: (style) The function 'f' overrides a function in a base class but just delegates back to the base class. [uselessOverride]\n", errout_str());

        checkUselessOverride("struct B { virtual int f(int i); };\n"
                             "struct D : B {\n"
                             "    int f(int i) override { return B::f(i + 1); }\n"
                             "};");
        ASSERT_EQUALS("", errout_str());

        checkUselessOverride("struct B { virtual int f(int i, int j); };\n"
                             "struct D : B {\n"
                             "    int f(int i, int j) override { return B::f(j, i); }\n"
                             "};");
        ASSERT_EQUALS("", errout_str());

        checkUselessOverride("struct B { virtual int f(); };\n"
                             "struct I { virtual int f() = 0; };\n"
                             "struct D : B, I {\n"
                             "    int f() override { return B::f(); }\n"
                             "};");
        ASSERT_EQUALS("", errout_str());

        checkUselessOverride("struct S { virtual void f(); };\n"
                             "struct D : S {\n"
                             "    void f() final { S::f(); }\n"
                             "};");
        ASSERT_EQUALS("", errout_str());

        checkUselessOverride("struct S {\n"
                             "protected:\n"
                             "    virtual void f();\n"
                             "};\n"
                             "struct D : S {\n"
                             "public:\n"
                             "    void f() override { S::f(); }\n"
                             "};");
        ASSERT_EQUALS("", errout_str());

        checkUselessOverride("struct B { virtual void f(int, int, int) const; };\n" // #11799
                             "struct D : B {\n"
                             "    int m = 42;\n"
                             "    void f(int a, int b, int c) const override;\n"
                             "};\n"
                             "void D::f(int a, int b, int c) const {\n"
                             "    B::f(a, b, m);\n"
                             "};");
        ASSERT_EQUALS("", errout_str());

        checkUselessOverride("struct B {\n" // #11803
                             "    virtual void f();\n"
                             "    virtual void f(int i);\n"
                             "};\n"
                             "struct D : B {\n"
                             "    void f() override { B::f(); }\n"
                             "    void f(int i) override;\n"
                             "    void g() { f(); }\n"
                             "};");
        ASSERT_EQUALS("", errout_str());

        checkUselessOverride("struct B { virtual void f(); };\n" // #11808
                             "struct D : B { void f() override {} };\n"
                             "struct D2 : D {\n"
                             "    void f() override {\n"
                             "        B::f();\n"
                             "    }\n"
                             "};");
        ASSERT_EQUALS("", errout_str());

        checkUselessOverride("struct B {\n"
                             "    virtual int f() { return 1; }\n"
                             "    virtual int g() { return 7; }\n"
                             "    virtual int h(int i, int j) { return i + j; }\n"
                             "    virtual int j(int i, int j) { return i + j; }\n"
                             "};\n"
                             "struct D : B {\n"
                             "    int f() override { return 2; }\n"
                             "    int g() override { return 7; }\n"
                             "    int h(int j, int i) override { return i + j; }\n"
                             "    int j(int i, int j) override { return i + j; }\n"
                             "};");
        ASSERT_EQUALS("[test.cpp:3:17] -> [test.cpp:9:9]: (style) The function 'g' overrides a function in a base class but is identical to the overridden function [uselessOverride]\n"
                      "[test.cpp:5:17] -> [test.cpp:11:9]: (style) The function 'j' overrides a function in a base class but is identical to the overridden function [uselessOverride]\n",
                      errout_str());

        checkUselessOverride("struct B : std::exception {\n"
                             "    virtual void f() { throw *this; }\n"
                             "};\n"
                             "struct D : B {\n"
                             "    void f() override { throw *this; }\n"
                             "};\n");
        ASSERT_EQUALS("", errout_str());

        checkUselessOverride("#define MACRO virtual void f() {}\n"
                             "struct B {\n"
                             "    MACRO\n"
                             "};\n"
                             "struct D : B {\n"
                             "    MACRO\n"
                             "};\n");
        ASSERT_EQUALS("", errout_str());

        checkUselessOverride("struct B {\n"
                             "    B() = default;\n"
                             "    explicit B(int i) : m(i) {}\n"
                             "    int m{};\n"
                             "    virtual int f() const { return m; }\n"
                             "};\n"
                             "struct D : B {\n"
                             "    explicit D(int i) : m(i) {}\n"
                             "    int m{};\n"
                             "    int f() const override { return m; }\n"
                             "};\n");
        ASSERT_EQUALS("", errout_str());

        checkUselessOverride("struct B {\n"
                             "    int g() const;\n"
                             "    virtual int f() const { return g(); }\n"
                             "};\n"
                             "struct D : B {\n"
                             "    int g() const;\n"
                             "    int f() const override { return g(); }\n"
                             "};\n");
        ASSERT_EQUALS("", errout_str());

        checkUselessOverride("#define MACRO 1\n"
                             "struct B { virtual int f() { return 1; } };\n"
                             "struct D : B {\n"
                             "    int f() override { return MACRO; }\n"
                             "};\n");
        ASSERT_EQUALS("", errout_str());

        checkUselessOverride("struct B {\n" // #12706
                             "    virtual void f() { g(); }\n"
                             "    void g() { std::cout << \"Base\\n\"; }\n"
                             "};\n"
                             "struct D : B {\n"
                             "    void f() override { g(); }\n"
                             "    virtual void g() { std::cout << \"Derived\\n\"; }\n"
                             "};\n");
        ASSERT_EQUALS("", errout_str());

        checkUselessOverride("struct B {\n" // #12946
                             "    virtual int f() { return i; }\n"
                             "    int i;\n"
                             "};\n"
                             "struct D : B {\n"
                             "    int f() override { return b.f(); }\n"
                             "    B b;\n"
                             "};\n");
        ASSERT_EQUALS("", errout_str());
    }

#define checkUnsafeClassRefMember(...) checkUnsafeClassRefMember_(__FILE__, __LINE__, __VA_ARGS__)
    template<size_t size>
    void checkUnsafeClassRefMember_(const char* file, int line, const char (&code)[size]) {
        /*const*/ Settings settings = settingsBuilder().severity(Severity::warning).build();
        settings.safeChecks.classes = true;

        // Tokenize..
        SimpleTokenizer tokenizer(settings, *this);
        ASSERT_LOC(tokenizer.tokenize(code), file, line);

        // Check..
        CheckClass checkClass(&tokenizer, &settings, this);
        (checkClass.checkUnsafeClassRefMember)();
    }

    void unsafeClassRefMember() {
        checkUnsafeClassRefMember("class C { C(const std::string &s) : s(s) {} const std::string &s; };");
        ASSERT_EQUALS("[test.cpp:1:37]: (warning) Unsafe class: The const reference member 'C::s' is initialized by a const reference constructor argument. You need to be careful about lifetime issues. [unsafeClassRefMember]\n", errout_str());
    }


#define checkThisUseAfterFree(...) checkThisUseAfterFree_(__FILE__, __LINE__, __VA_ARGS__)
    template<size_t size>
    void checkThisUseAfterFree_(const char* file, int line, const char (&code)[size]) {
        // Tokenize..
        SimpleTokenizer tokenizer(settings1, *this);
        ASSERT_LOC(tokenizer.tokenize(code), file, line);

        // Check..
        CheckClass checkClass(&tokenizer, &settings1, this);
        (checkClass.checkThisUseAfterFree)();
    }

    void thisUseAfterFree() {
        setMultiline();

        // Calling method..
        checkThisUseAfterFree("class C {\n"
                              "public:\n"
                              "  void dostuff() { delete mInstance; hello(); }\n"
                              "private:\n"
                              "  static C *mInstance;\n"
                              "  void hello() {}\n"
                              "};");
        ASSERT_EQUALS("[test.cpp:3:38]: warning: Calling method 'hello()' when 'this' might be invalid [thisUseAfterFree]\n"
                      "[test.cpp:5:13]: note: Assuming 'mInstance' is used as 'this'\n"
                      "[test.cpp:3:20]: note: Delete 'mInstance', invalidating 'this'\n"
                      "[test.cpp:3:38]: note: Call method when 'this' is invalid\n",
                      errout_str());

        checkThisUseAfterFree("class C {\n"
                              "public:\n"
                              "  void dostuff() { mInstance.reset(); hello(); }\n"
                              "private:\n"
                              "  static std::shared_ptr<C> mInstance;\n"
                              "  void hello() {}\n"
                              "};");
        ASSERT_EQUALS("[test.cpp:3:39]: warning: Calling method 'hello()' when 'this' might be invalid [thisUseAfterFree]\n"
                      "[test.cpp:5:29]: note: Assuming 'mInstance' is used as 'this'\n"
                      "[test.cpp:3:20]: note: Delete 'mInstance', invalidating 'this'\n"
                      "[test.cpp:3:39]: note: Call method when 'this' is invalid\n",
                      errout_str());

        checkThisUseAfterFree("class C {\n"
                              "public:\n"
                              "  void dostuff() { reset(); hello(); }\n"
                              "private:\n"
                              "  static std::shared_ptr<C> mInstance;\n"
                              "  void hello();\n"
                              "  void reset() { mInstance.reset(); }\n"
                              "};");
        ASSERT_EQUALS("[test.cpp:3:29]: warning: Calling method 'hello()' when 'this' might be invalid [thisUseAfterFree]\n"
                      "[test.cpp:5:29]: note: Assuming 'mInstance' is used as 'this'\n"
                      "[test.cpp:7:18]: note: Delete 'mInstance', invalidating 'this'\n"
                      "[test.cpp:3:29]: note: Call method when 'this' is invalid\n",
                      errout_str());

        // Use member..
        checkThisUseAfterFree("class C {\n"
                              "public:\n"
                              "  void dostuff() { delete self; x = 123; }\n"
                              "private:\n"
                              "  static C *self;\n"
                              "  int x;\n"
                              "};");
        ASSERT_EQUALS("[test.cpp:3:33]: warning: Using member 'x' when 'this' might be invalid [thisUseAfterFree]\n"
                      "[test.cpp:5:13]: note: Assuming 'self' is used as 'this'\n"
                      "[test.cpp:3:20]: note: Delete 'self', invalidating 'this'\n"
                      "[test.cpp:3:33]: note: Call method when 'this' is invalid\n",
                      errout_str());

        checkThisUseAfterFree("class C {\n"
                              "public:\n"
                              "  void dostuff() { delete self; x[1] = 123; }\n"
                              "private:\n"
                              "  static C *self;\n"
                              "  std::map<int,int> x;\n"
                              "};");
        ASSERT_EQUALS("[test.cpp:3:33]: warning: Using member 'x' when 'this' might be invalid [thisUseAfterFree]\n"
                      "[test.cpp:5:13]: note: Assuming 'self' is used as 'this'\n"
                      "[test.cpp:3:20]: note: Delete 'self', invalidating 'this'\n"
                      "[test.cpp:3:33]: note: Call method when 'this' is invalid\n",
                      errout_str());

        // Assign 'shared_from_this()' to non-static smart pointer
        checkThisUseAfterFree("class C {\n"
                              "public:\n"
                              "  void hold() { mInstance = shared_from_this(); }\n"
                              "  void dostuff() { mInstance.reset(); hello(); }\n"
                              "private:\n"
                              "  std::shared_ptr<C> mInstance;\n"
                              "  void hello() {}\n"
                              "};");
        ASSERT_EQUALS("[test.cpp:4:39]: warning: Calling method 'hello()' when 'this' might be invalid [thisUseAfterFree]\n"
                      "[test.cpp:6:22]: note: Assuming 'mInstance' is used as 'this'\n"
                      "[test.cpp:4:20]: note: Delete 'mInstance', invalidating 'this'\n"
                      "[test.cpp:4:39]: note: Call method when 'this' is invalid\n",
                      errout_str());

        // Avoid FP..
        checkThisUseAfterFree("class C {\n"
                              "public:\n"
                              "  void dostuff() { delete self; x = 123; }\n"
                              "private:\n"
                              "  C *self;\n"
                              "  int x;\n"
                              "};");
        ASSERT_EQUALS("", errout_str());

        checkThisUseAfterFree("class C {\n"
                              "public:\n"
                              "  void hold() { mInstance = shared_from_this(); }\n"
                              "  void dostuff() { if (x) { mInstance.reset(); return; } hello(); }\n"
                              "private:\n"
                              "  std::shared_ptr<C> mInstance;\n"
                              "  void hello() {}\n"
                              "};");
        ASSERT_EQUALS("", errout_str());

        checkThisUseAfterFree("class C\n"
                              "{\n"
                              "public:\n"
                              "    explicit C(const QString& path) : mPath( path ) {}\n"
                              "\n"
                              "    static void initialize(const QString& path) {\n" // <- avoid fp in static method
                              "        if (instanceSingleton)\n"
                              "            delete instanceSingleton;\n"
                              "        instanceSingleton = new C(path);\n"
                              "    }\n"
                              "private:\n"
                              "    static C* instanceSingleton;\n"
                              "};\n"
                              "\n"
                              "C* C::instanceSingleton;");
        ASSERT_EQUALS("", errout_str());

        // Avoid false positive when pointer is deleted in lambda
        checkThisUseAfterFree("class C {\n"
                              "public:\n"
                              "    void foo();\n"
                              "    void set() { p = this; }\n"
                              "    void dostuff() {}\n"
                              "    C* p;\n"
                              "};\n"
                              "\n"
                              "void C::foo() {\n"
                              "    auto done = [this] () { delete p; };\n"
                              "    dostuff();\n"
                              "    done();\n"
                              "}");
        ASSERT_EQUALS("", errout_str());

        checkThisUseAfterFree("class C {\n" // #13311
                              "public:\n"
                              "    static void init();\n"
                              "private:\n"
                              "    C();\n"
                              "    static C* self;\n"
                              "    bool use;\n"
                              "};\n"
                              "C::C() { use = true; }\n"
                              "void C::init() {\n"
                              "    if (self)\n"
                              "        delete self;\n"
                              "    self = new C();\n"
                              "}");
        ASSERT_EQUALS("", errout_str());
    }


    void ctu(const std::vector<std::string> &code) {
        Check &check = getCheck<CheckClass>();

        // getFileInfo
        std::list<Check::FileInfo*> fileInfo;
        for (const std::string& c: code) {
            const std::string filename = std::to_string(fileInfo.size()) + ".cpp";
            SimpleTokenizer tokenizer{settingsDefault, *this, filename};
            ASSERT(tokenizer.tokenize(c));
            fileInfo.push_back(check.getFileInfo(tokenizer, settingsDefault, ""));
        }

        // Check code..
        const CTU::FileInfo ctu;
        check.analyseWholeProgram(ctu, fileInfo, settingsDefault, *this); // TODO: check result

        while (!fileInfo.empty()) {
            delete fileInfo.back();
            fileInfo.pop_back();
        }
    }

    void ctuOneDefinitionRule() {
        ctu({"class C { C() { std::cout << 0; } };", "class C { C() { std::cout << 1; } };"});
        ASSERT_EQUALS("[1.cpp:1:1] -> [0.cpp:1:1]: (error) The one definition rule is violated, different classes/structs have the same name 'C' [ctuOneDefinitionRuleViolation]\n", errout_str());

        ctu({"class C { C(); }; C::C() { std::cout << 0; }", "class C { C(); }; C::C() { std::cout << 1; }"});
        ASSERT_EQUALS("[1.cpp:1:1] -> [0.cpp:1:1]: (error) The one definition rule is violated, different classes/structs have the same name 'C' [ctuOneDefinitionRuleViolation]\n", errout_str());

        ctu({"class C { C() {} };\n", "class C { C() {} };\n"});
        ASSERT_EQUALS("", errout_str());

        ctu({"class C { C(); }; C::C(){}", "class C { C(); }; C::C(){}"});
        ASSERT_EQUALS("", errout_str());

        ctu({"class A::C { C() { std::cout << 0; } };", "class B::C { C() { std::cout << 1; } };"});
        ASSERT_EQUALS("", errout_str());

        // 11435 - template specialisations
        const std::string header = "template<typename T1, typename T2> struct Test {};\n";
        ctu({header + "template<typename T1> struct Test<T1, int> {};\n",
             header + "template<typename T1> struct Test<T1, double> {};\n"});
        ASSERT_EQUALS("", errout_str());
    }


#define getFileInfo(...) getFileInfo_(__FILE__, __LINE__, __VA_ARGS__)
    template<size_t size>
    void getFileInfo_(const char* file, int line, const char (&code)[size]) {
        // Tokenize..
        SimpleTokenizer tokenizer(settings1, *this);
        ASSERT_LOC(tokenizer.tokenize(code), file, line);

        // Check..
        const Check& c = getCheck<CheckClass>();
        Check::FileInfo * fileInfo = (c.getFileInfo)(tokenizer, settings1, "");

        delete fileInfo;
    }

    void testGetFileInfo() {
        getFileInfo("void foo() { union { struct { }; }; }"); // don't crash
        getFileInfo("struct sometype { sometype(); }; sometype::sometype() = delete;"); // don't crash
    }

#define checkReturnByReference(...) checkReturnByReference_(__FILE__, __LINE__, __VA_ARGS__)
    template<size_t size>
    void checkReturnByReference_(const char* file, int line, const char (&code)[size]) {
        const Settings settings = settingsBuilder().severity(Severity::performance).library("std.cfg").build();

        SimpleTokenizer2 tokenizer(settings, *this, code, "test.cpp");

        ASSERT_LOC(tokenizer.simplifyTokens1(""), file, line);

        // Check..
        CheckClass checkClass(&tokenizer, &settings, this);
        (checkClass.checkReturnByReference)();
    }

    void returnByReference() {
        checkReturnByReference("struct T { int a[10]; };\n" // #12546
                               "struct S {\n"
                               "    T t;\n"
                               "    int i;\n"
                               "    std::string s;\n"
                               "    T getT() const { return t; }\n"
                               "    int getI() const { return i; }\n"
                               "    std::string getS() const { return s; }\n"
                               "    unknown_t f() { return; }\n"
                               "};\n");
        ASSERT_EQUALS("[test.cpp:6:7]: (performance) Function 'getT()' should return member 't' by const reference. [returnByReference]\n"
                      "[test.cpp:8:17]: (performance) Function 'getS()' should return member 's' by const reference. [returnByReference]\n",
                      errout_str());

        checkReturnByReference("struct B {\n" // #12608
                               "    virtual std::string f() { return \"abc\"; }\n"
                               "};\n"
                               "struct D : B {\n"
                               "    std::string f() override { return s; }\n"
                               "    std::string s;\n"
                               "};\n");
        ASSERT_EQUALS("", errout_str());

        checkReturnByReference("struct S {\n"
                               "    std::string f(std::string s) { return s; }\n"
                               "};\n");
        ASSERT_EQUALS("", errout_str());

        checkReturnByReference("struct S { S(); };\n" // #12620
                               "S::S() = delete;\n");
        ASSERT_EQUALS("", errout_str()); // don't crash

        checkReturnByReference("struct S {\n" // #12626
                               "    std::string s;\n"
                               "    operator std::string_view() const { return s; }\n"
                               "    std::string_view get() const { return s; }\n"
                               "};\n"
                               "template<typename T>\n"
                               "struct U {\n"
                               "    T t;\n"
                               "    operator const T& () const { return t; }\n"
                               "};\n"
                               "U<std::string> u;\n");
        ASSERT_EQUALS("", errout_str());

        checkReturnByReference("struct S {\n" // #13011
                               "    std::string s;\n"
                               "    const std::string& foo() const & { return s; }\n"
                               "    std::string foo() && { return s; }\n" // <- used for temporary objects
                               "};\n");
        ASSERT_EQUALS("", errout_str());

        checkReturnByReference("struct S1 {\n" // #13056
                               "    std::string str;\n"
                               "    struct T { std::string strT; } mT;\n"
                               "};\n"
                               "struct S2 {\n"
                               "    std::string get1() const {\n"
                               "        return mS1->str;\n"
                               "    }\n"
                               "    std::string get2() const {\n"
                               "        return mS1->mT.strT;\n"
                               "    }\n"
                               "    S1* mS1;\n"
                               "};\n");
        ASSERT_EQUALS("[test.cpp:6:17]: (performance) Function 'get1()' should return member 'str' by const reference. [returnByReference]\n"
                      "[test.cpp:9:17]: (performance) Function 'get2()' should return member 'strT' by const reference. [returnByReference]\n",
                      errout_str());

        checkReturnByReference("struct S { std::string str; };\n" // #13059
                               "struct T {\n"
                               "    S temp() const;\n"
                               "    S s[1];\n"
                               "};\n"
                               "struct U {\n"
                               "    std::string get1() const {\n"
                               "        return t.temp().str;\n"
                               "    }\n"
                               "    std::string get2() const {\n"
                               "        return t.s[0].str;\n"
                               "    }\n"
                               "    T t;\n"
                               "};\n");
        ASSERT_EQUALS("[test.cpp:10:17]: (performance) Function 'get2()' should return member 'str' by const reference. [returnByReference]\n",
                      errout_str());

        checkReturnByReference("struct S {\n" // #13845
                               "    std::string m;\n"
                               "    std::string get() { return m; }\n"
                               "};\n"
                               "std::string f(std::optional<S> o) {\n"
                               "    return o.transform(&S::get).value_or(\"\");\n"
                               "}\n");
        ASSERT_EQUALS("", errout_str());
    }
};

REGISTER_TEST(TestClass)<|MERGE_RESOLUTION|>--- conflicted
+++ resolved
@@ -190,6 +190,7 @@
         TEST_CASE(const97);
         TEST_CASE(const98);
         TEST_CASE(const99);
+        TEST_CASE(const100);
 
         TEST_CASE(const_handleDefaultParameters);
         TEST_CASE(const_passThisToMemberOfOtherClass);
@@ -6843,15 +6844,7 @@
                    "};\n");
         ASSERT_EQUALS("", errout_str());
     }
-
-<<<<<<< HEAD
-
-    void const99() {
-        checkConst("struct S {\n" // #14023
-                   "    void f() { ++i; }\n"
-                   "    void f() const {}\n"
-                   "    int i;\n"
-=======
+  
     void const99() {
         checkConst("typedef void (*InitFunc)(void**);\n" // #13953
                    "struct S {\n"
@@ -6859,7 +6852,15 @@
                    "    void f(InitFunc func) {\n"
                    "        func(reinterpret_cast<void**>(&m));\n"
                    "    }\n"
->>>>>>> 0b4c55a8
+                   "};\n");
+        ASSERT_EQUALS("", errout_str());
+    }
+
+    void const100() {
+        checkConst("struct S {\n" // #14023
+                   "    void f() { ++i; }\n"
+                   "    void f() const {}\n"
+                   "    int i;\n"
                    "};\n");
         ASSERT_EQUALS("", errout_str());
     }
