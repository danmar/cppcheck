/*
 * Cppcheck - A tool for static C/C++ code analysis
 * Copyright (C) 2007-2023 Cppcheck team.
 *
 * This program is free software: you can redistribute it and/or modify
 * it under the terms of the GNU General Public License as published by
 * the Free Software Foundation, either version 3 of the License, or
 * (at your option) any later version.
 *
 * This program is distributed in the hope that it will be useful,
 * but WITHOUT ANY WARRANTY; without even the implied warranty of
 * MERCHANTABILITY or FITNESS FOR A PARTICULAR PURPOSE.  See the
 * GNU General Public License for more details.
 *
 * You should have received a copy of the GNU General Public License
 * along with this program.  If not, see <http://www.gnu.org/licenses/>.
 */

#include "check.h"
#include "checkclass.h"
#include "errortypes.h"
#include "library.h"
#include "preprocessor.h"
#include "settings.h"
#include "fixture.h"
#include "tokenize.h"

#include <list>
#include <sstream> // IWYU pragma: keep
#include <string>
#include <vector>


class TestClass : public TestFixture {
public:
    TestClass() : TestFixture("TestClass") {}

private:
    Settings settings0;
    Settings settings1;

    void run() override {
        settings0.severity.enable(Severity::style);
        settings1.severity.enable(Severity::warning);

        // Load std.cfg configuration
        {
            const char xmldata[] = "<?xml version=\"1.0\"?>\n"
                                   "<def>\n"
                                   "  <memory>\n"
                                   "    <alloc init=\"false\">malloc</alloc>\n"
                                   "    <dealloc>free</dealloc>\n"
                                   "  </memory>\n"
                                   "  <smart-pointer class-name=\"std::shared_ptr\"/>\n"
                                   "  <container id=\"stdVector\" startPattern=\"std :: vector &lt;\" itEndPattern=\"&gt; :: const_iterator\">\n"
                                   "    <access>\n"
                                   "      <function name=\"begin\" yields=\"start-iterator\"/>\n"
                                   "      <function name=\"end\" yields=\"end-iterator\"/>\n"
                                   "    </access>\n"
                                   "  </container>\n"
                                   "</def>";
            ASSERT(settings0.library.loadxmldata(xmldata, sizeof(xmldata)));
            ASSERT(settings1.library.loadxmldata(xmldata, sizeof(xmldata)));
        }


        TEST_CASE(virtualDestructor1);      // Base class not found => no error
        TEST_CASE(virtualDestructor2);      // Base class doesn't have a destructor
        TEST_CASE(virtualDestructor3);      // Base class has a destructor, but it's not virtual
        TEST_CASE(virtualDestructor4);      // Derived class doesn't have a destructor => no error
        TEST_CASE(virtualDestructor5);      // Derived class has empty destructor => no error
        TEST_CASE(virtualDestructor6);      // only report error if base class pointer that points at derived class is deleted
        TEST_CASE(virtualDestructorProtected);
        TEST_CASE(virtualDestructorInherited);
        TEST_CASE(virtualDestructorTemplate);

        TEST_CASE(virtualDestructorInconclusive); // ticket # 5807

        TEST_CASE(copyConstructor1);
        TEST_CASE(copyConstructor2); // ticket #4458
        TEST_CASE(copyConstructor3); // defaulted/deleted
        TEST_CASE(copyConstructor4); // base class with private constructor
        TEST_CASE(copyConstructor5); // multiple inheritance
        TEST_CASE(copyConstructor6); // array of pointers
        TEST_CASE(noOperatorEq); // class with memory management should have operator eq
        TEST_CASE(noDestructor); // class with memory management should have destructor

        TEST_CASE(operatorEqRetRefThis1);
        TEST_CASE(operatorEqRetRefThis2); // ticket #1323
        TEST_CASE(operatorEqRetRefThis3); // ticket #1405
        TEST_CASE(operatorEqRetRefThis4); // ticket #1451
        TEST_CASE(operatorEqRetRefThis5); // ticket #1550
        TEST_CASE(operatorEqRetRefThis6); // ticket #2479
        TEST_CASE(operatorEqRetRefThis7); // ticket #5782 endless recursion
        TEST_CASE(operatorEqToSelf1);   // single class
        TEST_CASE(operatorEqToSelf2);   // nested class
        TEST_CASE(operatorEqToSelf3);   // multiple inheritance
        TEST_CASE(operatorEqToSelf4);   // nested class with multiple inheritance
        TEST_CASE(operatorEqToSelf5);   // ticket # 1233
        TEST_CASE(operatorEqToSelf6);   // ticket # 1550
        TEST_CASE(operatorEqToSelf7);
        TEST_CASE(operatorEqToSelf8);   // ticket #2179
        TEST_CASE(operatorEqToSelf9);   // ticket #2592

        TEST_CASE(memsetOnStruct);
        TEST_CASE(memsetVector);
        TEST_CASE(memsetOnClass);
        TEST_CASE(memsetOnInvalid);    // Ticket #5425: Crash upon invalid
        TEST_CASE(memsetOnStdPodType); // Ticket #5901 - std::uint8_t
        TEST_CASE(memsetOnFloat);      // Ticket #5421
        TEST_CASE(memsetOnUnknown);    // Ticket #7183
        TEST_CASE(mallocOnClass);

        TEST_CASE(this_subtraction);    // warn about "this-x"

        // can member function be made const
        TEST_CASE(const1);
        TEST_CASE(const2);
        TEST_CASE(const3);
        TEST_CASE(const4);
        TEST_CASE(const5); // ticket #1482
        TEST_CASE(const6); // ticket #1491
        TEST_CASE(const7);
        TEST_CASE(const8); // ticket #1517
        TEST_CASE(const9); // ticket #1515
        TEST_CASE(const10); // ticket #1522
        TEST_CASE(const11); // ticket #1529
        TEST_CASE(const12); // ticket #1552
        TEST_CASE(const13); // ticket #1519
        TEST_CASE(const14);
        TEST_CASE(const15);
        TEST_CASE(const16); // ticket #1551
        TEST_CASE(const17); // ticket #1552
        TEST_CASE(const18);
        TEST_CASE(const19); // ticket #1612
        TEST_CASE(const20); // ticket #1602
        TEST_CASE(const21); // ticket #1683
        TEST_CASE(const22);
        TEST_CASE(const23); // ticket #1699
        TEST_CASE(const24); // ticket #1708
        TEST_CASE(const25); // ticket #1724
        TEST_CASE(const26); // ticket #1847
        TEST_CASE(const27); // ticket #1882
        TEST_CASE(const28); // ticket #1883
        TEST_CASE(const29); // ticket #1922
        TEST_CASE(const30);
        TEST_CASE(const31);
        TEST_CASE(const32); // ticket #1905 - member array is assigned
        TEST_CASE(const33);
        TEST_CASE(const34); // ticket #1964
        TEST_CASE(const35); // ticket #2001
        TEST_CASE(const36); // ticket #2003
        TEST_CASE(const37); // ticket #2081 and #2085
        TEST_CASE(const38); // ticket #2135
        TEST_CASE(const39);
        TEST_CASE(const40); // ticket #2228
        TEST_CASE(const41); // ticket #2255
        TEST_CASE(const42); // ticket #2282
        TEST_CASE(const43); // ticket #2377
        TEST_CASE(const44); // ticket #2595
        TEST_CASE(const45); // ticket #2664
        TEST_CASE(const46); // ticket #2636
        TEST_CASE(const47); // ticket #2670
        TEST_CASE(const48); // ticket #2672
        TEST_CASE(const49); // ticket #2795
        TEST_CASE(const50); // ticket #2943
        TEST_CASE(const51); // ticket #3040
        TEST_CASE(const52); // ticket #3048
        TEST_CASE(const53); // ticket #3049
        TEST_CASE(const54); // ticket #3052
        TEST_CASE(const55);
        TEST_CASE(const56); // ticket #3149
        TEST_CASE(const57); // tickets #2669 and #2477
        TEST_CASE(const58); // ticket #2698
        TEST_CASE(const59); // ticket #4646
        TEST_CASE(const60); // ticket #3322
        TEST_CASE(const61); // ticket #5606
        TEST_CASE(const62); // ticket #5701
        TEST_CASE(const63); // ticket #5983
        TEST_CASE(const64); // ticket #6268
        TEST_CASE(const65); // ticket #8693
        TEST_CASE(const66); // ticket #7714
        TEST_CASE(const67); // ticket #9193
        TEST_CASE(const68); // ticket #6471
        TEST_CASE(const69); // ticket #9806
        TEST_CASE(const70); // variadic template can receive more arguments than in its definition
        TEST_CASE(const71); // ticket #10146
        TEST_CASE(const72); // ticket #10520
        TEST_CASE(const73); // ticket #10735
        TEST_CASE(const74); // ticket #10671
        TEST_CASE(const75); // ticket #10065
        TEST_CASE(const76); // ticket #10825
        TEST_CASE(const77); // ticket #10307, #10311
        TEST_CASE(const78); // ticket #10315
        TEST_CASE(const79); // ticket #9861
        TEST_CASE(const80); // ticket #11328
        TEST_CASE(const81); // ticket #11330
        TEST_CASE(const82); // ticket #11513
        TEST_CASE(const83);
        TEST_CASE(const84);

        TEST_CASE(const_handleDefaultParameters);
        TEST_CASE(const_passThisToMemberOfOtherClass);
        TEST_CASE(assigningPointerToPointerIsNotAConstOperation);
        TEST_CASE(assigningArrayElementIsNotAConstOperation);
        TEST_CASE(constoperator1);  // operator< can often be const
        TEST_CASE(constoperator2);  // operator<<
        TEST_CASE(constoperator3);
        TEST_CASE(constoperator4);
        TEST_CASE(constoperator5); // ticket #3252
        TEST_CASE(constoperator6); // ticket #8669
        TEST_CASE(constincdec);     // increment/decrement => non-const
        TEST_CASE(constassign1);
        TEST_CASE(constassign2);
        TEST_CASE(constincdecarray);     // increment/decrement array element => non-const
        TEST_CASE(constassignarray);
        TEST_CASE(constReturnReference);
        TEST_CASE(constDelete);     // delete member variable => not const
        TEST_CASE(constLPVOID);     // a function that returns LPVOID can't be const
        TEST_CASE(constFunc); // a function that calls const functions can be const
        TEST_CASE(constVirtualFunc);
        TEST_CASE(constIfCfg);  // ticket #1881 - fp when there are #if
        TEST_CASE(constFriend); // ticket #1921 - fp for friend function
        TEST_CASE(constUnion);  // ticket #2111 - fp when there is a union
        TEST_CASE(constArrayOperator); // #4406
        TEST_CASE(constRangeBasedFor); // #5514
        TEST_CASE(const_shared_ptr);
        TEST_CASE(constPtrToConstPtr);
        TEST_CASE(constTrailingReturnType);
        TEST_CASE(staticArrayPtrOverload);
        TEST_CASE(qualifiedNameMember); // #10872

        TEST_CASE(initializerListOrder);
        TEST_CASE(initializerListUsage);
        TEST_CASE(selfInitialization);

        TEST_CASE(virtualFunctionCallInConstructor);
        TEST_CASE(pureVirtualFunctionCall);
        TEST_CASE(pureVirtualFunctionCallOtherClass);
        TEST_CASE(pureVirtualFunctionCallWithBody);
        TEST_CASE(pureVirtualFunctionCallPrevented);

        TEST_CASE(duplInheritedMembers);
        TEST_CASE(explicitConstructors);
        TEST_CASE(copyCtorAndEqOperator);

        TEST_CASE(override1);
        TEST_CASE(overrideCVRefQualifiers);

        TEST_CASE(thisUseAfterFree);

        TEST_CASE(unsafeClassRefMember);

        TEST_CASE(ctuOneDefinitionRule);

        TEST_CASE(testGetFileInfo);
    }

#define checkCopyCtorAndEqOperator(code) checkCopyCtorAndEqOperator_(code, __FILE__, __LINE__)
    void checkCopyCtorAndEqOperator_(const char code[], const char* file, int line) {
        // Clear the error log
        errout.str("");
        Settings settings;
        settings.severity.enable(Severity::warning);

        Preprocessor preprocessor(settings, settings.nomsg, nullptr);

        // Tokenize..
        Tokenizer tokenizer(&settings, this, &preprocessor);
        std::istringstream istr(code);
        ASSERT_LOC(tokenizer.tokenize(istr, "test.cpp"), file, line);

        // Check..
        CheckClass checkClass(&tokenizer, &settings, this);
        (checkClass.checkCopyCtorAndEqOperator)();
    }

    void copyCtorAndEqOperator() {
        checkCopyCtorAndEqOperator("class A\n"
                                   "{\n"
                                   "    A(const A& other) { }\n"
                                   "    A& operator=(const A& other) { return *this; }\n"
                                   "};");
        ASSERT_EQUALS("", errout.str());


        checkCopyCtorAndEqOperator("class A\n"
                                   "{\n"
                                   "};");
        ASSERT_EQUALS("", errout.str());

        checkCopyCtorAndEqOperator("class A\n"
                                   "{\n"
                                   "    A(const A& other) { }\n"
                                   "};");
        ASSERT_EQUALS("", errout.str());

        checkCopyCtorAndEqOperator("class A\n"
                                   "{\n"
                                   "    A& operator=(const A& other) { return *this; }\n"
                                   "};");
        ASSERT_EQUALS("", errout.str());


        checkCopyCtorAndEqOperator("class A\n"
                                   "{\n"
                                   "    A(const A& other) { }\n"
                                   "    int x;\n"
                                   "};");
        TODO_ASSERT_EQUALS("[test.cpp:1]: (warning) The class 'A' has 'copy constructor' but lack of 'operator='.\n", "", errout.str());
        // TODO the error message should be clarified. It should say something like 'copy constructor is empty and will not assign i and therefore the behaviour is different to the default assignment operator'

        checkCopyCtorAndEqOperator("class A\n"
                                   "{\n"
                                   "    A& operator=(const A& other) { return *this; }\n"
                                   "    int x;\n"
                                   "};");
        TODO_ASSERT_EQUALS("[test.cpp:1]: (warning) The class 'A' has 'operator=' but lack of 'copy constructor'.\n", "", errout.str());
        // TODO the error message should be clarified. It should say something like 'assignment operator does not assign i and therefore the behaviour is different to the default copy constructor'

        checkCopyCtorAndEqOperator("class A\n"
                                   "{\n"
                                   "    A& operator=(const int &x) { this->x = x; return *this; }\n"
                                   "    int x;\n"
                                   "};");
        ASSERT_EQUALS("", errout.str());

        checkCopyCtorAndEqOperator("class A {\n"
                                   "public:\n"
                                   "    A() : x(0) { }\n"
                                   "    A(const A & a) { x = a.x; }\n"
                                   "    A & operator = (const A & a) {\n"
                                   "        x = a.x;\n"
                                   "        return *this;\n"
                                   "    }\n"
                                   "private:\n"
                                   "    int x;\n"
                                   "};\n"
                                   "class B : public A {\n"
                                   "public:\n"
                                   "    B() { }\n"
                                   "    B(const B & b) :A(b) { }\n"
                                   "private:\n"
                                   "    static int i;\n"
                                   "};");
        ASSERT_EQUALS("", errout.str());

        // #7987 - Don't show warning when there is a move constructor
        checkCopyCtorAndEqOperator("struct S {\n"
                                   "  std::string test;\n"
                                   "  S(S&& s) : test(std::move(s.test)) { }\n"
                                   "  S& operator = (S &&s) {\n"
                                   "    test = std::move(s.test);\n"
                                   "    return *this;\n"
                                   "  }\n"
                                   "};");
        ASSERT_EQUALS("", errout.str());

        // #8337 - False positive in copy constructor detection
        checkCopyCtorAndEqOperator("struct StaticListNode {\n"
                                   "  StaticListNode(StaticListNode*& prev) : m_next(0) {}\n"
                                   "  StaticListNode* m_next;\n"
                                   "};");
        ASSERT_EQUALS("", errout.str());
    }

#define checkExplicitConstructors(code) checkExplicitConstructors_(code, __FILE__, __LINE__)
    void checkExplicitConstructors_(const char code[], const char* file, int line) {
        // Clear the error log
        errout.str("");

        Preprocessor preprocessor(settings0, settings0.nomsg, nullptr);

        // Tokenize..
        Tokenizer tokenizer(&settings0, this, &preprocessor);
        std::istringstream istr(code);
        ASSERT_LOC(tokenizer.tokenize(istr, "test.cpp"), file, line);

        // Check..
        CheckClass checkClass(&tokenizer, &settings0, this);
        (checkClass.checkExplicitConstructors)();
    }

    void explicitConstructors() {
        checkExplicitConstructors("class Class {\n"
                                  "    Class() = delete;\n"
                                  "    Class(const Class& other) { }\n"
                                  "    Class(Class&& other) { }\n"
                                  "    explicit Class(int i) { }\n"
                                  "    explicit Class(const std::string&) { }\n"
                                  "    Class(int a, int b) { }\n"
                                  "};");
        ASSERT_EQUALS("", errout.str());

        checkExplicitConstructors("class Class {\n"
                                  "    Class() = delete;\n"
                                  "    explicit Class(const Class& other) { }\n"
                                  "    explicit Class(Class&& other) { }\n"
                                  "    virtual int i() = 0;\n"
                                  "};");
        ASSERT_EQUALS("", errout.str());

        checkExplicitConstructors("class Class {\n"
                                  "    Class() = delete;\n"
                                  "    Class(const Class& other) = delete;\n"
                                  "    Class(Class&& other) = delete;\n"
                                  "    virtual int i() = 0;\n"
                                  "};");
        ASSERT_EQUALS("", errout.str());

        checkExplicitConstructors("class Class {\n"
                                  "    Class(int i) { }\n"
                                  "};");
        ASSERT_EQUALS("[test.cpp:2]: (style) Class 'Class' has a constructor with 1 argument that is not explicit.\n", errout.str());

        checkExplicitConstructors("class Class {\n"
                                  "    Class(const Class& other) { }\n"
                                  "    virtual int i() = 0;\n"
                                  "};");
        ASSERT_EQUALS("", errout.str());

        checkExplicitConstructors("class Class {\n"
                                  "    Class(Class&& other) { }\n"
                                  "    virtual int i() = 0;\n"
                                  "};");
        ASSERT_EQUALS("", errout.str());

        // #6585
        checkExplicitConstructors("class Class {\n"
                                  "    private: Class(const Class&);\n"
                                  "    virtual int i() = 0;\n"
                                  "};");
        ASSERT_EQUALS("", errout.str());

        checkExplicitConstructors("class Class {\n"
                                  "    public: Class(const Class&);\n"
                                  "    virtual int i() = 0;\n"
                                  "};");
        ASSERT_EQUALS("", errout.str());

        // #7465: Error properly reported in templates
        checkExplicitConstructors("template <class T> struct Test {\n"
                                  "  Test(int) : fData(0) {}\n"
                                  "  T fData;\n"
                                  "};\n"
                                  "int main() {\n"
                                  "  Test <int> test;\n"
                                  "  return 0;\n"
                                  "}");
        ASSERT_EQUALS("[test.cpp:2]: (style) Struct 'Test < int >' has a constructor with 1 argument that is not explicit.\n", errout.str());

        // #7465: No error for copy or move constructors
        checkExplicitConstructors("template <class T> struct Test {\n"
                                  "  Test() : fData(0) {}\n"
                                  "  Test (const Test<T>& aOther) : fData(aOther.fData) {}\n"
                                  "  Test (Test<T>&& aOther) : fData(std::move(aOther.fData)) {}\n"
                                  "  T fData;\n"
                                  "};\n"
                                  "int main() {\n"
                                  "  Test <int> test;\n"
                                  "  return 0;\n"
                                  "}");
        ASSERT_EQUALS("", errout.str());

        // #8600
        checkExplicitConstructors("struct A { struct B; };\n"
                                  "struct A::B {\n"
                                  "    B() = default;\n"
                                  "    B(const B&) {}\n"
                                  "};");
        ASSERT_EQUALS("", errout.str());

        checkExplicitConstructors("struct A{"
                                  "    A(int, int y=2) {}"
                                  "};");
        ASSERT_EQUALS("[test.cpp:1]: (style) Struct 'A' has a constructor with 1 argument that is not explicit.\n", errout.str());

        checkExplicitConstructors("struct Foo {\n" // #10515
                                  "    template <typename T>\n"
                                  "    explicit constexpr Foo(T) {}\n"
                                  "};\n"
                                  "struct Bar {\n"
                                  "    template <typename T>\n"
                                  "    constexpr explicit Bar(T) {}\n"
                                  "};\n"
                                  "struct Baz {\n"
                                  "    explicit constexpr Baz(int) {}\n"
                                  "};\n");
        ASSERT_EQUALS("", errout.str());

        checkExplicitConstructors("class Token;\n" // #11126
                                  "struct Branch {\n"
                                  "    Branch(Token* tok = nullptr) : endBlock(tok) {}\n"
                                  "    Token* endBlock = nullptr;\n"
                                  "};\n");
        ASSERT_EQUALS("[test.cpp:3]: (style) Struct 'Branch' has a constructor with 1 argument that is not explicit.\n", errout.str());

        checkExplicitConstructors("struct S {\n"
                                  "    S(std::initializer_list<int> il) : v(il) {}\n"
                                  "    std::vector<int> v;\n"
                                  "};\n");
        ASSERT_EQUALS("", errout.str());

        checkExplicitConstructors("template<class T>\n" // #10977
                                  "struct A {\n"
                                  "    template<class... Ts>\n"
                                  "    A(Ts&&... ts) {}\n"
                                  "};\n");
        ASSERT_EQUALS("", errout.str());

        checkExplicitConstructors("class Color {\n" // #7176
                                  "public:\n"
                                  "    Color(unsigned int rgba);\n"
                                  "    Color(std::uint8_t r = 0, std::uint8_t g = 0, std::uint8_t b = 0, std::uint8_t a = 255);\n"
                                  "};\n");
        ASSERT_EQUALS("[test.cpp:3]: (style) Class 'Color' has a constructor with 1 argument that is not explicit.\n"
                      "[test.cpp:4]: (style) Class 'Color' has a constructor with 1 argument that is not explicit.\n",
                      errout.str());
    }

#define checkDuplInheritedMembers(code) checkDuplInheritedMembers_(code, __FILE__, __LINE__)
    void checkDuplInheritedMembers_(const char code[], const char* file, int line) {
        // Clear the error log
        errout.str("");

        Preprocessor preprocessor(settings1, settings1.nomsg, nullptr);

        // Tokenize..
        Tokenizer tokenizer(&settings1, this, &preprocessor);
        std::istringstream istr(code);
        ASSERT_LOC(tokenizer.tokenize(istr, "test.cpp"), file, line);

        // Check..
        CheckClass checkClass(&tokenizer, &settings1, this);
        (checkClass.checkDuplInheritedMembers)();
    }

    void duplInheritedMembers() {
        checkDuplInheritedMembers("class Base {\n"
                                  "   int x;\n"
                                  "};\n"
                                  "struct Derived : Base {\n"
                                  "   int x;\n"
                                  "};");
        ASSERT_EQUALS("", errout.str());

        checkDuplInheritedMembers("class Base {\n"
                                  "   protected:\n"
                                  "   int x;\n"
                                  "};\n"
                                  "struct Derived : Base {\n"
                                  "   int x;\n"
                                  "};");
        ASSERT_EQUALS("[test.cpp:3] -> [test.cpp:6]: (warning) The struct 'Derived' defines member variable with name 'x' also defined in its parent class 'Base'.\n", errout.str());

        checkDuplInheritedMembers("class Base {\n"
                                  "   protected:\n"
                                  "   int x;\n"
                                  "};\n"
                                  "struct Derived : public Base {\n"
                                  "   int x;\n"
                                  "};");
        ASSERT_EQUALS("[test.cpp:3] -> [test.cpp:6]: (warning) The struct 'Derived' defines member variable with name 'x' also defined in its parent class 'Base'.\n", errout.str());

        checkDuplInheritedMembers("class Base0 {\n"
                                  "   int x;\n"
                                  "};\n"
                                  "class Base1 {\n"
                                  "   int x;\n"
                                  "};\n"
                                  "struct Derived : Base0, Base1 {\n"
                                  "   int x;\n"
                                  "};");
        ASSERT_EQUALS("", errout.str());

        checkDuplInheritedMembers("class Base0 {\n"
                                  "   protected:\n"
                                  "   int x;\n"
                                  "};\n"
                                  "class Base1 {\n"
                                  "   int x;\n"
                                  "};\n"
                                  "struct Derived : Base0, Base1 {\n"
                                  "   int x;\n"
                                  "};");
        ASSERT_EQUALS("[test.cpp:3] -> [test.cpp:9]: (warning) The struct 'Derived' defines member variable with name 'x' also defined in its parent class 'Base0'.\n", errout.str());

        checkDuplInheritedMembers("class Base0 {\n"
                                  "   protected:\n"
                                  "   int x;\n"
                                  "};\n"
                                  "class Base1 {\n"
                                  "   public:\n"
                                  "   int x;\n"
                                  "};\n"
                                  "struct Derived : Base0, Base1 {\n"
                                  "   int x;\n"
                                  "};");
        ASSERT_EQUALS("[test.cpp:3] -> [test.cpp:10]: (warning) The struct 'Derived' defines member variable with name 'x' also defined in its parent class 'Base0'.\n"
                      "[test.cpp:7] -> [test.cpp:10]: (warning) The struct 'Derived' defines member variable with name 'x' also defined in its parent class 'Base1'.\n", errout.str());

        checkDuplInheritedMembers("class Base {\n"
                                  "   int x;\n"
                                  "};\n"
                                  "struct Derived : Base {\n"
                                  "   int y;\n"
                                  "};");
        ASSERT_EQUALS("", errout.str());

        checkDuplInheritedMembers("class A {\n"
                                  "   int x;\n"
                                  "};\n"
                                  "struct B {\n"
                                  "   int x;\n"
                                  "};");
        ASSERT_EQUALS("", errout.str());

        // Unknown 'Base' class
        checkDuplInheritedMembers("class Derived : public UnknownBase {\n"
                                  "  int x;\n"
                                  "};");
        ASSERT_EQUALS("", errout.str());

        checkDuplInheritedMembers("class Base {\n"
                                  "   int x;\n"
                                  "};\n"
                                  "class Derived : public Base {\n"
                                  "};");
        ASSERT_EQUALS("", errout.str());

        // #6692
        checkDuplInheritedMembers("namespace test1 {\n"
                                  "   struct SWibble{};\n"
                                  "   typedef SWibble wibble;\n"
                                  "}\n"
                                  "namespace test2 {\n"
                                  "   struct SWibble : public test1::wibble {\n"
                                  "   int Value;\n"
                                  "   };\n"
                                  "}");
        ASSERT_EQUALS("", errout.str());

        // #9957
        checkDuplInheritedMembers("class Base {\n"
                                  "    public:\n"
                                  "        int i;\n"
                                  "};\n"
                                  "class Derived1: public Base {\n"
                                  "    public:\n"
                                  "        int j;\n"
                                  "};\n"
                                  "class Derived2 : public Derived1 {\n"
                                  "    int i;\n"
                                  "};");
        ASSERT_EQUALS("[test.cpp:3] -> [test.cpp:10]: (warning) The class 'Derived2' defines member variable with name 'i' also defined in its parent class 'Base'.\n", errout.str());

        // don't crash on recursive template
        checkDuplInheritedMembers("template<size_t N>\n"
                                  "struct BitInt : public BitInt<N+1> { };");
        ASSERT_EQUALS("", errout.str());

        // don't crash on recursive template
        checkDuplInheritedMembers("namespace _impl {\n"
                                  "    template <typename AlwaysVoid, typename>\n"
                                  "    struct fn_traits;\n"
                                  "}\n"
                                  "template <typename T>\n"
                                  "struct function_traits\n"
                                  "    : public _impl::fn_traits<void, std::remove_reference_t<T>> {};\n"
                                  "namespace _impl {\n"
                                  "    template <typename T>\n"
                                  "    struct fn_traits<decltype(void(&T::operator())), T>\n"
                                  "        : public fn_traits<void, decltype(&T::operator())> {};\n"
                                  "}");
        ASSERT_EQUALS("", errout.str());

        // #10594
        checkDuplInheritedMembers("template<int i> struct A { bool a = true; };\n"
                                  "struct B { bool a; };\n"
                                  "template<> struct A<1> : B {};\n");
        ASSERT_EQUALS("", errout.str());
    }

#define checkCopyConstructor(code) checkCopyConstructor_(code, __FILE__, __LINE__)
    void checkCopyConstructor_(const char code[], const char* file, int line) {
        // Clear the error log
        errout.str("");

        Preprocessor preprocessor(settings0, settings0.nomsg, nullptr);

        // Tokenize..
        Tokenizer tokenizer(&settings0, this, &preprocessor);
        std::istringstream istr(code);
        ASSERT_LOC(tokenizer.tokenize(istr, "test.cpp"), file, line);

        // Check..
        CheckClass checkClass(&tokenizer, &settings0, this);
        checkClass.copyconstructors();
    }

    void copyConstructor1() {
        checkCopyConstructor("class F\n"
                             "{\n"
                             "   public:\n"
                             "   char *c,*p,*d;\n"
                             "   F(const F &f) : p(f.p), c(f.c)\n"
                             "   {\n"
                             "      p=(char *)malloc(strlen(f.p)+1);\n"
                             "      strcpy(p,f.p);\n"
                             "   }\n"
                             "   F(char *str)\n"
                             "   {\n"
                             "      p=(char *)malloc(strlen(str)+1);\n"
                             "      strcpy(p,str);\n"
                             "   }\n"
                             "   F&operator=(const F&);\n"
                             "   ~F();\n"
                             "};");
        TODO_ASSERT_EQUALS("[test.cpp:5]: (warning) Value of pointer 'p', which points to allocated memory, is copied in copy constructor instead of allocating new memory.\n", "", errout.str());

        checkCopyConstructor("class F {\n"
                             "   char *p;\n"
                             "   F(const F &f) {\n"
                             "      p = f.p;\n"
                             "   }\n"
                             "   F(char *str) {\n"
                             "      p = malloc(strlen(str)+1);\n"
                             "   }\n"
                             "   ~F();\n"
                             "   F& operator=(const F&f);\n"
                             "};");
        TODO_ASSERT_EQUALS("[test.cpp:4]: (warning) Value of pointer 'p', which points to allocated memory, is copied in copy constructor instead of allocating new memory.\n"
                           "[test.cpp:3] -> [test.cpp:7]: (warning) Copy constructor does not allocate memory for member 'p' although memory has been allocated in other constructors.\n",
                           "[test.cpp:4]: (warning) Value of pointer 'p', which points to allocated memory, is copied in copy constructor instead of allocating new memory.\n"
                           , errout.str());

        checkCopyConstructor("class F\n"
                             "{\n"
                             "   public:\n"
                             "   char *c,*p,*d;\n"
                             "   F(const F &f) :p(f.p)\n"
                             "   {\n"
                             "   }\n"
                             "   F(char *str)\n"
                             "   {\n"
                             "      p=(char *)malloc(strlen(str)+1);\n"
                             "      strcpy(p,str);\n"
                             "   }\n"
                             "   ~F();\n"
                             "   F& operator=(const F&f);\n"
                             "};");
        TODO_ASSERT_EQUALS("[test.cpp:5]: (warning) Value of pointer 'p', which points to allocated memory, is copied in copy constructor instead of allocating new memory.\n"
                           "[test.cpp:5] -> [test.cpp:10]: (warning) Copy constructor does not allocate memory for member 'p' although memory has been allocated in other constructors.\n",
                           ""
                           , errout.str());

        checkCopyConstructor("class kalci\n"
                             "{\n"
                             "   public:\n"
                             "   char *c,*p,*d;\n"
                             "   kalci()\n"
                             "   {\n"
                             "      p=(char *)malloc(100);\n"
                             "      strcpy(p,\"hello\");\n"
                             "      c=(char *)malloc(100);\n"
                             "      strcpy(p,\"hello\");\n"
                             "      d=(char *)malloc(100);\n"
                             "      strcpy(p,\"hello\");\n"
                             "   }\n"
                             "   kalci(const kalci &f)\n"
                             "   {\n"
                             "      p=(char *)malloc(strlen(str)+1);\n"
                             "      strcpy(p,f.p);\n"
                             "      c=(char *)malloc(strlen(str)+1);\n"
                             "      strcpy(p,f.p);\n"
                             "      d=(char *)malloc(strlen(str)+1);\n"
                             "      strcpy(p,f.p);\n"
                             "   }\n"
                             "   ~kalci();\n"
                             "   kalci& operator=(const kalci&kalci);\n"
                             "};");
        ASSERT_EQUALS("", errout.str());

        checkCopyConstructor("class F\n"
                             "{\n"
                             "   public:\n"
                             "   char *c,*p,*d;\n"
                             "   F(char *str,char *st,char *string)\n"
                             "   {\n"
                             "      p=(char *)malloc(100);\n"
                             "      strcpy(p,str);\n"
                             "      c=(char *)malloc(100);\n"
                             "      strcpy(p,st);\n"
                             "      d=(char *)malloc(100);\n"
                             "      strcpy(p,string);\n"
                             "   }\n"
                             "   F(const F &f)\n"
                             "   {\n"
                             "      p=(char *)malloc(strlen(str)+1);\n"
                             "      strcpy(p,f.p);\n"
                             "      c=(char *)malloc(strlen(str)+1);\n"
                             "      strcpy(p,f.p);\n"
                             "   }\n"
                             "   ~F();\n"
                             "   F& operator=(const F&f);\n"
                             "};");
        TODO_ASSERT_EQUALS("[test.cpp:14] -> [test.cpp:11]: (warning) Copy constructor does not allocate memory for member 'd' although memory has been allocated in other constructors.\n", "", errout.str());

        checkCopyConstructor("class F {\n"
                             "   char *c;\n"
                             "   F(char *str,char *st,char *string) {\n"
                             "      p=(char *)malloc(100);\n"
                             "   }\n"
                             "   F(const F &f)\n"
                             "      : p(malloc(size))\n"
                             "   {\n"
                             "   }\n"
                             "   ~F();\n"
                             "   F& operator=(const F&f);\n"
                             "};");
        ASSERT_EQUALS("", errout.str());

        checkCopyConstructor("class F {\n"
                             "   char *c;\n"
                             "   F(char *str,char *st,char *string)\n"
                             "      : p(malloc(size))\n"
                             "   {\n"
                             "   }\n"
                             "   F(const F &f)\n"
                             "   {\n"
                             "   }\n"
                             "   ~F();\n"
                             "   F& operator=(const F&f);\n"
                             "};");
        TODO_ASSERT_EQUALS("[test.cpp:7] -> [test.cpp:4]: (warning) Copy constructor does not allocate memory for member 'd' although memory has been allocated in other constructors.\n", "", errout.str());

        checkCopyConstructor("class F\n"
                             "{\n"
                             "   public:\n"
                             "   char *c,*p,*d;\n"
                             "   F()\n"
                             "   {\n"
                             "      p=(char *)malloc(100);\n"
                             "      c=(char *)malloc(100);\n"
                             "      d=(char*)malloc(100);\n"
                             "   }\n"
                             "   ~F();\n"
                             "   F& operator=(const F&f);\n"
                             "};");
        TODO_ASSERT_EQUALS("[test.cpp:8]: (warning) Class 'F' does not have a copy constructor which is recommended since it has dynamic memory/resource allocation(s).\n", "", errout.str());

        checkCopyConstructor("class F\n"
                             "{\n"
                             "   public:\n"
                             "   char *c;\n"
                             "   const char *p,*d;\n"
                             "   F(char *str,char *st,char *string)\n"
                             "   {\n"
                             "      p=str;\n"
                             "      d=st;\n"
                             "      c=(char *)malloc(strlen(string)+1);\n"
                             "      strcpy(d,string);\n"
                             "   }\n"
                             "   F(const F &f)\n"
                             "   {\n"
                             "      p=f.p;\n"
                             "      d=f.d;\n"
                             "      c=(char *)malloc(strlen(str)+1);\n"
                             "      strcpy(d,f.p);\n"
                             "   }\n"
                             "   ~F();\n"
                             "   F& operator=(const F&f);\n"
                             "};");
        ASSERT_EQUALS("", errout.str());

        checkCopyConstructor("class F : E\n"
                             "{\n"
                             "   char *p;\n"
                             "   F() {\n"
                             "      p = malloc(100);\n"
                             "   }\n"
                             "   ~F();\n"
                             "   F& operator=(const F&f);\n"
                             "};");
        ASSERT_EQUALS("", errout.str());

        checkCopyConstructor("class E { E(E&); };\n" // non-copyable
                             "class F : E\n"
                             "{\n"
                             "   char *p;\n"
                             "   F() {\n"
                             "      p = malloc(100);\n"
                             "   }\n"
                             "   ~F();\n"
                             "   F& operator=(const F&f);\n"
                             "};");
        ASSERT_EQUALS("", errout.str());

        checkCopyConstructor("class E {};\n"
                             "class F : E {\n"
                             "   char *p;\n"
                             "   F() {\n"
                             "      p = malloc(100);\n"
                             "   }\n"
                             "   ~F();\n"
                             "   F& operator=(const F&f);\n"
                             "};");
        ASSERT_EQUALS("[test.cpp:5]: (warning) Class 'F' does not have a copy constructor which is recommended since it has dynamic memory/resource allocation(s).\n", errout.str());

        checkCopyConstructor("class F {\n"
                             "   char *p;\n"
                             "   F() {\n"
                             "      p = malloc(100);\n"
                             "   }\n"
                             "   F(F& f);\n"
                             "   ~F();\n"
                             "   F& operator=(const F&f);\n"
                             "};");
        ASSERT_EQUALS("", errout.str());

        checkCopyConstructor("class F {\n"
                             "   char *p;\n"
                             "   F() : p(malloc(100)) {}\n"
                             "   ~F();\n"
                             "   F& operator=(const F&f);\n"
                             "};");
        ASSERT_EQUALS("[test.cpp:3]: (warning) Class 'F' does not have a copy constructor which is recommended since it has dynamic memory/resource allocation(s).\n", errout.str());

        // #7198
        checkCopyConstructor("struct F {\n"
                             "   static char* c;\n"
                             "   F() {\n"
                             "      p = malloc(100);\n"
                             "   }\n"
                             "};");
        ASSERT_EQUALS("", errout.str());
    }

    void copyConstructor2() { // ticket #4458
        checkCopyConstructor("template <class _Tp>\n"
                             "class Vector\n"
                             "{\n"
                             "public:\n"
                             "    Vector() {\n"
                             "        _M_finish = new _Tp[ 42 ];\n"
                             "    }\n"
                             "    Vector( const Vector<_Tp>& v ) {\n"
                             "    }\n"
                             "     ~Vector();\n"
                             "     Vector& operator=(const Vector&v);\n"
                             "    _Tp* _M_finish;\n"
                             "};");
        ASSERT_EQUALS("", errout.str());
    }

    void copyConstructor3() {
        checkCopyConstructor("struct F {\n"
                             "   char* c;\n"
                             "   F() { c = malloc(100); }\n"
                             "   F(const F &f) = delete;\n"
                             "   F&operator=(const F &f);\n"
                             "   ~F();\n"
                             "};");
        ASSERT_EQUALS("", errout.str());

        checkCopyConstructor("struct F {\n"
                             "   char* c;\n"
                             "   F() { c = malloc(100); }\n"
                             "   F(const F &f) = default;\n"
                             "   F&operator=(const F &f);\n"
                             "   ~F();\n"
                             "};");
        ASSERT_EQUALS("[test.cpp:3]: (warning) Struct 'F' has dynamic memory/resource allocation(s). The copy constructor is explicitly defaulted but the default copy constructor does not work well. It is recommended to define or delete the copy constructor.\n", errout.str());
    }

    void copyConstructor4() {
        checkCopyConstructor("class noncopyable {\n"
                             "protected:\n"
                             "    noncopyable() {}\n"
                             "    ~noncopyable() {}\n"
                             "\n"
                             "private:\n"
                             "    noncopyable( const noncopyable& );\n"
                             "    const noncopyable& operator=( const noncopyable& );\n"
                             "};\n"
                             "\n"
                             "class Base : private noncopyable {};\n"
                             "\n"
                             "class Foo : public Base {\n"
                             "public:\n"
                             "    Foo() : m_ptr(new int) {}\n"
                             "    ~Foo() { delete m_ptr; }\n"
                             "private:\n"
                             "    int* m_ptr;\n"
                             "};");
        ASSERT_EQUALS("", errout.str());
    }

    void copyConstructor5() {
        checkCopyConstructor("class Copyable {};\n"
                             "\n"
                             "class Foo : public Copyable, public UnknownType {\n"
                             "public:\n"
                             "    Foo() : m_ptr(new int) {}\n"
                             "    ~Foo() { delete m_ptr; }\n"
                             "private:\n"
                             "    int* m_ptr;\n"
                             "};");
        ASSERT_EQUALS("", errout.str());

        checkCopyConstructor("class Copyable {};\n"
                             "\n"
                             "class Foo : public UnknownType, public Copyable {\n"
                             "public:\n"
                             "    Foo() : m_ptr(new int) {}\n"
                             "    ~Foo() { delete m_ptr; }\n"
                             "private:\n"
                             "    int* m_ptr;\n"
                             "};");
        ASSERT_EQUALS("", errout.str());
    }

    void copyConstructor6() {
        checkCopyConstructor("struct S {\n"
                             "    S() {\n"
                             "        for (int i = 0; i < 5; i++)\n"
                             "            a[i] = new char[3];\n"
                             "    }\n"
                             "    char* a[5];\n"
                             "};\n");
        TODO_ASSERT_EQUALS("[test.cpp:4]: (warning) Struct 'S' does not have a copy constructor which is recommended since it has dynamic memory/resource allocation(s).\n"
                           "[test.cpp:4]: (warning) Struct 'S' does not have a operator= which is recommended since it has dynamic memory/resource allocation(s).\n"
                           "[test.cpp:4]: (warning) Struct 'S' does not have a destructor which is recommended since it has dynamic memory/resource allocation(s).\n",
                           "",
                           errout.str());
    }

    void noOperatorEq() {
        checkCopyConstructor("struct F {\n"
                             "   char* c;\n"
                             "   F() { c = malloc(100); }\n"
                             "   F(const F &f);\n"
                             "   ~F();\n"
                             "};");
        ASSERT_EQUALS("[test.cpp:3]: (warning) Struct 'F' does not have a operator= which is recommended since it has dynamic memory/resource allocation(s).\n", errout.str());

        // defaulted operator=
        checkCopyConstructor("struct F {\n"
                             "   char* c;\n"
                             "   F() { c = malloc(100); }\n"
                             "   F(const F &f);\n"
                             "   F &operator=(const F &f) = default;\n"
                             "   ~F();\n"
                             "};");
        ASSERT_EQUALS("[test.cpp:3]: (warning) Struct 'F' has dynamic memory/resource allocation(s). The operator= is explicitly defaulted but the default operator= does not work well. It is recommended to define or delete the operator=.\n", errout.str());

        // deleted operator=
        checkCopyConstructor("struct F {\n"
                             "   char* c;\n"
                             "   F() { c = malloc(100); }\n"
                             "   F(const F &f);\n"
                             "   F &operator=(const F &f) = delete;\n"
                             "   ~F();\n"
                             "};");
        ASSERT_EQUALS("", errout.str());

        // base class deletes operator=
        checkCopyConstructor("struct F : NonCopyable {\n"
                             "   char* c;\n"
                             "   F() { c = malloc(100); }\n"
                             "   F(const F &f);\n"
                             "   ~F();\n"
                             "};");
        ASSERT_EQUALS("", errout.str());
    }

    void noDestructor() {
        checkCopyConstructor("struct F {\n"
                             "   char* c;\n"
                             "   F() { c = malloc(100); }\n"
                             "   F(const F &f);\n"
                             "   F&operator=(const F&);"
                             "};");
        ASSERT_EQUALS("[test.cpp:3]: (warning) Struct 'F' does not have a destructor which is recommended since it has dynamic memory/resource allocation(s).\n", errout.str());

        checkCopyConstructor("struct F {\n"
                             "   C* c;\n"
                             "   F() { c = new C; }\n"
                             "   F(const F &f);\n"
                             "   F&operator=(const F&);"
                             "};");
        ASSERT_EQUALS("", errout.str());

        checkCopyConstructor("struct F {\n"
                             "   int* i;\n"
                             "   F() { i = new int(); }\n"
                             "   F(const F &f);\n"
                             "   F& operator=(const F&);"
                             "};");
        ASSERT_EQUALS("[test.cpp:3]: (warning) Struct 'F' does not have a destructor which is recommended since it has dynamic memory/resource allocation(s).\n", errout.str());

        checkCopyConstructor("struct Data { int x; int y; };\n"
                             "struct F {\n"
                             "   Data* c;\n"
                             "   F() { c = new Data; }\n"
                             "   F(const F &f);\n"
                             "   F&operator=(const F&);"
                             "};");
        ASSERT_EQUALS("[test.cpp:4]: (warning) Struct 'F' does not have a destructor which is recommended since it has dynamic memory/resource allocation(s).\n", errout.str());

        // defaulted destructor
        checkCopyConstructor("struct F {\n"
                             "   char* c;\n"
                             "   F() { c = malloc(100); }\n"
                             "   F(const F &f);\n"
                             "   F &operator=(const F &f);\n"
                             "   ~F() = default;\n"
                             "};");
        ASSERT_EQUALS("[test.cpp:3]: (warning) Struct 'F' has dynamic memory/resource allocation(s). The destructor is explicitly defaulted but the default destructor does not work well. It is recommended to define the destructor.\n", errout.str());

        // deleted destructor
        checkCopyConstructor("struct F {\n"
                             "   char* c;\n"
                             "   F() { c = malloc(100); }\n"
                             "   F(const F &f);\n"
                             "   F &operator=(const F &f);\n"
                             "   ~F() = delete;\n"
                             "};");
        ASSERT_EQUALS("", errout.str());
    }

    // Check that operator Equal returns reference to this
#define checkOpertorEqRetRefThis(code) checkOpertorEqRetRefThis_(code, __FILE__, __LINE__)
    void checkOpertorEqRetRefThis_(const char code[], const char* file, int line) {
        // Clear the error log
        errout.str("");

        Preprocessor preprocessor(settings0, settings0.nomsg, nullptr);

        // Tokenize..
        Tokenizer tokenizer(&settings0, this, &preprocessor);
        std::istringstream istr(code);
        ASSERT_LOC(tokenizer.tokenize(istr, "test.cpp"), file, line);

        // Check..
        CheckClass checkClass(&tokenizer, &settings0, this);
        checkClass.operatorEqRetRefThis();
    }

    void operatorEqRetRefThis1() {
        checkOpertorEqRetRefThis(
            "class A\n"
            "{\n"
            "public:\n"
            "    A & operator=(const A &a) { return *this; }\n"
            "};");
        ASSERT_EQUALS("", errout.str());

        checkOpertorEqRetRefThis(
            "class A\n"
            "{\n"
            "public:\n"
            "    A & operator=(const A &a) { return a; }\n"
            "};");
        ASSERT_EQUALS("[test.cpp:4]: (style) 'operator=' should return reference to 'this' instance.\n", errout.str());

        checkOpertorEqRetRefThis(
            "class A\n"
            "{\n"
            "public:\n"
            "    A & operator=(const A &);\n"
            "};\n"
            "A & A::operator=(const A &a) { return *this; }");
        ASSERT_EQUALS("", errout.str());

        checkOpertorEqRetRefThis(
            "class A\n"
            "{\n"
            "public:\n"
            "    A & operator=(const A &a);\n"
            "};\n"
            "A & A::operator=(const A &a) { return *this; }");
        ASSERT_EQUALS("", errout.str());

        checkOpertorEqRetRefThis(
            "class A\n"
            "{\n"
            "public:\n"
            "    A & operator=(const A &);\n"
            "};\n"
            "A & A::operator=(const A &a) { return a; }");
        ASSERT_EQUALS("[test.cpp:6]: (style) 'operator=' should return reference to 'this' instance.\n", errout.str());

        checkOpertorEqRetRefThis(
            "class A\n"
            "{\n"
            "public:\n"
            "    A & operator=(const A &a);\n"
            "};\n"
            "A & A::operator=(const A &a) { return a; }");
        ASSERT_EQUALS("[test.cpp:6]: (style) 'operator=' should return reference to 'this' instance.\n", errout.str());

        checkOpertorEqRetRefThis(
            "class A\n"
            "{\n"
            "public:\n"
            "    class B\n"
            "    {\n"
            "    public:\n"
            "        B & operator=(const B &b) { return *this; }\n"
            "    };\n"
            "};");
        ASSERT_EQUALS("", errout.str());

        checkOpertorEqRetRefThis(
            "class A\n"
            "{\n"
            "public:\n"
            "    class B\n"
            "    {\n"
            "    public:\n"
            "        B & operator=(const B &b) { return b; }\n"
            "    };\n"
            "};");
        ASSERT_EQUALS("[test.cpp:7]: (style) 'operator=' should return reference to 'this' instance.\n", errout.str());

        checkOpertorEqRetRefThis(
            "class A\n"
            "{\n"
            "public:\n"
            "    class B\n"
            "    {\n"
            "    public:\n"
            "        B & operator=(const B &);\n"
            "    };\n"
            "};\n"
            "A::B & A::B::operator=(const A::B &b) { return *this; }");
        ASSERT_EQUALS("", errout.str());

        checkOpertorEqRetRefThis(
            "class A\n"
            "{\n"
            "public:\n"
            "    class B\n"
            "    {\n"
            "    public:\n"
            "        B & operator=(const B &);\n"
            "    };\n"
            "};\n"
            "A::B & A::B::operator=(const A::B &b) { return b; }");
        ASSERT_EQUALS("[test.cpp:10]: (style) 'operator=' should return reference to 'this' instance.\n", errout.str());

        checkOpertorEqRetRefThis(
            "class A {\n"
            "    class B;\n"
            "};\n"
            "class A::B\n"
            "{\n"
            "  B & operator=(const B & b) { return b; }\n"
            "};");
        ASSERT_EQUALS("[test.cpp:6]: (style) 'operator=' should return reference to 'this' instance.\n", errout.str());

        checkOpertorEqRetRefThis(
            "class A {\n"
            "    class B;\n"
            "};\n"
            "class A::B\n"
            "{\n"
            "  B & operator=(const B &);\n"
            "};\n"
            "A::B & A::B::operator=(const A::B & b) { return b; }");
        ASSERT_EQUALS("[test.cpp:8]: (style) 'operator=' should return reference to 'this' instance.\n", errout.str());

        checkOpertorEqRetRefThis(
            "class A {\n"
            "    class B;\n"
            "};\n"
            "class A::B\n"
            "{\n"
            "  A::B & operator=(const A::B & b) { return b; }\n"
            "};");
        ASSERT_EQUALS("[test.cpp:6]: (style) 'operator=' should return reference to 'this' instance.\n", errout.str());

        checkOpertorEqRetRefThis(
            "class A {\n"
            "    class B;\n"
            "};\n"
            "class A::B\n"
            "{\n"
            "  A::B & operator=(const A::B &);\n"
            "};\n"
            "A::B & A::B::operator=(const A::B & b) { return b; }");
        ASSERT_EQUALS("[test.cpp:8]: (style) 'operator=' should return reference to 'this' instance.\n", errout.str());

        checkOpertorEqRetRefThis(
            "namespace A {\n"
            "    class B;\n"
            "}\n"
            "class A::B\n"
            "{\n"
            "  B & operator=(const B & b) { return b; }\n"
            "};");
        ASSERT_EQUALS("[test.cpp:6]: (style) 'operator=' should return reference to 'this' instance.\n", errout.str());

        checkOpertorEqRetRefThis(
            "namespace A {\n"
            "    class B;\n"
            "}\n"
            "class A::B\n"
            "{\n"
            "  B & operator=(const B &);\n"
            "};\n"
            "A::B & A::B::operator=(const A::B & b) { return b; }");
        ASSERT_EQUALS("[test.cpp:8]: (style) 'operator=' should return reference to 'this' instance.\n", errout.str());

        checkOpertorEqRetRefThis(
            "namespace A {\n"
            "    class B;\n"
            "}\n"
            "class A::B\n"
            "{\n"
            "  A::B & operator=(const A::B & b) { return b; }\n"
            "};");
        ASSERT_EQUALS("[test.cpp:6]: (style) 'operator=' should return reference to 'this' instance.\n", errout.str());

        checkOpertorEqRetRefThis(
            "namespace A {\n"
            "    class B;\n"
            "}\n"
            "class A::B\n"
            "{\n"
            "  A::B & operator=(const A::B &);\n"
            "};\n"
            "A::B & A::B::operator=(const A::B & b) { return b; }");
        ASSERT_EQUALS("[test.cpp:8]: (style) 'operator=' should return reference to 'this' instance.\n", errout.str());

        checkOpertorEqRetRefThis( // #11380
            "struct S {\n"
            "    S& operator=(const S& other) {\n"
            "        i = []() { return 42; }();\n"
            "        return *this;\n"
            "    }\n"
            "    int i;\n"
            "};\n");
        ASSERT_EQUALS("", errout.str());
    }

    void operatorEqRetRefThis2() {
        // ticket # 1323
        checkOpertorEqRetRefThis(
            "class szp\n"
            "{\n"
            "  szp &operator =(int *other) {}\n"
            "};");
        ASSERT_EQUALS("[test.cpp:3]: (error) No 'return' statement in non-void function causes undefined behavior.\n", errout.str());

        checkOpertorEqRetRefThis(
            "class szp\n"
            "{\n"
            "  szp &operator =(int *other);\n"
            "};\n"
            "szp &szp::operator =(int *other) {}");
        ASSERT_EQUALS("[test.cpp:5]: (error) No 'return' statement in non-void function causes undefined behavior.\n", errout.str());

        checkOpertorEqRetRefThis(
            "namespace NS {\n"
            "    class szp;\n"
            "}\n"
            "class NS::szp\n"
            "{\n"
            "  szp &operator =(int *other) {}\n"
            "};");
        ASSERT_EQUALS("[test.cpp:6]: (error) No 'return' statement in non-void function causes undefined behavior.\n", errout.str());

        checkOpertorEqRetRefThis(
            "namespace NS {\n"
            "    class szp;\n"
            "}\n"
            "class NS::szp\n"
            "{\n"
            "  szp &operator =(int *other);\n"
            "};\n"
            "NS::szp &NS::szp::operator =(int *other) {}");
        ASSERT_EQUALS("[test.cpp:8]: (error) No 'return' statement in non-void function causes undefined behavior.\n", errout.str());

        checkOpertorEqRetRefThis(
            "namespace NS {\n"
            "    class szp;\n"
            "}\n"
            "class NS::szp\n"
            "{\n"
            "  NS::szp &operator =(int *other) {}\n"
            "};");
        ASSERT_EQUALS("[test.cpp:6]: (error) No 'return' statement in non-void function causes undefined behavior.\n", errout.str());

        checkOpertorEqRetRefThis(
            "namespace NS {\n"
            "    class szp;\n"
            "}\n"
            "class NS::szp\n"
            "{\n"
            "  NS::szp &operator =(int *other);\n"
            "};\n"
            "NS::szp &NS::szp::operator =(int *other) {}");
        ASSERT_EQUALS("[test.cpp:8]: (error) No 'return' statement in non-void function causes undefined behavior.\n", errout.str());

        checkOpertorEqRetRefThis(
            "class A {\n"
            "    class szp;\n"
            "};\n"
            "class A::szp\n"
            "{\n"
            "  szp &operator =(int *other) {}\n"
            "};");
        ASSERT_EQUALS("[test.cpp:6]: (error) No 'return' statement in non-void function causes undefined behavior.\n", errout.str());

        checkOpertorEqRetRefThis(
            "class A {\n"
            "    class szp;\n"
            "};\n"
            "class A::szp\n"
            "{\n"
            "  szp &operator =(int *other);\n"
            "};\n"
            "A::szp &A::szp::operator =(int *other) {}");
        ASSERT_EQUALS("[test.cpp:8]: (error) No 'return' statement in non-void function causes undefined behavior.\n", errout.str());

        checkOpertorEqRetRefThis(
            "class A {\n"
            "    class szp;\n"
            "};\n"
            "class A::szp\n"
            "{\n"
            "  A::szp &operator =(int *other) {}\n"
            "};");
        ASSERT_EQUALS("[test.cpp:6]: (error) No 'return' statement in non-void function causes undefined behavior.\n", errout.str());

        checkOpertorEqRetRefThis(
            "class A {\n"
            "    class szp;\n"
            "};\n"
            "class A::szp\n"
            "{\n"
            "  A::szp &operator =(int *other);\n"
            "};\n"
            "A::szp &A::szp::operator =(int *other) {}");
        ASSERT_EQUALS("[test.cpp:8]: (error) No 'return' statement in non-void function causes undefined behavior.\n", errout.str());
    }

    void operatorEqRetRefThis3() {
        // ticket # 1405
        checkOpertorEqRetRefThis(
            "class A {\n"
            "public:\n"
            "  inline A &operator =(int *other) { return (*this); };\n"
            "  inline A &operator =(long *other) { return (*this = 0); };\n"
            "};");
        ASSERT_EQUALS("", errout.str());

        checkOpertorEqRetRefThis(
            "class A {\n"
            "public:\n"
            "  A &operator =(int *other);\n"
            "  A &operator =(long *other);\n"
            "};\n"
            "A &A::operator =(int *other) { return (*this); };\n"
            "A &A::operator =(long *other) { return (*this = 0); };");
        ASSERT_EQUALS("", errout.str());

        checkOpertorEqRetRefThis(
            "class A {\n"
            "public:\n"
            "  inline A &operator =(int *other) { return (*this); };\n"
            "  inline A &operator =(long *other) { return operator = (*(int *)other); };\n"
            "};");
        ASSERT_EQUALS("", errout.str());

        checkOpertorEqRetRefThis(
            "class A {\n"
            "public:\n"
            "  A &operator =(int *other);\n"
            "  A &operator =(long *other);\n"
            "};\n"
            "A &A::operator =(int *other) { return (*this); };\n"
            "A &A::operator =(long *other) { return operator = (*(int *)other); };");
        ASSERT_EQUALS("", errout.str());

        checkOpertorEqRetRefThis(
            "class A {\n"
            "public:\n"
            "  A &operator =(int *other);\n"
            "  A &operator =(long *other);\n"
            "};\n"
            "A &A::operator =(int *other) { return (*this); };\n"
            "A &A::operator =(long *other) { return this->operator = (*(int *)other); };");
        ASSERT_EQUALS("", errout.str());

        checkOpertorEqRetRefThis( // #9045
            "class V {\n"
            "public:\n"
            "    V& operator=(const V& r) {\n"
            "        if (this == &r) {\n"
            "            return ( *this );\n"
            "        }\n"
            "        return *this;\n"
            "    }\n"
            "};");
        ASSERT_EQUALS("", errout.str());
    }

    void operatorEqRetRefThis4() {
        // ticket # 1451
        checkOpertorEqRetRefThis(
            "P& P::operator = (const P& pc)\n"
            "{\n"
            "  return (P&)(*this += pc);\n"
            "}");
        ASSERT_EQUALS("", errout.str());
    }

    void operatorEqRetRefThis5() {
        // ticket # 1550
        checkOpertorEqRetRefThis(
            "class A {\n"
            "public:\n"
            "    A & operator=(const A &a) { }\n"
            "};");
        ASSERT_EQUALS("[test.cpp:3]: (error) No 'return' statement in non-void function causes undefined behavior.\n", errout.str());

        checkOpertorEqRetRefThis(
            "class A {\n"
            "protected:\n"
            "    A & operator=(const A &a) {}\n"
            "};");
        ASSERT_EQUALS("[test.cpp:3]: (style) 'operator=' should return reference to 'this' instance.\n", errout.str());

        checkOpertorEqRetRefThis(
            "class A {\n"
            "private:\n"
            "    A & operator=(const A &a) {}\n"
            "};");
        ASSERT_EQUALS("[test.cpp:3]: (style) 'operator=' should return reference to 'this' instance.\n", errout.str());

        checkOpertorEqRetRefThis(
            "class A {\n"
            "public:\n"
            "    A & operator=(const A &a) {\n"
            "        rand();\n"
            "        throw std::exception();\n"
            "    }\n"
            "};");
        ASSERT_EQUALS("[test.cpp:3]: (style) 'operator=' should either return reference to 'this' instance or be declared private and left unimplemented.\n", errout.str());

        checkOpertorEqRetRefThis(
            "class A {\n"
            "public:\n"
            "    A & operator=(const A &a) {\n"
            "        rand();\n"
            "        abort();\n"
            "    }\n"
            "};");
        ASSERT_EQUALS("[test.cpp:3]: (style) 'operator=' should either return reference to 'this' instance or be declared private and left unimplemented.\n", errout.str());

        checkOpertorEqRetRefThis(
            "class A {\n"
            "public:\n"
            "    A & operator=(const A &a);\n"
            "};\n"
            "A & A :: operator=(const A &a) { }");
        ASSERT_EQUALS("[test.cpp:5]: (error) No 'return' statement in non-void function causes undefined behavior.\n", errout.str());
    }

    void operatorEqRetRefThis6() { // ticket #2478 (segmentation fault)
        checkOpertorEqRetRefThis(
            "class UString {\n"
            "public:\n"
            "    UString& assign( const char* c_str );\n"
            "    UString& operator=( const UString& s );\n"
            "};\n"
            "UString& UString::assign( const char* c_str ) {\n"
            "    std::string tmp( c_str );\n"
            "    return assign( tmp );\n"
            "}\n"
            "UString& UString::operator=( const UString& s ) {\n"
            "    return assign( s );\n"
            "}");
    }

    void operatorEqRetRefThis7() { // ticket #5782 Endless recursion in CheckClass::checkReturnPtrThis()
        checkOpertorEqRetRefThis(
            "class basic_fbstring {\n"
            "  basic_fbstring& operator=(int il) {\n"
            "    return assign();\n"
            "  }\n"
            "  basic_fbstring& assign() {\n"
            "    return replace();\n"
            "  }\n"
            "  basic_fbstring& replaceImplDiscr() {\n"
            "    return replace();\n"
            "  }\n"
            "  basic_fbstring& replace() {\n"
            "    return replaceImplDiscr();\n"
            "  }\n"
            "};");
        ASSERT_EQUALS("", errout.str());
    }

    // Check that operator Equal checks for assignment to self
#define checkOpertorEqToSelf(code) checkOpertorEqToSelf_(code, __FILE__, __LINE__)
    void checkOpertorEqToSelf_(const char code[], const char* file, int line) {
        // Clear the error log
        errout.str("");

        Preprocessor preprocessor(settings1, settings1.nomsg, nullptr);

        // Tokenize..
        Tokenizer tokenizer(&settings1, this, &preprocessor);
        std::istringstream istr(code);
        ASSERT_LOC(tokenizer.tokenize(istr, "test.cpp"), file, line);

        // Check..
        CheckClass checkClass(&tokenizer, &settings1, this);
        checkClass.operatorEqToSelf();
    }

    void operatorEqToSelf1() {
        // this test has an assignment test but it is not needed
        checkOpertorEqToSelf(
            "class A\n"
            "{\n"
            "public:\n"
            "    A & operator=(const A &a) { if (&a != this) { } return *this; }\n"
            "};");
        ASSERT_EQUALS("", errout.str());

        // this test doesn't have an assignment test but it is not needed
        checkOpertorEqToSelf(
            "class A\n"
            "{\n"
            "public:\n"
            "    A & operator=(const A &a) { return *this; }\n"
            "};");
        ASSERT_EQUALS("", errout.str());

        // this test needs an assignment test and has it
        checkOpertorEqToSelf(
            "class A\n"
            "{\n"
            "public:\n"
            "    char *s;\n"
            "    A & operator=(const A &a)\n"
            "    {\n"
            "        if (&a != this)\n"
            "        {\n"
            "            free(s);\n"
            "            s = strdup(a.s);\n"
            "        }\n"
            "        return *this;\n"
            "    }\n"
            "};");
        ASSERT_EQUALS("", errout.str());

        // this class needs an assignment test but doesn't have it
        checkOpertorEqToSelf(
            "class A\n"
            "{\n"
            "public:\n"
            "    char *s;\n"
            "    A & operator=(const A &a)\n"
            "    {\n"
            "        free(s);\n"
            "        s = strdup(a.s);\n"
            "        return *this;\n"
            "    }\n"
            "};");
        ASSERT_EQUALS("[test.cpp:5]: (warning) 'operator=' should check for assignment to self to avoid problems with dynamic memory.\n", errout.str());

        // this test has an assignment test but doesn't need it
        checkOpertorEqToSelf(
            "class A\n"
            "{\n"
            "public:\n"
            "    A & operator=(const A &);\n"
            "};\n"
            "A & A::operator=(const A &a) { if (&a != this) { } return *this; }");
        ASSERT_EQUALS("", errout.str());

        // this test doesn't have an assignment test but doesn't need it
        checkOpertorEqToSelf(
            "class A\n"
            "{\n"
            "public:\n"
            "    A & operator=(const A &);\n"
            "};\n"
            "A & A::operator=(const A &a) { return *this; }");
        ASSERT_EQUALS("", errout.str());

        // this test needs an assignment test and has it
        checkOpertorEqToSelf(
            "class A\n"
            "{\n"
            "public:\n"
            "    char *s;\n"
            "    A & operator=(const A &);\n"
            "};\n"
            "A & A::operator=(const A &a)\n"
            "{\n"
            "    if (&a != this)\n"
            "    {\n"
            "        free(s);\n"
            "        s = strdup(a.s);\n"
            "    }\n"
            "    return *this;\n"
            "}");
        ASSERT_EQUALS("", errout.str());

        // this test needs an assignment test and has the inverse test
        checkOpertorEqToSelf(
            "class A\n"
            "{\n"
            "public:\n"
            "    char *s;\n"
            "    A & operator=(const A &);\n"
            "};\n"
            "A & A::operator=(const A &a)\n"
            "{\n"
            "    if (&a == this)\n"
            "    {\n"
            "        free(s);\n"
            "        s = strdup(a.s);\n"
            "    }\n"
            "    return *this;\n"
            "}");
        ASSERT_EQUALS("[test.cpp:7]: (warning) 'operator=' should check for assignment to self to avoid problems with dynamic memory.\n", errout.str());

        // this test needs an assignment test and has the inverse test
        checkOpertorEqToSelf(
            "class A\n"
            "{\n"
            "public:\n"
            "    char *s;\n"
            "    A & operator=(const A &);\n"
            "};\n"
            "A & A::operator=(const A &a)\n"
            "{\n"
            "    if ((&a == this) == true)\n"
            "    {\n"
            "        free(s);\n"
            "        s = strdup(a.s);\n"
            "    }\n"
            "    return *this;\n"
            "}");
        ASSERT_EQUALS("[test.cpp:7]: (warning) 'operator=' should check for assignment to self to avoid problems with dynamic memory.\n", errout.str());

        // this test needs an assignment test and has the inverse test
        checkOpertorEqToSelf(
            "class A\n"
            "{\n"
            "public:\n"
            "    char *s;\n"
            "    A & operator=(const A &);\n"
            "};\n"
            "A & A::operator=(const A &a)\n"
            "{\n"
            "    if ((&a == this) != false)\n"
            "    {\n"
            "        free(s);\n"
            "        s = strdup(a.s);\n"
            "    }\n"
            "    return *this;\n"
            "}");
        ASSERT_EQUALS("[test.cpp:7]: (warning) 'operator=' should check for assignment to self to avoid problems with dynamic memory.\n", errout.str());

        // this test needs an assignment test and has the inverse test
        checkOpertorEqToSelf(
            "class A\n"
            "{\n"
            "public:\n"
            "    char *s;\n"
            "    A & operator=(const A &);\n"
            "};\n"
            "A & A::operator=(const A &a)\n"
            "{\n"
            "    if (!((&a == this) == false))\n"
            "    {\n"
            "        free(s);\n"
            "        s = strdup(a.s);\n"
            "    }\n"
            "    return *this;\n"
            "}");
        ASSERT_EQUALS("[test.cpp:7]: (warning) 'operator=' should check for assignment to self to avoid problems with dynamic memory.\n", errout.str());

        // this test needs an assignment test and has the inverse test
        checkOpertorEqToSelf(
            "class A\n"
            "{\n"
            "public:\n"
            "    char *s;\n"
            "    A & operator=(const A &);\n"
            "};\n"
            "A & A::operator=(const A &a)\n"
            "{\n"
            "    if ((&a != this) == false)\n"
            "    {\n"
            "        free(s);\n"
            "        s = strdup(a.s);\n"
            "    }\n"
            "    return *this;\n"
            "}");
        ASSERT_EQUALS("[test.cpp:7]: (warning) 'operator=' should check for assignment to self to avoid problems with dynamic memory.\n", errout.str());

        // this test needs an assignment test and has the inverse test
        checkOpertorEqToSelf(
            "class A\n"
            "{\n"
            "public:\n"
            "    char *s;\n"
            "    A & operator=(const A &);\n"
            "};\n"
            "A & A::operator=(const A &a)\n"
            "{\n"
            "    if (&a != this)\n"
            "    {\n"
            "    }\n"
            "    else\n"
            "    {\n"
            "        free(s);\n"
            "        s = strdup(a.s);\n"
            "    }\n"
            "    return *this;\n"
            "}");
        ASSERT_EQUALS("[test.cpp:7]: (warning) 'operator=' should check for assignment to self to avoid problems with dynamic memory.\n", errout.str());

        // this test needs an assignment test and has the inverse test
        checkOpertorEqToSelf(
            "class A\n"
            "{\n"
            "public:\n"
            "    char *s;\n"
            "    A & operator=(const A &);\n"
            "};\n"
            "A & A::operator=(const A &a)\n"
            "{\n"
            "    if (&a != this)\n"
            "        free(s);\n"
            "    else\n"
            "    {\n"
            "        free(s);\n"
            "        s = strdup(a.s);\n"
            "    }\n"
            "    return *this;\n"
            "}");
        ASSERT_EQUALS("[test.cpp:7]: (warning) 'operator=' should check for assignment to self to avoid problems with dynamic memory.\n", errout.str());


        // this test needs an assignment test but doesn’t have it
        checkOpertorEqToSelf(
            "class A\n"
            "{\n"
            "public:\n"
            "    char *s;\n"
            "    A & operator=(const A &);\n"
            "};\n"
            "A & A::operator=(const A &a)\n"
            "{\n"
            "    free(s);\n"
            "    s = strdup(a.s);\n"
            "    return *this;\n"
            "}");
        ASSERT_EQUALS("[test.cpp:7]: (warning) 'operator=' should check for assignment to self to avoid problems with dynamic memory.\n", errout.str());

        // ticket #1224
        checkOpertorEqToSelf(
            "const SubTree &SubTree::operator= (const SubTree &b)\n"
            "{\n"
            "    CodeTree *oldtree = tree;\n"
            "    tree = new CodeTree(*b.tree);\n"
            "    delete oldtree;\n"
            "    return *this;\n"
            "}\n"
            "const SubTree &SubTree::operator= (const CodeTree &b)\n"
            "{\n"
            "    CodeTree *oldtree = tree;\n"
            "    tree = new CodeTree(b);\n"
            "    delete oldtree;\n"
            "    return *this;\n"
            "}");
        ASSERT_EQUALS("", errout.str());

    }

    void operatorEqToSelf2() {
        // this test has an assignment test but doesn't need it
        checkOpertorEqToSelf(
            "class A\n"
            "{\n"
            "public:\n"
            "    class B\n"
            "    {\n"
            "    public:\n"
            "        B & operator=(const B &b) { if (&b != this) { } return *this; }\n"
            "    };\n"
            "};");
        ASSERT_EQUALS("", errout.str());

        // this test doesn't have an assignment test but doesn't need it
        checkOpertorEqToSelf(
            "class A\n"
            "{\n"
            "public:\n"
            "    class B\n"
            "    {\n"
            "    public:\n"
            "        B & operator=(const B &b) { return *this; }\n"
            "    };\n"
            "};");
        ASSERT_EQUALS("", errout.str());

        // this test needs an assignment test but has it
        checkOpertorEqToSelf(
            "class A\n"
            "{\n"
            "public:\n"
            "    class B\n"
            "    {\n"
            "    public:\n"
            "        char *s;\n"
            "        B & operator=(const B &b)\n"
            "        {\n"
            "            if (&b != this)\n"
            "            {\n"
            "            }\n"
            "            return *this;\n"
            "        }\n"
            "    };\n"
            "};");
        ASSERT_EQUALS("", errout.str());

        // this test needs an assignment test but doesn't have it
        checkOpertorEqToSelf(
            "class A\n"
            "{\n"
            "public:\n"
            "    class B\n"
            "    {\n"
            "    public:\n"
            "        char *s;\n"
            "        B & operator=(const B &b)\n"
            "        {\n"
            "            free(s);\n"
            "            s = strdup(b.s);\n"
            "            return *this;\n"
            "        }\n"
            "    };\n"
            "};");
        ASSERT_EQUALS("[test.cpp:8]: (warning) 'operator=' should check for assignment to self to avoid problems with dynamic memory.\n", errout.str());

        // this test has an assignment test but doesn't need it
        checkOpertorEqToSelf(
            "class A\n"
            "{\n"
            "public:\n"
            "    class B\n"
            "    {\n"
            "    public:\n"
            "        B & operator=(const B &);\n"
            "    };\n"
            "};\n"
            "A::B & A::B::operator=(const A::B &b) { if (&b != this) { } return *this; }");
        ASSERT_EQUALS("", errout.str());

        // this test doesn't have an assignment test but doesn't need it
        checkOpertorEqToSelf(
            "class A\n"
            "{\n"
            "public:\n"
            "    class B\n"
            "    {\n"
            "    public:\n"
            "        B & operator=(const B &);\n"
            "    };\n"
            "};\n"
            "A::B & A::B::operator=(const A::B &b) { return *this; }");
        ASSERT_EQUALS("", errout.str());

        // this test needs an assignment test and has it
        checkOpertorEqToSelf(
            "class A\n"
            "{\n"
            "public:\n"
            "    class B\n"
            "    {\n"
            "    public:\n"
            "        char * s;\n"
            "        B & operator=(const B &);\n"
            "    };\n"
            "};\n"
            "A::B & A::B::operator=(const A::B &b)\n"
            "{\n"
            "    if (&b != this)\n"
            "    {\n"
            "        free(s);\n"
            "        s = strdup(b.s);\n"
            "    }\n"
            "    return *this;\n"
            " }");
        ASSERT_EQUALS("", errout.str());

        // this test needs an assignment test but doesn't have it
        checkOpertorEqToSelf(
            "class A\n"
            "{\n"
            "public:\n"
            "    class B\n"
            "    {\n"
            "    public:\n"
            "        char * s;\n"
            "        B & operator=(const B &);\n"
            "    };\n"
            "};\n"
            "A::B & A::B::operator=(const A::B &b)\n"
            "{\n"
            "    free(s);\n"
            "    s = strdup(b.s);\n"
            "    return *this;\n"
            " }");
        ASSERT_EQUALS("[test.cpp:11]: (warning) 'operator=' should check for assignment to self to avoid problems with dynamic memory.\n", errout.str());
    }

    void operatorEqToSelf3() {
        // this test has multiple inheritance so there is no trivial way to test for self assignment but doesn't need it
        checkOpertorEqToSelf(
            "class A : public B, public C\n"
            "{\n"
            "public:\n"
            "    A & operator=(const A &a) { return *this; }\n"
            "};");
        ASSERT_EQUALS("", errout.str());

        // this test has multiple inheritance and needs an assignment test but there is no trivial way to test for it
        checkOpertorEqToSelf(
            "class A : public B, public C\n"
            "{\n"
            "public:\n"
            "    char *s;\n"
            "    A & operator=(const A &a)\n"
            "    {\n"
            "        free(s);\n"
            "        s = strdup(a.s);\n"
            "        return *this;\n"
            "    }\n"
            "};");
        ASSERT_EQUALS("", errout.str());

        // this test has multiple inheritance so there is no trivial way to test for self assignment but doesn't need it
        checkOpertorEqToSelf(
            "class A : public B, public C\n"
            "{\n"
            "public:\n"
            "    A & operator=(const A &);\n"
            "};\n"
            "A & A::operator=(const A &a) { return *this; }");
        ASSERT_EQUALS("", errout.str());

        // this test has multiple inheritance and needs an assignment test but there is no trivial way to test for it
        checkOpertorEqToSelf(
            "class A : public B, public C\n"
            "{\n"
            "public:\n"
            "    char *s;\n"
            "    A & operator=(const A &);\n"
            "};\n"
            "A & A::operator=(const A &a)\n"
            "{\n"
            "    free(s);\n"
            "    s = strdup(a.s);\n"
            "    return *this;\n"
            "}");
        ASSERT_EQUALS("", errout.str());
    }

    void operatorEqToSelf4() {
        // this test has multiple inheritance so there is no trivial way to test for self assignment but doesn't need it
        checkOpertorEqToSelf(
            "class A\n"
            "{\n"
            "public:\n"
            "    class B : public C, public D\n"
            "    {\n"
            "    public:\n"
            "        B & operator=(const B &b) { return *this; }\n"
            "    };\n"
            "};");
        ASSERT_EQUALS("", errout.str());

        // this test has multiple inheritance and needs an assignment test but there is no trivial way to test for it
        checkOpertorEqToSelf(
            "class A\n"
            "{\n"
            "public:\n"
            "    class B : public C, public D\n"
            "    {\n"
            "    public:\n"
            "        char * s;\n"
            "        B & operator=(const B &b)\n"
            "        {\n"
            "            free(s);\n"
            "            s = strdup(b.s);\n"
            "            return *this;\n"
            "        }\n"
            "    };\n"
            "};");
        ASSERT_EQUALS("", errout.str());

        // this test has multiple inheritance so there is no trivial way to test for self assignment but doesn't need it
        checkOpertorEqToSelf(
            "class A\n"
            "{\n"
            "public:\n"
            "    class B : public C, public D\n"
            "    {\n"
            "    public:\n"
            "        B & operator=(const B &);\n"
            "    };\n"
            "};\n"
            "A::B & A::B::operator=(const A::B &b) { return *this; }");
        ASSERT_EQUALS("", errout.str());

        // this test has multiple inheritance and needs an assignment test but there is no trivial way to test for it
        checkOpertorEqToSelf(
            "class A\n"
            "{\n"
            "public:\n"
            "    class B : public C, public D\n"
            "    {\n"
            "    public:\n"
            "        char * s;\n"
            "        B & operator=(const B &);\n"
            "    };\n"
            "};\n"
            "A::B & A::B::operator=(const A::B &b)\n"
            "{\n"
            "    free(s);\n"
            "    s = strdup(b.s);\n"
            "    return *this;\n"
            "}");
        ASSERT_EQUALS("", errout.str());
    }

    void operatorEqToSelf5() {
        // ticket # 1233
        checkOpertorEqToSelf(
            "class A\n"
            "{\n"
            "public:\n"
            "    char *s;\n"
            "    A & operator=(const A &a)\n"
            "    {\n"
            "        if((&a!=this))\n"
            "        {\n"
            "            free(s);\n"
            "            s = strdup(a.s);\n"
            "        }\n"
            "        return *this;\n"
            "    }\n"
            "};");
        ASSERT_EQUALS("", errout.str());

        checkOpertorEqToSelf(
            "class A\n"
            "{\n"
            "public:\n"
            "    char *s;\n"
            "    A & operator=(const A &a)\n"
            "    {\n"
            "        if((this!=&a))\n"
            "        {\n"
            "            free(s);\n"
            "            s = strdup(a.s);\n"
            "        }\n"
            "        return *this;\n"
            "    }\n"
            "};");
        ASSERT_EQUALS("", errout.str());

        checkOpertorEqToSelf(
            "class A\n"
            "{\n"
            "public:\n"
            "    char *s;\n"
            "    A & operator=(const A &a)\n"
            "    {\n"
            "        if(!(&a==this))\n"
            "        {\n"
            "            free(s);\n"
            "            s = strdup(a.s);\n"
            "        }\n"
            "        return *this;\n"
            "    }\n"
            "};");
        ASSERT_EQUALS("", errout.str());

        checkOpertorEqToSelf(
            "class A\n"
            "{\n"
            "public:\n"
            "    char *s;\n"
            "    A & operator=(const A &a)\n"
            "    {\n"
            "        if(!(this==&a))\n"
            "        {\n"
            "            free(s);\n"
            "            s = strdup(a.s);\n"
            "        }\n"
            "        return *this;\n"
            "    }\n"
            "};");
        ASSERT_EQUALS("", errout.str());

        checkOpertorEqToSelf(
            "class A\n"
            "{\n"
            "public:\n"
            "    char *s;\n"
            "    A & operator=(const A &a)\n"
            "    {\n"
            "        if(false==(&a==this))\n"
            "        {\n"
            "            free(s);\n"
            "            s = strdup(a.s);\n"
            "        }\n"
            "        return *this;\n"
            "    }\n"
            "};");
        ASSERT_EQUALS("", errout.str());

        checkOpertorEqToSelf(
            "class A\n"
            "{\n"
            "public:\n"
            "    char *s;\n"
            "    A & operator=(const A &a)\n"
            "    {\n"
            "        if(false==(this==&a))\n"
            "        {\n"
            "            free(s);\n"
            "            s = strdup(a.s);\n"
            "        }\n"
            "        return *this;\n"
            "    }\n"
            "};");
        ASSERT_EQUALS("", errout.str());

        checkOpertorEqToSelf(
            "class A\n"
            "{\n"
            "public:\n"
            "    char *s;\n"
            "    A & operator=(const A &a)\n"
            "    {\n"
            "        if(true!=(&a==this))\n"
            "        {\n"
            "            free(s);\n"
            "            s = strdup(a.s);\n"
            "        }\n"
            "        return *this;\n"
            "    }\n"
            "};");
        ASSERT_EQUALS("", errout.str());

        checkOpertorEqToSelf(
            "class A\n"
            "{\n"
            "public:\n"
            "    char *s;\n"
            "    A & operator=(const A &a)\n"
            "    {\n"
            "        if(true!=(this==&a))\n"
            "        {\n"
            "            free(s);\n"
            "            s = strdup(a.s);\n"
            "        }\n"
            "        return *this;\n"
            "    }\n"
            "};");
        ASSERT_EQUALS("", errout.str());

        checkOpertorEqToSelf(
            "class A\n"
            "{\n"
            "public:\n"
            "    char *s;\n"
            "    A & operator=(const A &a);\n"
            "};\n"
            "A & A::operator=(const A &a)\n"
            "{\n"
            "    if((&a!=this))\n"
            "    {\n"
            "        free(s);\n"
            "        s = strdup(a.s);\n"
            "    }\n"
            "    return *this;\n"
            "};");
        ASSERT_EQUALS("", errout.str());

        checkOpertorEqToSelf(
            "class A\n"
            "{\n"
            "public:\n"
            "    char *s;\n"
            "    A & operator=(const A &a);\n"
            "};\n"
            "A & A::operator=(const A &a)\n"
            "{\n"
            "    if((this!=&a))\n"
            "    {\n"
            "        free(s);\n"
            "        s = strdup(a.s);\n"
            "    }\n"
            "    return *this;\n"
            "};");
        ASSERT_EQUALS("", errout.str());

        checkOpertorEqToSelf(
            "class A\n"
            "{\n"
            "public:\n"
            "    char *s;\n"
            "    A & operator=(const A &a);\n"
            "};\n"
            "A & A::operator=(const A &a)\n"
            "{\n"
            "    if(!(&a==this))\n"
            "    {\n"
            "        free(s);\n"
            "        s = strdup(a.s);\n"
            "    }\n"
            "    return *this;\n"
            "};");
        ASSERT_EQUALS("", errout.str());

        checkOpertorEqToSelf(
            "class A\n"
            "{\n"
            "public:\n"
            "    char *s;\n"
            "    A & operator=(const A &a);\n"
            "};\n"
            "A & A::operator=(const A &a)\n"
            "{\n"
            "    if(!(this==&a))\n"
            "    {\n"
            "        free(s);\n"
            "        s = strdup(a.s);\n"
            "    }\n"
            "    return *this;\n"
            "};");
        ASSERT_EQUALS("", errout.str());

        checkOpertorEqToSelf(
            "class A\n"
            "{\n"
            "public:\n"
            "    char *s;\n"
            "    A & operator=(const A &a);\n"
            "};\n"
            "A & A::operator=(const A &a)\n"
            "{\n"
            "    if(false==(&a==this))\n"
            "    {\n"
            "        free(s);\n"
            "        s = strdup(a.s);\n"
            "    }\n"
            "    return *this;\n"
            "};");
        ASSERT_EQUALS("", errout.str());

        checkOpertorEqToSelf(
            "class A\n"
            "{\n"
            "public:\n"
            "    char *s;\n"
            "    A & operator=(const A &a);\n"
            "};\n"
            "A & A::operator=(const A &a)\n"
            "{\n"
            "    if(false==(this==&a))\n"
            "    {\n"
            "        free(s);\n"
            "        s = strdup(a.s);\n"
            "    }\n"
            "    return *this;\n"
            "};");
        ASSERT_EQUALS("", errout.str());

        checkOpertorEqToSelf(
            "class A\n"
            "{\n"
            "public:\n"
            "    char *s;\n"
            "    A & operator=(const A &a);\n"
            "};\n"
            "A & A::operator=(const A &a)\n"
            "{\n"
            "    if(true!=(&a==this))\n"
            "    {\n"
            "        free(s);\n"
            "        s = strdup(a.s);\n"
            "    }\n"
            "    return *this;\n"
            "};");
        ASSERT_EQUALS("", errout.str());

        checkOpertorEqToSelf(
            "class A\n"
            "{\n"
            "public:\n"
            "    char *s;\n"
            "    A & operator=(const A &a);\n"
            "};\n"
            "A & A::operator=(const A &a)\n"
            "{\n"
            "    if(true!=(this==&a))\n"
            "    {\n"
            "        free(s);\n"
            "        s = strdup(a.s);\n"
            "    }\n"
            "    return *this;\n"
            "};");
        ASSERT_EQUALS("", errout.str());

        checkOpertorEqToSelf(
            "struct A {\n"
            "    char *s;\n"
            "    A& operator=(const B &b);\n"
            "};\n"
            "A& A::operator=(const B &b) {\n"
            "    free(s);\n"
            "    s = strdup(a.s);\n"
            "    return *this;\n"
            "};");
        ASSERT_EQUALS("", errout.str());
    }

    void operatorEqToSelf6() {
        // ticket # 1550
        checkOpertorEqToSelf(
            "class A\n"
            "{\n"
            "public:\n"
            "    A & operator=(const A &a)\n"
            "    {\n"
            "        delete [] data;\n"
            "        data = new char[strlen(a.data) + 1];\n"
            "        strcpy(data, a.data);\n"
            "        return *this;\n"
            "    }\n"
            "private:\n"
            "    char * data;\n"
            "};");
        ASSERT_EQUALS("[test.cpp:4]: (warning) 'operator=' should check for assignment to self to avoid problems with dynamic memory.\n", errout.str());

        checkOpertorEqToSelf(
            "class A\n"
            "{\n"
            "public:\n"
            "    A & operator=(const A &a);\n"
            "private:\n"
            "    char * data;\n"
            "};\n"
            "A & A::operator=(const A &a)\n"
            "{\n"
            "    delete [] data;\n"
            "    data = new char[strlen(a.data) + 1];\n"
            "    strcpy(data, a.data);\n"
            "    return *this;\n"
            "};");
        ASSERT_EQUALS("[test.cpp:8]: (warning) 'operator=' should check for assignment to self to avoid problems with dynamic memory.\n", errout.str());

        checkOpertorEqToSelf(
            "class A\n"
            "{\n"
            "public:\n"
            "    A & operator=(const A &a)\n"
            "    {\n"
            "        delete data;\n"
            "        data = new char;\n"
            "        *data  = *a.data;\n"
            "        return *this;\n"
            "    }\n"
            "private:\n"
            "    char * data;\n"
            "};");
        ASSERT_EQUALS("[test.cpp:4]: (warning) 'operator=' should check for assignment to self to avoid problems with dynamic memory.\n", errout.str());

        checkOpertorEqToSelf(
            "class A\n"
            "{\n"
            "public:\n"
            "    A & operator=(const A &a);\n"
            "private:\n"
            "    char * data;\n"
            "};\n"
            "A & A::operator=(const A &a)\n"
            "{\n"
            "    delete data;\n"
            "    data = new char;\n"
            "    *data = *a.data;\n"
            "    return *this;\n"
            "};");
        ASSERT_EQUALS("[test.cpp:8]: (warning) 'operator=' should check for assignment to self to avoid problems with dynamic memory.\n", errout.str());
    }

    void operatorEqToSelf7() {
        checkOpertorEqToSelf(
            "class A\n"
            "{\n"
            "public:\n"
            "    A & assign(const A & a)\n"
            "    {\n"
            "        return *this;\n"
            "    }\n"
            "    A & operator=(const A &a)\n"
            "    {\n"
            "        return assign(a);\n"
            "    }\n"
            "};");
        ASSERT_EQUALS("", errout.str());
    }

    void operatorEqToSelf8() {
        checkOpertorEqToSelf(
            "class FMat\n"
            "{\n"
            "public:\n"
            "    FMat& copy(const FMat& rhs);\n"
            "    FMat& operator=(const FMat& in);\n"
            "};\n"
            "FMat& FMat::copy(const FMat& rhs)\n"
            "{\n"
            "    return *this;\n"
            "}\n"
            "FMat& FMat::operator=(const FMat& in)\n"
            "{\n"
            "    return copy(in);\n"
            "}");
        ASSERT_EQUALS("", errout.str());
    }

    void operatorEqToSelf9() {
        checkOpertorEqToSelf(
            "class Foo\n"
            "{\n"
            "public:\n"
            "    Foo& operator=(Foo* pOther);\n"
            "    Foo& operator=(Foo& other);\n"
            "};\n"
            "Foo& Foo::operator=(Foo* pOther)\n"
            "{\n"
            "    return *this;\n"
            "}\n"
            "Foo& Foo::operator=(Foo& other)\n"
            "{\n"
            "    return Foo::operator=(&other);\n"
            "}");
        ASSERT_EQUALS("", errout.str());
    }

    // Check that base classes have virtual destructors
#define checkVirtualDestructor(...) checkVirtualDestructor_(__FILE__, __LINE__, __VA_ARGS__)
    void checkVirtualDestructor_(const char* file, int line, const char code[], bool inconclusive = false) {
        // Clear the error log
        errout.str("");

        settings0.certainty.setEnabled(Certainty::inconclusive, inconclusive);
        settings0.severity.enable(Severity::warning);

        Preprocessor preprocessor(settings0, settings0.nomsg, nullptr);

        // Tokenize..
        Tokenizer tokenizer(&settings0, this, &preprocessor);
        std::istringstream istr(code);
        ASSERT_LOC(tokenizer.tokenize(istr, "test.cpp"), file, line);

        // Check..
        CheckClass checkClass(&tokenizer, &settings0, this);
        checkClass.virtualDestructor();
    }

    void virtualDestructor1() {
        // Base class not found

        checkVirtualDestructor("class Derived : public Base { };\n"
                               "Base *base = new Derived;\n"
                               "delete base;");
        ASSERT_EQUALS("", errout.str());

        checkVirtualDestructor("class Derived : Base { };\n"
                               "Base *base = new Derived;\n"
                               "delete base;");
        ASSERT_EQUALS("", errout.str());
    }

    void virtualDestructor2() {
        // Base class doesn't have a destructor

        checkVirtualDestructor("class Base { };\n"
                               "class Derived : public Base { public: ~Derived() { (void)11; } };"
                               "Base *base = new Derived;\n"
                               "delete base;");
        ASSERT_EQUALS("[test.cpp:1]: (error) Class 'Base' which is inherited by class 'Derived' does not have a virtual destructor.\n", errout.str());

        checkVirtualDestructor("class Base { };\n"
                               "class Derived : protected Base { public: ~Derived() { (void)11; } };"
                               "Base *base = new Derived;\n"
                               "delete base;");
        ASSERT_EQUALS("[test.cpp:1]: (error) Class 'Base' which is inherited by class 'Derived' does not have a virtual destructor.\n", errout.str());

        checkVirtualDestructor("class Base { };\n"
                               "class Derived : private Base { public: ~Derived() { (void)11; } };"
                               "Base *base = new Derived;\n"
                               "delete base;");
        ASSERT_EQUALS("", errout.str());

        checkVirtualDestructor("class Base { };\n"
                               "class Derived : Base { public: ~Derived() { (void)11; } };"
                               "Base *base = new Derived;\n"
                               "delete base;");
        ASSERT_EQUALS("", errout.str());

        // #9104
        checkVirtualDestructor("struct A\n"
                               "{\n"
                               "    A()  { cout << \"A is constructing\\n\"; }\n"
                               "    ~A() { cout << \"A is destructing\\n\"; }\n"
                               "};\n"
                               " \n"
                               "struct Base {};\n"
                               " \n"
                               "struct Derived : Base\n"
                               "{\n"
                               "    A a;\n"
                               "};\n"
                               " \n"
                               "int main(void)\n"
                               "{\n"
                               "    Base* p = new Derived();\n"
                               "    delete p;\n"
                               "}");
        ASSERT_EQUALS("[test.cpp:7]: (error) Class 'Base' which is inherited by class 'Derived' does not have a virtual destructor.\n", errout.str());
    }

    void virtualDestructor3() {
        // Base class has a destructor, but it's not virtual

        checkVirtualDestructor("class Base { public: ~Base(); };\n"
                               "class Derived : public Base { public: ~Derived() { (void)11; } };"
                               "Base *base = new Derived;\n"
                               "delete base;");
        ASSERT_EQUALS("[test.cpp:1]: (error) Class 'Base' which is inherited by class 'Derived' does not have a virtual destructor.\n", errout.str());

        checkVirtualDestructor("class Base { public: ~Base(); };\n"
                               "class Derived : protected Base { public: ~Derived() { (void)11; } };"
                               "Base *base = new Derived;\n"
                               "delete base;");
        ASSERT_EQUALS("[test.cpp:1]: (error) Class 'Base' which is inherited by class 'Derived' does not have a virtual destructor.\n", errout.str());

        checkVirtualDestructor("class Base { public: ~Base(); };\n"
                               "class Derived : private Fred, public Base { public: ~Derived() { (void)11; } };"
                               "Base *base = new Derived;\n"
                               "delete base;");
        ASSERT_EQUALS("[test.cpp:1]: (error) Class 'Base' which is inherited by class 'Derived' does not have a virtual destructor.\n", errout.str());
    }

    void virtualDestructor4() {
        // Derived class doesn't have a destructor => undefined behaviour according to paragraph 3 in [expr.delete]

        checkVirtualDestructor("class Base { public: ~Base(); };\n"
                               "class Derived : public Base { };"
                               "Base *base = new Derived;\n"
                               "delete base;");
        ASSERT_EQUALS("[test.cpp:1]: (error) Class 'Base' which is inherited by class 'Derived' does not have a virtual destructor.\n", errout.str());

        checkVirtualDestructor("class Base { public: ~Base(); };\n"
                               "class Derived : private Fred, public Base { };"
                               "Base *base = new Derived;\n"
                               "delete base;");
        ASSERT_EQUALS("[test.cpp:1]: (error) Class 'Base' which is inherited by class 'Derived' does not have a virtual destructor.\n", errout.str());
    }

    void virtualDestructor5() {
        // Derived class has empty destructor => undefined behaviour according to paragraph 3 in [expr.delete]

        checkVirtualDestructor("class Base { public: ~Base(); };\n"
                               "class Derived : public Base { public: ~Derived() {} };"
                               "Base *base = new Derived;\n"
                               "delete base;");
        ASSERT_EQUALS("[test.cpp:1]: (error) Class 'Base' which is inherited by class 'Derived' does not have a virtual destructor.\n", errout.str());

        checkVirtualDestructor("class Base { public: ~Base(); };\n"
                               "class Derived : public Base { public: ~Derived(); }; Derived::~Derived() {}"
                               "Base *base = new Derived;\n"
                               "delete base;");
        ASSERT_EQUALS("[test.cpp:1]: (error) Class 'Base' which is inherited by class 'Derived' does not have a virtual destructor.\n", errout.str());
    }

    void virtualDestructor6() {
        // Only report error if base class pointer is deleted that
        // points at derived class

        checkVirtualDestructor("class Base { public: ~Base(); };\n"
                               "class Derived : public Base { public: ~Derived() { (void)11; } };");
        ASSERT_EQUALS("", errout.str());
    }

    void virtualDestructorProtected() {
        // Base class has protected destructor, it makes Base *p = new Derived(); fail
        // during compilation time, so error is not possible. => no error
        checkVirtualDestructor("class A\n"
                               "{\n"
                               "protected:\n"
                               "    ~A() { }\n"
                               "};\n"
                               "\n"
                               "class B : public A\n"
                               "{\n"
                               "public:\n"
                               "    ~B() { int a; }\n"
                               "};");
        ASSERT_EQUALS("", errout.str());
    }

    void virtualDestructorInherited() {
        // class A inherits virtual destructor from class Base -> no error
        checkVirtualDestructor("class Base\n"
                               "{\n"
                               "public:\n"
                               "virtual ~Base() {}\n"
                               "};\n"
                               "class A : private Base\n"
                               "{\n"
                               "public:\n"
                               "    ~A() { }\n"
                               "};\n"
                               "\n"
                               "class B : public A\n"
                               "{\n"
                               "public:\n"
                               "    ~B() { int a; }\n"
                               "};");
        ASSERT_EQUALS("", errout.str());

        // class A inherits virtual destructor from struct Base -> no error
        // also notice that public is not given, but destructor is public, because
        // we are using struct instead of class
        checkVirtualDestructor("struct Base\n"
                               "{\n"
                               "virtual ~Base() {}\n"
                               "};\n"
                               "class A : public Base\n"
                               "{\n"
                               "};\n"
                               "\n"
                               "class B : public A\n"
                               "{\n"
                               "public:\n"
                               "    ~B() { int a; }\n"
                               "};");
        ASSERT_EQUALS("", errout.str());

        // Unknown Base class -> it could have virtual destructor, so ignore
        checkVirtualDestructor("class A : private Base\n"
                               "{\n"
                               "public:\n"
                               "    ~A() { }\n"
                               "};\n"
                               "\n"
                               "class B : public A\n"
                               "{\n"
                               "public:\n"
                               "    ~B() { int a; }\n"
                               "};");
        ASSERT_EQUALS("", errout.str());

        // Virtual destructor is inherited -> no error
        checkVirtualDestructor("class Base2\n"
                               "{\n"
                               "virtual ~Base2() {}\n"
                               "};\n"
                               "class Base : public Base2\n"
                               "{\n"
                               "};\n"
                               "class A : private Base\n"
                               "{\n"
                               "public:\n"
                               "    ~A() { }\n"
                               "};\n"
                               "\n"
                               "class B : public A\n"
                               "{\n"
                               "public:\n"
                               "    ~B() { int a; }\n"
                               "};");
        ASSERT_EQUALS("", errout.str());

        // class A doesn't inherit virtual destructor from class Base -> error
        checkVirtualDestructor("class Base\n"
                               "{\n"
                               "public:\n"
                               "    ~Base() {}\n"
                               "};\n"
                               "class A : private Base\n"
                               "{\n"
                               "public:\n"
                               "    ~A() { }\n"
                               "};\n"
                               "\n"
                               "class B : public A\n"
                               "{\n"
                               "public:\n"
                               "    ~B() { int a; }\n"
                               "};");
        TODO_ASSERT_EQUALS("[test.cpp:7]: (error) Class 'Base' which is inherited by class 'B' does not have a virtual destructor.\n",
                           "", errout.str());
    }

    void virtualDestructorTemplate() {
        checkVirtualDestructor("template <typename T> class A\n"
                               "{\n"
                               " public:\n"
                               " virtual ~A(){}\n"
                               "};\n"
                               "template <typename T> class AA\n"
                               "{\n"
                               " public:\n"
                               " ~AA(){}\n"
                               "};\n"
                               "class B : public A<int>, public AA<double>\n"
                               "{\n"
                               " public:\n"
                               " ~B(){int a;}\n"
                               "};\n"
                               "\n"
                               "AA<double> *p = new B; delete p;");
        ASSERT_EQUALS("[test.cpp:9]: (error) Class 'AA < double >' which is inherited by class 'B' does not have a virtual destructor.\n", errout.str());
    }

    void virtualDestructorInconclusive() {
        checkVirtualDestructor("class Base {\n"
                               "public:\n"
                               "    ~Base(){}\n"
                               "    virtual void foo(){}\n"
                               "};\n", true);
        ASSERT_EQUALS("[test.cpp:3]: (warning, inconclusive) Class 'Base' which has virtual members does not have a virtual destructor.\n", errout.str());

        checkVirtualDestructor("class Base {\n"
                               "public:\n"
                               "    ~Base(){}\n"
                               "    virtual void foo(){}\n"
                               "};\n"
                               "class Derived : public Base {\n"
                               "public:\n"
                               "    ~Derived() { bar(); }\n"
                               "};\n"
                               "void foo() {\n"
                               "    Base * base = new Derived();\n"
                               "    delete base;\n"
                               "}\n", true);
        ASSERT_EQUALS("[test.cpp:3]: (error) Class 'Base' which is inherited by class 'Derived' does not have a virtual destructor.\n", errout.str());

        // class Base destructor is not virtual but protected -> no error
        checkVirtualDestructor("class Base {\n"
                               "public:\n"
                               "    virtual void foo(){}\n"
                               "protected:\n"
                               "    ~Base(){}\n"
                               "};\n", true);
        ASSERT_EQUALS("", errout.str());

        checkVirtualDestructor("class C {\n"
                               "private:\n"
                               "    C();\n"
                               "    virtual ~C();\n"
                               "};\n", true);
        ASSERT_EQUALS("", errout.str());
    }


#define checkNoMemset(...) checkNoMemset_(__FILE__, __LINE__, __VA_ARGS__)
    void checkNoMemset_(const char* file, int line, const char code[]) {
        Settings settings;
        settings.severity.enable(Severity::warning);
        settings.severity.enable(Severity::portability);
        checkNoMemset_(file, line, code, settings);
    }

    void checkNoMemset_(const char* file, int line, const char code[], Settings &settings) {
        // Clear the error log
        errout.str("");

        Preprocessor preprocessor(settings, settings.nomsg, nullptr);

        // Tokenize..
        Tokenizer tokenizer(&settings, this, &preprocessor);
        std::istringstream istr(code);
        ASSERT_LOC(tokenizer.tokenize(istr, "test.cpp"), file, line);

        // Check..
        CheckClass checkClass(&tokenizer, &settings, this);
        checkClass.checkMemset();
    }

    void memsetOnClass() {
        checkNoMemset("class Fred\n"
                      "{\n"
                      "};\n"
                      "void f()\n"
                      "{\n"
                      "    Fred fred;\n"
                      "    memset(&fred, 0, sizeof(Fred));\n"
                      "}");
        ASSERT_EQUALS("", errout.str());

        checkNoMemset("class Fred\n"
                      "{\n"
                      "    static std::string b;\n"
                      "};\n"
                      "void f()\n"
                      "{\n"
                      "    Fred fred;\n"
                      "    memset(&fred, 0, sizeof(Fred));\n"
                      "}");
        ASSERT_EQUALS("", errout.str());

        checkNoMemset("class Fred\n"
                      "{\n"
                      "    std::string * b;\n"
                      "};\n"
                      "void f()\n"
                      "{\n"
                      "    Fred fred;\n"
                      "    memset(&fred, 0, sizeof(Fred));\n"
                      "}");
        ASSERT_EQUALS("", errout.str());

        checkNoMemset("class Fred\n"
                      "{\n"
                      "    std::string b;\n"
                      "};\n"
                      "void f()\n"
                      "{\n"
                      "    Fred fred;\n"
                      "    memset(&fred, 0, sizeof(Fred));\n"
                      "}");
        ASSERT_EQUALS("[test.cpp:8]: (error) Using 'memset' on class that contains a 'std::string'.\n", errout.str());

        checkNoMemset("class Fred\n"
                      "{\n"
                      "    mutable std::string b;\n"
                      "};\n"
                      "void f()\n"
                      "{\n"
                      "    Fred fred;\n"
                      "    memset(&fred, 0, sizeof(Fred));\n"
                      "}");
        ASSERT_EQUALS("[test.cpp:8]: (error) Using 'memset' on class that contains a 'std::string'.\n", errout.str());

        checkNoMemset("class Fred {\n"
                      "    std::string b;\n"
                      "    void f();\n"
                      "};\n"
                      "void Fred::f() {\n"
                      "    memset(this, 0, sizeof(*this));\n"
                      "}");
        ASSERT_EQUALS("[test.cpp:6]: (error) Using 'memset' on class that contains a 'std::string'.\n", errout.str());

        checkNoMemset("class Fred\n"
                      "{\n"
                      "};\n"
                      "void f()\n"
                      "{\n"
                      "    Fred fred;\n"
                      "    memset(&fred, 0, sizeof(fred));\n"
                      "}");
        ASSERT_EQUALS("", errout.str());

        checkNoMemset("class Fred\n"
                      "{\n"
                      "    std::string s;\n"
                      "};\n"
                      "void f()\n"
                      "{\n"
                      "    Fred fred;\n"
                      "    memset(&fred, 0, sizeof(fred));\n"
                      "}");
        ASSERT_EQUALS("[test.cpp:8]: (error) Using 'memset' on class that contains a 'std::string'.\n", errout.str());

        checkNoMemset("class Fred\n"
                      "{\n"
                      "    std::string s;\n"
                      "};\n"
                      "class Pebbles: public Fred {};\n"
                      "void f()\n"
                      "{\n"
                      "    Pebbles pebbles;\n"
                      "    memset(&pebbles, 0, sizeof(pebbles));\n"
                      "}");
        ASSERT_EQUALS("[test.cpp:9]: (error) Using 'memset' on class that contains a 'std::string'.\n", errout.str());

        checkNoMemset("class Fred\n"
                      "{\n"
                      "    virtual ~Fred();\n"
                      "};\n"
                      "void f()\n"
                      "{\n"
                      "    Fred fred;\n"
                      "    memset(&fred, 0, sizeof(fred));\n"
                      "}");
        ASSERT_EQUALS("[test.cpp:8]: (error) Using 'memset' on class that contains a virtual function.\n", errout.str());

        checkNoMemset("class Fred\n"
                      "{\n"
                      "    virtual ~Fred();\n"
                      "};\n"
                      "void f()\n"
                      "{\n"
                      "    static Fred fred;\n"
                      "    memset(&fred, 0, sizeof(fred));\n"
                      "}");
        ASSERT_EQUALS("[test.cpp:8]: (error) Using 'memset' on class that contains a virtual function.\n", errout.str());

        checkNoMemset("class Fred\n"
                      "{\n"
                      "};\n"
                      "class Wilma\n"
                      "{\n"
                      "    virtual ~Wilma();\n"
                      "};\n"
                      "class Pebbles: public Fred, Wilma {};\n"
                      "void f()\n"
                      "{\n"
                      "    Pebbles pebbles;\n"
                      "    memset(&pebbles, 0, sizeof(pebbles));\n"
                      "}");
        ASSERT_EQUALS("[test.cpp:12]: (error) Using 'memset' on class that contains a virtual function.\n", errout.str());

        // Fred not defined in scope
        checkNoMemset("namespace n1 {\n"
                      "    class Fred\n"
                      "    {\n"
                      "        std::string b;\n"
                      "    };\n"
                      "}\n"
                      "void f()\n"
                      "{\n"
                      "    Fred fred;\n"
                      "    memset(&fred, 0, sizeof(Fred));\n"
                      "}");
        ASSERT_EQUALS("", errout.str());

        // Fred with namespace qualifier
        checkNoMemset("namespace n1 {\n"
                      "    class Fred\n"
                      "    {\n"
                      "        std::string b;\n"
                      "    };\n"
                      "}\n"
                      "void f()\n"
                      "{\n"
                      "    n1::Fred fred;\n"
                      "    memset(&fred, 0, sizeof(n1::Fred));\n"
                      "}");
        ASSERT_EQUALS("[test.cpp:10]: (error) Using 'memset' on class that contains a 'std::string'.\n", errout.str());

        // Fred with namespace qualifier
        checkNoMemset("namespace n1 {\n"
                      "    class Fred\n"
                      "    {\n"
                      "        std::string b;\n"
                      "    };\n"
                      "}\n"
                      "void f()\n"
                      "{\n"
                      "    n1::Fred fred;\n"
                      "    memset(&fred, 0, sizeof(fred));\n"
                      "}");
        ASSERT_EQUALS("[test.cpp:10]: (error) Using 'memset' on class that contains a 'std::string'.\n", errout.str());

        checkNoMemset("class A {\n"
                      "  virtual ~A() { }\n"
                      "  std::string s;\n"
                      "};\n"
                      "int f() {\n"
                      "  const int N = 10;\n"
                      "  A** arr = new A*[N];\n"
                      "  memset(arr, 0, N * sizeof(A*));\n"
                      "}");
        ASSERT_EQUALS("", errout.str());

        checkNoMemset("class A {\n" // #5116 - nested class data is mixed in the SymbolDatabase
                      "  std::string s;\n"
                      "  struct B { int x; };\n"
                      "};\n"
                      "void f(A::B *b) {\n"
                      "  memset(b,0,4);\n"
                      "}");
        ASSERT_EQUALS("", errout.str());

        // #4461 Warn about memset/memcpy on class with references as members
        checkNoMemset("class A {\n"
                      "  std::string &s;\n"
                      "};\n"
                      "void f() {\n"
                      "  A a;\n"
                      "  memset(&a, 0, sizeof(a));\n"
                      "}");
        ASSERT_EQUALS("[test.cpp:6]: (error) Using 'memset' on class that contains a reference.\n", errout.str());
        checkNoMemset("class A {\n"
                      "  const B&b;\n"
                      "};\n"
                      "void f() {\n"
                      "  A a;\n"
                      "  memset(&a, 0, sizeof(a));\n"
                      "}");
        ASSERT_EQUALS("[test.cpp:6]: (error) Using 'memset' on class that contains a reference.\n", errout.str());

        // #7456
        checkNoMemset("struct A {\n"
                      "  A() {}\n"
                      "  virtual ~A() {}\n"
                      "};\n"
                      "struct B {\n"
                      "  A* arr[4];\n"
                      "};\n"
                      "void func() {\n"
                      "  B b[4];\n"
                      "  memset(b, 0, sizeof(b));\n"
                      "}");
        ASSERT_EQUALS("", errout.str());

        // #8619
        checkNoMemset("struct S { std::vector<int> m; };\n"
                      "void f() {\n"
                      "    std::vector<S> v(5);\n"
                      "    memset(&v[0], 0, sizeof(S) * v.size());\n"
                      "    memset(&v[0], 0, v.size() * sizeof(S));\n"
                      "    memset(&v[0], 0, 5 * sizeof(S));\n"
                      "    memset(&v[0], 0, sizeof(S) * 5);\n"
                      "}\n");
        ASSERT_EQUALS("[test.cpp:4]: (error) Using 'memset' on struct that contains a 'std::vector'.\n"
                      "[test.cpp:5]: (error) Using 'memset' on struct that contains a 'std::vector'.\n"
                      "[test.cpp:6]: (error) Using 'memset' on struct that contains a 'std::vector'.\n"
                      "[test.cpp:7]: (error) Using 'memset' on struct that contains a 'std::vector'.\n",
                      errout.str());

        // #1655
        Settings s;
        LOAD_LIB_2(s.library, "std.cfg");
        checkNoMemset("void f() {\n"
                      "    char c[] = \"abc\";\n"
                      "    std::string s;\n"
                      "    memcpy(&s, c, strlen(c) + 1);\n"
                      "}\n", s);
        ASSERT_EQUALS("[test.cpp:4]: (error) Using 'memcpy' on std::string.\n", errout.str());

        checkNoMemset("template <typename T>\n"
                      "    void f(T* dst, const T* src, int N) {\n"
                      "    std::memcpy(dst, src, N * sizeof(T));\n"
                      "}\n"
                      "void g() {\n"
                      "    typedef std::vector<int>* P;\n"
                      "    P Src[2]{};\n"
                      "    P Dst[2];\n"
                      "    f<P>(Dst, Src, 2);\n"
                      "}\n", s);
        ASSERT_EQUALS("", errout.str());

        checkNoMemset("void f() {\n"
                      "    std::array<char, 4> a;\n"
                      "    std::memset(&a, 0, 4);\n"
                      "}\n", s);
        ASSERT_EQUALS("", errout.str());
    }

    void memsetOnInvalid() { // Ticket #5425
        checkNoMemset("union ASFStreamHeader {\n"
                      "  struct AVMPACKED {\n"
                      "    union  {\n"
                      "      struct AVMPACKED {\n"
                      "        int width;\n"
                      "      } vid;\n"
                      "    };\n"
                      "  } hdr;\n"
                      "};"
                      "void parseHeader() {\n"
                      "  ASFStreamHeader strhdr;\n"
                      "  memset(&strhdr, 0, sizeof(strhdr));\n"
                      "}");
    }

    void memsetOnStruct() {
        checkNoMemset("struct A\n"
                      "{\n"
                      "};\n"
                      "void f()\n"
                      "{\n"
                      "    A a;\n"
                      "    memset(&a, 0, sizeof(A));\n"
                      "}");
        ASSERT_EQUALS("", errout.str());

        checkNoMemset("struct A\n"
                      "{\n"
                      "};\n"
                      "void f()\n"
                      "{\n"
                      "    struct A a;\n"
                      "    memset(&a, 0, sizeof(struct A));\n"
                      "}");
        ASSERT_EQUALS("", errout.str());

        checkNoMemset("struct A\n"
                      "{\n"
                      "};\n"
                      "void f()\n"
                      "{\n"
                      "    struct A a;\n"
                      "    memset(&a, 0, sizeof(A));\n"
                      "}");
        ASSERT_EQUALS("", errout.str());

        checkNoMemset("void f()\n"
                      "{\n"
                      "    struct sockaddr_in6 fail;\n"
                      "    memset(&fail, 0, sizeof(struct sockaddr_in6));\n"
                      "}");
        ASSERT_EQUALS("", errout.str());

        checkNoMemset("struct A\n"
                      "{\n"
                      " void g( struct sockaddr_in6& a);\n"
                      "private:\n"
                      " std::string b;\n"
                      "};\n"
                      "void f()\n"
                      "{\n"
                      " struct A fail;\n"
                      " memset(&fail, 0, sizeof(struct A));\n"
                      "}");
        ASSERT_EQUALS("[test.cpp:10]: (error) Using 'memset' on struct that contains a 'std::string'.\n", errout.str());

        checkNoMemset("struct Fred\n"
                      "{\n"
                      "     std::string s;\n"
                      "};\n"
                      "void f()\n"
                      "{\n"
                      "    Fred fred;\n"
                      "    memset(&fred, 0, sizeof(fred));\n"
                      "}");
        ASSERT_EQUALS("[test.cpp:8]: (error) Using 'memset' on struct that contains a 'std::string'.\n", errout.str());

        checkNoMemset("struct Stringy {\n"
                      "    std::string inner;\n"
                      "};\n"
                      "struct Foo {\n"
                      "    Stringy s;\n"
                      "};\n"
                      "int main() {\n"
                      "    Foo foo;\n"
                      "    memset(&foo, 0, sizeof(Foo));\n"
                      "}");

        ASSERT_EQUALS("[test.cpp:9]: (error) Using 'memset' on struct that contains a 'std::string'.\n", errout.str());
    }

    void memsetVector() {
        checkNoMemset("class A\n"
                      "{ std::vector<int> ints; };\n"
                      "\n"
                      "void f()\n"
                      "{\n"
                      "    A a;\n"
                      "    memset(&a, 0, sizeof(A));\n"
                      "}");
        ASSERT_EQUALS("[test.cpp:7]: (error) Using 'memset' on class that contains a 'std::vector'.\n", errout.str());

        checkNoMemset("struct A\n"
                      "{ std::vector<int> ints; };\n"
                      "\n"
                      "void f()\n"
                      "{\n"
                      "    A a;\n"
                      "    memset(&a, 0, sizeof(A));\n"
                      "}");
        ASSERT_EQUALS("[test.cpp:7]: (error) Using 'memset' on struct that contains a 'std::vector'.\n", errout.str());

        checkNoMemset("struct A\n"
                      "{ std::vector<int> ints; };\n"
                      "\n"
                      "void f()\n"
                      "{\n"
                      "    A a;\n"
                      "    memset(&a, 0, sizeof(struct A));\n"
                      "}");
        ASSERT_EQUALS("[test.cpp:7]: (error) Using 'memset' on struct that contains a 'std::vector'.\n", errout.str());

        checkNoMemset("struct A\n"
                      "{ std::vector<int> ints; };\n"
                      "\n"
                      "void f()\n"
                      "{\n"
                      "    A a;\n"
                      "    memset(&a, 0, sizeof(a));\n"
                      "}");
        ASSERT_EQUALS("[test.cpp:7]: (error) Using 'memset' on struct that contains a 'std::vector'.\n", errout.str());

        checkNoMemset("class A\n"
                      "{ std::vector< std::vector<int> > ints; };\n"
                      "\n"
                      "void f()\n"
                      "{\n"
                      "    A a;\n"
                      "    memset(&a, 0, sizeof(A));\n"
                      "}");
        ASSERT_EQUALS("[test.cpp:7]: (error) Using 'memset' on class that contains a 'std::vector'.\n", errout.str());

        checkNoMemset("struct A\n"
                      "{ std::vector< std::vector<int> > ints; };\n"
                      "\n"
                      "void f()\n"
                      "{\n"
                      "    A a;\n"
                      "    memset(&a, 0, sizeof(A));\n"
                      "}");
        ASSERT_EQUALS("[test.cpp:7]: (error) Using 'memset' on struct that contains a 'std::vector'.\n", errout.str());

        checkNoMemset("struct A\n"
                      "{ std::vector< std::vector<int> > ints; };\n"
                      "\n"
                      "void f()\n"
                      "{\n"
                      "    A a;\n"
                      "    memset(&a, 0, sizeof(a));\n"
                      "}");
        ASSERT_EQUALS("[test.cpp:7]: (error) Using 'memset' on struct that contains a 'std::vector'.\n", errout.str());

        checkNoMemset("struct A\n"
                      "{ std::vector<int *> ints; };\n"
                      "\n"
                      "void f()\n"
                      "{\n"
                      "    A a;\n"
                      "    memset(&a, 0, sizeof(A));\n"
                      "}");
        ASSERT_EQUALS("[test.cpp:7]: (error) Using 'memset' on struct that contains a 'std::vector'.\n", errout.str());

        checkNoMemset("struct A {\n"
                      "     std::vector<int *> buf;\n"
                      "     operator int*() {return &buf[0];}\n"
                      "};\n"
                      "void f() {\n"
                      "    A a;\n"
                      "    memset(a, 0, 100);\n"
                      "}");
        ASSERT_EQUALS("", errout.str()); // #4460

        checkNoMemset("struct C {\n"
                      "    std::string s;\n"
                      "};\n"
                      "int foo() {\n"
                      "    C* c1[10][10];\n"
                      "    C* c2[10];\n"
                      "    C c3[10][10];\n"
                      "    C** c4 = new C*[10];\n"
                      "    memset(**c1, 0, 10);\n"
                      "    memset(*c1, 0, 10);\n"
                      "    memset(*c2, 0, 10);\n"
                      "    memset(*c3, 0, 10);\n"
                      "    memset(*c4, 0, 10);\n"
                      "    memset(c2, 0, 10);\n"
                      "    memset(c3, 0, 10);\n"
                      "}");
        ASSERT_EQUALS("[test.cpp:9]: (error) Using 'memset' on struct that contains a 'std::string'.\n"
                      "[test.cpp:11]: (error) Using 'memset' on struct that contains a 'std::string'.\n"
                      "[test.cpp:12]: (error) Using 'memset' on struct that contains a 'std::string'.\n"
                      "[test.cpp:13]: (error) Using 'memset' on struct that contains a 'std::string'.\n", errout.str());

        // Ticket #6953
        checkNoMemset("typedef float realnum;\n"
                      "struct multilevel_data {\n"
                      "  realnum *GammaInv;\n"
                      "  realnum data[1];\n"
                      "};\n"
                      "void *new_internal_data() const {\n"
                      "  multilevel_data *d = (multilevel_data *) malloc(sizeof(multilevel_data));\n"
                      "  memset(d, 0, sizeof(multilevel_data));\n"
                      "  return (void*) d;\n"
                      "}");
        ASSERT_EQUALS("[test.cpp:8]: (portability) Using memset() on struct which contains a floating point number.\n", errout.str());
    }

    void memsetOnStdPodType() { // Ticket #5901
        Settings settings;
        const char xmldata[] = "<?xml version=\"1.0\"?>\n"
                               "<def>\n"
                               "  <podtype name=\"std::uint8_t\" sign=\"u\" size=\"1\"/>\n"
                               "  <podtype name=\"std::atomic_bool\"/>\n"
                               "</def>";
        ASSERT(settings.library.loadxmldata(xmldata, sizeof(xmldata)));

        checkNoMemset("class A {\n"
                      "    std::array<int, 10> ints;\n"
                      "};\n"
                      "void f() {\n"
                      "    A a;\n"
                      "    memset(&a, 0, sizeof(A));\n"
                      "}");
        ASSERT_EQUALS("", errout.str()); // std::array is POD (#5481)

        checkNoMemset("struct st {\n"
                      "  std::uint8_t a;\n"
                      "  std::atomic_bool b;\n"
                      "};\n"
                      "\n"
                      "void f() {\n"
                      "  st s;\n"
                      "  std::memset(&s, 0, sizeof(st));\n"
                      "}", settings);
        ASSERT_EQUALS("", errout.str());
    }

    void memsetOnFloat() {
        checkNoMemset("struct A {\n"
                      "    float f;\n"
                      "};\n"
                      "void f() {\n"
                      "    A a;\n"
                      "    memset(&a, 0, sizeof(A));\n"
                      "}");
        ASSERT_EQUALS("[test.cpp:6]: (portability) Using memset() on struct which contains a floating point number.\n", errout.str());

        checkNoMemset("struct A {\n"
                      "    float f[4];\n"
                      "};\n"
                      "void f() {\n"
                      "    A a;\n"
                      "    memset(&a, 0, sizeof(A));\n"
                      "}");
        ASSERT_EQUALS("[test.cpp:6]: (portability) Using memset() on struct which contains a floating point number.\n", errout.str());

        checkNoMemset("struct A {\n"
                      "    float f[4];\n"
                      "};\n"
                      "void f(const A& b) {\n"
                      "    A a;\n"
                      "    memcpy(&a, &b, sizeof(A));\n"
                      "}");
        ASSERT_EQUALS("", errout.str());

        checkNoMemset("struct A {\n"
                      "    float* f;\n"
                      "};\n"
                      "void f() {\n"
                      "    A a;\n"
                      "    memset(&a, 0, sizeof(A));\n"
                      "}");
        ASSERT_EQUALS("", errout.str());
    }

    void memsetOnUnknown() {
        checkNoMemset("void clang_tokenize(CXToken **Tokens) {\n"
                      "  *Tokens = (CXToken *)malloc(sizeof(CXToken) * CXTokens.size());\n"
                      "  memmove(*Tokens, CXTokens.data(), sizeof(CXToken) * CXTokens.size());\n"
                      "}");
        ASSERT_EQUALS("", errout.str());
    }

    void mallocOnClass() {
        checkNoMemset("class C { C() {} };\n"
                      "void foo(C*& p) {\n"
                      "    p = malloc(sizeof(C));\n"
                      "}");
        ASSERT_EQUALS("[test.cpp:3] -> [test.cpp:1]: (warning) Memory for class instance allocated with malloc(), but class provides constructors.\n", errout.str());

        checkNoMemset("class C { C(int z, Foo bar) { bar(); } };\n"
                      "void foo(C*& p) {\n"
                      "    p = malloc(sizeof(C));\n"
                      "}");
        ASSERT_EQUALS("[test.cpp:3] -> [test.cpp:1]: (warning) Memory for class instance allocated with malloc(), but class provides constructors.\n", errout.str());

        checkNoMemset("struct C { C() {} };\n"
                      "void foo(C*& p) {\n"
                      "    p = realloc(p, sizeof(C));\n"
                      "}");
        ASSERT_EQUALS("[test.cpp:3] -> [test.cpp:1]: (warning) Memory for class instance allocated with realloc(), but class provides constructors.\n", errout.str());

        checkNoMemset("struct C { virtual void bar(); };\n"
                      "void foo(C*& p) {\n"
                      "    p = malloc(sizeof(C));\n"
                      "}");
        ASSERT_EQUALS("[test.cpp:3] -> [test.cpp:1]: (error) Memory for class instance allocated with malloc(), but class contains a virtual function.\n", errout.str());

        checkNoMemset("struct C { std::string s; };\n"
                      "void foo(C*& p) {\n"
                      "    p = malloc(sizeof(C));\n"
                      "}");
        ASSERT_EQUALS("[test.cpp:3] -> [test.cpp:1]: (error) Memory for class instance allocated with malloc(), but class contains a 'std::string'.\n", errout.str());

        checkNoMemset("class C { };\n" // C-Style class/struct
                      "void foo(C*& p) {\n"
                      "    p = malloc(sizeof(C));\n"
                      "}");
        ASSERT_EQUALS("", errout.str());

        checkNoMemset("struct C { C() {} };\n"
                      "void foo(C*& p) {\n"
                      "    p = new C();\n"
                      "}");
        ASSERT_EQUALS("", errout.str());

        checkNoMemset("class C { C() {} };\n"
                      "void foo(D*& p) {\n" // Unknown type
                      "    p = malloc(sizeof(C));\n"
                      "}");
        ASSERT_EQUALS("", errout.str());
    }

#define checkThisSubtraction(code) checkThisSubtraction_(code, __FILE__, __LINE__)
    void checkThisSubtraction_(const char code[], const char* file, int line) {
        // Clear the error log
        errout.str("");

        Preprocessor preprocessor(settings1, settings1.nomsg, nullptr);

        // Tokenize..
        Tokenizer tokenizer(&settings1, this, &preprocessor);
        std::istringstream istr(code);
        ASSERT_LOC(tokenizer.tokenize(istr, "test.cpp"), file, line);

        // Check..
        CheckClass checkClass(&tokenizer, &settings1, this);
        checkClass.thisSubtraction();
    }

    void this_subtraction() {
        checkThisSubtraction("; this-x ;");
        ASSERT_EQUALS("[test.cpp:1]: (warning) Suspicious pointer subtraction. Did you intend to write '->'?\n", errout.str());

        checkThisSubtraction("; *this = *this-x ;");
        ASSERT_EQUALS("", errout.str());

        checkThisSubtraction("; *this = *this-x ;\n"
                             "this-x ;");
        ASSERT_EQUALS("[test.cpp:2]: (warning) Suspicious pointer subtraction. Did you intend to write '->'?\n", errout.str());

        checkThisSubtraction("; *this = *this-x ;\n"
                             "this-x ;\n"
                             "this-x ;");
        ASSERT_EQUALS("[test.cpp:2]: (warning) Suspicious pointer subtraction. Did you intend to write '->'?\n"
                      "[test.cpp:3]: (warning) Suspicious pointer subtraction. Did you intend to write '->'?\n", errout.str());
    }

#define checkConst(...) checkConst_(__FILE__, __LINE__, __VA_ARGS__)
    void checkConst_(const char* file, int line, const char code[], Settings *s = nullptr, bool inconclusive = true) {
        // Clear the error log
        errout.str("");

        // Check..
        if (!s)
            s = &settings0;
        s->certainty.setEnabled(Certainty::inconclusive, inconclusive);

        Preprocessor preprocessor(*s, s->nomsg, nullptr);

        // Tokenize..
        Tokenizer tokenizer(s, this, &preprocessor);
        std::istringstream istr(code);
        ASSERT_LOC(tokenizer.tokenize(istr, "test.cpp"), file, line);

        CheckClass checkClass(&tokenizer, s, this);
        (checkClass.checkConst)();
    }

    void const1() {
        checkConst("class Fred {\n"
                   "    int a;\n"
                   "    int getA() { return a; }\n"
                   "};");
        ASSERT_EQUALS("[test.cpp:3]: (style, inconclusive) Technically the member function 'Fred::getA' can be const.\n", errout.str());

        checkConst("class Fred {\n"
                   "    const std::string foo() { return \"\"; }\n"
                   "};");
        ASSERT_EQUALS("[test.cpp:2]: (performance, inconclusive) Technically the member function 'Fred::foo' can be static (but you may consider moving to unnamed namespace).\n", errout.str());

        checkConst("class Fred {\n"
                   "    std::string s;\n"
                   "    const std::string & foo() { return \"\"; }\n"
                   "};");
        ASSERT_EQUALS("[test.cpp:3]: (performance, inconclusive) Technically the member function 'Fred::foo' can be static (but you may consider moving to unnamed namespace).\n", errout.str());

        // constructors can't be const..
        checkConst("class Fred {\n"
                   "    int a;\n"
                   "public:\n"
                   "    Fred() { }\n"
                   "};");
        ASSERT_EQUALS("", errout.str());

        // assignment through |=..
        checkConst("class Fred {\n"
                   "    int a;\n"
                   "    int setA() { a |= true; }\n"
                   "};");
        ASSERT_EQUALS("", errout.str());

        // functions with a call to a member function can only be const, if that member function is const, too.. (#1305)
        checkConst("class foo {\n"
                   "public:\n"
                   "    int x;\n"
                   "    void a() { x = 1; }\n"
                   "    void b() { a(); }\n"
                   "};");
        ASSERT_EQUALS("", errout.str());

        checkConst("class Fred {\n"
                   "public:\n"
                   "    int x;\n"
                   "    int a() const { return x; }\n"
                   "    void b() { a(); }\n"
                   "};");
        ASSERT_EQUALS("[test.cpp:5]: (style, inconclusive) Technically the member function 'Fred::b' can be const.\n", errout.str());

        checkConst("class Fred {\n"
                   "public:\n"
                   "    int x;\n"
                   "    void b() { a(); }\n"
                   "};");
        ASSERT_EQUALS("[test.cpp:4]: (performance, inconclusive) Technically the member function 'Fred::b' can be static (but you may consider moving to unnamed namespace).\n", errout.str());

        // static functions can't be const..
        checkConst("class foo\n"
                   "{\n"
                   "public:\n"
                   "    static unsigned get()\n"
                   "    { return 0; }\n"
                   "};");
        ASSERT_EQUALS("", errout.str());

        checkConst("class Fred {\n"
                   "    const std::string foo() const throw() { return \"\"; }\n"
                   "};");
        ASSERT_EQUALS("[test.cpp:2]: (performance, inconclusive) Technically the member function 'Fred::foo' can be static (but you may consider moving to unnamed namespace).\n", errout.str());
    }

    void const2() {
        // ticket 1344
        // assignment to variable can't be const
        checkConst("class Fred {\n"
                   "    std::string s;\n"
                   "    void foo() { s = \"\"; }\n"
                   "};");
        ASSERT_EQUALS("", errout.str());

        // assignment to function argument reference can be const
        checkConst("class Fred {\n"
                   "    std::string s;\n"
                   "    void foo(std::string & a) { a = s; }\n"
                   "};");
        ASSERT_EQUALS("[test.cpp:3]: (style, inconclusive) Technically the member function 'Fred::foo' can be const.\n", errout.str());

        // assignment to variable can't be const
        checkConst("class Fred {\n"
                   "    std::string s;\n"
                   "    void foo(std::string & a) { s = a; }\n"
                   "};");
        ASSERT_EQUALS("", errout.str());

        // assignment to function argument references can be const
        checkConst("class Fred {\n"
                   "    std::string s;\n"
                   "    void foo(std::string & a, std::string & b) { a = s; b = s; }\n"
                   "};");
        ASSERT_EQUALS("[test.cpp:3]: (style, inconclusive) Technically the member function 'Fred::foo' can be const.\n", errout.str());

        // assignment to variable, can't be const
        checkConst("class Fred {\n"
                   "    std::string s;\n"
                   "    void foo(std::string & a, std::string & b) { s = a; s = b; }\n"
                   "};");
        ASSERT_EQUALS("", errout.str());

        // assignment to variable, can't be const
        checkConst("class Fred {\n"
                   "    std::string s;\n"
                   "    void foo(std::string & a, std::string & b) { s = a; b = a; }\n"
                   "};");
        ASSERT_EQUALS("", errout.str());

        // assignment to variable, can't be const
        checkConst("class Fred {\n"
                   "    std::string s;\n"
                   "    void foo(std::string & a, std::string & b) { a = s; s = b; }\n"
                   "};");
        ASSERT_EQUALS("", errout.str());
    }

    void const3() {
        // assignment to function argument pointer can be const
        checkConst("class Fred {\n"
                   "    int s;\n"
                   "    void foo(int * a) { *a = s; }\n"
                   "};");
        ASSERT_EQUALS("[test.cpp:3]: (style, inconclusive) Technically the member function 'Fred::foo' can be const.\n", errout.str());

        // assignment to variable, can't be const
        checkConst("class Fred {\n"
                   "    int s;\n"
                   "    void foo(int * a) { s = *a; }\n"
                   "};");
        ASSERT_EQUALS("", errout.str());

        // assignment to function argument pointers can be const
        checkConst("class Fred {\n"
                   "    std::string s;\n"
                   "    void foo(std::string * a, std::string * b) { *a = s; *b = s; }\n"
                   "};");
        ASSERT_EQUALS("[test.cpp:3]: (style, inconclusive) Technically the member function 'Fred::foo' can be const.\n", errout.str());

        // assignment to variable, can't be const
        checkConst("class Fred {\n"
                   "    std::string s;\n"
                   "    void foo(std::string * a, std::string * b) { s = *a; s = *b; }\n"
                   "};");
        ASSERT_EQUALS("", errout.str());

        // assignment to variable, can't be const
        checkConst("class Fred {\n"
                   "    std::string s;\n"
                   "    void foo(std::string * a, std::string * b) { s = *a; *b = s; }\n"
                   "};");
        ASSERT_EQUALS("", errout.str());

        // assignment to variable, can't be const
        checkConst("class Fred {\n"
                   "    std::string s;\n"
                   "    void foo(std::string * a, std::string * b) { *a = s; s = b; }\n"
                   "};");
        ASSERT_EQUALS("", errout.str());
    }

    void const4() {
        checkConst("class Fred {\n"
                   "    int a;\n"
                   "    int getA();\n"
                   "};\n"
                   "int Fred::getA() { return a; }");
        ASSERT_EQUALS("[test.cpp:5] -> [test.cpp:3]: (style, inconclusive) Technically the member function 'Fred::getA' can be const.\n", errout.str());

        checkConst("class Fred {\n"
                   "    std::string s;\n"
                   "    const std::string & foo();\n"
                   "};\n"
                   "const std::string & Fred::foo() { return \"\"; }");
        ASSERT_EQUALS("[test.cpp:5] -> [test.cpp:3]: (performance, inconclusive) Technically the member function 'Fred::foo' can be static (but you may consider moving to unnamed namespace).\n", errout.str());

        // functions with a function call to a non-const member can't be const.. (#1305)
        checkConst("class Fred\n"
                   "{\n"
                   "public:\n"
                   "    int x;\n"
                   "    void a() { x = 1; }\n"
                   "    void b();\n"
                   "};\n"
                   "void Fred::b() { a(); }");
        ASSERT_EQUALS("", errout.str());

        // static functions can't be const..
        checkConst("class Fred\n"
                   "{\n"
                   "public:\n"
                   "    static unsigned get();\n"
                   "};\n"
                   "static unsigned Fred::get() { return 0; }");
        ASSERT_EQUALS("", errout.str());

        // assignment to variable can't be const
        checkConst("class Fred {\n"
                   "    std::string s;\n"
                   "    void foo();\n"
                   "};\n"
                   "void Fred::foo() { s = \"\"; }");
        ASSERT_EQUALS("", errout.str());

        // assignment to function argument reference can be const
        checkConst("class Fred {\n"
                   "    std::string s;\n"
                   "    void foo(std::string & a);\n"
                   "};\n"
                   "void Fred::foo(std::string & a) { a = s; }");
        ASSERT_EQUALS("[test.cpp:5] -> [test.cpp:3]: (style, inconclusive) Technically the member function 'Fred::foo' can be const.\n", errout.str());

        // assignment to variable can't be const
        checkConst("class Fred {\n"
                   "    std::string s;\n"
                   "    void foo(std::string & a);\n"
                   "};\n"
                   "void Fred::foo(std::string & a) { s = a; }");
        ASSERT_EQUALS("", errout.str());

        // assignment to function argument references can be const
        checkConst("class Fred {\n"
                   "    std::string s;\n"
                   "    void foo(std::string & a, std::string & b);\n"
                   "};\n"
                   "void Fred::foo(std::string & a, std::string & b) { a = s; b = s; }");
        ASSERT_EQUALS("[test.cpp:5] -> [test.cpp:3]: (style, inconclusive) Technically the member function 'Fred::foo' can be const.\n", errout.str());

        // assignment to variable, can't be const
        checkConst("class Fred {\n"
                   "    std::string s;\n"
                   "    void foo(std::string & a, std::string & b);\n"
                   "};\n"
                   "void Fred::foo(std::string & a, std::string & b) { s = a; s = b; }");
        ASSERT_EQUALS("", errout.str());

        // assignment to variable, can't be const
        checkConst("class Fred {\n"
                   "    std::string s;\n"
                   "    void foo(std::string & a, std::string & b);\n"
                   "};\n"
                   "void Fred::foo(std::string & a, std::string & b) { s = a; b = a; }");
        ASSERT_EQUALS("", errout.str());

        // assignment to variable, can't be const
        checkConst("class Fred {\n"
                   "    std::string s;\n"
                   "    void foo(std::string & a, std::string & b);\n"
                   "};\n"
                   "void Fred::foo(std::string & a, std::string & b) { a = s; s = b; }");
        ASSERT_EQUALS("", errout.str());

        // assignment to function argument pointer can be const
        checkConst("class Fred {\n"
                   "    int s;\n"
                   "    void foo(int * a);\n"
                   "};\n"
                   "void Fred::foo(int * a) { *a = s; }");
        ASSERT_EQUALS("[test.cpp:5] -> [test.cpp:3]: (style, inconclusive) Technically the member function 'Fred::foo' can be const.\n", errout.str());

        // assignment to variable, can't be const
        checkConst("class Fred {\n"
                   "    int s;\n"
                   "    void foo(int * a);\n"
                   "};\n"
                   "void Fred::foo(int * a) { s = *a; }");
        ASSERT_EQUALS("", errout.str());

        // assignment to function argument pointers can be const
        checkConst("class Fred {\n"
                   "    std::string s;\n"
                   "    void foo(std::string * a, std::string * b);\n"
                   "};\n"
                   "void Fred::foo(std::string * a, std::string * b) { *a = s; *b = s; }");
        ASSERT_EQUALS("[test.cpp:5] -> [test.cpp:3]: (style, inconclusive) Technically the member function 'Fred::foo' can be const.\n", errout.str());

        // assignment to variable, can't be const
        checkConst("class Fred {\n"
                   "    std::string s;\n"
                   "    void foo(std::string * a, std::string * b);\n"
                   "};\n"
                   "void Fred::foo(std::string * a, std::string * b) { s = *a; s = *b; }");
        ASSERT_EQUALS("", errout.str());

        // assignment to variable, can't be const
        checkConst("class Fred {\n"
                   "    std::string s;\n"
                   "    void foo(std::string * a, std::string * b);\n"
                   "};\n"
                   "void Fred::foo(std::string * a, std::string * b) { s = *a; *b = s; }");
        ASSERT_EQUALS("", errout.str());

        // assignment to variable, can't be const
        checkConst("class Fred {\n"
                   "    std::string s;\n"
                   "    void foo(std::string * a, std::string * b);\n"
                   "};\n"
                   "void Fred::foo(std::string * a, std::string * b) { *a = s; s = b; }");
        ASSERT_EQUALS("", errout.str());

        // check functions with same name
        checkConst("class Fred {\n"
                   "    std::string s;\n"
                   "    void foo();\n"
                   "    void foo(std::string & a);\n"
                   "    void foo(const std::string & a);\n"
                   "};\n"
                   "void Fred::foo() { }"
                   "void Fred::foo(std::string & a) { a = s; }"
                   "void Fred::foo(const std::string & a) { s = a; }");
        ASSERT_EQUALS("[test.cpp:7] -> [test.cpp:3]: (performance, inconclusive) Technically the member function 'Fred::foo' can be static (but you may consider moving to unnamed namespace).\n"
                      "[test.cpp:7] -> [test.cpp:4]: (style, inconclusive) Technically the member function 'Fred::foo' can be const.\n", errout.str());

        // check functions with different or missing parameter names
        checkConst("class Fred {\n"
                   "    std::string s;\n"
                   "    void foo1(int, int);\n"
                   "    void foo2(int a, int b);\n"
                   "    void foo3(int, int b);\n"
                   "    void foo4(int a, int);\n"
                   "    void foo5(int a, int b);\n"
                   "};\n"
                   "void Fred::foo1(int a, int b) { }\n"
                   "void Fred::foo2(int c, int d) { }\n"
                   "void Fred::foo3(int a, int b) { }\n"
                   "void Fred::foo4(int a, int b) { }\n"
                   "void Fred::foo5(int, int) { }");
        ASSERT_EQUALS("[test.cpp:9] -> [test.cpp:3]: (performance, inconclusive) Technically the member function 'Fred::foo1' can be static (but you may consider moving to unnamed namespace).\n"
                      "[test.cpp:10] -> [test.cpp:4]: (performance, inconclusive) Technically the member function 'Fred::foo2' can be static (but you may consider moving to unnamed namespace).\n"
                      "[test.cpp:11] -> [test.cpp:5]: (performance, inconclusive) Technically the member function 'Fred::foo3' can be static (but you may consider moving to unnamed namespace).\n"
                      "[test.cpp:12] -> [test.cpp:6]: (performance, inconclusive) Technically the member function 'Fred::foo4' can be static (but you may consider moving to unnamed namespace).\n"
                      "[test.cpp:13] -> [test.cpp:7]: (performance, inconclusive) Technically the member function 'Fred::foo5' can be static (but you may consider moving to unnamed namespace).\n", errout.str());

        // check nested classes
        checkConst("class Fred {\n"
                   "    class A {\n"
                   "        int a;\n"
                   "        int getA() { return a; }\n"
                   "    };\n"
                   "};");
        ASSERT_EQUALS("[test.cpp:4]: (style, inconclusive) Technically the member function 'Fred::A::getA' can be const.\n", errout.str());

        checkConst("class Fred {\n"
                   "    class A {\n"
                   "        int a;\n"
                   "        int getA();\n"
                   "    };\n"
                   "    int A::getA() { return a; }\n"
                   "};");
        ASSERT_EQUALS("[test.cpp:6] -> [test.cpp:4]: (style, inconclusive) Technically the member function 'Fred::A::getA' can be const.\n", errout.str());

        checkConst("class Fred {\n"
                   "    class A {\n"
                   "        int a;\n"
                   "        int getA();\n"
                   "    };\n"
                   "};\n"
                   "int Fred::A::getA() { return a; }");
        ASSERT_EQUALS("[test.cpp:7] -> [test.cpp:4]: (style, inconclusive) Technically the member function 'Fred::A::getA' can be const.\n", errout.str());

        // check deeply nested classes
        checkConst("class Fred {\n"
                   "    class B {\n"
                   "        int b;\n"
                   "        int getB() { return b; }\n"
                   "        class A {\n"
                   "            int a;\n"
                   "            int getA() { return a; }\n"
                   "        };\n"
                   "    };\n"
                   "};");
        ASSERT_EQUALS("[test.cpp:4]: (style, inconclusive) Technically the member function 'Fred::B::getB' can be const.\n"
                      "[test.cpp:7]: (style, inconclusive) Technically the member function 'Fred::B::A::getA' can be const.\n"
                      , errout.str());

        checkConst("class Fred {\n"
                   "    class B {\n"
                   "        int b;\n"
                   "        int getB();\n"
                   "        class A {\n"
                   "            int a;\n"
                   "            int getA();\n"
                   "        };\n"
                   "        int A::getA() { return a; }\n"
                   "    };\n"
                   "    int B::getB() { return b; }\n"
                   "};");
        ASSERT_EQUALS("[test.cpp:11] -> [test.cpp:4]: (style, inconclusive) Technically the member function 'Fred::B::getB' can be const.\n"
                      "[test.cpp:9] -> [test.cpp:7]: (style, inconclusive) Technically the member function 'Fred::B::A::getA' can be const.\n", errout.str());

        checkConst("class Fred {\n"
                   "    class B {\n"
                   "        int b;\n"
                   "        int getB();\n"
                   "        class A {\n"
                   "            int a;\n"
                   "            int getA();\n"
                   "        };\n"
                   "    };\n"
                   "    int B::A::getA() { return a; }\n"
                   "    int B::getB() { return b; }\n"
                   "};");
        ASSERT_EQUALS("[test.cpp:11] -> [test.cpp:4]: (style, inconclusive) Technically the member function 'Fred::B::getB' can be const.\n"
                      "[test.cpp:10] -> [test.cpp:7]: (style, inconclusive) Technically the member function 'Fred::B::A::getA' can be const.\n", errout.str());

        checkConst("class Fred {\n"
                   "    class B {\n"
                   "        int b;\n"
                   "        int getB();\n"
                   "        class A {\n"
                   "            int a;\n"
                   "            int getA();\n"
                   "        };\n"
                   "    };\n"
                   "};\n"
                   "int Fred::B::A::getA() { return a; }\n"
                   "int Fred::B::getB() { return b; }");
        ASSERT_EQUALS("[test.cpp:12] -> [test.cpp:4]: (style, inconclusive) Technically the member function 'Fred::B::getB' can be const.\n"
                      "[test.cpp:11] -> [test.cpp:7]: (style, inconclusive) Technically the member function 'Fred::B::A::getA' can be const.\n", errout.str());
    }

    // operator< can often be const
    void constoperator1() {
        checkConst("struct Fred {\n"
                   "    int a;\n"
                   "    bool operator<(const Fred &f) { return a < f.a; }\n"
                   "};");
        ASSERT_EQUALS("[test.cpp:3]: (style, inconclusive) Technically the member function 'Fred::operator<' can be const.\n", errout.str());
    }

    // operator<<
    void constoperator2() {
        checkConst("struct Foo {\n"
                   "    void operator<<(int);\n"
                   "};\n"
                   "struct Fred {\n"
                   "    Foo foo;\n"
                   "    void x()\n"
                   "    {\n"
                   "        foo << 123;\n"
                   "    }\n"
                   "};");
        ASSERT_EQUALS("", errout.str());

        checkConst("struct Foo {\n"
                   "    void operator<<(int);\n"
                   "};\n"
                   "struct Fred {\n"
                   "    Foo foo;\n"
                   "    void x()\n"
                   "    {\n"
                   "        std::cout << foo << 123;\n"
                   "    }\n"
                   "};");
        ASSERT_EQUALS("[test.cpp:6]: (style, inconclusive) Technically the member function 'Fred::x' can be const.\n", errout.str());
    }

    void constoperator3() {
        checkConst("struct Fred {\n"
                   "    int array[10];\n"
                   "    int const & operator [] (unsigned int index) const { return array[index]; }\n"
                   "    int & operator [] (unsigned int index) { return array[index]; }\n"
                   "};");
        ASSERT_EQUALS("", errout.str());

        checkConst("struct Fred {\n"
                   "    int array[10];\n"
                   "    int const & operator [] (unsigned int index) { return array[index]; }\n"
                   "};");
        ASSERT_EQUALS("[test.cpp:3]: (style, inconclusive) Technically the member function 'Fred::operator[]' can be const.\n", errout.str());
    }

    void constoperator4() {
        // #7953
        checkConst("class A {\n"
                   "    int c;\n"
                   "public:\n"
                   "    operator int*() { return &c; };\n"
                   "};");
        ASSERT_EQUALS("", errout.str());

        checkConst("class A {\n"
                   "    int c;\n"
                   "public:\n"
                   "    operator const int*() { return &c; };\n"
                   "};");
        ASSERT_EQUALS("[test.cpp:4]: (style, inconclusive) Technically the member function 'A::operatorconstint*' can be const.\n", errout.str());

        // #2375
        checkConst("struct Fred {\n"
                   "    int array[10];\n"
                   "    typedef int* (Fred::*UnspecifiedBoolType);\n"
                   "    operator UnspecifiedBoolType() { };\n"
                   "};");
        TODO_ASSERT_EQUALS("[test.cpp:4]: (style, inconclusive) Technically the member function 'Fred::operatorint**' can be const.\n", "", errout.str());

        checkConst("struct Fred {\n"
                   "    int array[10];\n"
                   "    typedef int* (Fred::*UnspecifiedBoolType);\n"
                   "    operator UnspecifiedBoolType() { array[0] = 0; };\n"
                   "};");
        ASSERT_EQUALS("", errout.str());
    }

    void constoperator5() { // ticket #3252
        checkConst("class A {\n"
                   "    int c;\n"
                   "public:\n"
                   "    operator int& () {return c}\n"
                   "};");
        ASSERT_EQUALS("", errout.str());

        checkConst("class A {\n"
                   "    int c;\n"
                   "public:\n"
                   "    operator const int& () {return c}\n"
                   "};");
        ASSERT_EQUALS("[test.cpp:4]: (style, inconclusive) Technically the member function 'A::operatorconstint&' can be const.\n", errout.str());

        checkConst("class A {\n"
                   "    int c;\n"
                   "public:\n"
                   "    operator int () {return c}\n"
                   "};");
        ASSERT_EQUALS("[test.cpp:4]: (style, inconclusive) Technically the member function 'A::operatorint' can be const.\n", errout.str());
    }

    void constoperator6() { // ticket #8669
        checkConst("class A {\n"
                   "    int c;\n"
                   "    void f() { os >> *this; }\n"
                   "};");
        ASSERT_EQUALS("", errout.str());
    }

    void const5() {
        // ticket #1482
        checkConst("class A {\n"
                   "    int a;\n"
                   "    bool foo(int i)\n"
                   "    {\n"
                   "        bool same;\n"
                   "        same = (i == a);\n"
                   "        return same;\n"
                   "    }\n"
                   "};");
        ASSERT_EQUALS("[test.cpp:3]: (style, inconclusive) Technically the member function 'A::foo' can be const.\n", errout.str());
    }

    void const6() {
        // ticket #1491
        checkConst("class foo {\n"
                   "public:\n"
                   "};\n"
                   "void bar() {}");
        ASSERT_EQUALS("", errout.str());

        checkConst("class Fred\n"
                   "{\n"
                   "public:\n"
                   "    void foo() { }\n"
                   "};");
        ASSERT_EQUALS("[test.cpp:4]: (performance, inconclusive) Technically the member function 'Fred::foo' can be static (but you may consider moving to unnamed namespace).\n", errout.str());

        checkConst("struct fast_string\n"
                   "{\n"
                   "    union\n"
                   "    {\n"
                   "        char buff[100];\n"
                   "    };\n"
                   "    void set_type(char t);\n"
                   "};\n"
                   "inline void fast_string::set_type(char t)\n"
                   "{\n"
                   "    buff[10] = t;\n"
                   "}");
        ASSERT_EQUALS("", errout.str());
    }

    void const7() {
        checkConst("class foo {\n"
                   "    int a;\n"
                   "public:\n"
                   "    void set(int i) { a = i; }\n"
                   "    void set(const foo & f) { *this = f; }\n"
                   "};\n"
                   "void bar() {}");
        ASSERT_EQUALS("", errout.str());
    }

    void const8() {
        // ticket #1517
        checkConst("class A {\n"
                   "public:\n"
                   "    A():m_strValue(\"\"){}\n"
                   "    std::string strGetString() { return m_strValue; }\n"
                   "private:\n"
                   "    std::string m_strValue;\n"
                   "};");
        ASSERT_EQUALS("[test.cpp:4]: (style, inconclusive) Technically the member function 'A::strGetString' can be const.\n", errout.str());
    }

    void const9() {
        // ticket #1515
        checkConst("class wxThreadInternal {\n"
                   "public:\n"
                   "    void SetExitCode(wxThread::ExitCode exitcode) { m_exitcode = exitcode; }\n"
                   "private:\n"
                   "    wxThread::ExitCode m_exitcode;\n"
                   "};");
        ASSERT_EQUALS("", errout.str());
    }

    void const10() {
        // ticket #1522
        checkConst("class A {\n"
                   "public:\n"
                   "    int foo() { return x = 0; }\n"
                   "private:\n"
                   "    int x;\n"
                   "};");
        ASSERT_EQUALS("", errout.str());

        checkConst("class A {\n"
                   "public:\n"
                   "    int foo() { return x ? x : x = 0; }\n"
                   "private:\n"
                   "    int x;\n"
                   "};");
        ASSERT_EQUALS("", errout.str());

        checkConst("class A {\n"
                   "public:\n"
                   "    int foo() { return x ? x = 0 : x; }\n"
                   "private:\n"
                   "    int x;\n"
                   "};");
        ASSERT_EQUALS("", errout.str());
    }

    void const11() {
        // ticket #1529
        checkConst("class A {\n"
                   "public:\n"
                   "    void set(struct tm time) { m_time = time; }\n"
                   "private:\n"
                   "    struct tm m_time;\n"
                   "};");
        ASSERT_EQUALS("", errout.str());
    }

    void const12() {
        // ticket #1525
        checkConst("class A {\n"
                   "public:\n"
                   "    int foo() { x = 0; }\n"
                   "private:\n"
                   "    mutable int x;\n"
                   "};");
        ASSERT_EQUALS("[test.cpp:3]: (style, inconclusive) Technically the member function 'A::foo' can be const.\n", errout.str());
    }

    void const13() {
        // ticket #1519
        checkConst("class A {\n"
                   "public:\n"
                   "    A(){}\n"
                   "    std::vector<int> GetVec()  {return m_vec;}\n"
                   "    std::pair<int,double> GetPair() {return m_pair;}\n"
                   "private:\n"
                   "    std::vector<int> m_vec;\n"
                   "    std::pair<int,double> m_pair;\n"
                   "};");
        ASSERT_EQUALS("[test.cpp:4]: (style, inconclusive) Technically the member function 'A::GetVec' can be const.\n"
                      "[test.cpp:5]: (style, inconclusive) Technically the member function 'A::GetPair' can be const.\n", errout.str());

        checkConst("class A {\n"
                   "public:\n"
                   "    A(){}\n"
                   "    const std::vector<int> & GetVec()  {return m_vec;}\n"
                   "    const std::pair<int,double> & GetPair() {return m_pair;}\n"
                   "private:\n"
                   "    std::vector<int> m_vec;\n"
                   "    std::pair<int,double> m_pair;\n"
                   "};");
        ASSERT_EQUALS("[test.cpp:4]: (style, inconclusive) Technically the member function 'A::GetVec' can be const.\n"
                      "[test.cpp:5]: (style, inconclusive) Technically the member function 'A::GetPair' can be const.\n", errout.str());
    }

    void const14() {
        // extends ticket 1519
        checkConst("class A {\n"
                   "public:\n"
                   "    A(){}\n"
                   "    std::pair<std::vector<int>,double> GetPair() {return m_pair;}\n"
                   "private:\n"
                   "    std::pair<std::vector<int>,double> m_pair;\n"
                   "};");
        ASSERT_EQUALS("[test.cpp:4]: (style, inconclusive) Technically the member function 'A::GetPair' can be const.\n", errout.str());

        checkConst("class A {\n"
                   "public:\n"
                   "    A(){}\n"
                   "    const std::pair<std::vector<int>,double>& GetPair() {return m_pair;}\n"
                   "private:\n"
                   "    std::pair<std::vector<int>,double> m_pair;\n"
                   "};");
        ASSERT_EQUALS("[test.cpp:4]: (style, inconclusive) Technically the member function 'A::GetPair' can be const.\n", errout.str());

        checkConst("class A {\n"
                   "public:\n"
                   "    A(){}\n"
                   "    std::pair<std::vector<int>,double>& GetPair() {return m_pair;}\n"
                   "private:\n"
                   "    std::pair<std::vector<int>,double> m_pair;\n"
                   "};");
        ASSERT_EQUALS("", errout.str());


        checkConst("using namespace std;"
                   "class A {\n"
                   "public:\n"
                   "    A(){}\n"
                   "    pair<int ,double> GetPair() {return m_pair;}\n"
                   "private:\n"
                   "    pair<int ,double> m_pair;\n"
                   "};");
        ASSERT_EQUALS("[test.cpp:4]: (style, inconclusive) Technically the member function 'A::GetPair' can be const.\n", errout.str());

        checkConst("using namespace std;"
                   "class A {\n"
                   "public:\n"
                   "    A(){}\n"
                   "    const pair<int ,double> & GetPair() {return m_pair;}\n"
                   "private:\n"
                   "    pair<int ,double> m_pair;\n"
                   "};");
        ASSERT_EQUALS("[test.cpp:4]: (style, inconclusive) Technically the member function 'A::GetPair' can be const.\n", errout.str());

        checkConst("using namespace std;"
                   "class A {\n"
                   "public:\n"
                   "    A(){}\n"
                   "    pair<int ,double> & GetPair() {return m_pair;}\n"
                   "private:\n"
                   "    pair<int ,double> m_pair;\n"
                   "};");
        ASSERT_EQUALS("", errout.str());


        checkConst("class A {\n"
                   "public:\n"
                   "    A(){}\n"
                   "    std::pair< int,std::vector<int> >  GetPair() {return m_pair;}\n"
                   "private:\n"
                   "    std::pair< int,std::vector<int> >  m_pair;\n"
                   "};");
        ASSERT_EQUALS("[test.cpp:4]: (style, inconclusive) Technically the member function 'A::GetPair' can be const.\n", errout.str());

        checkConst("class A {\n"
                   "public:\n"
                   "    A(){}\n"
                   "    const std::pair< int,std::vector<int> >&  GetPair() {return m_pair;}\n"
                   "private:\n"
                   "    std::pair< int,std::vector<int> >  m_pair;\n"
                   "};");
        ASSERT_EQUALS("[test.cpp:4]: (style, inconclusive) Technically the member function 'A::GetPair' can be const.\n", errout.str());

        checkConst("class A {\n"
                   "public:\n"
                   "    A(){}\n"
                   "    std::pair< int,std::vector<int> >&  GetPair() {return m_pair;}\n"
                   "private:\n"
                   "    std::pair< int,std::vector<int> >  m_pair;\n"
                   "};");
        ASSERT_EQUALS("", errout.str());


        checkConst("using namespace std;"
                   "class A {\n"
                   "public:\n"
                   "    A(){}\n"
                   "    pair< vector<int>, int >  GetPair() {return m_pair;}\n"
                   "private:\n"
                   "    pair< vector<int>, int >  m_pair;\n"
                   "};");
        ASSERT_EQUALS("[test.cpp:4]: (style, inconclusive) Technically the member function 'A::GetPair' can be const.\n", errout.str());

        checkConst("using namespace std;"
                   "class A {\n"
                   "public:\n"
                   "    A(){}\n"
                   "    const pair< vector<int>, int >&  GetPair() {return m_pair;}\n"
                   "private:\n"
                   "    pair< vector<int>, int >  m_pair;\n"
                   "};");
        ASSERT_EQUALS("[test.cpp:4]: (style, inconclusive) Technically the member function 'A::GetPair' can be const.\n", errout.str());

        checkConst("using namespace std;"
                   "class A {\n"
                   "public:\n"
                   "    A(){}\n"
                   "    pair< vector<int>, int >&  GetPair() {return m_pair;}\n"
                   "private:\n"
                   "    pair< vector<int>, int >  m_pair;\n"
                   "};");
        ASSERT_EQUALS("", errout.str());

        checkConst("class A {\n"
                   "public:\n"
                   "    A(){}\n"
                   "    std::pair< std::vector<int>,std::vector<int> >  GetPair() {return m_pair;}\n"
                   "private:\n"
                   "    std::pair< std::vector<int>,std::vector<int> >  m_pair;\n"
                   "};");
        ASSERT_EQUALS("[test.cpp:4]: (style, inconclusive) Technically the member function 'A::GetPair' can be const.\n", errout.str());

        checkConst("class A {\n"
                   "public:\n"
                   "    A(){}\n"
                   "    const std::pair< std::vector<int>,std::vector<int> >&  GetPair() {return m_pair;}\n"
                   "private:\n"
                   "    std::pair< std::vector<int>,std::vector<int> >  m_pair;\n"
                   "};");
        ASSERT_EQUALS("[test.cpp:4]: (style, inconclusive) Technically the member function 'A::GetPair' can be const.\n", errout.str());

        checkConst("class A {\n"
                   "public:\n"
                   "    A(){}\n"
                   "    std::pair< std::vector<int>,std::vector<int> >&  GetPair() {return m_pair;}\n"
                   "private:\n"
                   "    std::pair< std::vector<int>,std::vector<int> >  m_pair;\n"
                   "};");
        ASSERT_EQUALS("", errout.str());



        checkConst("class A {\n"
                   "public:\n"
                   "    A(){}\n"
                   "    std::pair< std::pair < int, char > , int >  GetPair() {return m_pair;}\n"
                   "private:\n"
                   "    std::pair< std::pair < int, char > , int >  m_pair;\n"
                   "};");
        ASSERT_EQUALS("[test.cpp:4]: (style, inconclusive) Technically the member function 'A::GetPair' can be const.\n", errout.str());

        checkConst("class A {\n"
                   "public:\n"
                   "    A(){}\n"
                   "    const std::pair< std::pair < int, char > , int > & GetPair() {return m_pair;}\n"
                   "private:\n"
                   "    std::pair< std::pair < int, char > , int >  m_pair;\n"
                   "};");
        ASSERT_EQUALS("[test.cpp:4]: (style, inconclusive) Technically the member function 'A::GetPair' can be const.\n", errout.str());

        checkConst("class A {\n"
                   "public:\n"
                   "    A(){}\n"
                   "    std::pair< std::pair < int, char > , int > & GetPair() {return m_pair;}\n"
                   "private:\n"
                   "    std::pair< std::pair < int, char > , int >  m_pair;\n"
                   "};");
        ASSERT_EQUALS("", errout.str());


        checkConst("class A {\n"
                   "public:\n"
                   "    A(){}\n"
                   "    std::pair< int , std::pair < int, char > >  GetPair() {return m_pair;}\n"
                   "private:\n"
                   "    std::pair< int , std::pair < int, char > >  m_pair;\n"
                   "};");
        ASSERT_EQUALS("[test.cpp:4]: (style, inconclusive) Technically the member function 'A::GetPair' can be const.\n", errout.str());

        checkConst("class A {\n"
                   "public:\n"
                   "    A(){}\n"
                   "    const std::pair< int , std::pair < int, char > >&  GetPair() {return m_pair;}\n"
                   "private:\n"
                   "    std::pair< int , std::pair < int, char > >  m_pair;\n"
                   "};");
        ASSERT_EQUALS("[test.cpp:4]: (style, inconclusive) Technically the member function 'A::GetPair' can be const.\n", errout.str());

        checkConst("class A {\n"
                   "public:\n"
                   "    A(){}\n"
                   "    std::pair< int , std::pair < int, char > >&  GetPair() {return m_pair;}\n"
                   "private:\n"
                   "    std::pair< int , std::pair < int, char > >  m_pair;\n"
                   "};");
        ASSERT_EQUALS("", errout.str());


        checkConst("using namespace std;"
                   "class A {\n"
                   "public:\n"
                   "    A(){}\n"
                   "    vector<int>  GetVec() {return m_Vec;}\n"
                   "private:\n"
                   "    vector<int>  m_Vec;\n"
                   "};");
        ASSERT_EQUALS("[test.cpp:4]: (style, inconclusive) Technically the member function 'A::GetVec' can be const.\n", errout.str());

        checkConst("using namespace std;"
                   "class A {\n"
                   "public:\n"
                   "    A(){}\n"
                   "    const vector<int>&  GetVec() {return m_Vec;}\n"
                   "private:\n"
                   "    vector<int>  m_Vec;\n"
                   "};");
        ASSERT_EQUALS("[test.cpp:4]: (style, inconclusive) Technically the member function 'A::GetVec' can be const.\n", errout.str());

        checkConst("using namespace std;"
                   "class A {\n"
                   "public:\n"
                   "    A(){}\n"
                   "    vector<int>&  GetVec() {return m_Vec;}\n"
                   "private:\n"
                   "    vector<int>  m_Vec;\n"
                   "};");
        ASSERT_EQUALS("", errout.str());


        checkConst("class A {\n"
                   "public:\n"
                   "    int * * foo() { return &x; }\n"
                   "private:\n"
                   "    const int * x;\n"
                   "};");
        ASSERT_EQUALS("", errout.str());

        checkConst("class A {\n"
                   "public:\n"
                   "    const int ** foo() { return &x; }\n"
                   "private:\n"
                   "    const int * x;\n"
                   "};");
        ASSERT_EQUALS("[test.cpp:3]: (style, inconclusive) Technically the member function 'A::foo' can be const.\n", errout.str());
    }

    void const15() {
        checkConst("class Fred {\n"
                   "    unsigned long long int a;\n"
                   "    unsigned long long int getA() { return a; }\n"
                   "};");
        ASSERT_EQUALS("[test.cpp:3]: (style, inconclusive) Technically the member function 'Fred::getA' can be const.\n", errout.str());

        // constructors can't be const..
        checkConst("class Fred {\n"
                   "    unsigned long long int a;\n"
                   "public:\n"
                   "    Fred() { }\n"
                   "};");
        ASSERT_EQUALS("", errout.str());

        // assignment through |=..
        checkConst("class Fred {\n"
                   "    unsigned long long int a;\n"
                   "    unsigned long long int setA() { a |= true; }\n"
                   "};");
        ASSERT_EQUALS("", errout.str());

        // static functions can't be const..
        checkConst("class foo\n"
                   "{\n"
                   "public:\n"
                   "    static unsigned long long int get()\n"
                   "    { return 0; }\n"
                   "};");
        ASSERT_EQUALS("", errout.str());
    }

    void const16() {
        // ticket #1551
        checkConst("class Fred {\n"
                   "    int a;\n"
                   "    void set(int i) { Fred::a = i; }\n"
                   "};");
        ASSERT_EQUALS("", errout.str());
    }

    void const17() {
        // ticket #1552
        checkConst("class Fred {\n"
                   "public:\n"
                   "    void set(int i, int j) { a[i].k = i; }\n"
                   "private:\n"
                   "    struct { int k; } a[4];\n"
                   "};");
        ASSERT_EQUALS("", errout.str());
    }

    void const18() {
        checkConst("class Fred {\n"
                   "static int x;\n"
                   "public:\n"
                   "    void set(int i) { x = i; }\n"
                   "};");
        ASSERT_EQUALS("[test.cpp:4]: (performance, inconclusive) Technically the member function 'Fred::set' can be static (but you may consider moving to unnamed namespace).\n", errout.str());
    }

    void const19() {
        // ticket #1612
        checkConst("using namespace std;\n"
                   "class Fred {\n"
                   "private:\n"
                   "    std::string s;\n"
                   "public:\n"
                   "    void set(std::string ss) { s = ss; }\n"
                   "};");
        ASSERT_EQUALS("", errout.str());
    }

    void const20() {
        // ticket #1602
        checkConst("class Fred {\n"
                   "    int x : 3;\n"
                   "public:\n"
                   "    void set(int i) { x = i; }\n"
                   "};");
        ASSERT_EQUALS("", errout.str());

        checkConst("class Fred {\n"
                   "    list<int *> x;\n"
                   "public:\n"
                   "    list<int *> get() { return x; }\n"
                   "};");
        ASSERT_EQUALS("", errout.str());

        checkConst("class Fred {\n"
                   "    list<const int *> x;\n"
                   "public:\n"
                   "    list<const int *> get() { return x; }\n"
                   "};");
        ASSERT_EQUALS("[test.cpp:4]: (style, inconclusive) Technically the member function 'Fred::get' can be const.\n", errout.str());

        checkConst("class Fred {\n"
                   "    std::list<std::string &> x;\n"
                   "public:\n"
                   "    std::list<std::string &> get() { return x; }\n"
                   "};");
        ASSERT_EQUALS("", errout.str());

        checkConst("class Fred {\n"
                   "    std::list<const std::string &> x;\n"
                   "public:\n"
                   "    std::list<const std::string &> get() { return x; }\n"
                   "};");
        ASSERT_EQUALS("[test.cpp:4]: (style, inconclusive) Technically the member function 'Fred::get' can be const.\n", errout.str());
    }

    void const21() {
        // ticket #1683
        checkConst("class A\n"
                   "{\n"
                   "private:\n"
                   "    const char * l1[10];\n"
                   "public:\n"
                   "    A()\n"
                   "    {\n"
                   "        for (int i = 0 ; i < 10; l1[i] = NULL, i++);\n"
                   "    }\n"
                   "    void f1() { l1[0] = \"Hello\"; }\n"
                   "};");
        ASSERT_EQUALS("", errout.str());
    }

    void const22() {
        checkConst("class A\n"
                   "{\n"
                   "private:\n"
                   "    B::C * v1;\n"
                   "public:\n"
                   "    void f1() { v1 = 0; }\n"
                   "};");
        ASSERT_EQUALS("", errout.str());

        checkConst("class A\n"
                   "{\n"
                   "private:\n"
                   "    B::C * v1[0];\n"
                   "public:\n"
                   "    void f1() { v1[0] = 0; }\n"
                   "};");
        ASSERT_EQUALS("", errout.str());
    }

    void const23() {
        checkConst("class Class {\n"
                   "public:\n"
                   "    typedef Template<double> Type;\n"
                   "    typedef Template2<Type> Type2;\n"
                   "    void set_member(Type2 m) { _m = m; }\n"
                   "private:\n"
                   "    Type2 _m;\n"
                   "};");
        ASSERT_EQUALS("", errout.str());
    }

    void const24() {
        checkConst("class Class {\n"
                   "public:\n"
                   "void Settings::SetSetting(QString strSetting, QString strNewVal)\n"
                   "{\n"
                   "    (*m_pSettings)[strSetting] = strNewVal;\n"
                   "}\n"
                   "private:\n"
                   "    std::map<QString, QString> *m_pSettings;\n"
                   "};");
        ASSERT_EQUALS("", errout.str());
    }


    void const25() { // ticket #1724
        checkConst("class A{\n"
                   "public:\n"
                   "A(){m_strVal=\"\";}\n"
                   "std::string strGetString() const\n"
                   "{return m_strVal.c_str();}\n"
                   "const std::string strGetString1() const\n"
                   "{return m_strVal.c_str();}\n"
                   "private:\n"
                   "std::string m_strVal;\n"
                   "};");
        ASSERT_EQUALS("", errout.str());

        checkConst("class A{\n"
                   "public:\n"
                   "A(){m_strVal=\"\";}\n"
                   "std::string strGetString()\n"
                   "{return m_strVal.c_str();}\n"
                   "private:\n"
                   "std::string m_strVal;\n"
                   "};");
        ASSERT_EQUALS("[test.cpp:4]: (style, inconclusive) Technically the member function 'A::strGetString' can be const.\n", errout.str());

        checkConst("class A{\n"
                   "public:\n"
                   "A(){m_strVal=\"\";}\n"
                   "const std::string strGetString1()\n"
                   "{return m_strVal.c_str();}\n"
                   "private:\n"
                   "std::string m_strVal;\n"
                   "};");
        ASSERT_EQUALS("[test.cpp:4]: (style, inconclusive) Technically the member function 'A::strGetString1' can be const.\n", errout.str());

        checkConst("class A{\n"
                   "public:\n"
                   "A(){m_strVec.push_back(\"\");}\n"
                   "size_t strGetSize()\n"
                   "{return m_strVec.size();}\n"
                   "private:\n"
                   "std::vector<std::string> m_strVec;\n"
                   "};");
        ASSERT_EQUALS("[test.cpp:4]: (style, inconclusive) Technically the member function 'A::strGetSize' can be const.\n", errout.str());

        checkConst("class A{\n"
                   "public:\n"
                   "A(){m_strVec.push_back(\"\");}\n"
                   "bool strGetEmpty()\n"
                   "{return m_strVec.empty();}\n"
                   "private:\n"
                   "std::vector<std::string> m_strVec;\n"
                   "};");
        ASSERT_EQUALS("[test.cpp:4]: (style, inconclusive) Technically the member function 'A::strGetEmpty' can be const.\n", errout.str());
    }

    void const26() { // ticket #1847
        checkConst("class DelayBase {\n"
                   "public:\n"
                   "void swapSpecificDelays(int index1, int index2) {\n"
                   "    std::swap<float>(delays_[index1], delays_[index2]);\n"
                   "}\n"
                   "float delays_[4];\n"
                   "};");
        ASSERT_EQUALS("", errout.str());

        checkConst("struct DelayBase {\n"
                   "    float swapSpecificDelays(int index1) {\n"
                   "        return delays_[index1];\n"
                   "    }\n"
                   "    float delays_[4];\n"
                   "};");
        ASSERT_EQUALS("[test.cpp:2]: (style, inconclusive) Technically the member function 'DelayBase::swapSpecificDelays' can be const.\n", errout.str());
    }

    void const27() { // ticket #1882
        checkConst("class A {\n"
                   "public:\n"
                   "    A(){m_d=1.0; m_iRealVal=2.0;}\n"
                   "    double dGetValue();\n"
                   "private:\n"
                   "    double m_d;\n"
                   "    double m_iRealVal;\n"
                   "};\n"
                   "double  A::dGetValue() {\n"
                   "    double dRet = m_iRealVal;\n"
                   "    if( m_d != 0 )\n"
                   "        return m_iRealVal / m_d;\n"
                   "    return dRet;\n"
                   "};", nullptr, true);
        ASSERT_EQUALS("[test.cpp:9] -> [test.cpp:4]: (style, inconclusive) Technically the member function 'A::dGetValue' can be const.\n", errout.str());
    }

    void const28() { // ticket #1883
        checkConst("class P {\n"
                   "public:\n"
                   "    P() { x=0.0; y=0.0; }\n"
                   "    double x,y;\n"
                   "};\n"
                   "class A : public P {\n"
                   "public:\n"
                   "    A():P(){}\n"
                   "    void SetPos(double xPos, double yPos) {\n"
                   "        x=xPos;\n"
                   "        y=yPos;\n"
                   "    }\n"
                   "};");
        ASSERT_EQUALS("", errout.str());

        checkConst("class AA : public P {\n"
                   "public:\n"
                   "    AA():P(){}\n"
                   "    inline void vSetXPos(int x_)\n"
                   "    {\n"
                   "        UnknownScope::x = x_;\n"
                   "    }\n"
                   "};");
        ASSERT_EQUALS("", errout.str());

        checkConst("class AA {\n"
                   "public:\n"
                   "    AA():P(){}\n"
                   "    inline void vSetXPos(int x_)\n"
                   "    {\n"
                   "        UnknownScope::x = x_;\n"
                   "    }\n"
                   "};");
        ASSERT_EQUALS("[test.cpp:4]: (performance, inconclusive) Technically the member function 'AA::vSetXPos' can be static (but you may consider moving to unnamed namespace).\n", errout.str());

    }

    void const29() { // ticket #1922
        checkConst("class test {\n"
                   "  public:\n"
                   "    test();\n"
                   "    const char* get() const;\n"
                   "    char* get();\n"
                   "  private:\n"
                   "    char* value_;\n"
                   "};\n"
                   "test::test()\n"
                   "{\n"
                   "  value_ = 0;\n"
                   "}\n"
                   "const char* test::get() const\n"
                   "{\n"
                   "  return value_;\n"
                   "}\n"
                   "char* test::get()\n"
                   "{\n"
                   "  return value_;\n"
                   "}");
        ASSERT_EQUALS("", errout.str());
    }

    void const30() {
        // check for false negatives
        checkConst("class Base {\n"
                   "public:\n"
                   "    int a;\n"
                   "};\n"
                   "class Derived : public Base {\n"
                   "public:\n"
                   "    int get() {\n"
                   "        return a;\n"
                   "    }\n"
                   "};");
        ASSERT_EQUALS("[test.cpp:7]: (style, inconclusive) Technically the member function 'Derived::get' can be const.\n", errout.str());

        checkConst("class Base1 {\n"
                   "public:\n"
                   "    int a;\n"
                   "};\n"
                   "class Base2 {\n"
                   "public:\n"
                   "    int b;\n"
                   "};\n"
                   "class Derived : public Base1, public Base2 {\n"
                   "public:\n"
                   "    int getA() {\n"
                   "        return a;\n"
                   "    }\n"
                   "    int getB() {\n"
                   "        return b;\n"
                   "    }\n"
                   "};");
        ASSERT_EQUALS("[test.cpp:11]: (style, inconclusive) Technically the member function 'Derived::getA' can be const.\n"
                      "[test.cpp:14]: (style, inconclusive) Technically the member function 'Derived::getB' can be const.\n", errout.str());

        checkConst("class Base {\n"
                   "public:\n"
                   "    int a;\n"
                   "};\n"
                   "class Derived1 : public Base { };\n"
                   "class Derived2 : public Derived1 {\n"
                   "public:\n"
                   "    int get() {\n"
                   "        return a;\n"
                   "    }\n"
                   "};");
        ASSERT_EQUALS("[test.cpp:8]: (style, inconclusive) Technically the member function 'Derived2::get' can be const.\n", errout.str());

        checkConst("class Base {\n"
                   "public:\n"
                   "    int a;\n"
                   "};\n"
                   "class Derived1 : public Base { };\n"
                   "class Derived2 : public Derived1 { };\n"
                   "class Derived3 : public Derived2 { };\n"
                   "class Derived4 : public Derived3 {\n"
                   "public:\n"
                   "    int get() {\n"
                   "        return a;\n"
                   "    }\n"
                   "};");
        ASSERT_EQUALS("[test.cpp:10]: (style, inconclusive) Technically the member function 'Derived4::get' can be const.\n", errout.str());

        // check for false positives
        checkConst("class Base {\n"
                   "public:\n"
                   "    int a;\n"
                   "};\n"
                   "class Derived : public Base {\n"
                   "public:\n"
                   "    int get() const {\n"
                   "        return a;\n"
                   "    }\n"
                   "};");
        ASSERT_EQUALS("", errout.str());

        checkConst("class Base1 {\n"
                   "public:\n"
                   "    int a;\n"
                   "};\n"
                   "class Base2 {\n"
                   "public:\n"
                   "    int b;\n"
                   "};\n"
                   "class Derived : public Base1, public Base2 {\n"
                   "public:\n"
                   "    int getA() const {\n"
                   "        return a;\n"
                   "    }\n"
                   "    int getB() const {\n"
                   "        return b;\n"
                   "    }\n"
                   "};");
        ASSERT_EQUALS("", errout.str());

        checkConst("class Base {\n"
                   "public:\n"
                   "    int a;\n"
                   "};\n"
                   "class Derived1 : public Base { };\n"
                   "class Derived2 : public Derived1 {\n"
                   "public:\n"
                   "    int get() const {\n"
                   "        return a;\n"
                   "    }\n"
                   "};");
        ASSERT_EQUALS("", errout.str());

        checkConst("class Base {\n"
                   "public:\n"
                   "    int a;\n"
                   "};\n"
                   "class Derived1 : public Base { };\n"
                   "class Derived2 : public Derived1 { };\n"
                   "class Derived3 : public Derived2 { };\n"
                   "class Derived4 : public Derived3 {\n"
                   "public:\n"
                   "    int get() const {\n"
                   "        return a;\n"
                   "    }\n"
                   "};");
        ASSERT_EQUALS("", errout.str());
    }

    void const31() {
        checkConst("namespace std { }\n"
                   "class Fred {\n"
                   "public:\n"
                   "    int a;\n"
                   "    int get() { return a; }\n"
                   "};");
        ASSERT_EQUALS("[test.cpp:5]: (style, inconclusive) Technically the member function 'Fred::get' can be const.\n", errout.str());
    }

    void const32() {
        checkConst("class Fred {\n"
                   "public:\n"
                   "    std::string a[10];\n"
                   "    void seta() { a[0] = \"\"; }\n"
                   "};");
        ASSERT_EQUALS("", errout.str());
    }

    void const33() {
        checkConst("class derived : public base {\n"
                   "public:\n"
                   "    void f(){}\n"
                   "};");
        ASSERT_EQUALS("", errout.str());
    }

    void const34() { // ticket #1964
        checkConst("class Bar {\n"
                   "    void init(Foo * foo) {\n"
                   "        foo.bar = this;\n"
                   "    }\n"
                   "};");
        ASSERT_EQUALS("", errout.str());
    }

    void const35() { // ticket #2001
        checkConst("namespace N\n"
                   "{\n"
                   "        class Base\n"
                   "        {\n"
                   "        };\n"
                   "}\n"
                   "namespace N\n"
                   "{\n"
                   "        class Derived : public Base\n"
                   "        {\n"
                   "        public:\n"
                   "                int getResourceName() { return var; }\n"
                   "                int var;\n"
                   "        };\n"
                   "}");
        ASSERT_EQUALS("[test.cpp:12]: (style, inconclusive) Technically the member function 'N::Derived::getResourceName' can be const.\n", errout.str());

        checkConst("namespace N\n"
                   "{\n"
                   "        class Base\n"
                   "        {\n"
                   "        public:\n"
                   "                int getResourceName();\n"
                   "                int var;\n"
                   "        };\n"
                   "}\n"
                   "int N::Base::getResourceName() { return var; }");
        ASSERT_EQUALS("[test.cpp:10] -> [test.cpp:6]: (style, inconclusive) Technically the member function 'N::Base::getResourceName' can be const.\n", errout.str());

        checkConst("namespace N\n"
                   "{\n"
                   "        class Base\n"
                   "        {\n"
                   "        public:\n"
                   "                int getResourceName();\n"
                   "                int var;\n"
                   "        };\n"
                   "}\n"
                   "namespace N\n"
                   "{\n"
                   "        int Base::getResourceName() { return var; }\n"
                   "}");
        ASSERT_EQUALS("[test.cpp:12] -> [test.cpp:6]: (style, inconclusive) Technically the member function 'N::Base::getResourceName' can be const.\n", errout.str());

        checkConst("namespace N\n"
                   "{\n"
                   "        class Base\n"
                   "        {\n"
                   "        public:\n"
                   "                int getResourceName();\n"
                   "                int var;\n"
                   "        };\n"
                   "}\n"
                   "using namespace N;\n"
                   "int Base::getResourceName() { return var; }");
        ASSERT_EQUALS("[test.cpp:11] -> [test.cpp:6]: (style, inconclusive) Technically the member function 'N::Base::getResourceName' can be const.\n", errout.str());
    }

    void const36() { // ticket #2003
        checkConst("class Foo {\n"
                   "public:\n"
                   "    Blue::Utility::Size m_MaxQueueSize;\n"
                   "    void SetMaxQueueSize(Blue::Utility::Size a_MaxQueueSize)\n"
                   "    {\n"
                   "        m_MaxQueueSize = a_MaxQueueSize;\n"
                   "    }\n"
                   "};");
        ASSERT_EQUALS("", errout.str());
    }

    void const37() { // ticket #2081 and #2085
        checkConst("class A\n"
                   "{\n"
                   "public:\n"
                   "    A(){};\n"
                   "    std::string operator+(const char *c)\n"
                   "    {\n"
                   "        return m_str+std::string(c);\n"
                   "    }\n"
                   "private:\n"
                   "    std::string m_str;\n"
                   "};");
        ASSERT_EQUALS("[test.cpp:5]: (style, inconclusive) Technically the member function 'A::operator+' can be const.\n", errout.str());

        checkConst("class Fred\n"
                   "{\n"
                   "private:\n"
                   "    long x;\n"
                   "public:\n"
                   "    Fred() {\n"
                   "        x = 0;\n"
                   "    }\n"
                   "    bool isValid() {\n"
                   "        return (x == 0x11224488);\n"
                   "    }\n"
                   "};");
        ASSERT_EQUALS("[test.cpp:9]: (style, inconclusive) Technically the member function 'Fred::isValid' can be const.\n", errout.str());
    }

    void const38() { // ticket #2135
        checkConst("class Foo {\n"
                   "public:\n"
                   "    ~Foo() { delete oArq; }\n"
                   "    Foo(): oArq(new std::ofstream(\"...\")) {}\n"
                   "    void MyMethod();\n"
                   "private:\n"
                   "    std::ofstream *oArq;\n"
                   "};\n"
                   "void Foo::MyMethod()\n"
                   "{\n"
                   "    (*oArq) << \"</table>\";\n"
                   "}");
        ASSERT_EQUALS("", errout.str());
    }

    void const39() {
        checkConst("class Foo\n"
                   "{\n"
                   "    int * p;\n"
                   "public:\n"
                   "    Foo () : p(0) { }\n"
                   "    int * f();\n"
                   "    const int * f() const;\n"
                   "};\n"
                   "const int * Foo::f() const\n"
                   "{\n"
                   "    return p;\n"
                   "}\n"
                   "int * Foo::f()\n"
                   "{\n"
                   "    return p;\n"
                   "}");

        ASSERT_EQUALS("", errout.str());
    }

    void const40() { // ticket #2228
        checkConst("class SharedPtrHolder\n"
                   "{\n"
                   "  private:\n"
                   "   std::tr1::shared_ptr<int> pView;\n"
                   "  public:\n"
                   "   SharedPtrHolder()\n"
                   "   { }\n"
                   "   void SetView(const std::shared_ptr<int> & aView)\n"
                   "   {\n"
                   "      pView = aView;\n"
                   "   }\n"
                   "};");

        ASSERT_EQUALS("", errout.str());
    }

    void const41() { // ticket #2255
        checkConst("class Fred\n"
                   "{\n"
                   "   ::std::string m_name;\n"
                   "public:\n"
                   "   void SetName(const ::std::string & name)\n"
                   "   {\n"
                   "      m_name = name;\n"
                   "   }\n"
                   "};");

        ASSERT_EQUALS("", errout.str());

        checkConst("class SharedPtrHolder\n"
                   "{\n"
                   "   ::std::tr1::shared_ptr<int> pNum;\n"
                   "  public :\n"
                   "   void SetNum(const ::std::tr1::shared_ptr<int> & apNum)\n"
                   "   {\n"
                   "      pNum = apNum;\n"
                   "   }\n"
                   "};");

        ASSERT_EQUALS("", errout.str());

        checkConst("class SharedPtrHolder2\n"
                   "{\n"
                   "  public:\n"
                   "   typedef ::std::tr1::shared_ptr<int> IntSharedPtr;\n"
                   "  private:\n"
                   "   IntSharedPtr pNum;\n"
                   "  public :\n"
                   "   void SetNum(const IntSharedPtr & apNum)\n"
                   "   {\n"
                   "      pNum = apNum;\n"
                   "   }\n"
                   "};");

        ASSERT_EQUALS("", errout.str());

        checkConst("struct IntPtrTypes\n"
                   "{\n"
                   "   typedef ::std::tr1::shared_ptr<int> Shared;\n"
                   "};\n"
                   "class SharedPtrHolder3\n"
                   "{\n"
                   "  private:\n"
                   "   IntPtrTypes::Shared pNum;\n"
                   "  public :\n"
                   "   void SetNum(const IntPtrTypes::Shared & apNum)\n"
                   "   {\n"
                   "      pNum = apNum;\n"
                   "   }\n"
                   "};");

        ASSERT_EQUALS("", errout.str());

        checkConst("template <typename T>\n"
                   "struct PtrTypes\n"
                   "{\n"
                   "   typedef ::std::tr1::shared_ptr<T> Shared;\n"
                   "};\n"
                   "class SharedPtrHolder4\n"
                   "{\n"
                   "  private:\n"
                   "   PtrTypes<int>::Shared pNum;\n"
                   "  public :\n"
                   "   void SetNum(const PtrTypes<int>::Shared & apNum)\n"
                   "   {\n"
                   "      pNum = apNum;\n"
                   "   }\n"
                   "};");

        ASSERT_EQUALS("", errout.str());
    }

    void const42() { // ticket #2282
        checkConst("class Fred\n"
                   "{\n"
                   "public:\n"
                   "    struct AB { };\n"
                   "    bool f(AB * ab);\n"
                   "};\n"
                   "bool Fred::f(Fred::AB * ab)\n"
                   "{\n"
                   "}");

        ASSERT_EQUALS("[test.cpp:7] -> [test.cpp:5]: (performance, inconclusive) Technically the member function 'Fred::f' can be static (but you may consider moving to unnamed namespace).\n", errout.str());

        checkConst("class Fred\n"
                   "{\n"
                   "public:\n"
                   "    struct AB {\n"
                   "        struct CD { };\n"
                   "    };\n"
                   "    bool f(AB::CD * cd);\n"
                   "};\n"
                   "bool Fred::f(Fred::AB::CD * cd)\n"
                   "{\n"
                   "}");

        ASSERT_EQUALS("[test.cpp:9] -> [test.cpp:7]: (performance, inconclusive) Technically the member function 'Fred::f' can be static (but you may consider moving to unnamed namespace).\n", errout.str());

        checkConst("namespace NS {\n"
                   "    class Fred\n"
                   "    {\n"
                   "    public:\n"
                   "        struct AB {\n"
                   "            struct CD { };\n"
                   "        };\n"
                   "        bool f(AB::CD * cd);\n"
                   "    };\n"
                   "    bool Fred::f(Fred::AB::CD * cd)\n"
                   "    {\n"
                   "    }\n"
                   "}");

        ASSERT_EQUALS("[test.cpp:10] -> [test.cpp:8]: (performance, inconclusive) Technically the member function 'NS::Fred::f' can be static (but you may consider moving to unnamed namespace).\n", errout.str());

        checkConst("namespace NS {\n"
                   "    class Fred\n"
                   "    {\n"
                   "    public:\n"
                   "        struct AB {\n"
                   "            struct CD { };\n"
                   "        };\n"
                   "        bool f(AB::CD * cd);\n"
                   "    };\n"
                   "}\n"
                   "bool NS::Fred::f(NS::Fred::AB::CD * cd)\n"
                   "{\n"
                   "}");

        ASSERT_EQUALS("[test.cpp:11] -> [test.cpp:8]: (performance, inconclusive) Technically the member function 'NS::Fred::f' can be static (but you may consider moving to unnamed namespace).\n", errout.str());

        checkConst("class Foo {\n"
                   "    class Fred\n"
                   "    {\n"
                   "    public:\n"
                   "        struct AB {\n"
                   "            struct CD { };\n"
                   "        };\n"
                   "        bool f(AB::CD * cd);\n"
                   "    };\n"
                   "};\n"
                   "bool Foo::Fred::f(Foo::Fred::AB::CD * cd)\n"
                   "{\n"
                   "}");

        ASSERT_EQUALS("[test.cpp:11] -> [test.cpp:8]: (performance, inconclusive) Technically the member function 'Foo::Fred::f' can be static (but you may consider moving to unnamed namespace).\n", errout.str());
    }

    void const43() { // ticket 2377
        checkConst("class A\n"
                   "{\n"
                   "public:\n"
                   "    void foo( AA::BB::CC::DD b );\n"
                   "    AA::BB::CC::DD a;\n"
                   "};\n"
                   "void A::foo( AA::BB::CC::DD b )\n"
                   "{\n"
                   "    a = b;\n"
                   "}");

        ASSERT_EQUALS("", errout.str());

        checkConst("namespace AA\n"
                   "{\n"
                   "    namespace BB\n"
                   "    {\n"
                   "        namespace CC\n"
                   "        {\n"
                   "            struct DD\n"
                   "            {};\n"
                   "        }\n"
                   "    }\n"
                   "}\n"
                   "class A\n"
                   "{\n"
                   "    public:\n"
                   "\n"
                   "    AA::BB::CC::DD a;\n"
                   "    void foo(AA::BB::CC::DD b)\n"
                   "    {\n"
                   "        a = b;\n"
                   "    }\n"
                   "};");

        ASSERT_EQUALS("", errout.str());

        checkConst("namespace ZZ\n"
                   "{\n"
                   "    namespace YY\n"
                   "    {\n"
                   "        struct XX\n"
                   "        {};\n"
                   "    }\n"
                   "}\n"
                   "class B\n"
                   "{\n"
                   "    public:\n"
                   "    ZZ::YY::XX a;\n"
                   "    void foo(ZZ::YY::XX b)\n"
                   "    {\n"
                   "        a = b;\n"
                   "    }\n"
                   "};");
        ASSERT_EQUALS("", errout.str());
    }

    void const44() { // ticket 2595
        checkConst("class A\n"
                   "{\n"
                   "public:\n"
                   "    bool bOn;\n"
                   "    bool foo()\n"
                   "    {\n"
                   "        return 0 != (bOn = bOn);\n"
                   "    }\n"
                   "};");

        ASSERT_EQUALS("", errout.str());
    }

    void const45() { // ticket 2664
        checkConst("namespace wraps {\n"
                   "    class BaseLayout {};\n"
                   "}\n"
                   "namespace tools {\n"
                   "    class WorkspaceControl :\n"
                   "        public wraps::BaseLayout\n"
                   "    {\n"
                   "        int toGrid(int _value)\n"
                   "        {\n"
                   "        }\n"
                   "    };\n"
                   "}");

        ASSERT_EQUALS("[test.cpp:8]: (performance, inconclusive) Technically the member function 'tools::WorkspaceControl::toGrid' can be static (but you may consider moving to unnamed namespace).\n", errout.str());
    }

    void const46() { // ticket 2663
        checkConst("class Altren {\n"
                   "public:\n"
                   "    int fun1() {\n"
                   "        int a;\n"
                   "        a++;\n"
                   "    }\n"
                   "    int fun2() {\n"
                   "        b++;\n"
                   "    }\n"
                   "};");

        ASSERT_EQUALS("[test.cpp:3]: (performance, inconclusive) Technically the member function 'Altren::fun1' can be static (but you may consider moving to unnamed namespace).\n"
                      "[test.cpp:7]: (performance, inconclusive) Technically the member function 'Altren::fun2' can be static (but you may consider moving to unnamed namespace).\n", errout.str());
    }

    void const47() { // ticket 2670
        checkConst("class Altren {\n"
                   "public:\n"
                   "  void foo() { delete this; }\n"
                   "  void foo(int i) const { }\n"
                   "  void bar() { foo(); }\n"
                   "};");

        ASSERT_EQUALS("[test.cpp:4]: (performance, inconclusive) Technically the member function 'Altren::foo' can be static (but you may consider moving to unnamed namespace).\n", errout.str());

        checkConst("class Altren {\n"
                   "public:\n"
                   "  void foo() { delete this; }\n"
                   "  void foo(int i) const { }\n"
                   "  void bar() { foo(1); }\n"
                   "};");

        ASSERT_EQUALS("[test.cpp:4]: (performance, inconclusive) Technically the member function 'Altren::foo' can be static (but you may consider moving to unnamed namespace).\n"
                      "[test.cpp:5]: (style, inconclusive) Technically the member function 'Altren::bar' can be const.\n", errout.str());
    }

    void const48() { // ticket 2672
        checkConst("class S0 {\n"
                   "    class S1 {\n"
                   "        class S2 {\n"
                   "            class S3 {\n"
                   "                class S4 { };\n"
                   "            };\n"
                   "        };\n"
                   "    };\n"
                   "};\n"
                   "class TextIterator {\n"
                   "    S0::S1::S2::S3::S4 mCurrent, mSave;\n"
                   "public:\n"
                   "    bool setTagColour();\n"
                   "};\n"
                   "bool TextIterator::setTagColour() {\n"
                   "    mSave = mCurrent;\n"
                   "}");

        ASSERT_EQUALS("", errout.str());
    }

    void const49() { // ticket 2795
        checkConst("class A {\n"
                   "    private:\n"
                   "         std::map<unsigned int,unsigned int> _hash;\n"
                   "    public:\n"
                   "         A() : _hash() {}\n"
                   "         unsigned int fetch(unsigned int key)\n" // cannot be 'const'
                   "         {\n"
                   "             return _hash[key];\n"
                   "         }\n"
                   "};");
        ASSERT_EQUALS("", errout.str());
    }

    void const50() { // ticket 2943
        checkConst("class Altren\n"
                   "{\n"
                   "        class SubClass : public std::vector<int>\n"
                   "        {\n"
                   "        };\n"
                   "};\n"
                   "void _setAlign()\n"
                   "{\n"
                   "        if (mTileSize.height > 0) return;\n"
                   "        if (mEmptyView) return;\n"
                   "}");

        ASSERT_EQUALS("", errout.str());
    }

    void const51() { // ticket 3040
        checkConst("class PSIPTable {\n"
                   "public:\n"
                   "    PSIPTable() : _pesdata(0) { }\n"
                   "    const unsigned char* pesdata() const { return _pesdata; }\n"
                   "    unsigned char* pesdata()             { return _pesdata; }\n"
                   "    void SetSection(uint num) { pesdata()[6] = num; }\n"
                   "private:\n"
                   "    unsigned char *_pesdata;\n"
                   "};");
        ASSERT_EQUALS("", errout.str());

        checkConst("class PESPacket {\n"
                   "public:\n"
                   "    PESPacket() : _pesdata(0) { }\n"
                   "    const unsigned char* pesdata() const { return _pesdata; }\n"
                   "    unsigned char* pesdata()             { return _pesdata; }\n"
                   "private:\n"
                   "    unsigned char *_pesdata;\n"
                   "};\n"
                   "class PSIPTable : public PESPacket\n"
                   "{\n"
                   "public:\n"
                   "    void SetSection(uint num) { pesdata()[6] = num; }\n"
                   "};");
        ASSERT_EQUALS("", errout.str());
    }

    void const52() { // ticket 3048
        checkConst("class foo {\n"
                   "    void DoSomething(int &a) const { a = 1; }\n"
                   "    void DoSomethingElse() { DoSomething(bar); }\n"
                   "private:\n"
                   "    int bar;\n"
                   "};");
        ASSERT_EQUALS("[test.cpp:2]: (performance, inconclusive) Technically the member function 'foo::DoSomething' can be static (but you may consider moving to unnamed namespace).\n", errout.str());
    }

    void const53() { // ticket 3049
        checkConst("class A {\n"
                   "  public:\n"
                   "    A() : foo(false) {};\n"
                   "    virtual bool One(bool b = false) { foo = b; return false; }\n"
                   "  private:\n"
                   "    bool foo;\n"
                   "};\n"
                   "class B : public A {\n"
                   "  public:\n"
                   "    B() {};\n"
                   "    bool One(bool b = false) { return false; }\n"
                   "};");
        ASSERT_EQUALS("", errout.str());
    }

    void const54() { // ticket 3052
        checkConst("class Example {\n"
                   "  public:\n"
                   "    void Clear(void) { Example tmp; (*this) = tmp; }\n"
                   "};");
        ASSERT_EQUALS("", errout.str());
    }

    void const55() {
        checkConst("class MyObject {\n"
                   "    int tmp;\n"
                   "    MyObject() : tmp(0) {}\n"
                   "public:\n"
                   "    void set(std::stringstream &in) { in >> tmp; }\n"
                   "};");
        ASSERT_EQUALS("", errout.str());
    }

    void const56() { // ticket #3149
        checkConst("class MyObject {\n"
                   "public:\n"
                   "    void foo(int x) {\n"
                   "    switch (x) { }\n"
                   "    }\n"
                   "};");
        ASSERT_EQUALS("[test.cpp:3]: (performance, inconclusive) Technically the member function 'MyObject::foo' can be static (but you may consider moving to unnamed namespace).\n", errout.str());

        checkConst("class A\n"
                   "{\n"
                   "    protected:\n"
                   "        unsigned short f (unsigned short X);\n"
                   "    public:\n"
                   "        A ();\n"
                   "};\n"
                   "\n"
                   "unsigned short A::f (unsigned short X)\n"
                   "{\n"
                   "    enum ERetValues {RET_NOK = 0, RET_OK = 1};\n"
                   "    enum ETypes     {FLOAT_TYPE = 1, INT_TYPE = 2};\n"
                   "\n"
                   "    try\n"
                   "    {\n"
                   "        switch (X)\n"
                   "        {\n"
                   "            case FLOAT_TYPE:\n"
                   "            {\n"
                   "                return RET_OK;\n"
                   "            }\n"
                   "            case INT_TYPE:\n"
                   "            {\n"
                   "                return RET_OK;\n"
                   "            }\n"
                   "            default:\n"
                   "            {\n"
                   "                return RET_NOK;\n"
                   "            }\n"
                   "        }\n"
                   "    }\n"
                   "    catch (...)\n"
                   "    {\n"
                   "        return RET_NOK;\n"
                   "    }\n"
                   "\n"
                   "    return RET_NOK;\n"
                   "}");
        ASSERT_EQUALS("[test.cpp:9] -> [test.cpp:4]: (performance, inconclusive) Technically the member function 'A::f' can be static (but you may consider moving to unnamed namespace).\n", errout.str());

        checkConst("class MyObject {\n"
                   "public:\n"
                   "    void foo(int x) {\n"
                   "    for (int i = 0; i < 5; i++) { }\n"
                   "    }\n"
                   "};");
        ASSERT_EQUALS("[test.cpp:3]: (performance, inconclusive) Technically the member function 'MyObject::foo' can be static (but you may consider moving to unnamed namespace).\n", errout.str());
    }

    void const57() { // tickets #2669 and #2477
        checkConst("namespace MyGUI\n"
                   "{\n"
                   "  namespace types\n"
                   "  {\n"
                   "    struct TSize {};\n"
                   "    struct TCoord {\n"
                   "      TSize size() const { }\n"
                   "    };\n"
                   "  }\n"
                   "  typedef types::TSize IntSize;\n"
                   "  typedef types::TCoord IntCoord;\n"
                   "}\n"
                   "class SelectorControl\n"
                   "{\n"
                   "  MyGUI::IntSize getSize()\n"
                   "  {\n"
                   "    return mCoordValue.size();\n"
                   "  }\n"
                   "private:\n"
                   "  MyGUI::IntCoord mCoordValue;\n"
                   "};");
        TODO_ASSERT_EQUALS("[test.cpp:7]: (performance, inconclusive) Technically the member function 'MyGUI::types::TCoord::size' can be static (but you may consider moving to unnamed namespace).\n"
                           "[test.cpp:15]: (style, inconclusive) Technically the member function 'SelectorControl::getSize' can be const.\n",
                           "[test.cpp:7]: (performance, inconclusive) Technically the member function 'MyGUI::types::TCoord::size' can be static (but you may consider moving to unnamed namespace).\n", errout.str());

        checkConst("struct Foo {\n"
                   "    Bar b;\n"
                   "    void foo(Foo f) {\n"
                   "        b.run();\n"
                   "    }\n"
                   "};");
        ASSERT_EQUALS("", errout.str());

        checkConst("struct Bar {\n"
                   "    int i = 0;\n"
                   "    void run() { i++; }\n"
                   "};\n"
                   "struct Foo {\n"
                   "    Bar b;\n"
                   "    void foo(Foo f) {\n"
                   "        b.run();\n"
                   "    }\n"
                   "};");
        ASSERT_EQUALS("", errout.str());

        checkConst("struct Bar {\n"
                   "    void run() const { }\n"
                   "};\n"
                   "struct Foo {\n"
                   "    Bar b;\n"
                   "    void foo(Foo f) {\n"
                   "        b.run();\n"
                   "    }\n"
                   "};");
        ASSERT_EQUALS("[test.cpp:2]: (performance, inconclusive) Technically the member function 'Bar::run' can be static (but you may consider moving to unnamed namespace).\n"
                      "[test.cpp:6]: (style, inconclusive) Technically the member function 'Foo::foo' can be const.\n", errout.str());
    }

    void const58() {
        checkConst("struct MyObject {\n"
                   "    void foo(Foo f) {\n"
                   "        f.clear();\n"
                   "    }\n"
                   "};");
        ASSERT_EQUALS("[test.cpp:2]: (performance, inconclusive) Technically the member function 'MyObject::foo' can be static (but you may consider moving to unnamed namespace).\n", errout.str());

        checkConst("struct MyObject {\n"
                   "    int foo(Foo f) {\n"
                   "        return f.length();\n"
                   "    }\n"
                   "};");
        ASSERT_EQUALS("[test.cpp:2]: (performance, inconclusive) Technically the member function 'MyObject::foo' can be static (but you may consider moving to unnamed namespace).\n", errout.str());

        checkConst("struct MyObject {\n"
                   "    Foo f;\n"
                   "    int foo() {\n"
                   "        return f.length();\n"
                   "    }\n"
                   "};");
        ASSERT_EQUALS("", errout.str());

        checkConst("struct MyObject {\n"
                   "    std::string f;\n"
                   "    int foo() {\n"
                   "        return f.length();\n"
                   "    }\n"
                   "};");
        ASSERT_EQUALS("[test.cpp:3]: (style, inconclusive) Technically the member function 'MyObject::foo' can be const.\n", errout.str());
    }

    void const59() { // ticket #4646
        checkConst("class C {\n"
                   "public:\n"
                   "    inline void operator += (const int &x ) { re += x; }\n"
                   "    friend inline void exp(C & c, const C & x) { }\n"
                   "protected:\n"
                   "    int   re;\n"
                   "    int   im;\n"
                   "};");
        ASSERT_EQUALS("", errout.str());
    }

    void const60() { // ticket #3322
        checkConst("class MyString {\n"
                   "public:\n"
                   "    MyString() : m_ptr(0){}\n"
                   "    MyString& operator+=( const MyString& rhs ) {\n"
                   "            delete m_ptr;\n"
                   "            m_ptr = new char[42];\n"
                   "    }\n"
                   "    MyString append( const MyString& str )\n"
                   "    {       return operator+=( str ); }\n"
                   "    char *m_ptr;\n"
                   "};");
        ASSERT_EQUALS("", errout.str());
        checkConst("class MyString {\n"
                   "public:\n"
                   "    MyString() : m_ptr(0){}\n"
                   "    MyString& operator+=( const MyString& rhs );\n"
                   "    MyString append( const MyString& str )\n"
                   "    {       return operator+=( str ); }\n"
                   "    char *m_ptr;\n"
                   "};");
        ASSERT_EQUALS("", errout.str());
    }

    void const61() { // ticket #5606 - don't crash
        // this code is invalid so a false negative is OK
        checkConst("class MixerParticipant : public MixerParticipant {\n"
                   "    int GetAudioFrame();\n"
                   "};\n"
                   "int MixerParticipant::GetAudioFrame() {\n"
                   "    return 0;\n"
                   "}");

        // this code is invalid so a false negative is OK
        checkConst("class MixerParticipant : public MixerParticipant {\n"
                   "    bool InitializeFileReader() {\n"
                   "       printf(\"music\");\n"
                   "    }\n"
                   "};");

        // Based on an example from SVN source code causing an endless recursion within CheckClass::isConstMemberFunc()
        // A more complete example including a template declaration like
        //     template<typename K> class Hash{/* ... */};
        // didn't .
        checkConst("template<>\n"
                   "class Hash<void> {\n"
                   "protected:\n"
                   "  typedef Key::key_type key_type;\n"
                   "  void set(const Key& key);\n"
                   "};\n"
                   "template<typename K, int KeySize>\n"
                   "class Hash : private Hash<void> {\n"
                   "  typedef Hash<void> inherited;\n"
                   "  void set(const Key& key) {\n"
                   "      inherited::set(inherited::Key(key));\n"
                   "  }\n"
                   "};\n", nullptr, false);
        ASSERT_EQUALS("", errout.str());
    }

    void const62() {
        checkConst("class A {\n"
                   "    private:\n"
                   "         std::unordered_map<unsigned int,unsigned int> _hash;\n"
                   "    public:\n"
                   "         A() : _hash() {}\n"
                   "         unsigned int fetch(unsigned int key)\n" // cannot be 'const'
                   "         {\n"
                   "             return _hash[key];\n"
                   "         }\n"
                   "};");
        ASSERT_EQUALS("", errout.str());
    }

    void const63() {
        checkConst("struct A {\n"
                   "    std::string s;\n"
                   "    void clear() {\n"
                   "         std::string* p = &s;\n"
                   "         p->clear();\n"
                   "     }\n"
                   "};");
        ASSERT_EQUALS("", errout.str());

        checkConst("struct A {\n"
                   "    std::string s;\n"
                   "    void clear() {\n"
                   "         std::string& r = s;\n"
                   "         r.clear();\n"
                   "     }\n"
                   "};");
        ASSERT_EQUALS("", errout.str());

        checkConst("struct A {\n"
                   "    std::string s;\n"
                   "    void clear() {\n"
                   "         std::string& r = sth; r = s;\n"
                   "         r.clear();\n"
                   "     }\n"
                   "};");
        ASSERT_EQUALS("[test.cpp:3]: (style, inconclusive) Technically the member function 'A::clear' can be const.\n", errout.str());

        checkConst("struct A {\n"
                   "    std::string s;\n"
                   "    void clear() {\n"
                   "         const std::string* p = &s;\n"
                   "         p->somefunction();\n"
                   "     }\n"
                   "};");
        ASSERT_EQUALS("[test.cpp:3]: (style, inconclusive) Technically the member function 'A::clear' can be const.\n", errout.str());

        checkConst("struct A {\n"
                   "    std::string s;\n"
                   "    void clear() {\n"
                   "         const std::string& r = s;\n"
                   "         r.somefunction();\n"
                   "     }\n"
                   "};");
        ASSERT_EQUALS("[test.cpp:3]: (style, inconclusive) Technically the member function 'A::clear' can be const.\n", errout.str());
    }

    void const64() {
        checkConst("namespace B {\n"
                   "    namespace D {\n"
                   "        typedef int DKIPtr;\n"
                   "    }\n"
                   "    class ZClass  {\n"
                   "        void set(const ::B::D::DKIPtr& p) {\n"
                   "            membervariable = p;\n"
                   "        }\n"
                   "        ::B::D::DKIPtr membervariable;\n"
                   "    };\n"
                   "}");
        ASSERT_EQUALS("", errout.str());
    }

    void const65() {
        checkConst("template <typename T>\n"
                   "class TemplateClass {\n"
                   "public:\n"
                   "   TemplateClass() { }\n"
                   "};\n"
                   "template <>\n"
                   "class TemplateClass<float> {\n"
                   "public:\n"
                   "   TemplateClass() { }\n"
                   "};\n"
                   "int main() {\n"
                   "    TemplateClass<int> a;\n"
                   "    TemplateClass<float> b;\n"
                   "    return 0;\n"
                   "}");
        ASSERT_EQUALS("", errout.str());
    }

    void const66() {
        checkConst("struct C {\n"
                   "    C() : n(0) {}\n"
                   "    void f(int v) { g((char *) &v); }\n"
                   "    void g(char *) { n++; }\n"
                   "    int n;\n"
                   "};");
        ASSERT_EQUALS("", errout.str());
    }

    void const67() { // #9193
        checkConst("template <class VALUE_T, class LIST_T = std::list<VALUE_T> >\n"
                   "class TestList {\n"
                   "public:\n"
                   "    LIST_T m_list;\n"
                   "};\n"
                   "class Test {\n"
                   "public:\n"
                   "    const std::list<std::shared_ptr<int>>& get() { return m_test.m_list; }\n"
                   "    TestList<std::shared_ptr<int>> m_test;\n"
                   "};");
        ASSERT_EQUALS("[test.cpp:8]: (style, inconclusive) Technically the member function 'Test::get' can be const.\n", errout.str());
    }

    void const68() { // #6471
        checkConst("class MyClass {\n"
                   "    void clear() {\n"
                   "        SVecPtr v = (SVecPtr) m_data;\n"
                   "        v->clear();\n"
                   "    }\n"
                   "    void* m_data;\n"
                   "};\n");
        ASSERT_EQUALS("", errout.str());
    }

    void const69() { // #9806
        checkConst("struct A {\n"
                   "    int a = 0;\n"
                   "    template <typename... Args> void call(const Args &... args) { a = 1; }\n"
                   "    template <typename T, typename... Args> auto call(const Args &... args) -> T {\n"
                   "        a = 2;\n"
                   "        return T{};\n"
                   "    }\n"
                   "};\n"
                   "\n"
                   "struct B : public A {\n"
                   "    void test() {\n"
                   "        call();\n"
                   "        call<int>(1, 2, 3);\n"
                   "    }\n"
                   "};");
        ASSERT_EQUALS("", errout.str());
    }

    void const70() {
        checkConst("struct A {\n"
                   "    template <typename... Args> void call(Args ... args) {\n"
                   "        func(this);\n"
                   "    }\n"
                   "\n"
                   "    void test() {\n"
                   "        call(1, 2);\n"
                   "    }\n"
                   "};");
        ASSERT_EQUALS("", errout.str());
    }

    void const71() { // #10146
        checkConst("struct Bar {\n"
                   "    int j = 5;\n"
                   "    void f(int& i) const { i += j; }\n"
                   "};\n"
                   "struct Foo {\n"
                   "    Bar bar;\n"
                   "    int k{};\n"
                   "    void g() { bar.f(k); }\n"
                   "};\n");
        ASSERT_EQUALS("", errout.str());

        checkConst("struct S {\n"
                   "    A a;\n"
                   "    void f(int j, int*& p) {\n"
                   "        p = &(((a[j])));\n"
                   "    }\n"
                   "};\n");
        ASSERT_EQUALS("", errout.str());
    }

    void const72() { // #10520
        checkConst("struct S {\n"
                   "    explicit S(int* p) : mp(p) {}\n"
                   "    int* mp{};\n"
                   "};\n"
                   "struct C {\n"
                   "    int i{};\n"
                   "    S f() { return S{ &i }; }\n"
                   "};\n");
        ASSERT_EQUALS("", errout.str());

        checkConst("struct S {\n"
                   "    explicit S(int* p) : mp(p) {}\n"
                   "    int* mp{};\n"
                   "};\n"
                   "struct C {\n"
                   "    int i{};\n"
                   "    S f() { return S(&i); }\n"
                   "};\n");
        ASSERT_EQUALS("", errout.str());

        checkConst("struct S {\n"
                   "    int* mp{};\n"
                   "};\n"
                   "struct C {\n"
                   "    int i{};\n"
                   "    S f() { return S{ &i }; }\n"
                   "};\n");
        ASSERT_EQUALS("", errout.str());

        checkConst("struct S {\n"
                   "    int* mp{};\n"
                   "};\n"
                   "struct C {\n"
                   "    int i{};\n"
                   "    S f() { return { &i }; }\n"
                   "};\n");
        ASSERT_EQUALS("", errout.str());

        checkConst("struct S {\n"
                   "    explicit S(const int* p) : mp(p) {}\n"
                   "    const int* mp{};\n"
                   "};\n"
                   "struct C {\n"
                   "    int i{};\n"
                   "    S f() { return S{ &i }; }\n"
                   "};\n");
        TODO_ASSERT_EQUALS("[test.cpp:7]: (style, inconclusive) Technically the member function 'C::f' can be const.\n", "", errout.str());

        checkConst("struct S {\n"
                   "    explicit S(const int* p) : mp(p) {}\n"
                   "    const int* mp{};\n"
                   "};\n"
                   "struct C {\n"
                   "    int i{};\n"
                   "    S f() { return S(&i); }\n"
                   "};\n");
        TODO_ASSERT_EQUALS("[test.cpp:7]: (style, inconclusive) Technically the member function 'C::f' can be const.\n", "", errout.str());

        checkConst("struct S {\n"
                   "    const int* mp{};\n"
                   "};\n"
                   "struct C {\n"
                   "    int i{};\n"
                   "    S f() { return S{ &i }; }\n"
                   "};\n");
        TODO_ASSERT_EQUALS("[test.cpp:7]: (style, inconclusive) Technically the member function 'C::f' can be const.\n", "", errout.str());

        checkConst("struct S {\n"
                   "    const int* mp{};\n"
                   "};\n"
                   "struct C {\n"
                   "    int i{};\n"
                   "    S f() { return { &i }; }\n"
                   "};\n");
        TODO_ASSERT_EQUALS("[test.cpp:7]: (style, inconclusive) Technically the member function 'C::f' can be const.\n", "", errout.str());
    }

    void const73() {
        checkConst("struct A {\n"
                   "    int* operator[](int i);\n"
                   "    const int* operator[](int i) const;\n"
                   "};\n"
                   "struct S {\n"
                   "    A a;\n"
                   "    void f(int j) {\n"
                   "        int* p = a[j];\n"
                   "        *p = 0;\n"
                   "    }\n"
                   "};\n");
        ASSERT_EQUALS("", errout.str());

        checkConst("struct S {\n" // #10758
                   "    T* h;\n"
                   "    void f(); \n"
                   "};\n"
                   "void S::f() {\n"
                   "    char* c = h->x[y];\n"
                   "};\n");
        ASSERT_EQUALS("[test.cpp:5] -> [test.cpp:3]: (style, inconclusive) Technically the member function 'S::f' can be const.\n", errout.str());
    }

    void const74() { // #10671
        checkConst("class A {\n"
                   "    std::vector<std::string> m_str;\n"
                   "public:\n"
                   "    A() {}\n"
                   "    void bar(void) {\n"
                   "        for(std::vector<std::string>::const_iterator it = m_str.begin(); it != m_str.end(); ++it) {;}\n"
                   "    }\n"
                   "};");
        ASSERT_EQUALS("[test.cpp:5]: (style, inconclusive) Technically the member function 'A::bar' can be const.\n", errout.str());

        // Don't crash
        checkConst("struct S {\n"
                   "    std::vector<T*> v;\n"
                   "    void f() const;\n"
                   "};\n"
                   "void S::f() const {\n"
                   "    for (std::vector<T*>::const_iterator it = v.begin(), end = v.end(); it != end; ++it) {}\n"
                   "}\n");
        ASSERT_EQUALS("", errout.str());
    }

    void const75() { // #10065
        checkConst("namespace N { int i = 0; }\n"
                   "struct S {\n"
                   "    int i;\n"
                   "    void f() {\n"
                   "        if (N::i) {}\n"
                   "    }\n"
                   "};\n");
        ASSERT_EQUALS("[test.cpp:4]: (performance, inconclusive) Technically the member function 'S::f' can be static (but you may consider moving to unnamed namespace).\n", errout.str());

        checkConst("int i = 0;\n"
                   "struct S {\n"
                   "    int i;\n"
                   "    void f() {\n"
                   "        if (::i) {}\n"
                   "    }\n"
                   "};\n");
        ASSERT_EQUALS("[test.cpp:4]: (performance, inconclusive) Technically the member function 'S::f' can be static (but you may consider moving to unnamed namespace).\n", errout.str());

        checkConst("namespace N {\n"
                   "    struct S {\n"
                   "        int i;\n"
                   "        void f() {\n"
                   "            if (N::S::i) {}\n"
                   "        }\n"
                   "    };\n"
                   "}\n");
        ASSERT_EQUALS("[test.cpp:4]: (style, inconclusive) Technically the member function 'N::S::f' can be const.\n", errout.str());
    }

    void const76() { // #10825
        checkConst("struct S {\n"
                   "    enum E {};\n"
                   "    void f(const T* t);\n"
                   "    E e;\n"
                   "};\n"
                   "struct T { void e(); };\n"
                   "void S::f(const T* t) {\n"
                   "    const_cast<T*>(t)->e();\n"
                   "};\n");
        ASSERT_EQUALS("[test.cpp:7] -> [test.cpp:3]: (performance, inconclusive) Technically the member function 'S::f' can be static (but you may consider moving to unnamed namespace).\n",
                      errout.str());
    }

    void const77() {
        checkConst("template <typename T>\n" // #10307
                   "struct S {\n"
                   "    std::vector<T> const* f() const { return p; }\n"
                   "    std::vector<T> const* p;\n"
                   "};\n");
        ASSERT_EQUALS("", errout.str());

        checkConst("struct S {\n" // #10311
                   "    std::vector<const int*> v;\n"
                   "    std::vector<const int*>& f() { return v; }\n"
                   "};\n");
        ASSERT_EQUALS("", errout.str());
    }

    void const78() { // #10315
        checkConst("struct S {\n"
                   "    typedef void(S::* F)();\n"
                   "    void g(F f);\n"
                   "};\n"
                   "void S::g(F f) {\n"
                   "    (this->*f)();\n"
                   "}\n");
        ASSERT_EQUALS("", errout.str());

        checkConst("struct S {\n"
                   "    using F = void(S::*)();\n"
                   "    void g(F f);\n"
                   "};\n"
                   "void S::g(F f) {\n"
                   "    (this->*f)();\n"
                   "}\n");
        ASSERT_EQUALS("", errout.str());
    }

    void const79() { // #9861
        checkConst("class A {\n"
                   "public:\n"
                   "    char* f() {\n"
                   "        return nullptr;\n"
                   "    }\n"
                   "};\n");
        ASSERT_EQUALS("[test.cpp:3]: (performance, inconclusive) Technically the member function 'A::f' can be static (but you may consider moving to unnamed namespace).\n",
                      errout.str());
    }

    void const80() { // #11328
        checkConst("struct B { static void b(); };\n"
                   "struct S : B {\n"
                   "    static void f() {}\n"
                   "    void g() const;\n"
                   "    void h();\n"
                   "    void k();\n"
                   "    void m();\n"
                   "    void n();\n"
                   "    int i;\n"
                   "};\n"
                   "void S::g() const {\n"
                   "    this->f();\n"
                   "}\n"
                   "void S::h() {\n"
                   "    this->f();\n"
                   "}\n"
                   "void S::k() {\n"
                   "    if (i)\n"
                   "        this->f();\n"
                   "}\n"
                   "void S::m() {\n"
                   "        this->B::b();\n"
                   "}\n"
                   "void S::n() {\n"
                   "        this->h();\n"
                   "}\n");
        ASSERT_EQUALS("[test.cpp:11] -> [test.cpp:4]: (performance, inconclusive) Technically the member function 'S::g' can be static (but you may consider moving to unnamed namespace).\n"
                      "[test.cpp:14] -> [test.cpp:5]: (performance, inconclusive) Technically the member function 'S::h' can be static (but you may consider moving to unnamed namespace).\n"
                      "[test.cpp:17] -> [test.cpp:6]: (style, inconclusive) Technically the member function 'S::k' can be const.\n"
                      "[test.cpp:21] -> [test.cpp:7]: (performance, inconclusive) Technically the member function 'S::m' can be static (but you may consider moving to unnamed namespace).\n",
                      errout.str());
    }

    void const81() {
        checkConst("struct A {\n" // #11330
                   "    bool f() const;\n"
                   "};\n"
                   "struct S {\n"
                   "    std::shared_ptr<A> a;\n"
                   "    void g() {\n"
                   "        if (a->f()) {}\n"
                   "    }\n"
                   "};\n");
        ASSERT_EQUALS("[test.cpp:6]: (style, inconclusive) Technically the member function 'S::g' can be const.\n",
                      errout.str());

        checkConst("struct A {\n" // #11499
                   "    void f() const;\n"
                   "};\n"
                   "template<class T>\n"
                   "struct P {\n"
                   "    T* operator->();\n"
                   "    const T* operator->() const;\n"
                   "};\n"
                   "struct S {\n"
                   "    P<A> p;\n"
                   "    void g() { p->f(); }\n"
                   "};\n");
        ASSERT_EQUALS("[test.cpp:11]: (style, inconclusive) Technically the member function 'S::g' can be const.\n",
                      errout.str());

        checkConst("struct A {\n"
                   "    void f(int) const;\n"
                   "};\n"
                   "template<class T>\n"
                   "struct P {\n"
                   "  T* operator->();\n"
                   "  const T* operator->() const;\n"
                   "};\n"
                   "struct S {\n"
                   "  P<A> p;\n"
                   "  void g() { p->f(1); }\n"
                   "};\n");
        ASSERT_EQUALS("[test.cpp:11]: (style, inconclusive) Technically the member function 'S::g' can be const.\n", errout.str());

        checkConst("struct A {\n"
                   "    void f(void*) const;\n"
                   "};\n"
                   "template<class T>\n"
                   "struct P {\n"
                   "    T* operator->();\n"
                   "    const T* operator->() const;\n"
                   "    P<T>& operator=(P) {\n"
                   "        return *this;\n"
                   "    }\n"
                   "};\n"
                   "struct S {\n"
                   "    P<A> p;\n"
                   "    std::vector<S> g() { p->f(nullptr); return {}; }\n"
                   "};\n");
        ASSERT_EQUALS("[test.cpp:14]: (style, inconclusive) Technically the member function 'S::g' can be const.\n", errout.str());

        checkConst("struct A {\n"
                   "    void f();\n"
                   "};\n"
                   "template<class T>\n"
                   "struct P {\n"
                   "    T* operator->();\n"
                   "    const T* operator->() const;\n"
                   "};\n"
                   "struct S {\n"
                   "    P<A> p;\n"
                   "    void g() { p->f(); }\n"
                   "};\n");
        ASSERT_EQUALS("", errout.str());

        checkConst("struct A {\n"
                   "    void f() const;\n"
                   "};\n"
                   "template<class T>\n"
                   "struct P {\n"
                   "    T* operator->();\n"
                   "};\n"
                   "struct S {\n"
                   "    P<A> p;\n"
                   "    void g() { p->f(); }\n"
                   "};\n");
        ASSERT_EQUALS("", errout.str());

        checkConst("struct A {\n"
                   "    void f(int&) const;\n"
                   "};\n"
                   "template<class T>\n"
                   "struct P {\n"
                   "    T* operator->();\n"
                   "    const T* operator->() const;\n"
                   "};\n"
                   "struct S {\n"
                   "    P<A> p;\n"
                   "    int i;\n"
                   "    void g() { p->f(i); }\n"
                   "};\n");
        ASSERT_EQUALS("", errout.str());
    }

    void const82() { // #11513
        checkConst("struct S {\n"
                   "    int i;\n"
                   "    void h(bool) const;\n"
                   "    void g() { h(i == 1); }\n"
                   "};\n");
        ASSERT_EQUALS("[test.cpp:4]: (style, inconclusive) Technically the member function 'S::g' can be const.\n",
                      errout.str());

        checkConst("struct S {\n"
                   "    int i;\n"
                   "    void h(int, int*) const;\n"
                   "    void g() { int a; h(i, &a); }\n"
                   "};\n");
        TODO_ASSERT_EQUALS("[test.cpp:4]: (style, inconclusive) Technically the member function 'S::g' can be const.\n",
                           "",
                           errout.str());
    }

    void const83() {
        checkConst("struct S {\n"
                   "    int i1, i2;\n"
                   "    void f(bool b);\n"
                   "    void g(bool b, int j);\n"
                   "};\n"
                   "void S::f(bool b) {\n"
                   "    int& r = b ? i1 : i2;\n"
                   "    r = 5;\n"
                   "}\n"
                   "void S::g(bool b, int j) {\n"
                   "    int& r = b ? j : i2;\n"
                   "    r = 5;\n"
                   "}\n");
        ASSERT_EQUALS("", errout.str());
    }

<<<<<<< HEAD
    void const84() { // #11621
        checkConst("struct S { int* p; };\n"
                   "struct T { int m; int* p; };\n"
                   "struct U {\n"
                   "    int i;\n"
                   "    void f() { S s = { &i }; }\n"
                   "    void g() { int* a[] = { &i }; }\n"
                   "    void h() { T t = { 1, &i }; }\n"
=======
    void const84() { // #11618
        checkConst("struct S {\n"
                   "    int a[2], b[2];\n"
                   "    void f() { f(a, b); }\n"
                   "    static void f(const int p[2], int q[2]);\n"
                   "};\n"
                   "void S::f(const int p[2], int q[2]) {\n"
                   "    q[0] = p[0];\n"
                   "    q[1] = p[1];\n"
>>>>>>> c79d859f
                   "}\n");
        ASSERT_EQUALS("", errout.str());
    }

    void const_handleDefaultParameters() {
        checkConst("struct Foo {\n"
                   "    void foo1(int i, int j = 0) {\n"
                   "        return func(this);\n"
                   "    }\n"
                   "    int bar1() {\n"
                   "        return foo1(1);\n"
                   "    }\n"
                   "    int bar2() {\n"
                   "        return foo1(1, 2);\n"
                   "    }\n"
                   "    int bar3() {\n"
                   "        return foo1(1, 2, 3);\n"
                   "    }\n"
                   "    int bar4() {\n"
                   "        return foo1();\n"
                   "    }\n"
                   "    void foo2(int i = 0) {\n"
                   "        return func(this);\n"
                   "    }\n"
                   "    int bar5() {\n"
                   "        return foo2();\n"
                   "    }\n"
                   "    void foo3() {\n"
                   "        return func(this);\n"
                   "    }\n"
                   "    int bar6() {\n"
                   "        return foo3();\n"
                   "    }\n"
                   "};");
        ASSERT_EQUALS("[test.cpp:11]: (performance, inconclusive) Technically the member function 'Foo::bar3' can be static (but you may consider moving to unnamed namespace).\n"
                      "[test.cpp:14]: (performance, inconclusive) Technically the member function 'Foo::bar4' can be static (but you may consider moving to unnamed namespace).\n", errout.str());
    }

    void const_passThisToMemberOfOtherClass() {
        checkConst("struct Foo {\n"
                   "    void foo() {\n"
                   "        Bar b;\n"
                   "        b.takeFoo(this);\n"
                   "    }\n"
                   "};");
        ASSERT_EQUALS("", errout.str());

        checkConst("struct Foo {\n"
                   "    void foo() {\n"
                   "        Foo f;\n"
                   "        f.foo();\n"
                   "    }\n"
                   "};");
        ASSERT_EQUALS("[test.cpp:2]: (performance, inconclusive) Technically the member function 'Foo::foo' can be static (but you may consider moving to unnamed namespace).\n", errout.str());

        checkConst("struct A;\n" // #5839 - operator()
                   "struct B {\n"
                   "    void operator()(A *a);\n"
                   "};\n"
                   "struct A {\n"
                   "    void dostuff() {\n"
                   "        B()(this);\n"
                   "    }\n"
                   "};");
        ASSERT_EQUALS("", errout.str());
    }

    void assigningPointerToPointerIsNotAConstOperation() {
        checkConst("struct s\n"
                   "{\n"
                   "    int** v;\n"
                   "    void f()\n"
                   "    {\n"
                   "        v = 0;\n"
                   "    }\n"
                   "};");
        ASSERT_EQUALS("", errout.str());
    }

    void assigningArrayElementIsNotAConstOperation() {
        checkConst("struct s\n"
                   "{\n"
                   "    ::std::string v[3];\n"
                   "    void f()\n"
                   "    {\n"
                   "        v[0] = \"Happy new year!\";\n"
                   "    }\n"
                   "};");
        ASSERT_EQUALS("", errout.str());
    }

    // increment/decrement => not const
    void constincdec() {
        checkConst("class Fred {\n"
                   "    int a;\n"
                   "    void nextA() { return ++a; }\n"
                   "};");
        ASSERT_EQUALS("", errout.str());

        checkConst("class Fred {\n"
                   "    int a;\n"
                   "    void nextA() { return --a; }\n"
                   "};");
        ASSERT_EQUALS("", errout.str());

        checkConst("class Fred {\n"
                   "    int a;\n"
                   "    void nextA() { return a++; }\n"
                   "};");
        ASSERT_EQUALS("", errout.str());

        checkConst("class Fred {\n"
                   "    int a;\n"
                   "    void nextA() { return a--; }\n"
                   "};");
        ASSERT_EQUALS("", errout.str());

        checkConst("int a;\n"
                   "class Fred {\n"
                   "    void nextA() { return ++a; }\n"
                   "};");
        ASSERT_EQUALS("[test.cpp:3]: (performance, inconclusive) Technically the member function 'Fred::nextA' can be static (but you may consider moving to unnamed namespace).\n", errout.str());

        checkConst("int a;\n"
                   "class Fred {\n"
                   "    void nextA() { return --a; }\n"
                   "};");
        ASSERT_EQUALS("[test.cpp:3]: (performance, inconclusive) Technically the member function 'Fred::nextA' can be static (but you may consider moving to unnamed namespace).\n", errout.str());

        checkConst("int a;\n"
                   "class Fred {\n"
                   "    void nextA() { return a++; }\n"
                   "};");
        ASSERT_EQUALS("[test.cpp:3]: (performance, inconclusive) Technically the member function 'Fred::nextA' can be static (but you may consider moving to unnamed namespace).\n", errout.str());

        checkConst("int a;\n"
                   "class Fred {\n"
                   "    void nextA() { return a--; }\n"
                   "};");
        ASSERT_EQUALS("[test.cpp:3]: (performance, inconclusive) Technically the member function 'Fred::nextA' can be static (but you may consider moving to unnamed namespace).\n", errout.str());

        checkConst("struct S {\n" // #10077
                   "    int i{};\n"
                   "    S& operator ++() { ++i; return *this; }\n"
                   "    S operator ++(int) { S s = *this; ++(*this); return s; }\n"
                   "    void f() { (*this)--; }\n"
                   "};\n");
        ASSERT_EQUALS("", errout.str());
    }

    void constassign1() {
        checkConst("class Fred {\n"
                   "    int a;\n"
                   "    void nextA() { return a=1; }\n"
                   "};");
        ASSERT_EQUALS("", errout.str());

        checkConst("class Fred {\n"
                   "    int a;\n"
                   "    void nextA() { return a-=1; }\n"
                   "};");
        ASSERT_EQUALS("", errout.str());

        checkConst("class Fred {\n"
                   "    int a;\n"
                   "    void nextA() { return a+=1; }\n"
                   "};");
        ASSERT_EQUALS("", errout.str());

        checkConst("class Fred {\n"
                   "    int a;\n"
                   "    void nextA() { return a*=-1; }\n"
                   "};");
        ASSERT_EQUALS("", errout.str());

        checkConst("class Fred {\n"
                   "    int a;\n"
                   "    void nextA() { return a/=-2; }\n"
                   "};");
        ASSERT_EQUALS("", errout.str());

        checkConst("int a;\n"
                   "class Fred {\n"
                   "    void nextA() { return a=1; }\n"
                   "};");
        ASSERT_EQUALS("[test.cpp:3]: (performance, inconclusive) Technically the member function 'Fred::nextA' can be static (but you may consider moving to unnamed namespace).\n", errout.str());

        checkConst("int a;\n"
                   "class Fred {\n"
                   "    void nextA() { return a-=1; }\n"
                   "};");
        ASSERT_EQUALS("[test.cpp:3]: (performance, inconclusive) Technically the member function 'Fred::nextA' can be static (but you may consider moving to unnamed namespace).\n", errout.str());

        checkConst("int a;\n"
                   "class Fred {\n"
                   "    void nextA() { return a+=1; }\n"
                   "};");
        ASSERT_EQUALS("[test.cpp:3]: (performance, inconclusive) Technically the member function 'Fred::nextA' can be static (but you may consider moving to unnamed namespace).\n", errout.str());

        checkConst("int a;\n"
                   "class Fred {\n"
                   "    void nextA() { return a*=-1; }\n"
                   "};");
        ASSERT_EQUALS("[test.cpp:3]: (performance, inconclusive) Technically the member function 'Fred::nextA' can be static (but you may consider moving to unnamed namespace).\n", errout.str());

        checkConst("int a;\n"
                   "class Fred {\n"
                   "    void nextA() { return a/=-2; }\n"
                   "};");
        ASSERT_EQUALS("[test.cpp:3]: (performance, inconclusive) Technically the member function 'Fred::nextA' can be static (but you may consider moving to unnamed namespace).\n", errout.str());
    }

    void constassign2() {
        checkConst("class Fred {\n"
                   "    struct A { int a; } s;\n"
                   "    void nextA() { return s.a=1; }\n"
                   "};");
        ASSERT_EQUALS("", errout.str());

        checkConst("class Fred {\n"
                   "    struct A { int a; } s;\n"
                   "    void nextA() { return s.a-=1; }\n"
                   "};");
        ASSERT_EQUALS("", errout.str());

        checkConst("class Fred {\n"
                   "    struct A { int a; } s;\n"
                   "    void nextA() { return s.a+=1; }\n"
                   "};");
        ASSERT_EQUALS("", errout.str());

        checkConst("class Fred {\n"
                   "    struct A { int a; } s;\n"
                   "    void nextA() { return s.a*=-1; }\n"
                   "};");
        ASSERT_EQUALS("", errout.str());

        checkConst("struct A { int a; } s;\n"
                   "class Fred {\n"
                   "    void nextA() { return s.a=1; }\n"
                   "};");
        ASSERT_EQUALS("[test.cpp:3]: (performance, inconclusive) Technically the member function 'Fred::nextA' can be static (but you may consider moving to unnamed namespace).\n", errout.str());

        checkConst("struct A { int a; } s;\n"
                   "class Fred {\n"
                   "    void nextA() { return s.a-=1; }\n"
                   "};");
        ASSERT_EQUALS("[test.cpp:3]: (performance, inconclusive) Technically the member function 'Fred::nextA' can be static (but you may consider moving to unnamed namespace).\n", errout.str());

        checkConst("struct A { int a; } s;\n"
                   "class Fred {\n"
                   "    void nextA() { return s.a+=1; }\n"
                   "};");
        ASSERT_EQUALS("[test.cpp:3]: (performance, inconclusive) Technically the member function 'Fred::nextA' can be static (but you may consider moving to unnamed namespace).\n", errout.str());

        checkConst("struct A { int a; } s;\n"
                   "class Fred {\n"
                   "    void nextA() { return s.a*=-1; }\n"
                   "};");
        ASSERT_EQUALS("[test.cpp:3]: (performance, inconclusive) Technically the member function 'Fred::nextA' can be static (but you may consider moving to unnamed namespace).\n", errout.str());

        checkConst("struct A { int a; } s;\n"
                   "class Fred {\n"
                   "    void nextA() { return s.a/=-2; }\n"
                   "};");
        ASSERT_EQUALS("[test.cpp:3]: (performance, inconclusive) Technically the member function 'Fred::nextA' can be static (but you may consider moving to unnamed namespace).\n", errout.str());

        checkConst("struct A { int a; };\n"
                   "class Fred {\n"
                   "    A s;\n"
                   "    void nextA() { return s.a=1; }\n"
                   "};");
        ASSERT_EQUALS("", errout.str());

        checkConst("struct A { int a; };\n"
                   "class Fred {\n"
                   "    A s;\n"
                   "    void nextA() { return s.a-=1; }\n"
                   "};");
        ASSERT_EQUALS("", errout.str());

        checkConst("struct A { int a; };\n"
                   "class Fred {\n"
                   "    A s;\n"
                   "    void nextA() { return s.a+=1; }\n"
                   "};");
        ASSERT_EQUALS("", errout.str());

        checkConst("struct A { int a; };\n"
                   "class Fred {\n"
                   "    A s;\n"
                   "    void nextA() { return s.a*=-1; }\n"
                   "};");
        ASSERT_EQUALS("", errout.str());

        checkConst("struct A { int a; };\n"
                   "class Fred {\n"
                   "    A s;\n"
                   "    void nextA() { return s.a/=-2; }\n"
                   "};");
        ASSERT_EQUALS("", errout.str());
    }

    // increment/decrement array element => not const
    void constincdecarray() {
        checkConst("class Fred {\n"
                   "    int a[2];\n"
                   "    void nextA() { return ++a[0]; }\n"
                   "};");
        ASSERT_EQUALS("", errout.str());

        checkConst("class Fred {\n"
                   "    int a[2];\n"
                   "    void nextA() { return --a[0]; }\n"
                   "};");
        ASSERT_EQUALS("", errout.str());

        checkConst("class Fred {\n"
                   "    int a[2];\n"
                   "    void nextA() { return a[0]++; }\n"
                   "};");
        ASSERT_EQUALS("", errout.str());

        checkConst("class Fred {\n"
                   "    int a[2];\n"
                   "    void nextA() { return a[0]--; }\n"
                   "};");
        ASSERT_EQUALS("", errout.str());

        checkConst("int a[2];\n"
                   "class Fred {\n"
                   "    void nextA() { return ++a[0]; }\n"
                   "};");
        ASSERT_EQUALS("[test.cpp:3]: (performance, inconclusive) Technically the member function 'Fred::nextA' can be static (but you may consider moving to unnamed namespace).\n", errout.str());

        checkConst("int a[2];\n"
                   "class Fred {\n"
                   "    void nextA() { return --a[0]; }\n"
                   "};");
        ASSERT_EQUALS("[test.cpp:3]: (performance, inconclusive) Technically the member function 'Fred::nextA' can be static (but you may consider moving to unnamed namespace).\n", errout.str());

        checkConst("int a[2];\n"
                   "class Fred {\n"
                   "    void nextA() { return a[0]++; }\n"
                   "};");
        ASSERT_EQUALS("[test.cpp:3]: (performance, inconclusive) Technically the member function 'Fred::nextA' can be static (but you may consider moving to unnamed namespace).\n", errout.str());

        checkConst("int a[2];\n"
                   "class Fred {\n"
                   "    void nextA() { return a[0]--; }\n"
                   "};");
        ASSERT_EQUALS("[test.cpp:3]: (performance, inconclusive) Technically the member function 'Fred::nextA' can be static (but you may consider moving to unnamed namespace).\n", errout.str());
    }

    void constassignarray() {
        checkConst("class Fred {\n"
                   "    int a[2];\n"
                   "    void nextA() { return a[0]=1; }\n"
                   "};");
        ASSERT_EQUALS("", errout.str());

        checkConst("class Fred {\n"
                   "    int a[2];\n"
                   "    void nextA() { return a[0]-=1; }\n"
                   "};");
        ASSERT_EQUALS("", errout.str());

        checkConst("class Fred {\n"
                   "    int a[2];\n"
                   "    void nextA() { return a[0]+=1; }\n"
                   "};");
        ASSERT_EQUALS("", errout.str());

        checkConst("class Fred {\n"
                   "    int a[2];\n"
                   "    void nextA() { return a[0]*=-1; }\n"
                   "};");
        ASSERT_EQUALS("", errout.str());

        checkConst("class Fred {\n"
                   "    int a[2];\n"
                   "    void nextA() { return a[0]/=-2; }\n"
                   "};");
        ASSERT_EQUALS("", errout.str());

        checkConst("int a[2];\n"
                   "class Fred {\n"
                   "    void nextA() { return a[0]=1; }\n"
                   "};");
        ASSERT_EQUALS("[test.cpp:3]: (performance, inconclusive) Technically the member function 'Fred::nextA' can be static (but you may consider moving to unnamed namespace).\n", errout.str());

        checkConst("int a[2];\n"
                   "class Fred {\n"
                   "    void nextA() { return a[0]-=1; }\n"
                   "};");
        ASSERT_EQUALS("[test.cpp:3]: (performance, inconclusive) Technically the member function 'Fred::nextA' can be static (but you may consider moving to unnamed namespace).\n", errout.str());

        checkConst("int a[2];\n"
                   "class Fred {\n"
                   "    void nextA() { return a[0]+=1; }\n"
                   "};");
        ASSERT_EQUALS("[test.cpp:3]: (performance, inconclusive) Technically the member function 'Fred::nextA' can be static (but you may consider moving to unnamed namespace).\n", errout.str());

        checkConst("int a[2];\n"
                   "class Fred {\n"
                   "    void nextA() { return a[0]*=-1; }\n"
                   "};");
        ASSERT_EQUALS("[test.cpp:3]: (performance, inconclusive) Technically the member function 'Fred::nextA' can be static (but you may consider moving to unnamed namespace).\n", errout.str());

        checkConst("int a[2];\n"
                   "class Fred {\n"
                   "    void nextA() { return a[0]/=-2; }\n"
                   "};");
        ASSERT_EQUALS("[test.cpp:3]: (performance, inconclusive) Technically the member function 'Fred::nextA' can be static (but you may consider moving to unnamed namespace).\n", errout.str());
    }

    // return pointer/reference => not const
    void constReturnReference() {
        checkConst("class Fred {\n"
                   "    int a;\n"
                   "    int &getR() { return a; }\n"
                   "    int *getP() { return &a; }"
                   "};");
        ASSERT_EQUALS("", errout.str());
    }

    // delete member variable => not const (but technically it can, it compiles without errors)
    void constDelete() {
        checkConst("class Fred {\n"
                   "    int *a;\n"
                   "    void clean() { delete a; }\n"
                   "};");
        ASSERT_EQUALS("", errout.str());
    }

    // A function that returns unknown types can't be const (#1579)
    void constLPVOID() {
        checkConst("class Fred {\n"
                   "    UNKNOWN a() { return 0; };\n"
                   "};");
        TODO_ASSERT_EQUALS("[test.cpp:2]: (performance, inconclusive) Technically the member function 'Fred::a' can be static.\n", "", errout.str());

        // #1579 - HDC
        checkConst("class Fred {\n"
                   "    foo bar;\n"
                   "    UNKNOWN a() { return b; };\n"
                   "};");
        ASSERT_EQUALS("", errout.str());
    }

    // a function that calls const functions can be const
    void constFunc() {
        checkConst("class Fred {\n"
                   "    void f() const { };\n"
                   "    void a() { f(); };\n"
                   "};");
        ASSERT_EQUALS("[test.cpp:2]: (performance, inconclusive) Technically the member function 'Fred::f' can be static (but you may consider moving to unnamed namespace).\n"
                      "[test.cpp:3]: (style, inconclusive) Technically the member function 'Fred::a' can be const.\n", errout.str());

        // ticket #1593
        checkConst("class A\n"
                   "{\n"
                   "   std::vector<int> m_v;\n"
                   "public:\n"
                   "   A(){}\n"
                   "   unsigned int GetVecSize()  {return m_v.size();}\n"
                   "};");
        ASSERT_EQUALS("[test.cpp:6]: (style, inconclusive) Technically the member function 'A::GetVecSize' can be const.\n", errout.str());

        checkConst("class A\n"
                   "{\n"
                   "   std::vector<int> m_v;\n"
                   "public:\n"
                   "   A(){}\n"
                   "   bool GetVecEmpty()  {return m_v.empty();}\n"
                   "};");
        ASSERT_EQUALS("[test.cpp:6]: (style, inconclusive) Technically the member function 'A::GetVecEmpty' can be const.\n", errout.str());
    }

    void constVirtualFunc() {
        // base class has no virtual function
        checkConst("class A { };\n"
                   "class B : public A {\n"
                   "   int b;\n"
                   "public:\n"
                   "   B() : b(0) { }\n"
                   "   int func() { return b; }\n"
                   "};");
        ASSERT_EQUALS("[test.cpp:6]: (style, inconclusive) Technically the member function 'B::func' can be const.\n", errout.str());

        checkConst("class A { };\n"
                   "class B : public A {\n"
                   "   int b;\n"
                   "public:\n"
                   "   B() : b(0) { }\n"
                   "   int func();\n"
                   "};\n"
                   "int B::func() { return b; }");
        ASSERT_EQUALS("[test.cpp:8] -> [test.cpp:6]: (style, inconclusive) Technically the member function 'B::func' can be const.\n", errout.str());

        // base class has no virtual function
        checkConst("class A {\n"
                   "public:\n"
                   "    int func();\n"
                   "};\n"
                   "class B : public A {\n"
                   "    int b;\n"
                   "public:\n"
                   "    B() : b(0) { }\n"
                   "    int func() { return b; }\n"
                   "};");
        ASSERT_EQUALS("[test.cpp:9]: (style, inconclusive) Technically the member function 'B::func' can be const.\n", errout.str());

        checkConst("class A {\n"
                   "public:\n"
                   "    int func();\n"
                   "};\n"
                   "class B : public A {\n"
                   "    int b;\n"
                   "public:\n"
                   "    B() : b(0) { }\n"
                   "    int func();\n"
                   "};\n"
                   "int B::func() { return b; }");
        ASSERT_EQUALS("[test.cpp:11] -> [test.cpp:9]: (style, inconclusive) Technically the member function 'B::func' can be const.\n", errout.str());

        // base class has virtual function
        checkConst("class A {\n"
                   "public:\n"
                   "    virtual int func();\n"
                   "};\n"
                   "class B : public A {\n"
                   "    int b;\n"
                   "public:\n"
                   "    B() : b(0) { }\n"
                   "    int func() { return b; }\n"
                   "};");
        ASSERT_EQUALS("", errout.str());

        checkConst("class A {\n"
                   "public:\n"
                   "    virtual int func();\n"
                   "};\n"
                   "class B : public A {\n"
                   "    int b;\n"
                   "public:\n"
                   "    B() : b(0) { }\n"
                   "    int func();\n"
                   "};\n"
                   "int B::func() { return b; }");
        ASSERT_EQUALS("", errout.str());

        checkConst("class A {\n"
                   "public:\n"
                   "    virtual int func() = 0;\n"
                   "};\n"
                   "class B : public A {\n"
                   "    int b;\n"
                   "public:\n"
                   "    B() : b(0) { }\n"
                   "    int func();\n"
                   "};\n"
                   "int B::func() { return b; }");
        ASSERT_EQUALS("", errout.str());

        // base class has no virtual function
        checkConst("class A {\n"
                   "    int a;\n"
                   "public:\n"
                   "    A() : a(0) { }\n"
                   "    int func() { return a; }\n"
                   "};\n"
                   "class B : public A {\n"
                   "    int b;\n"
                   "public:\n"
                   "    B() : b(0) { }\n"
                   "    int func() { return b; }\n"
                   "};\n"
                   "class C : public B {\n"
                   "    int c;\n"
                   "public:\n"
                   "    C() : c(0) { }\n"
                   "    int func() { return c; }\n"
                   "};");
        ASSERT_EQUALS("[test.cpp:5]: (style, inconclusive) Technically the member function 'A::func' can be const.\n"
                      "[test.cpp:11]: (style, inconclusive) Technically the member function 'B::func' can be const.\n"
                      "[test.cpp:17]: (style, inconclusive) Technically the member function 'C::func' can be const.\n", errout.str());

        checkConst("class A {\n"
                   "    int a;\n"
                   "public:\n"
                   "    A() : a(0) { }\n"
                   "    int func();\n"
                   "};\n"
                   "int A::func() { return a; }\n"
                   "class B : public A {\n"
                   "    int b;\n"
                   "public:\n"
                   "    B() : b(0) { }\n"
                   "    int func();\n"
                   "};\n"
                   "int B::func() { return b; }\n"
                   "class C : public B {\n"
                   "    int c;\n"
                   "public:\n"
                   "    C() : c(0) { }\n"
                   "    int func();\n"
                   "};\n"
                   "int C::func() { return c; }");
        ASSERT_EQUALS("[test.cpp:7] -> [test.cpp:5]: (style, inconclusive) Technically the member function 'A::func' can be const.\n"
                      "[test.cpp:14] -> [test.cpp:12]: (style, inconclusive) Technically the member function 'B::func' can be const.\n"
                      "[test.cpp:21] -> [test.cpp:19]: (style, inconclusive) Technically the member function 'C::func' can be const.\n", errout.str());

        // base class has virtual function
        checkConst("class A {\n"
                   "    int a;\n"
                   "public:\n"
                   "    A() : a(0) { }\n"
                   "    virtual int func() { return a; }\n"
                   "};\n"
                   "class B : public A {\n"
                   "    int b;\n"
                   "public:\n"
                   "    B() : b(0) { }\n"
                   "    int func() { return b; }\n"
                   "};\n"
                   "class C : public B {\n"
                   "    int c;\n"
                   "public:\n"
                   "    C() : c(0) { }\n"
                   "    int func() { return c; }\n"
                   "};");
        ASSERT_EQUALS("", errout.str());

        checkConst("class A {\n"
                   "    int a;\n"
                   "public:\n"
                   "    A() : a(0) { }\n"
                   "    virtual int func();\n"
                   "};\n"
                   "int A::func() { return a; }\n"
                   "class B : public A {\n"
                   "    int b;\n"
                   "public:\n"
                   "    B() : b(0) { }\n"
                   "    int func();\n"
                   "};\n"
                   "int B::func() { return b; }\n"
                   "class C : public B {\n"
                   "    int c;\n"
                   "public:\n"
                   "    C() : c(0) { }\n"
                   "    int func();\n"
                   "};\n"
                   "int C::func() { return c; }");
        ASSERT_EQUALS("", errout.str());

        // ticket #1311
        checkConst("class X {\n"
                   "    int x;\n"
                   "public:\n"
                   "    X(int x) : x(x) { }\n"
                   "    int getX() { return x; }\n"
                   "};\n"
                   "class Y : public X {\n"
                   "    int y;\n"
                   "public:\n"
                   "    Y(int x, int y) : X(x), y(y) { }\n"
                   "    int getY() { return y; }\n"
                   "};\n"
                   "class Z : public Y {\n"
                   "    int z;\n"
                   "public:\n"
                   "    Z(int x, int y, int z) : Y(x, y), z(z) { }\n"
                   "    int getZ() { return z; }\n"
                   "};");
        ASSERT_EQUALS("[test.cpp:5]: (style, inconclusive) Technically the member function 'X::getX' can be const.\n"
                      "[test.cpp:11]: (style, inconclusive) Technically the member function 'Y::getY' can be const.\n"
                      "[test.cpp:17]: (style, inconclusive) Technically the member function 'Z::getZ' can be const.\n", errout.str());

        checkConst("class X {\n"
                   "    int x;\n"
                   "public:\n"
                   "    X(int x) : x(x) { }\n"
                   "    int getX();\n"
                   "};\n"
                   "int X::getX() { return x; }\n"
                   "class Y : public X {\n"
                   "    int y;\n"
                   "public:\n"
                   "    Y(int x, int y) : X(x), y(y) { }\n"
                   "    int getY();\n"
                   "};\n"
                   "int Y::getY() { return y; }\n"
                   "class Z : public Y {\n"
                   "    int z;\n"
                   "public:\n"
                   "    Z(int x, int y, int z) : Y(x, y), z(z) { }\n"
                   "    int getZ();\n"
                   "};\n"
                   "int Z::getZ() { return z; }");
        ASSERT_EQUALS("[test.cpp:7] -> [test.cpp:5]: (style, inconclusive) Technically the member function 'X::getX' can be const.\n"
                      "[test.cpp:14] -> [test.cpp:12]: (style, inconclusive) Technically the member function 'Y::getY' can be const.\n"
                      "[test.cpp:21] -> [test.cpp:19]: (style, inconclusive) Technically the member function 'Z::getZ' can be const.\n", errout.str());
    }

    void constIfCfg() {
        const char code[] = "struct foo {\n"
                            "    int i;\n"
                            "    void f() {\n"
                            //"#ifdef ABC\n"
                            //"        i = 4;\n"
                            //"endif\n"
                            "    }\n"
                            "};";

        checkConst(code, &settings0, true);
        ASSERT_EQUALS("[test.cpp:3]: (performance, inconclusive) Technically the member function 'foo::f' can be static (but you may consider moving to unnamed namespace).\n", errout.str());

        checkConst(code, &settings0, false); // TODO: Set inconclusive to true (preprocess it)
        ASSERT_EQUALS("", errout.str());
    }

    void constFriend() { // ticket #1921
        const char code[] = "class foo {\n"
                            "    friend void f() { }\n"
                            "};";
        checkConst(code);
        ASSERT_EQUALS("", errout.str());
    }

    void constUnion() { // ticket #2111
        checkConst("class foo {\n"
                   "public:\n"
                   "    union {\n"
                   "        int i;\n"
                   "        float f;\n"
                   "    } d;\n"
                   "    void setf(float x) {\n"
                   "        d.f = x;\n"
                   "    }\n"
                   "};");
        ASSERT_EQUALS("", errout.str());
    }

    void constArrayOperator() {
        checkConst("struct foo {\n"
                   "    int x;\n"
                   "    int y[5][724];\n"
                   "    T a() {\n"
                   "        return y[x++][6];\n"
                   "    }\n"
                   "    T b() {\n"
                   "        return y[1][++x];\n"
                   "    }\n"
                   "    T c() {\n"
                   "        return y[1][6];\n"
                   "    }\n"
                   "};");
        ASSERT_EQUALS("[test.cpp:10]: (style, inconclusive) Technically the member function 'foo::c' can be const.\n", errout.str());
    }

    void constRangeBasedFor() { // #5514
        checkConst("class Fred {\n"
                   "    int array[256];\n"
                   "public:\n"
                   "    void f1() {\n"
                   "        for (auto & e : array)\n"
                   "            foo(e);\n"
                   "    }\n"
                   "    void f2() {\n"
                   "        for (const auto & e : array)\n"
                   "            foo(e);\n"
                   "    }\n"
                   "    void f3() {\n"
                   "        for (decltype(auto) e : array)\n"
                   "            foo(e);\n"
                   "    }\n"
                   "};");
        ASSERT_EQUALS("[test.cpp:8]: (style, inconclusive) Technically the member function 'Fred::f2' can be const.\n", errout.str());
    }

    void const_shared_ptr() { // #8674
        checkConst("class Fred {\n"
                   "public:\n"
                   "    std::shared_ptr<Data> getData();\n"
                   "private:\n"
                   "     std::shared_ptr<Data> data;\n"
                   "};\n"
                   "\n"
                   "std::shared_ptr<Data> Fred::getData() { return data; }");
        ASSERT_EQUALS("", errout.str());
    }

    void constPtrToConstPtr() {
        checkConst("class Fred {\n"
                   "public:\n"
                   "    const char *const *data;\n"
                   "    const char *const *getData() { return data; }\n}");
        ASSERT_EQUALS("[test.cpp:4]: (style, inconclusive) Technically the member function 'Fred::getData' can be const.\n", errout.str());
    }

    void constTrailingReturnType() { // #9814
        checkConst("struct A {\n"
                   "    int x = 1;\n"
                   "    auto get() -> int & { return x; }\n"
                   "};");
        ASSERT_EQUALS("", errout.str());
    }

    void staticArrayPtrOverload() {
        checkConst("struct S {\n"
                   "    template<size_t N>\n"
                   "    void f(const std::array<std::string_view, N>& sv);\n"
                   "    template<long N>\n"
                   "    void f(const char* const (&StrArr)[N]);\n"
                   "};\n"
                   "template<size_t N>\n"
                   "void S::f(const std::array<std::string_view, N>& sv) {\n"
                   "    const char* ptrs[N]{};\n"
                   "    return f(ptrs);\n"
                   "}\n"
                   "template void S::f(const std::array<std::string_view, 3>& sv);\n");
        ASSERT_EQUALS("", errout.str());
    }

    void qualifiedNameMember() { // #10872
        Settings s;
        s.severity.enable(Severity::style);
        s.debugwarnings = true;
        LOAD_LIB_2(s.library, "std.cfg");
        checkConst("struct data {};\n"
                   "    struct S {\n"
                   "    std::vector<data> std;\n"
                   "    void f();\n"
                   "};\n"
                   "void S::f() {\n"
                   "    std::vector<data>::const_iterator end = std.end();\n"
                   "}\n", &s);
        ASSERT_EQUALS("[test.cpp:6] -> [test.cpp:4]: (style, inconclusive) Technically the member function 'S::f' can be const.\n", errout.str());
    }

#define checkInitializerListOrder(code) checkInitializerListOrder_(code, __FILE__, __LINE__)
    void checkInitializerListOrder_(const char code[], const char* file, int line) {
        // Clear the error log
        errout.str("");

        // Check..
        settings0.certainty.setEnabled(Certainty::inconclusive, true);

        Preprocessor preprocessor(settings0, settings0.nomsg, nullptr);

        // Tokenize..
        Tokenizer tokenizer(&settings0, this, &preprocessor);
        std::istringstream istr(code);
        ASSERT_LOC(tokenizer.tokenize(istr, "test.cpp"), file, line);

        CheckClass checkClass(&tokenizer, &settings0, this);
        checkClass.initializerListOrder();
    }

    void initializerListOrder() {
        checkInitializerListOrder("class Fred {\n"
                                  "    int a, b, c;\n"
                                  "public:\n"
                                  "    Fred() : c(0), b(0), a(0) { }\n"
                                  "};");
        ASSERT_EQUALS("[test.cpp:4] -> [test.cpp:2]: (style, inconclusive) Member variable 'Fred::b' is in the wrong place in the initializer list.\n"
                      "[test.cpp:4] -> [test.cpp:2]: (style, inconclusive) Member variable 'Fred::a' is in the wrong place in the initializer list.\n", errout.str());

        checkInitializerListOrder("class Fred {\n"
                                  "    int a, b, c;\n"
                                  "public:\n"
                                  "    Fred() : c{0}, b{0}, a{0} { }\n"
                                  "};");
        ASSERT_EQUALS("[test.cpp:4] -> [test.cpp:2]: (style, inconclusive) Member variable 'Fred::b' is in the wrong place in the initializer list.\n"
                      "[test.cpp:4] -> [test.cpp:2]: (style, inconclusive) Member variable 'Fred::a' is in the wrong place in the initializer list.\n", errout.str());
    }

#define checkInitializationListUsage(code) checkInitializationListUsage_(code, __FILE__, __LINE__)
    void checkInitializationListUsage_(const char code[], const char* file, int line) {
        // Clear the error log
        errout.str("");

        // Check..
        Settings settings;
        settings.severity.enable(Severity::performance);

        Preprocessor preprocessor(settings, settings.nomsg, nullptr);

        // Tokenize..
        Tokenizer tokenizer(&settings, this, &preprocessor);
        std::istringstream istr(code);
        ASSERT_LOC(tokenizer.tokenize(istr, "test.cpp"), file, line);

        CheckClass checkClass(&tokenizer, &settings, this);
        checkClass.initializationListUsage();
    }

    void initializerListUsage() {
        checkInitializationListUsage("enum Enum { C = 0 };\n"
                                     "class Fred {\n"
                                     "    int a;\n"  // No message for builtin types: No performance gain
                                     "    int* b;\n" // No message for pointers: No performance gain
                                     "    Enum c;\n" // No message for enums: No performance gain
                                     "    Fred() { a = 0; b = 0; c = C; }\n"
                                     "};");
        ASSERT_EQUALS("", errout.str());

        checkInitializationListUsage("class Fred {\n"
                                     "    std::string s;\n"
                                     "    Fred() { a = 0; s = \"foo\"; }\n"
                                     "};");
        ASSERT_EQUALS("[test.cpp:3]: (performance) Variable 's' is assigned in constructor body. Consider performing initialization in initialization list.\n", errout.str());

        checkInitializationListUsage("class Fred {\n"
                                     "    std::string& s;\n" // Message is invalid for references, since their initialization in initializer list is required anyway and behaves different from assignment (#5004)
                                     "    Fred(const std::string& s_) : s(s_) { s = \"foo\"; }\n"
                                     "};");
        ASSERT_EQUALS("", errout.str());

        checkInitializationListUsage("class Fred {\n"
                                     "    std::vector<int> v;\n"
                                     "    Fred() { v = unknown; }\n"
                                     "};");
        ASSERT_EQUALS("[test.cpp:3]: (performance) Variable 'v' is assigned in constructor body. Consider performing initialization in initialization list.\n", errout.str());

        checkInitializationListUsage("class C { std::string s; };\n"
                                     "class Fred {\n"
                                     "    C c;\n"
                                     "    Fred() { c = unknown; }\n"
                                     "};");
        ASSERT_EQUALS("[test.cpp:4]: (performance) Variable 'c' is assigned in constructor body. Consider performing initialization in initialization list.\n", errout.str());

        checkInitializationListUsage("class C;\n"
                                     "class Fred {\n"
                                     "    C c;\n"
                                     "    Fred() { c = unknown; }\n"
                                     "};");
        ASSERT_EQUALS("[test.cpp:4]: (performance) Variable 'c' is assigned in constructor body. Consider performing initialization in initialization list.\n", errout.str());

        checkInitializationListUsage("class C;\n"
                                     "class Fred {\n"
                                     "    C c;\n"
                                     "    Fred(Fred const & other) { c = other.c; }\n"
                                     "};");
        ASSERT_EQUALS("[test.cpp:4]: (performance) Variable 'c' is assigned in constructor body. Consider performing initialization in initialization list.\n", errout.str());

        checkInitializationListUsage("class C;\n"
                                     "class Fred {\n"
                                     "    C c;\n"
                                     "    Fred(Fred && other) { c = other.c; }\n"
                                     "};");
        ASSERT_EQUALS("[test.cpp:4]: (performance) Variable 'c' is assigned in constructor body. Consider performing initialization in initialization list.\n", errout.str());

        checkInitializationListUsage("class C;\n"
                                     "class Fred {\n"
                                     "    C a;\n"
                                     "    Fred() { initB(); a = b; }\n"
                                     "};");
        ASSERT_EQUALS("", errout.str());

        checkInitializationListUsage("class C;\n"
                                     "class Fred {\n"
                                     "    C a;\n"
                                     "    Fred() : a(0) { if(b) a = 0; }\n"
                                     "};");
        ASSERT_EQUALS("", errout.str());

        checkInitializationListUsage("class C;\n"
                                     "class Fred {\n"
                                     "    C a[5];\n"
                                     "    Fred() { for(int i = 0; i < 5; i++) a[i] = 0; }\n"
                                     "};");
        ASSERT_EQUALS("", errout.str());

        checkInitializationListUsage("class C;\n"
                                     "class Fred {\n"
                                     "    C a; int b;\n"
                                     "    Fred() : b(5) { a = b; }\n" // Don't issue a message here: You actually could move it to the initialization list, but it would cause problems if you change the order of the variable declarations.
                                     "};");
        ASSERT_EQUALS("", errout.str());

        checkInitializationListUsage("class C;\n"
                                     "class Fred {\n"
                                     "    C a;\n"
                                     "    Fred() { try { a = new int; } catch(...) {} }\n"
                                     "};");
        ASSERT_EQUALS("", errout.str());

        checkInitializationListUsage("class Fred {\n"
                                     "    std::string s;\n"
                                     "    Fred() { s = toString((size_t)this); }\n"
                                     "};");
        ASSERT_EQUALS("", errout.str());

        checkInitializationListUsage("class Fred {\n"
                                     "    std::string a;\n"
                                     "    std::string foo();\n"
                                     "    Fred() { a = foo(); }\n"
                                     "};");
        ASSERT_EQUALS("", errout.str());

        checkInitializationListUsage("class Fred {\n"
                                     "    std::string a;\n"
                                     "    Fred() { a = foo(); }\n"
                                     "};");
        ASSERT_EQUALS("[test.cpp:3]: (performance) Variable 'a' is assigned in constructor body. Consider performing initialization in initialization list.\n", errout.str());

        checkInitializationListUsage("class Fred {\n" // #4332
                                     "    static std::string s;\n"
                                     "    Fred() { s = \"foo\"; }\n"
                                     "};");
        ASSERT_EQUALS("", errout.str());

        checkInitializationListUsage("class Fred {\n" // #5640
                                     "    std::string s;\n"
                                     "    Fred() {\n"
                                     "        char str[2];\n"
                                     "        str[0] = c;\n"
                                     "        str[1] = 0;\n"
                                     "        s = str;\n"
                                     "    }\n"
                                     "};");
        ASSERT_EQUALS("", errout.str());

        checkInitializationListUsage("class B {\n" // #5640
                                     "    std::shared_ptr<A> _d;\n"
                                     "    B(const B& other) : _d(std::make_shared<A>()) {\n"
                                     "        *_d = *other._d;\n"
                                     "    }\n"
                                     "};");
        ASSERT_EQUALS("", errout.str());

        checkInitializationListUsage("class Bar {\n" // #8466
                                     "public:\n"
                                     "    explicit Bar(const Bar &bar) : Bar{bar.s} {}\n"
                                     "    explicit Bar(const char s) : s{s} {}\n"
                                     "private:\n"
                                     "    char s;\n"
                                     "};");
        ASSERT_EQUALS("", errout.str());

        checkInitializationListUsage("unsigned bar(std::string);\n" // #8291
                                     "class Foo {\n"
                                     "public:\n"
                                     "    int a_, b_;\n"
                                     "    Foo(int a, int b) : a_(a), b_(b) {}\n"
                                     "    Foo(int a, const std::string& b) : Foo(a, bar(b)) {}\n"
                                     "};");
        ASSERT_EQUALS("", errout.str());

        checkInitializationListUsage("class Fred {\n" // #8111
                                     "    std::string a;\n"
                                     "    Fred() {\n"
                                     "        std::ostringstream ostr;\n"
                                     "        ostr << x;\n"
                                     "        a = ostr.str();\n"
                                     "    }\n"
                                     "};");
        ASSERT_EQUALS("", errout.str());

        // bailout: multi line lambda in rhs => do not warn
        checkInitializationListUsage("class Fred {\n"
                                     "    std::function f;\n"
                                     "    Fred() {\n"
                                     "        f = [](){\n"
                                     "            return 1;\n"
                                     "        };\n"
                                     "    }\n"
                                     "};");
        ASSERT_EQUALS("", errout.str());

        // don't warn if some other instance's members are assigned to
        checkInitializationListUsage("class C {\n"
                                     "public:\n"
                                     "    C(C& c) : m_i(c.m_i) { c.m_i = (Foo)-1; }\n"
                                     "private:\n"
                                     "    Foo m_i;\n"
                                     "};");
        ASSERT_EQUALS("", errout.str());

        checkInitializationListUsage("class A {\n" // #9821 - delegate constructor
                                     "public:\n"
                                     "    A() : st{} {}\n"
                                     "\n"
                                     "    explicit A(const std::string &input): A() {\n"
                                     "        st = input;\n"
                                     "    }\n"
                                     "\n"
                                     "private:\n"
                                     "    std::string st;\n"
                                     "};");
        ASSERT_EQUALS("", errout.str());
    }


#define checkSelfInitialization(code) checkSelfInitialization_(code, __FILE__, __LINE__)
    void checkSelfInitialization_(const char code[], const char* file, int line) {
        // Clear the error log
        errout.str("");

        Preprocessor preprocessor(settings0, settings0.nomsg, nullptr);

        // Tokenize..
        Tokenizer tokenizer(&settings0, this, &preprocessor);
        std::istringstream istr(code);
        ASSERT_LOC(tokenizer.tokenize(istr, "test.cpp"), file, line);

        CheckClass checkClass(&tokenizer, &settings0, this);
        (checkClass.checkSelfInitialization)();
    }

    void selfInitialization() {
        checkSelfInitialization("class Fred {\n"
                                "    int i;\n"
                                "    Fred() : i(i) {\n"
                                "    }\n"
                                "};");
        ASSERT_EQUALS("[test.cpp:3]: (error) Member variable 'i' is initialized by itself.\n", errout.str());

        checkSelfInitialization("class Fred {\n"
                                "    int i;\n"
                                "    Fred() : i{i} {\n"
                                "    }\n"
                                "};");
        ASSERT_EQUALS("[test.cpp:3]: (error) Member variable 'i' is initialized by itself.\n", errout.str());

        checkSelfInitialization("class Fred {\n"
                                "    int i;\n"
                                "    Fred();\n"
                                "};\n"
                                "Fred::Fred() : i(i) {\n"
                                "}");
        ASSERT_EQUALS("[test.cpp:5]: (error) Member variable 'i' is initialized by itself.\n", errout.str());

        checkSelfInitialization("class A {\n" // #10427
                                "public:\n"
                                "    explicit A(int x) : _x(static_cast<int>(_x)) {}\n"
                                "private:\n"
                                "    int _x;\n"
                                "};\n");
        ASSERT_EQUALS("[test.cpp:3]: (error) Member variable '_x' is initialized by itself.\n", errout.str());

        checkSelfInitialization("class A {\n"
                                "public:\n"
                                "    explicit A(int x) : _x((int)(_x)) {}\n"
                                "private:\n"
                                "    int _x;\n"
                                "};\n");
        ASSERT_EQUALS("[test.cpp:3]: (error) Member variable '_x' is initialized by itself.\n", errout.str());

        checkSelfInitialization("class Fred {\n"
                                "    std::string s;\n"
                                "    Fred() : s(s) {\n"
                                "    }\n"
                                "};");
        ASSERT_EQUALS("[test.cpp:3]: (error) Member variable 's' is initialized by itself.\n", errout.str());

        checkSelfInitialization("class Fred {\n"
                                "    int x;\n"
                                "    Fred(int x);\n"
                                "};\n"
                                "Fred::Fred(int x) : x(x) { }");
        ASSERT_EQUALS("", errout.str());

        checkSelfInitialization("class Fred {\n"
                                "    int x;\n"
                                "    Fred(int x);\n"
                                "};\n"
                                "Fred::Fred(int x) : x{x} { }");
        ASSERT_EQUALS("", errout.str());

        checkSelfInitialization("class Fred {\n"
                                "    std::string s;\n"
                                "    Fred(const std::string& s) : s(s) {\n"
                                "    }\n"
                                "};");
        ASSERT_EQUALS("", errout.str());

        checkSelfInitialization("class Fred {\n"
                                "    std::string s;\n"
                                "    Fred(const std::string& s) : s{s} {\n"
                                "    }\n"
                                "};");
        ASSERT_EQUALS("", errout.str());

        checkSelfInitialization("struct Foo : Bar {\n"
                                "    int i;\n"
                                "    Foo(int i)\n"
                                "        : Bar(\"\"), i(i) {}\n"
                                "};");
        ASSERT_EQUALS("", errout.str());

        checkSelfInitialization("struct Foo : std::Bar {\n" // #6073
                                "    int i;\n"
                                "    Foo(int i)\n"
                                "        : std::Bar(\"\"), i(i) {}\n"
                                "};");
        ASSERT_EQUALS("", errout.str());

        checkSelfInitialization("struct Foo : std::Bar {\n" // #6073
                                "    int i;\n"
                                "    Foo(int i)\n"
                                "        : std::Bar(\"\"), i{i} {}\n"
                                "};");
        ASSERT_EQUALS("", errout.str());
    }


#define checkVirtualFunctionCall(...) checkVirtualFunctionCall_(__FILE__, __LINE__, __VA_ARGS__)
    void checkVirtualFunctionCall_(const char* file, int line, const char code[], bool inconclusive = true) {
        // Clear the error log
        errout.str("");

        // Check..
        Settings settings;
        settings.severity.enable(Severity::warning);
        settings.certainty.setEnabled(Certainty::inconclusive, inconclusive);

        Preprocessor preprocessor(settings, settings.nomsg, nullptr);

        // Tokenize..
        Tokenizer tokenizer(&settings, this, &preprocessor);
        std::istringstream istr(code);
        ASSERT_LOC(tokenizer.tokenize(istr, "test.cpp"), file, line);

        CheckClass checkClass(&tokenizer, &settings, this);
        checkClass.checkVirtualFunctionCallInConstructor();
    }

    void virtualFunctionCallInConstructor() {
        checkVirtualFunctionCall("class A\n"
                                 "{\n"
                                 "    virtual int f() { return 1; }\n"
                                 "    A();\n"
                                 "};\n"
                                 "A::A()\n"
                                 "{f();}");
        ASSERT_EQUALS("[test.cpp:7] -> [test.cpp:3]: (style) Virtual function 'f' is called from constructor 'A()' at line 7. Dynamic binding is not used.\n", errout.str());

        checkVirtualFunctionCall("class A {\n"
                                 "    virtual int f();\n"
                                 "    A() {f();}\n"
                                 "};\n"
                                 "int A::f() { return 1; }");
        ASSERT_EQUALS("[test.cpp:3] -> [test.cpp:2]: (style) Virtual function 'f' is called from constructor 'A()' at line 3. Dynamic binding is not used.\n", errout.str());

        checkVirtualFunctionCall("class A : B {\n"
                                 "    int f() override;\n"
                                 "    A() {f();}\n"
                                 "};\n"
                                 "int A::f() { return 1; }");
        ASSERT_EQUALS("[test.cpp:3] -> [test.cpp:2]: (style) Virtual function 'f' is called from constructor 'A()' at line 3. Dynamic binding is not used.\n", errout.str());

        checkVirtualFunctionCall("class B {\n"
                                 "    virtual int f() = 0;\n"
                                 "};\n"
                                 "class A : B {\n"
                                 "    int f();\n" // <- not explicitly virtual
                                 "    A() {f();}\n"
                                 "};\n"
                                 "int A::f() { return 1; }");
        ASSERT_EQUALS("", errout.str());

        checkVirtualFunctionCall("class A\n"
                                 "{\n"
                                 "    A() { A::f(); }\n"
                                 "    virtual void f() {}\n"
                                 "};");
        ASSERT_EQUALS("", errout.str());

        checkVirtualFunctionCall("class A : B {\n"
                                 "    int f() final { return 1; }\n"
                                 "    A() { f(); }\n"
                                 "};\n");
        ASSERT_EQUALS("", errout.str());

        checkVirtualFunctionCall("class B {\n"
                                 "public:"
                                 "    virtual void f() {}\n"
                                 "};\n"
                                 "class A : B {\n"
                                 "public:"
                                 "    void f() override final {}\n"
                                 "    A() { f(); }\n"
                                 "};\n");
        ASSERT_EQUALS("", errout.str());

        checkVirtualFunctionCall("class Base {\n"
                                 "public:\n"
                                 "    virtual void Copy(const Base& Src) = 0;\n"
                                 "};\n"
                                 "class Derived : public Base {\n"
                                 "public:\n"
                                 "    Derived() : i(0) {}\n"
                                 "    Derived(const Derived& Src);\n"
                                 "    void Copy(const Base& Src) override;\n"
                                 "    int i;\n"
                                 "};\n"
                                 "Derived::Derived(const Derived& Src) {\n"
                                 "    Copy(Src);\n"
                                 "}\n"
                                 "void Derived::Copy(const Base& Src) {\n"
                                 "    auto d = dynamic_cast<const Derived&>(Src);\n"
                                 "    i = d.i;\n"
                                 "}\n");
        ASSERT_EQUALS("[test.cpp:13] -> [test.cpp:9]: (style) Virtual function 'Copy' is called from copy constructor 'Derived(const Derived&Src)' at line 13. Dynamic binding is not used.\n",
                      errout.str());

        checkVirtualFunctionCall("struct B {\n"
                                 "    B() { auto pf = &f; }\n"
                                 "    virtual void f() {}\n"
                                 "};\n");
        ASSERT_EQUALS("", errout.str());

        checkVirtualFunctionCall("struct B {\n"
                                 "    B() { auto pf = &B::f; }\n"
                                 "    virtual void f() {}\n"
                                 "};\n");
        ASSERT_EQUALS("", errout.str());

        checkVirtualFunctionCall("struct B {\n"
                                 "    B() { (f)(); }\n"
                                 "    virtual void f() {}\n"
                                 "};\n");
        ASSERT_EQUALS("[test.cpp:2] -> [test.cpp:3]: (style) Virtual function 'f' is called from constructor 'B()' at line 2. Dynamic binding is not used.\n", errout.str());

        checkVirtualFunctionCall("class S {\n" // don't crash
                                 "    ~S();\n"
                                 "public:\n"
                                 "    S();\n"
                                 "};\n"
                                 "S::S() {\n"
                                 "    typeid(S);\n"
                                 "}\n"
                                 "S::~S() = default;\n");
        ASSERT_EQUALS("", errout.str());

        checkVirtualFunctionCall("struct Base: { virtual void wibble() = 0; virtual ~Base() {} };\n" // #11167
                                 "struct D final : public Base {\n"
                                 "    void wibble() override;\n"
                                 "    D() {}\n"
                                 "    virtual ~D() { wibble(); }\n"
                                 "};\n");
        ASSERT_EQUALS("", errout.str());
    }

    void pureVirtualFunctionCall() {
        checkVirtualFunctionCall("class A\n"
                                 "{\n"
                                 "    virtual void pure()=0;\n"
                                 "    A();\n"
                                 "};\n"
                                 "A::A()\n"
                                 "{pure();}");
        ASSERT_EQUALS("[test.cpp:7] -> [test.cpp:3]: (warning) Call of pure virtual function 'pure' in constructor.\n", errout.str());

        checkVirtualFunctionCall("class A\n"
                                 "{\n"
                                 "    virtual int pure()=0;\n"
                                 "    A();\n"
                                 "    int m;\n"
                                 "};\n"
                                 "A::A():m(A::pure())\n"
                                 "{}");
        ASSERT_EQUALS("[test.cpp:7] -> [test.cpp:3]: (warning) Call of pure virtual function 'pure' in constructor.\n", errout.str());

        checkVirtualFunctionCall("namespace N {\n"
                                 "  class A\n"
                                 "  {\n"
                                 "      virtual int pure() = 0;\n"
                                 "      A();\n"
                                 "      int m;\n"
                                 "  };\n"
                                 "}\n"
                                 "N::A::A() : m(N::A::pure()) {}\n");
        ASSERT_EQUALS("[test.cpp:9] -> [test.cpp:4]: (warning) Call of pure virtual function 'pure' in constructor.\n", errout.str());

        checkVirtualFunctionCall("class A\n"
                                 " {\n"
                                 "    virtual void pure()=0;\n"
                                 "    virtual ~A();\n"
                                 "    int m;\n"
                                 "};\n"
                                 "A::~A()\n"
                                 "{pure();}");
        ASSERT_EQUALS("[test.cpp:8] -> [test.cpp:3]: (warning) Call of pure virtual function 'pure' in destructor.\n", errout.str());

        checkVirtualFunctionCall("class A\n"
                                 " {\n"
                                 "    virtual void pure()=0;\n"
                                 "    void nonpure()\n"
                                 "    {pure();}\n"
                                 "    A();\n"
                                 "};\n"
                                 "A::A()\n"
                                 "{nonpure();}");
        ASSERT_EQUALS("[test.cpp:9] -> [test.cpp:5] -> [test.cpp:3]: (warning) Call of pure virtual function 'pure' in constructor.\n", errout.str());

        checkVirtualFunctionCall("class A\n"
                                 " {\n"
                                 "    virtual int pure()=0;\n"
                                 "    int nonpure()\n"
                                 "    {return pure();}\n"
                                 "    A();\n"
                                 "    int m;\n"
                                 "};\n"
                                 "A::A():m(nonpure())\n"
                                 "{}");
        TODO_ASSERT_EQUALS("[test.cpp:9] -> [test.cpp:5] -> [test.cpp:3]: (warning) Call of pure virtual function 'pure' in constructor.\n", "", errout.str());

        checkVirtualFunctionCall("class A\n"
                                 " {\n"
                                 "    virtual void pure()=0;\n"
                                 "    void nonpure()\n"
                                 "    {pure();}\n"
                                 "    virtual ~A();\n"
                                 "    int m;\n"
                                 "};\n"
                                 "A::~A()\n"
                                 "{nonpure();}");
        ASSERT_EQUALS("[test.cpp:10] -> [test.cpp:5] -> [test.cpp:3]: (warning) Call of pure virtual function 'pure' in destructor.\n", errout.str());

        checkVirtualFunctionCall("class A\n"
                                 "{\n"
                                 "    virtual void pure()=0;\n"
                                 "    A(bool b);\n"
                                 "};\n"
                                 "A::A(bool b)\n"
                                 "{if (b) pure();}");
        ASSERT_EQUALS("[test.cpp:7] -> [test.cpp:3]: (warning) Call of pure virtual function 'pure' in constructor.\n", errout.str());

        checkVirtualFunctionCall("class A\n"
                                 "{\n"
                                 "    virtual void pure()=0;\n"
                                 "    virtual ~A();\n"
                                 "    int m;\n"
                                 "};\n"
                                 "A::~A()\n"
                                 "{if (b) pure();}");
        ASSERT_EQUALS("[test.cpp:8] -> [test.cpp:3]: (warning) Call of pure virtual function 'pure' in destructor.\n", errout.str());

        // #5831
        checkVirtualFunctionCall("class abc {\n"
                                 "public:\n"
                                 "  virtual ~abc() throw() {}\n"
                                 "  virtual void def(void* g) throw () = 0;\n"
                                 "};");
        ASSERT_EQUALS("", errout.str());

        // #4992
        checkVirtualFunctionCall("class CMyClass {\n"
                                 "    std::function< void(void) > m_callback;\n"
                                 "public:\n"
                                 "    CMyClass() {\n"
                                 "        m_callback = [this]() { return VirtualMethod(); };\n"
                                 "    }\n"
                                 "    virtual void VirtualMethod() = 0;\n"
                                 "};");
        ASSERT_EQUALS("", errout.str());

        // #10559
        checkVirtualFunctionCall("struct S {\n"
                                 "    S(const int x) : m(std::bind(&S::f, this, x, 42)) {}\n"
                                 "    virtual int f(const int x, const int y) = 0;\n"
                                 "    std::function<int()> m;\n"
                                 "};\n");
        ASSERT_EQUALS("", errout.str());
    }

    void pureVirtualFunctionCallOtherClass() {
        checkVirtualFunctionCall("class A\n"
                                 "{\n"
                                 "    virtual void pure()=0;\n"
                                 "    A(const A & a);\n"
                                 "};\n"
                                 "A::A(const A & a)\n"
                                 "{a.pure();}");
        ASSERT_EQUALS("", errout.str());

        checkVirtualFunctionCall("class A\n"
                                 "{\n"
                                 "    virtual void pure()=0;\n"
                                 "    A();\n"
                                 "};\n"
                                 "class B\n"
                                 "{\n"
                                 "    virtual void pure()=0;\n"
                                 "};\n"
                                 "A::A()\n"
                                 "{B b; b.pure();}");
        ASSERT_EQUALS("", errout.str());
    }

    void pureVirtualFunctionCallWithBody() {
        checkVirtualFunctionCall("class A\n"
                                 "{\n"
                                 "    virtual void pureWithBody()=0;\n"
                                 "    A();\n"
                                 "};\n"
                                 "A::A()\n"
                                 "{pureWithBody();}\n"
                                 "void A::pureWithBody()\n"
                                 "{}");
        ASSERT_EQUALS("", errout.str());

        checkVirtualFunctionCall("class A\n"
                                 " {\n"
                                 "    virtual void pureWithBody()=0;\n"
                                 "    void nonpure()\n"
                                 "    {pureWithBody();}\n"
                                 "    A();\n"
                                 "};\n"
                                 "A::A()\n"
                                 "{nonpure();}\n"
                                 "void A::pureWithBody()\n"
                                 "{}");
        ASSERT_EQUALS("", errout.str());

    }

    void pureVirtualFunctionCallPrevented() {
        checkVirtualFunctionCall("class A\n"
                                 " {\n"
                                 "    virtual void pure()=0;\n"
                                 "    void nonpure(bool bCallPure)\n"
                                 "    { if (bCallPure) pure();}\n"
                                 "    A();\n"
                                 "};\n"
                                 "A::A()\n"
                                 "{nonpure(false);}");
        ASSERT_EQUALS("", errout.str());

        checkVirtualFunctionCall("class A\n"
                                 " {\n"
                                 "    virtual void pure()=0;\n"
                                 "    void nonpure(bool bCallPure)\n"
                                 "    { if (!bCallPure) ; else pure();}\n"
                                 "    A();\n"
                                 "};\n"
                                 "A::A()\n"
                                 "{nonpure(false);}");
        ASSERT_EQUALS("", errout.str());

        checkVirtualFunctionCall("class A\n"
                                 " {\n"
                                 "    virtual void pure()=0;\n"
                                 "    void nonpure(bool bCallPure)\n"
                                 "    {\n"
                                 "        switch (bCallPure) {\n"
                                 "        case true: pure(); break;\n"
                                 "        }\n"
                                 "    }\n"
                                 "    A();\n"
                                 "};\n"
                                 "A::A()\n"
                                 "{nonpure(false);}");
        ASSERT_EQUALS("", errout.str());
    }


#define checkOverride(code) checkOverride_(code, __FILE__, __LINE__)
    void checkOverride_(const char code[], const char* file, int line) {
        // Clear the error log
        errout.str("");
        Settings settings;
        settings.severity.enable(Severity::style);

        Preprocessor preprocessor(settings, settings.nomsg, nullptr);

        // Tokenize..
        Tokenizer tokenizer(&settings, this, &preprocessor);
        std::istringstream istr(code);
        ASSERT_LOC(tokenizer.tokenize(istr, "test.cpp"), file, line);

        // Check..
        CheckClass checkClass(&tokenizer, &settings, this);
        (checkClass.checkOverride)();
    }

    void override1() {
        checkOverride("class Base { virtual void f(); };\n"
                      "class Derived : Base { virtual void f(); };");
        ASSERT_EQUALS("[test.cpp:1] -> [test.cpp:2]: (style) The function 'f' overrides a function in a base class but is not marked with a 'override' specifier.\n", errout.str());

        checkOverride("class Base { virtual void f(); };\n"
                      "class Derived : Base { virtual void f() override; };");
        ASSERT_EQUALS("", errout.str());

        checkOverride("class Base { virtual void f(); };\n"
                      "class Derived : Base { virtual void f() final; };");
        ASSERT_EQUALS("", errout.str());

        checkOverride("class Base {\n"
                      "public:\n"
                      "    virtual auto foo( ) const -> size_t { return 1; }\n"
                      "    virtual auto bar( ) const -> size_t { return 1; }\n"
                      "};\n"
                      "class Derived : public Base {\n"
                      "public :\n"
                      "    auto foo( ) const -> size_t { return 0; }\n"
                      "    auto bar( ) const -> size_t override { return 0; }\n"
                      "};");
        ASSERT_EQUALS("[test.cpp:3] -> [test.cpp:8]: (style) The function 'foo' overrides a function in a base class but is not marked with a 'override' specifier.\n", errout.str());

        checkOverride("namespace Test {\n"
                      "    class C {\n"
                      "    public:\n"
                      "        virtual ~C();\n"
                      "    };\n"
                      "}\n"
                      "class C : Test::C {\n"
                      "public:\n"
                      "    ~C();\n"
                      "};");
        ASSERT_EQUALS("[test.cpp:4] -> [test.cpp:9]: (style) The destructor '~C' overrides a destructor in a base class but is not marked with a 'override' specifier.\n", errout.str());

        checkOverride("struct Base {\n"
                      "    virtual void foo();\n"
                      "};\n"
                      "\n"
                      "struct Derived: public Base {\n"
                      "   void foo() override;\n"
                      "   void foo(int);\n"
                      "};");
        ASSERT_EQUALS("", errout.str());

        checkOverride("struct B {\n" // #9092
                      "    virtual int f(int i) const = 0;\n"
                      "};\n"
                      "namespace N {\n"
                      "    struct D : B {\n"
                      "        virtual int f(int i) const;\n"
                      "    };\n"
                      "}\n");
        ASSERT_EQUALS("[test.cpp:2] -> [test.cpp:6]: (style) The function 'f' overrides a function in a base class but is not marked with a 'override' specifier.\n", errout.str());

        checkOverride("struct A {\n"
                      "    virtual void f(int);\n"
                      "};\n"
                      "struct D : A {\n"
                      "  void f(double);\n"
                      "};\n");
        ASSERT_EQUALS("", errout.str());

        checkOverride("struct A {\n"
                      "    virtual void f(int);\n"
                      "};\n"
                      "struct D : A {\n"
                      "  void f(int);\n"
                      "};\n");
        ASSERT_EQUALS("[test.cpp:2] -> [test.cpp:5]: (style) The function 'f' overrides a function in a base class but is not marked with a 'override' specifier.\n", errout.str());

        checkOverride("struct A {\n"
                      "    virtual void f(char, int);\n"
                      "};\n"
                      "struct D : A {\n"
                      "  void f(char, int);\n"
                      "};\n");
        ASSERT_EQUALS("[test.cpp:2] -> [test.cpp:5]: (style) The function 'f' overrides a function in a base class but is not marked with a 'override' specifier.\n", errout.str());

        checkOverride("struct A {\n"
                      "    virtual void f(char, int);\n"
                      "};\n"
                      "struct D : A {\n"
                      "  void f(char, double);\n"
                      "};\n");
        ASSERT_EQUALS("", errout.str());

        checkOverride("struct A {\n"
                      "    virtual void f(char, int);\n"
                      "};\n"
                      "struct D : A {\n"
                      "  void f(char c = '\\0', double);\n"
                      "};\n");
        ASSERT_EQUALS("", errout.str());

        checkOverride("struct A {\n"
                      "    virtual void f(char, int);\n"
                      "};\n"
                      "struct D : A {\n"
                      "  void f(char c = '\\0', int);\n"
                      "};\n");
        ASSERT_EQUALS("[test.cpp:2] -> [test.cpp:5]: (style) The function 'f' overrides a function in a base class but is not marked with a 'override' specifier.\n", errout.str());

        checkOverride("struct A {\n"
                      "    virtual void f(char c, std::vector<int>);\n"
                      "};\n"
                      "struct D : A {\n"
                      "  void f(char c, std::vector<double>);\n"
                      "};\n");
        ASSERT_EQUALS("", errout.str());

        checkOverride("struct A {\n"
                      "    virtual void f(char c, std::vector<int>);\n"
                      "};\n"
                      "struct D : A {\n"
                      "  void f(char c, std::set<int>);\n"
                      "};\n");
        ASSERT_EQUALS("", errout.str());

        checkOverride("struct A {\n"
                      "    virtual void f(char c, std::vector<int> v);\n"
                      "};\n"
                      "struct D : A {\n"
                      "  void f(char c, std::vector<int> w = {});\n"
                      "};\n");
        TODO_ASSERT_EQUALS("[test.cpp:2] -> [test.cpp:5]: (style) The function 'f' overrides a function in a base class but is not marked with a 'override' specifier.\n", "", errout.str());

        checkOverride("struct T {};\n" // #10920
                      "struct B {\n"
                      "    virtual T f() = 0;\n"
                      "};\n"
                      "struct D : B {\n"
                      "    friend T f();\n"
                      "};\n");
        ASSERT_EQUALS("", errout.str());
    }

    void overrideCVRefQualifiers() {
        checkOverride("class Base { virtual void f(); };\n"
                      "class Derived : Base { void f() const; }");
        ASSERT_EQUALS("", errout.str());

        checkOverride("class Base { virtual void f(); };\n"
                      "class Derived : Base { void f() volatile; }");
        ASSERT_EQUALS("", errout.str());

        checkOverride("class Base { virtual void f(); };\n"
                      "class Derived : Base { void f() &; }");
        ASSERT_EQUALS("", errout.str());

        checkOverride("class Base { virtual void f(); };\n"
                      "class Derived : Base { void f() &&; }");
        ASSERT_EQUALS("", errout.str());
    }


#define checkUnsafeClassRefMember(code) checkUnsafeClassRefMember_(code, __FILE__, __LINE__)
    void checkUnsafeClassRefMember_(const char code[], const char* file, int line) {
        // Clear the error log
        errout.str("");
        Settings settings;
        settings.safeChecks.classes = true;
        settings.severity.enable(Severity::warning);

        Preprocessor preprocessor(settings, settings.nomsg, nullptr);

        // Tokenize..
        Tokenizer tokenizer(&settings, this, &preprocessor);
        std::istringstream istr(code);
        ASSERT_LOC(tokenizer.tokenize(istr, "test.cpp"), file, line);

        // Check..
        CheckClass checkClass(&tokenizer, &settings, this);
        (checkClass.checkUnsafeClassRefMember)();
    }

    void unsafeClassRefMember() {
        checkUnsafeClassRefMember("class C { C(const std::string &s) : s(s) {} const std::string &s; };");
        ASSERT_EQUALS("[test.cpp:1]: (warning) Unsafe class: The const reference member 'C::s' is initialized by a const reference constructor argument. You need to be careful about lifetime issues.\n", errout.str());
    }


#define checkThisUseAfterFree(code) checkThisUseAfterFree_(code, __FILE__, __LINE__)
    void checkThisUseAfterFree_(const char code[], const char* file, int line) {
        // Clear the error log
        errout.str("");

        Preprocessor preprocessor(settings1, settings1.nomsg, nullptr);

        // Tokenize..
        Tokenizer tokenizer(&settings1, this, &preprocessor);
        std::istringstream istr(code);
        ASSERT_LOC(tokenizer.tokenize(istr, "test.cpp"), file, line);

        // Check..
        CheckClass checkClass(&tokenizer, &settings1, this);
        (checkClass.checkThisUseAfterFree)();
    }

    void thisUseAfterFree() {
        setMultiline();

        // Calling method..
        checkThisUseAfterFree("class C {\n"
                              "public:\n"
                              "  void dostuff() { delete mInstance; hello(); }\n"
                              "private:\n"
                              "  static C *mInstance;\n"
                              "  void hello() {}\n"
                              "};");
        ASSERT_EQUALS("test.cpp:3:warning:Calling method 'hello()' when 'this' might be invalid\n"
                      "test.cpp:5:note:Assuming 'mInstance' is used as 'this'\n"
                      "test.cpp:3:note:Delete 'mInstance', invalidating 'this'\n"
                      "test.cpp:3:note:Call method when 'this' is invalid\n",
                      errout.str());

        checkThisUseAfterFree("class C {\n"
                              "public:\n"
                              "  void dostuff() { mInstance.reset(); hello(); }\n"
                              "private:\n"
                              "  static std::shared_ptr<C> mInstance;\n"
                              "  void hello() {}\n"
                              "};");
        ASSERT_EQUALS("test.cpp:3:warning:Calling method 'hello()' when 'this' might be invalid\n"
                      "test.cpp:5:note:Assuming 'mInstance' is used as 'this'\n"
                      "test.cpp:3:note:Delete 'mInstance', invalidating 'this'\n"
                      "test.cpp:3:note:Call method when 'this' is invalid\n",
                      errout.str());

        checkThisUseAfterFree("class C {\n"
                              "public:\n"
                              "  void dostuff() { reset(); hello(); }\n"
                              "private:\n"
                              "  static std::shared_ptr<C> mInstance;\n"
                              "  void hello();\n"
                              "  void reset() { mInstance.reset(); }\n"
                              "};");
        ASSERT_EQUALS("test.cpp:3:warning:Calling method 'hello()' when 'this' might be invalid\n"
                      "test.cpp:5:note:Assuming 'mInstance' is used as 'this'\n"
                      "test.cpp:7:note:Delete 'mInstance', invalidating 'this'\n"
                      "test.cpp:3:note:Call method when 'this' is invalid\n",
                      errout.str());

        // Use member..
        checkThisUseAfterFree("class C {\n"
                              "public:\n"
                              "  void dostuff() { delete self; x = 123; }\n"
                              "private:\n"
                              "  static C *self;\n"
                              "  int x;\n"
                              "};");
        ASSERT_EQUALS("test.cpp:3:warning:Using member 'x' when 'this' might be invalid\n"
                      "test.cpp:5:note:Assuming 'self' is used as 'this'\n"
                      "test.cpp:3:note:Delete 'self', invalidating 'this'\n"
                      "test.cpp:3:note:Call method when 'this' is invalid\n",
                      errout.str());

        checkThisUseAfterFree("class C {\n"
                              "public:\n"
                              "  void dostuff() { delete self; x[1] = 123; }\n"
                              "private:\n"
                              "  static C *self;\n"
                              "  std::map<int,int> x;\n"
                              "};");
        ASSERT_EQUALS("test.cpp:3:warning:Using member 'x' when 'this' might be invalid\n"
                      "test.cpp:5:note:Assuming 'self' is used as 'this'\n"
                      "test.cpp:3:note:Delete 'self', invalidating 'this'\n"
                      "test.cpp:3:note:Call method when 'this' is invalid\n",
                      errout.str());

        // Assign 'shared_from_this()' to non-static smart pointer
        checkThisUseAfterFree("class C {\n"
                              "public:\n"
                              "  void hold() { mInstance = shared_from_this(); }\n"
                              "  void dostuff() { mInstance.reset(); hello(); }\n"
                              "private:\n"
                              "  std::shared_ptr<C> mInstance;\n"
                              "  void hello() {}\n"
                              "};");
        ASSERT_EQUALS("test.cpp:4:warning:Calling method 'hello()' when 'this' might be invalid\n"
                      "test.cpp:6:note:Assuming 'mInstance' is used as 'this'\n"
                      "test.cpp:4:note:Delete 'mInstance', invalidating 'this'\n"
                      "test.cpp:4:note:Call method when 'this' is invalid\n",
                      errout.str());

        // Avoid FP..
        checkThisUseAfterFree("class C {\n"
                              "public:\n"
                              "  void dostuff() { delete self; x = 123; }\n"
                              "private:\n"
                              "  C *self;\n"
                              "  int x;\n"
                              "};");
        ASSERT_EQUALS("", errout.str());

        checkThisUseAfterFree("class C {\n"
                              "public:\n"
                              "  void hold() { mInstance = shared_from_this(); }\n"
                              "  void dostuff() { if (x) { mInstance.reset(); return; } hello(); }\n"
                              "private:\n"
                              "  std::shared_ptr<C> mInstance;\n"
                              "  void hello() {}\n"
                              "};");
        ASSERT_EQUALS("", errout.str());

        checkThisUseAfterFree("class C\n"
                              "{\n"
                              "public:\n"
                              "    explicit C(const QString& path) : mPath( path ) {}\n"
                              "\n"
                              "    static void initialize(const QString& path) {\n" // <- avoid fp in static method
                              "        if (instanceSingleton)\n"
                              "            delete instanceSingleton;\n"
                              "        instanceSingleton = new C(path);\n"
                              "    }\n"
                              "private:\n"
                              "    static C* instanceSingleton;\n"
                              "};\n"
                              "\n"
                              "C* C::instanceSingleton;");
        ASSERT_EQUALS("", errout.str());

        // Avoid false positive when pointer is deleted in lambda
        checkThisUseAfterFree("class C {\n"
                              "public:\n"
                              "    void foo();\n"
                              "    void set() { p = this; }\n"
                              "    void dostuff() {}\n"
                              "    C* p;\n"
                              "};\n"
                              "\n"
                              "void C::foo() {\n"
                              "    auto done = [this] () { delete p; };\n"
                              "    dostuff();\n"
                              "    done();\n"
                              "}");
        ASSERT_EQUALS("", errout.str());
    }


    void ctu(const std::vector<std::string> &code) {
        Settings settings;
        auto &check = getCheck<CheckClass>();

        // getFileInfo
        std::list<Check::FileInfo*> fileInfo;
        for (const std::string& c: code) {
            Tokenizer tokenizer(&settings, this);
            std::istringstream istr(c);
            ASSERT(tokenizer.tokenize(istr, (std::to_string(fileInfo.size()) + ".cpp").c_str()));
            fileInfo.push_back(check.getFileInfo(&tokenizer, &settings));
        }

        // Check code..
        errout.str("");
        check.analyseWholeProgram(nullptr, fileInfo, settings, *this);

        while (!fileInfo.empty()) {
            delete fileInfo.back();
            fileInfo.pop_back();
        }
    }

    void ctuOneDefinitionRule() {
        ctu({"class C { C() { std::cout << 0; } };", "class C { C() { std::cout << 1; } };"});
        ASSERT_EQUALS("[1.cpp:1] -> [0.cpp:1]: (error) The one definition rule is violated, different classes/structs have the same name 'C'\n", errout.str());

        ctu({"class C { C(); }; C::C() { std::cout << 0; }", "class C { C(); }; C::C() { std::cout << 1; }"});
        ASSERT_EQUALS("[1.cpp:1] -> [0.cpp:1]: (error) The one definition rule is violated, different classes/structs have the same name 'C'\n", errout.str());

        ctu({"class C { C() {} };\n", "class C { C() {} };\n"});
        ASSERT_EQUALS("", errout.str());

        ctu({"class C { C(); }; C::C(){}", "class C { C(); }; C::C(){}"});
        ASSERT_EQUALS("", errout.str());

        ctu({"class A::C { C() { std::cout << 0; } };", "class B::C { C() { std::cout << 1; } };"});
        ASSERT_EQUALS("", errout.str());
    }


#define getFileInfo(code) getFileInfo_(code, __FILE__, __LINE__)
    void getFileInfo_(const char code[], const char* file, int line) {
        // Clear the error log
        errout.str("");

        Preprocessor preprocessor(settings1, settings1.nomsg, nullptr);

        // Tokenize..
        Tokenizer tokenizer(&settings1, this, &preprocessor);
        std::istringstream istr(code);
        ASSERT_LOC(tokenizer.tokenize(istr, "test.cpp"), file, line);

        // Check..
        CheckClass checkClass(&tokenizer, &settings1, this);

        Check::FileInfo * fileInfo = (checkClass.getFileInfo)(&tokenizer, &settings1);

        delete fileInfo;
    }

    void testGetFileInfo() {
        getFileInfo("void foo() { union { struct { }; }; }"); // don't crash
        getFileInfo("struct sometype { sometype(); }; sometype::sometype() = delete;"); // don't crash
    }

};

REGISTER_TEST(TestClass)<|MERGE_RESOLUTION|>--- conflicted
+++ resolved
@@ -6361,7 +6361,19 @@
         ASSERT_EQUALS("", errout.str());
     }
 
-<<<<<<< HEAD
+    void const84() { // #11618
+        checkConst("struct S {\n"
+                   "    int a[2], b[2];\n"
+                   "    void f() { f(a, b); }\n"
+                   "    static void f(const int p[2], int q[2]);\n"
+                   "};\n"
+                   "void S::f(const int p[2], int q[2]) {\n"
+                   "    q[0] = p[0];\n"
+                   "    q[1] = p[1];\n"
+                   "}\n");
+        ASSERT_EQUALS("", errout.str());
+    }
+
     void const84() { // #11621
         checkConst("struct S { int* p; };\n"
                    "struct T { int m; int* p; };\n"
@@ -6370,17 +6382,6 @@
                    "    void f() { S s = { &i }; }\n"
                    "    void g() { int* a[] = { &i }; }\n"
                    "    void h() { T t = { 1, &i }; }\n"
-=======
-    void const84() { // #11618
-        checkConst("struct S {\n"
-                   "    int a[2], b[2];\n"
-                   "    void f() { f(a, b); }\n"
-                   "    static void f(const int p[2], int q[2]);\n"
-                   "};\n"
-                   "void S::f(const int p[2], int q[2]) {\n"
-                   "    q[0] = p[0];\n"
-                   "    q[1] = p[1];\n"
->>>>>>> c79d859f
                    "}\n");
         ASSERT_EQUALS("", errout.str());
     }
