--- conflicted
+++ resolved
@@ -195,11 +195,9 @@
         TEST_CASE(const79); // ticket #9861
         TEST_CASE(const80); // ticket #11328
         TEST_CASE(const81); // ticket #11330
-<<<<<<< HEAD
         TEST_CASE(const82); // ticket #11513
-=======
-        TEST_CASE(const82);
->>>>>>> f4b32d74
+        TEST_CASE(const83);
+
         TEST_CASE(const_handleDefaultParameters);
         TEST_CASE(const_passThisToMemberOfOtherClass);
         TEST_CASE(assigningPointerToPointerIsNotAConstOperation);
@@ -6326,7 +6324,6 @@
         ASSERT_EQUALS("", errout.str());
     }
 
-<<<<<<< HEAD
     void const82() { // #11513
         checkConst("struct S {\n"
                    "    int i;\n"
@@ -6344,8 +6341,9 @@
         TODO_ASSERT_EQUALS("[test.cpp:4]: (style, inconclusive) Technically the member function 'S::g' can be const.\n",
                            "",
                            errout.str());
-=======
-    void const82() {
+    }
+
+    void const83() {
         checkConst("struct S {\n"
                    "    int i1, i2;\n"
                    "    void f(bool b);\n"
@@ -6360,7 +6358,6 @@
                    "    r = 5;\n"
                    "}\n");
         ASSERT_EQUALS("", errout.str());
->>>>>>> f4b32d74
     }
 
     void const_handleDefaultParameters() {
