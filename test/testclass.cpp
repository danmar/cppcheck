/*
 * Cppcheck - A tool for static C/C++ code analysis
 * Copyright (C) 2007-2021 Cppcheck team.
 *
 * This program is free software: you can redistribute it and/or modify
 * it under the terms of the GNU General Public License as published by
 * the Free Software Foundation, either version 3 of the License, or
 * (at your option) any later version.
 *
 * This program is distributed in the hope that it will be useful,
 * but WITHOUT ANY WARRANTY; without even the implied warranty of
 * MERCHANTABILITY or FITNESS FOR A PARTICULAR PURPOSE.  See the
 * GNU General Public License for more details.
 *
 * You should have received a copy of the GNU General Public License
 * along with this program.  If not, see <http://www.gnu.org/licenses/>.
 */

#include <tinyxml2.h>

#include "checkclass.h"
#include "library.h"
#include "settings.h"
#include "testsuite.h"
#include "tokenize.h"


class TestClass : public TestFixture {
public:
    TestClass() : TestFixture("TestClass") {}

private:
    Settings settings0;
    Settings settings1;

    void run() OVERRIDE {
        settings0.severity.enable(Severity::style);
        settings1.severity.enable(Severity::warning);

        // Load std.cfg configuration
        {
            const char xmldata[] = "<?xml version=\"1.0\"?>\n"
                                   "<def>\n"
                                   "  <memory>\n"
                                   "    <alloc init=\"false\">malloc</alloc>\n"
                                   "    <dealloc>free</dealloc>\n"
                                   "  </memory>\n"
                                   "  <smart-pointer class-name=\"std::shared_ptr\"/>\n"
                                   "</def>";
            tinyxml2::XMLDocument doc;
            doc.Parse(xmldata, sizeof(xmldata));
            settings0.library.load(doc);
            settings1.library.load(doc);
        }


        TEST_CASE(virtualDestructor1);      // Base class not found => no error
        TEST_CASE(virtualDestructor2);      // Base class doesn't have a destructor
        TEST_CASE(virtualDestructor3);      // Base class has a destructor, but it's not virtual
        TEST_CASE(virtualDestructor4);      // Derived class doesn't have a destructor => no error
        TEST_CASE(virtualDestructor5);      // Derived class has empty destructor => no error
        TEST_CASE(virtualDestructor6);      // only report error if base class pointer that points at derived class is deleted
        TEST_CASE(virtualDestructorProtected);
        TEST_CASE(virtualDestructorInherited);
        TEST_CASE(virtualDestructorTemplate);

        TEST_CASE(virtualDestructorInconclusive); // ticket # 5807

        TEST_CASE(copyConstructor1);
        TEST_CASE(copyConstructor2); // ticket #4458
        TEST_CASE(copyConstructor3); // defaulted/deleted
        TEST_CASE(copyConstructor4); // base class with private constructor
        TEST_CASE(copyConstructor5); // multiple inheritance
        TEST_CASE(noOperatorEq); // class with memory management should have operator eq
        TEST_CASE(noDestructor); // class with memory management should have destructor

        TEST_CASE(operatorEqRetRefThis1);
        TEST_CASE(operatorEqRetRefThis2); // ticket #1323
        TEST_CASE(operatorEqRetRefThis3); // ticket #1405
        TEST_CASE(operatorEqRetRefThis4); // ticket #1451
        TEST_CASE(operatorEqRetRefThis5); // ticket #1550
        TEST_CASE(operatorEqRetRefThis6); // ticket #2479
        TEST_CASE(operatorEqRetRefThis7); // ticket #5782 endless recursion
        TEST_CASE(operatorEqToSelf1);   // single class
        TEST_CASE(operatorEqToSelf2);   // nested class
        TEST_CASE(operatorEqToSelf3);   // multiple inheritance
        TEST_CASE(operatorEqToSelf4);   // nested class with multiple inheritance
        TEST_CASE(operatorEqToSelf5);   // ticket # 1233
        TEST_CASE(operatorEqToSelf6);   // ticket # 1550
        TEST_CASE(operatorEqToSelf7);
        TEST_CASE(operatorEqToSelf8);   // ticket #2179
        TEST_CASE(operatorEqToSelf9);   // ticket #2592

        TEST_CASE(memsetOnStruct);
        TEST_CASE(memsetVector);
        TEST_CASE(memsetOnClass);
        TEST_CASE(memsetOnInvalid);    // Ticket #5425: Crash upon invalid
        TEST_CASE(memsetOnStdPodType); // Ticket #5901 - std::uint8_t
        TEST_CASE(memsetOnFloat);      // Ticket #5421
        TEST_CASE(memsetOnUnknown);    // Ticket #7183
        TEST_CASE(mallocOnClass);

        TEST_CASE(this_subtraction);    // warn about "this-x"

        // can member function be made const
        TEST_CASE(const1);
        TEST_CASE(const2);
        TEST_CASE(const3);
        TEST_CASE(const4);
        TEST_CASE(const5); // ticket #1482
        TEST_CASE(const6); // ticket #1491
        TEST_CASE(const7);
        TEST_CASE(const8); // ticket #1517
        TEST_CASE(const9); // ticket #1515
        TEST_CASE(const10); // ticket #1522
        TEST_CASE(const11); // ticket #1529
        TEST_CASE(const12); // ticket #1552
        TEST_CASE(const13); // ticket #1519
        TEST_CASE(const14);
        TEST_CASE(const15);
        TEST_CASE(const16); // ticket #1551
        TEST_CASE(const17); // ticket #1552
        TEST_CASE(const18);
        TEST_CASE(const19); // ticket #1612
        TEST_CASE(const20); // ticket #1602
        TEST_CASE(const21); // ticket #1683
        TEST_CASE(const22);
        TEST_CASE(const23); // ticket #1699
        TEST_CASE(const24); // ticket #1708
        TEST_CASE(const25); // ticket #1724
        TEST_CASE(const26); // ticket #1847
        TEST_CASE(const27); // ticket #1882
        TEST_CASE(const28); // ticket #1883
        TEST_CASE(const29); // ticket #1922
        TEST_CASE(const30);
        TEST_CASE(const31);
        TEST_CASE(const32); // ticket #1905 - member array is assigned
        TEST_CASE(const33);
        TEST_CASE(const34); // ticket #1964
        TEST_CASE(const35); // ticket #2001
        TEST_CASE(const36); // ticket #2003
        TEST_CASE(const37); // ticket #2081 and #2085
        TEST_CASE(const38); // ticket #2135
        TEST_CASE(const39);
        TEST_CASE(const40); // ticket #2228
        TEST_CASE(const41); // ticket #2255
        TEST_CASE(const42); // ticket #2282
        TEST_CASE(const43); // ticket #2377
        TEST_CASE(const44); // ticket #2595
        TEST_CASE(const45); // ticket #2664
        TEST_CASE(const46); // ticket #2636
        TEST_CASE(const47); // ticket #2670
        TEST_CASE(const48); // ticket #2672
        TEST_CASE(const49); // ticket #2795
        TEST_CASE(const50); // ticket #2943
        TEST_CASE(const51); // ticket #3040
        TEST_CASE(const52); // ticket #3048
        TEST_CASE(const53); // ticket #3049
        TEST_CASE(const54); // ticket #3052
        TEST_CASE(const55);
        TEST_CASE(const56); // ticket #3149
        TEST_CASE(const57); // tickets #2669 and #2477
        TEST_CASE(const58); // ticket #2698
        TEST_CASE(const59); // ticket #4646
        TEST_CASE(const60); // ticket #3322
        TEST_CASE(const61); // ticket #5606
        TEST_CASE(const62); // ticket #5701
        TEST_CASE(const63); // ticket #5983
        TEST_CASE(const64); // ticket #6268
        TEST_CASE(const65); // ticket #8693
        TEST_CASE(const66); // ticket #7714
        TEST_CASE(const67); // ticket #9193
        TEST_CASE(const68); // ticket #6471
        TEST_CASE(const69); // ticket #9806
        TEST_CASE(const70); // variadic template can receive more arguments than in its definition
<<<<<<< HEAD
        TEST_CASE(const72); // ticket #10520
=======
        TEST_CASE(const71); // ticket #10146
>>>>>>> c2fc4973
        TEST_CASE(const_handleDefaultParameters);
        TEST_CASE(const_passThisToMemberOfOtherClass);
        TEST_CASE(assigningPointerToPointerIsNotAConstOperation);
        TEST_CASE(assigningArrayElementIsNotAConstOperation);
        TEST_CASE(constoperator1);  // operator< can often be const
        TEST_CASE(constoperator2);  // operator<<
        TEST_CASE(constoperator3);
        TEST_CASE(constoperator4);
        TEST_CASE(constoperator5); // ticket #3252
        TEST_CASE(constoperator6); // ticket #8669
        TEST_CASE(constincdec);     // increment/decrement => non-const
        TEST_CASE(constassign1);
        TEST_CASE(constassign2);
        TEST_CASE(constincdecarray);     // increment/decrement array element => non-const
        TEST_CASE(constassignarray);
        TEST_CASE(constReturnReference);
        TEST_CASE(constDelete);     // delete member variable => not const
        TEST_CASE(constLPVOID);     // a function that returns LPVOID can't be const
        TEST_CASE(constFunc); // a function that calls const functions can be const
        TEST_CASE(constVirtualFunc);
        TEST_CASE(constIfCfg);  // ticket #1881 - fp when there are #if
        TEST_CASE(constFriend); // ticket #1921 - fp for friend function
        TEST_CASE(constUnion);  // ticket #2111 - fp when there is a union
        TEST_CASE(constArrayOperator); // #4406
        TEST_CASE(constRangeBasedFor); // #5514
        TEST_CASE(const_shared_ptr);
        TEST_CASE(constPtrToConstPtr);
        TEST_CASE(constTrailingReturnType);
        TEST_CASE(staticArrayPtrOverload);

        TEST_CASE(initializerListOrder);
        TEST_CASE(initializerListUsage);
        TEST_CASE(selfInitialization);

        TEST_CASE(virtualFunctionCallInConstructor);
        TEST_CASE(pureVirtualFunctionCall);
        TEST_CASE(pureVirtualFunctionCallOtherClass);
        TEST_CASE(pureVirtualFunctionCallWithBody);
        TEST_CASE(pureVirtualFunctionCallPrevented);

        TEST_CASE(duplInheritedMembers);
        TEST_CASE(explicitConstructors);
        TEST_CASE(copyCtorAndEqOperator);

        TEST_CASE(override1);
        TEST_CASE(overrideCVRefQualifiers);

        TEST_CASE(thisUseAfterFree);

        TEST_CASE(unsafeClassRefMember);

        TEST_CASE(ctuOneDefinitionRule);

        TEST_CASE(testGetFileInfo);
    }

#define checkCopyCtorAndEqOperator(code) checkCopyCtorAndEqOperator_(code, __FILE__, __LINE__)
    void checkCopyCtorAndEqOperator_(const char code[], const char* file, int line) {
        // Clear the error log
        errout.str("");
        Settings settings;
        settings.severity.enable(Severity::warning);

        // Tokenize..
        Tokenizer tokenizer(&settings, this);
        std::istringstream istr(code);
        ASSERT_LOC(tokenizer.tokenize(istr, "test.cpp"), file, line);

        // Check..
        CheckClass checkClass(&tokenizer, &settings, this);
        (checkClass.checkCopyCtorAndEqOperator)();
    }

    void copyCtorAndEqOperator() {
        checkCopyCtorAndEqOperator("class A\n"
                                   "{\n"
                                   "    A(const A& other) { }\n"
                                   "    A& operator=(const A& other) { return *this; }\n"
                                   "};");
        ASSERT_EQUALS("", errout.str());


        checkCopyCtorAndEqOperator("class A\n"
                                   "{\n"
                                   "};");
        ASSERT_EQUALS("", errout.str());

        checkCopyCtorAndEqOperator("class A\n"
                                   "{\n"
                                   "    A(const A& other) { }\n"
                                   "};");
        ASSERT_EQUALS("", errout.str());

        checkCopyCtorAndEqOperator("class A\n"
                                   "{\n"
                                   "    A& operator=(const A& other) { return *this; }\n"
                                   "};");
        ASSERT_EQUALS("", errout.str());


        checkCopyCtorAndEqOperator("class A\n"
                                   "{\n"
                                   "    A(const A& other) { }\n"
                                   "    int x;\n"
                                   "};");
        TODO_ASSERT_EQUALS("[test.cpp:1]: (warning) The class 'A' has 'copy constructor' but lack of 'operator='.\n", "", errout.str());
        // TODO the error message should be clarified. It should say something like 'copy constructor is empty and will not assign i and therefore the behaviour is different to the default assignment operator'

        checkCopyCtorAndEqOperator("class A\n"
                                   "{\n"
                                   "    A& operator=(const A& other) { return *this; }\n"
                                   "    int x;\n"
                                   "};");
        TODO_ASSERT_EQUALS("[test.cpp:1]: (warning) The class 'A' has 'operator=' but lack of 'copy constructor'.\n", "", errout.str());
        // TODO the error message should be clarified. It should say something like 'assignment operator does not assign i and therefore the behaviour is different to the default copy constructor'

        checkCopyCtorAndEqOperator("class A\n"
                                   "{\n"
                                   "    A& operator=(const int &x) { this->x = x; return *this; }\n"
                                   "    int x;\n"
                                   "};");
        ASSERT_EQUALS("", errout.str());

        checkCopyCtorAndEqOperator("class A {\n"
                                   "public:\n"
                                   "    A() : x(0) { }\n"
                                   "    A(const A & a) { x = a.x; }\n"
                                   "    A & operator = (const A & a) {\n"
                                   "        x = a.x;\n"
                                   "        return *this;\n"
                                   "    }\n"
                                   "private:\n"
                                   "    int x;\n"
                                   "};\n"
                                   "class B : public A {\n"
                                   "public:\n"
                                   "    B() { }\n"
                                   "    B(const B & b) :A(b) { }\n"
                                   "private:\n"
                                   "    static int i;\n"
                                   "};");
        ASSERT_EQUALS("", errout.str());

        // #7987 - Don't show warning when there is a move constructor
        checkCopyCtorAndEqOperator("struct S {\n"
                                   "  std::string test;\n"
                                   "  S(S&& s) : test(std::move(s.test)) { }\n"
                                   "  S& operator = (S &&s) {\n"
                                   "    test = std::move(s.test);\n"
                                   "    return *this;\n"
                                   "  }\n"
                                   "};");
        ASSERT_EQUALS("", errout.str());

        // #8337 - False positive in copy constructor detection
        checkCopyCtorAndEqOperator("struct StaticListNode {\n"
                                   "  StaticListNode(StaticListNode*& prev) : m_next(0) {}\n"
                                   "  StaticListNode* m_next;\n"
                                   "};");
        ASSERT_EQUALS("", errout.str());
    }

#define checkExplicitConstructors(code) checkExplicitConstructors_(code, __FILE__, __LINE__)
    void checkExplicitConstructors_(const char code[], const char* file, int line) {
        // Clear the error log
        errout.str("");

        // Tokenize..
        Tokenizer tokenizer(&settings0, this);
        std::istringstream istr(code);
        ASSERT_LOC(tokenizer.tokenize(istr, "test.cpp"), file, line);

        // Check..
        CheckClass checkClass(&tokenizer, &settings0, this);
        (checkClass.checkExplicitConstructors)();
    }

    void explicitConstructors() {
        checkExplicitConstructors("class Class {\n"
                                  "    Class() = delete;\n"
                                  "    Class(const Class& other) { }\n"
                                  "    Class(Class&& other) { }\n"
                                  "    explicit Class(int i) { }\n"
                                  "    explicit Class(const std::string&) { }\n"
                                  "    Class(int a, int b) { }\n"
                                  "};");
        ASSERT_EQUALS("", errout.str());

        checkExplicitConstructors("class Class {\n"
                                  "    Class() = delete;\n"
                                  "    explicit Class(const Class& other) { }\n"
                                  "    explicit Class(Class&& other) { }\n"
                                  "    virtual int i() = 0;\n"
                                  "};");
        ASSERT_EQUALS("", errout.str());

        checkExplicitConstructors("class Class {\n"
                                  "    Class() = delete;\n"
                                  "    Class(const Class& other) = delete;\n"
                                  "    Class(Class&& other) = delete;\n"
                                  "    virtual int i() = 0;\n"
                                  "};");
        ASSERT_EQUALS("", errout.str());

        checkExplicitConstructors("class Class {\n"
                                  "    Class(int i) { }\n"
                                  "};");
        ASSERT_EQUALS("[test.cpp:2]: (style) Class 'Class' has a constructor with 1 argument that is not explicit.\n", errout.str());

        checkExplicitConstructors("class Class {\n"
                                  "    Class(const Class& other) { }\n"
                                  "    virtual int i() = 0;\n"
                                  "};");
        ASSERT_EQUALS("", errout.str());

        checkExplicitConstructors("class Class {\n"
                                  "    Class(Class&& other) { }\n"
                                  "    virtual int i() = 0;\n"
                                  "};");
        ASSERT_EQUALS("", errout.str());

        // #6585
        checkExplicitConstructors("class Class {\n"
                                  "    private: Class(const Class&);\n"
                                  "    virtual int i() = 0;\n"
                                  "};");
        ASSERT_EQUALS("", errout.str());

        checkExplicitConstructors("class Class {\n"
                                  "    public: Class(const Class&);\n"
                                  "    virtual int i() = 0;\n"
                                  "};");
        ASSERT_EQUALS("", errout.str());

        // #7465: Error properly reported in templates
        checkExplicitConstructors("template <class T> struct Test {\n"
                                  "  Test(int) : fData(0) {}\n"
                                  "  T fData;\n"
                                  "};\n"
                                  "int main() {\n"
                                  "  Test <int> test;\n"
                                  "  return 0;\n"
                                  "}");
        ASSERT_EQUALS("[test.cpp:2]: (style) Struct 'Test < int >' has a constructor with 1 argument that is not explicit.\n", errout.str());

        // #7465: No error for copy or move constructors
        checkExplicitConstructors("template <class T> struct Test {\n"
                                  "  Test() : fData(0) {}\n"
                                  "  Test (const Test<T>& aOther) : fData(aOther.fData) {}\n"
                                  "  Test (Test<T>&& aOther) : fData(std::move(aOther.fData)) {}\n"
                                  "  T fData;\n"
                                  "};\n"
                                  "int main() {\n"
                                  "  Test <int> test;\n"
                                  "  return 0;\n"
                                  "}");
        ASSERT_EQUALS("", errout.str());

        // #8600
        checkExplicitConstructors("struct A { struct B; };\n"
                                  "struct A::B {\n"
                                  "    B() = default;\n"
                                  "    B(const B&) {}\n"
                                  "};");
        ASSERT_EQUALS("", errout.str());

        checkExplicitConstructors("struct A{"
                                  "    A(int, int y=2) {}"
                                  "};");
        ASSERT_EQUALS("[test.cpp:1]: (style) Struct 'A' has a constructor with 1 argument that is not explicit.\n", errout.str());

        checkExplicitConstructors("struct Foo {\n"
                                  "    template <typename T>\n"
                                  "    explicit constexpr Foo(T) {}\n"
                                  "};\n"
                                  "struct Bar {\n"
                                  "    template <typename T>\n"
                                  "    constexpr explicit Bar(T) {}\n"
                                  "};\n"
                                  "struct Baz {\n"
                                  "    explicit constexpr Baz(int) {}\n"
                                  "};\n");
        ASSERT_EQUALS("", errout.str());
    }

#define checkDuplInheritedMembers(code) checkDuplInheritedMembers_(code, __FILE__, __LINE__)
    void checkDuplInheritedMembers_(const char code[], const char* file, int line) {
        // Clear the error log
        errout.str("");

        // Tokenize..
        Tokenizer tokenizer(&settings1, this);
        std::istringstream istr(code);
        ASSERT_LOC(tokenizer.tokenize(istr, "test.cpp"), file, line);

        // Check..
        CheckClass checkClass(&tokenizer, &settings1, this);
        (checkClass.checkDuplInheritedMembers)();
    }

    void duplInheritedMembers() {
        checkDuplInheritedMembers("class Base {\n"
                                  "   int x;\n"
                                  "};\n"
                                  "struct Derived : Base {\n"
                                  "   int x;\n"
                                  "};");
        ASSERT_EQUALS("", errout.str());

        checkDuplInheritedMembers("class Base {\n"
                                  "   protected:\n"
                                  "   int x;\n"
                                  "};\n"
                                  "struct Derived : Base {\n"
                                  "   int x;\n"
                                  "};");
        ASSERT_EQUALS("[test.cpp:3] -> [test.cpp:6]: (warning) The struct 'Derived' defines member variable with name 'x' also defined in its parent class 'Base'.\n", errout.str());

        checkDuplInheritedMembers("class Base {\n"
                                  "   protected:\n"
                                  "   int x;\n"
                                  "};\n"
                                  "struct Derived : public Base {\n"
                                  "   int x;\n"
                                  "};");
        ASSERT_EQUALS("[test.cpp:3] -> [test.cpp:6]: (warning) The struct 'Derived' defines member variable with name 'x' also defined in its parent class 'Base'.\n", errout.str());

        checkDuplInheritedMembers("class Base0 {\n"
                                  "   int x;\n"
                                  "};\n"
                                  "class Base1 {\n"
                                  "   int x;\n"
                                  "};\n"
                                  "struct Derived : Base0, Base1 {\n"
                                  "   int x;\n"
                                  "};");
        ASSERT_EQUALS("", errout.str());

        checkDuplInheritedMembers("class Base0 {\n"
                                  "   protected:\n"
                                  "   int x;\n"
                                  "};\n"
                                  "class Base1 {\n"
                                  "   int x;\n"
                                  "};\n"
                                  "struct Derived : Base0, Base1 {\n"
                                  "   int x;\n"
                                  "};");
        ASSERT_EQUALS("[test.cpp:3] -> [test.cpp:9]: (warning) The struct 'Derived' defines member variable with name 'x' also defined in its parent class 'Base0'.\n", errout.str());

        checkDuplInheritedMembers("class Base0 {\n"
                                  "   protected:\n"
                                  "   int x;\n"
                                  "};\n"
                                  "class Base1 {\n"
                                  "   public:\n"
                                  "   int x;\n"
                                  "};\n"
                                  "struct Derived : Base0, Base1 {\n"
                                  "   int x;\n"
                                  "};");
        ASSERT_EQUALS("[test.cpp:3] -> [test.cpp:10]: (warning) The struct 'Derived' defines member variable with name 'x' also defined in its parent class 'Base0'.\n"
                      "[test.cpp:7] -> [test.cpp:10]: (warning) The struct 'Derived' defines member variable with name 'x' also defined in its parent class 'Base1'.\n", errout.str());

        checkDuplInheritedMembers("class Base {\n"
                                  "   int x;\n"
                                  "};\n"
                                  "struct Derived : Base {\n"
                                  "   int y;\n"
                                  "};");
        ASSERT_EQUALS("", errout.str());

        checkDuplInheritedMembers("class A {\n"
                                  "   int x;\n"
                                  "};\n"
                                  "struct B {\n"
                                  "   int x;\n"
                                  "};");
        ASSERT_EQUALS("", errout.str());

        // Unknown 'Base' class
        checkDuplInheritedMembers("class Derived : public UnknownBase {\n"
                                  "  int x;\n"
                                  "};");
        ASSERT_EQUALS("", errout.str());

        checkDuplInheritedMembers("class Base {\n"
                                  "   int x;\n"
                                  "};\n"
                                  "class Derived : public Base {\n"
                                  "};");
        ASSERT_EQUALS("", errout.str());

        // #6692
        checkDuplInheritedMembers("namespace test1 {\n"
                                  "   struct SWibble{};\n"
                                  "   typedef SWibble wibble;\n"
                                  "}\n"
                                  "namespace test2 {\n"
                                  "   struct SWibble : public test1::wibble {\n"
                                  "   int Value;\n"
                                  "   };\n"
                                  "}");
        ASSERT_EQUALS("", errout.str());

        // #9957
        checkDuplInheritedMembers("class Base {\n"
                                  "    public:\n"
                                  "        int i;\n"
                                  "};\n"
                                  "class Derived1: public Base {\n"
                                  "    public:\n"
                                  "        int j;\n"
                                  "};\n"
                                  "class Derived2 : public Derived1 {\n"
                                  "    int i;\n"
                                  "};");
        ASSERT_EQUALS("[test.cpp:3] -> [test.cpp:10]: (warning) The class 'Derived2' defines member variable with name 'i' also defined in its parent class 'Base'.\n", errout.str());

        // don't crash on recursive template
        checkDuplInheritedMembers("template<size_t N>\n"
                                  "struct BitInt : public BitInt<N+1> { };");
        ASSERT_EQUALS("", errout.str());

        // don't crash on recursive template
        checkDuplInheritedMembers("namespace _impl {\n"
                                  "    template <typename AlwaysVoid, typename>\n"
                                  "    struct fn_traits;\n"
                                  "}\n"
                                  "template <typename T>\n"
                                  "struct function_traits\n"
                                  "    : public _impl::fn_traits<void, std::remove_reference_t<T>> {};\n"
                                  "namespace _impl {\n"
                                  "    template <typename T>\n"
                                  "    struct fn_traits<decltype(void(&T::operator())), T>\n"
                                  "        : public fn_traits<void, decltype(&T::operator())> {};\n"
                                  "}");
        ASSERT_EQUALS("", errout.str());
    }

#define checkCopyConstructor(code) checkCopyConstructor_(code, __FILE__, __LINE__)
    void checkCopyConstructor_(const char code[], const char* file, int line) {
        // Clear the error log
        errout.str("");

        // Tokenize..
        Tokenizer tokenizer(&settings0, this);
        std::istringstream istr(code);
        ASSERT_LOC(tokenizer.tokenize(istr, "test.cpp"), file, line);

        // Check..
        CheckClass checkClass(&tokenizer, &settings0, this);
        checkClass.copyconstructors();
    }

    void copyConstructor1() {
        checkCopyConstructor("class F\n"
                             "{\n"
                             "   public:\n"
                             "   char *c,*p,*d;\n"
                             "   F(const F &f) : p(f.p), c(f.c)\n"
                             "   {\n"
                             "      p=(char *)malloc(strlen(f.p)+1);\n"
                             "      strcpy(p,f.p);\n"
                             "   }\n"
                             "   F(char *str)\n"
                             "   {\n"
                             "      p=(char *)malloc(strlen(str)+1);\n"
                             "      strcpy(p,str);\n"
                             "   }\n"
                             "   F&operator=(const F&);\n"
                             "   ~F();\n"
                             "};");
        TODO_ASSERT_EQUALS("[test.cpp:5]: (warning) Value of pointer 'p', which points to allocated memory, is copied in copy constructor instead of allocating new memory.\n", "", errout.str());

        checkCopyConstructor("class F {\n"
                             "   char *p;\n"
                             "   F(const F &f) {\n"
                             "      p = f.p;\n"
                             "   }\n"
                             "   F(char *str) {\n"
                             "      p = malloc(strlen(str)+1);\n"
                             "   }\n"
                             "   ~F();\n"
                             "   F& operator=(const F&f);\n"
                             "};");
        TODO_ASSERT_EQUALS("[test.cpp:4]: (warning) Value of pointer 'p', which points to allocated memory, is copied in copy constructor instead of allocating new memory.\n"
                           "[test.cpp:3] -> [test.cpp:7]: (warning) Copy constructor does not allocate memory for member 'p' although memory has been allocated in other constructors.\n",
                           "[test.cpp:4]: (warning) Value of pointer 'p', which points to allocated memory, is copied in copy constructor instead of allocating new memory.\n"
                           , errout.str());

        checkCopyConstructor("class F\n"
                             "{\n"
                             "   public:\n"
                             "   char *c,*p,*d;\n"
                             "   F(const F &f) :p(f.p)\n"
                             "   {\n"
                             "   }\n"
                             "   F(char *str)\n"
                             "   {\n"
                             "      p=(char *)malloc(strlen(str)+1);\n"
                             "      strcpy(p,str);\n"
                             "   }\n"
                             "   ~F();\n"
                             "   F& operator=(const F&f);\n"
                             "};");
        TODO_ASSERT_EQUALS("[test.cpp:5]: (warning) Value of pointer 'p', which points to allocated memory, is copied in copy constructor instead of allocating new memory.\n"
                           "[test.cpp:5] -> [test.cpp:10]: (warning) Copy constructor does not allocate memory for member 'p' although memory has been allocated in other constructors.\n",
                           ""
                           , errout.str());

        checkCopyConstructor("class kalci\n"
                             "{\n"
                             "   public:\n"
                             "   char *c,*p,*d;\n"
                             "   kalci()\n"
                             "   {\n"
                             "      p=(char *)malloc(100);\n"
                             "      strcpy(p,\"hello\");\n"
                             "      c=(char *)malloc(100);\n"
                             "      strcpy(p,\"hello\");\n"
                             "      d=(char *)malloc(100);\n"
                             "      strcpy(p,\"hello\");\n"
                             "   }\n"
                             "   kalci(const kalci &f)\n"
                             "   {\n"
                             "      p=(char *)malloc(strlen(str)+1);\n"
                             "      strcpy(p,f.p);\n"
                             "      c=(char *)malloc(strlen(str)+1);\n"
                             "      strcpy(p,f.p);\n"
                             "      d=(char *)malloc(strlen(str)+1);\n"
                             "      strcpy(p,f.p);\n"
                             "   }\n"
                             "   ~kalci();\n"
                             "   kalci& operator=(const kalci&kalci);\n"
                             "};");
        ASSERT_EQUALS("", errout.str());

        checkCopyConstructor("class F\n"
                             "{\n"
                             "   public:\n"
                             "   char *c,*p,*d;\n"
                             "   F(char *str,char *st,char *string)\n"
                             "   {\n"
                             "      p=(char *)malloc(100);\n"
                             "      strcpy(p,str);\n"
                             "      c=(char *)malloc(100);\n"
                             "      strcpy(p,st);\n"
                             "      d=(char *)malloc(100);\n"
                             "      strcpy(p,string);\n"
                             "   }\n"
                             "   F(const F &f)\n"
                             "   {\n"
                             "      p=(char *)malloc(strlen(str)+1);\n"
                             "      strcpy(p,f.p);\n"
                             "      c=(char *)malloc(strlen(str)+1);\n"
                             "      strcpy(p,f.p);\n"
                             "   }\n"
                             "   ~F();\n"
                             "   F& operator=(const F&f);\n"
                             "};");
        TODO_ASSERT_EQUALS("[test.cpp:14] -> [test.cpp:11]: (warning) Copy constructor does not allocate memory for member 'd' although memory has been allocated in other constructors.\n", "", errout.str());

        checkCopyConstructor("class F {\n"
                             "   char *c;\n"
                             "   F(char *str,char *st,char *string) {\n"
                             "      p=(char *)malloc(100);\n"
                             "   }\n"
                             "   F(const F &f)\n"
                             "      : p(malloc(size))\n"
                             "   {\n"
                             "   }\n"
                             "   ~F();\n"
                             "   F& operator=(const F&f);\n"
                             "};");
        ASSERT_EQUALS("", errout.str());

        checkCopyConstructor("class F {\n"
                             "   char *c;\n"
                             "   F(char *str,char *st,char *string)\n"
                             "      : p(malloc(size))\n"
                             "   {\n"
                             "   }\n"
                             "   F(const F &f)\n"
                             "   {\n"
                             "   }\n"
                             "   ~F();\n"
                             "   F& operator=(const F&f);\n"
                             "};");
        TODO_ASSERT_EQUALS("[test.cpp:7] -> [test.cpp:4]: (warning) Copy constructor does not allocate memory for member 'd' although memory has been allocated in other constructors.\n", "", errout.str());

        checkCopyConstructor("class F\n"
                             "{\n"
                             "   public:\n"
                             "   char *c,*p,*d;\n"
                             "   F()\n"
                             "   {\n"
                             "      p=(char *)malloc(100);\n"
                             "      c=(char *)malloc(100);\n"
                             "      d=(char*)malloc(100);\n"
                             "   }\n"
                             "   ~F();\n"
                             "   F& operator=(const F&f);\n"
                             "};");
        TODO_ASSERT_EQUALS("[test.cpp:8]: (warning) Class 'F' does not have a copy constructor which is recommended since it has dynamic memory/resource allocation(s).\n", "", errout.str());

        checkCopyConstructor("class F\n"
                             "{\n"
                             "   public:\n"
                             "   char *c;\n"
                             "   const char *p,*d;\n"
                             "   F(char *str,char *st,char *string)\n"
                             "   {\n"
                             "      p=str;\n"
                             "      d=st;\n"
                             "      c=(char *)malloc(strlen(string)+1);\n"
                             "      strcpy(d,string);\n"
                             "   }\n"
                             "   F(const F &f)\n"
                             "   {\n"
                             "      p=f.p;\n"
                             "      d=f.d;\n"
                             "      c=(char *)malloc(strlen(str)+1);\n"
                             "      strcpy(d,f.p);\n"
                             "   }\n"
                             "   ~F();\n"
                             "   F& operator=(const F&f);\n"
                             "};");
        ASSERT_EQUALS("", errout.str());

        checkCopyConstructor("class F : E\n"
                             "{\n"
                             "   char *p;\n"
                             "   F() {\n"
                             "      p = malloc(100);\n"
                             "   }\n"
                             "   ~F();\n"
                             "   F& operator=(const F&f);\n"
                             "};");
        ASSERT_EQUALS("", errout.str());

        checkCopyConstructor("class E { E(E&); };\n" // non-copyable
                             "class F : E\n"
                             "{\n"
                             "   char *p;\n"
                             "   F() {\n"
                             "      p = malloc(100);\n"
                             "   }\n"
                             "   ~F();\n"
                             "   F& operator=(const F&f);\n"
                             "};");
        ASSERT_EQUALS("", errout.str());

        checkCopyConstructor("class E {};\n"
                             "class F : E {\n"
                             "   char *p;\n"
                             "   F() {\n"
                             "      p = malloc(100);\n"
                             "   }\n"
                             "   ~F();\n"
                             "   F& operator=(const F&f);\n"
                             "};");
        ASSERT_EQUALS("[test.cpp:5]: (warning) Class 'F' does not have a copy constructor which is recommended since it has dynamic memory/resource allocation(s).\n", errout.str());

        checkCopyConstructor("class F {\n"
                             "   char *p;\n"
                             "   F() {\n"
                             "      p = malloc(100);\n"
                             "   }\n"
                             "   F(F& f);\n"
                             "   ~F();\n"
                             "   F& operator=(const F&f);\n"
                             "};");
        ASSERT_EQUALS("", errout.str());

        checkCopyConstructor("class F {\n"
                             "   char *p;\n"
                             "   F() : p(malloc(100)) {}\n"
                             "   ~F();\n"
                             "   F& operator=(const F&f);\n"
                             "};");
        ASSERT_EQUALS("[test.cpp:3]: (warning) Class 'F' does not have a copy constructor which is recommended since it has dynamic memory/resource allocation(s).\n", errout.str());

        // #7198
        checkCopyConstructor("struct F {\n"
                             "   static char* c;\n"
                             "   F() {\n"
                             "      p = malloc(100);\n"
                             "   }\n"
                             "};");
        ASSERT_EQUALS("", errout.str());
    }

    void copyConstructor2() { // ticket #4458
        checkCopyConstructor("template <class _Tp>\n"
                             "class Vector\n"
                             "{\n"
                             "public:\n"
                             "    Vector() {\n"
                             "        _M_finish = new _Tp[ 42 ];\n"
                             "    }\n"
                             "    Vector( const Vector<_Tp>& v ) {\n"
                             "    }\n"
                             "     ~Vector();\n"
                             "     Vector& operator=(const Vector&v);\n"
                             "    _Tp* _M_finish;\n"
                             "};");
        ASSERT_EQUALS("", errout.str());
    }

    void copyConstructor3() {
        checkCopyConstructor("struct F {\n"
                             "   char* c;\n"
                             "   F() { c = malloc(100); }\n"
                             "   F(const F &f) = delete;\n"
                             "   F&operator=(const F &f);\n"
                             "   ~F();\n"
                             "};");
        ASSERT_EQUALS("", errout.str());

        checkCopyConstructor("struct F {\n"
                             "   char* c;\n"
                             "   F() { c = malloc(100); }\n"
                             "   F(const F &f) = default;\n"
                             "   F&operator=(const F &f);\n"
                             "   ~F();\n"
                             "};");
        ASSERT_EQUALS("[test.cpp:3]: (warning) Struct 'F' has dynamic memory/resource allocation(s). The copy constructor is explicitly defaulted but the default copy constructor does not work well. It is recommended to define or delete the copy constructor.\n", errout.str());
    }

    void copyConstructor4() {
        checkCopyConstructor("class noncopyable {\n"
                             "protected:\n"
                             "    noncopyable() {}\n"
                             "    ~noncopyable() {}\n"
                             "\n"
                             "private:\n"
                             "    noncopyable( const noncopyable& );\n"
                             "    const noncopyable& operator=( const noncopyable& );\n"
                             "};\n"
                             "\n"
                             "class Base : private noncopyable {};\n"
                             "\n"
                             "class Foo : public Base {\n"
                             "public:\n"
                             "    Foo() : m_ptr(new int) {}\n"
                             "    ~Foo() { delete m_ptr; }\n"
                             "private:\n"
                             "    int* m_ptr;\n"
                             "};");
        ASSERT_EQUALS("", errout.str());
    }

    void copyConstructor5() {
        checkCopyConstructor("class Copyable {};\n"
                             "\n"
                             "class Foo : public Copyable, public UnknownType {\n"
                             "public:\n"
                             "    Foo() : m_ptr(new int) {}\n"
                             "    ~Foo() { delete m_ptr; }\n"
                             "private:\n"
                             "    int* m_ptr;\n"
                             "};");
        ASSERT_EQUALS("", errout.str());

        checkCopyConstructor("class Copyable {};\n"
                             "\n"
                             "class Foo : public UnknownType, public Copyable {\n"
                             "public:\n"
                             "    Foo() : m_ptr(new int) {}\n"
                             "    ~Foo() { delete m_ptr; }\n"
                             "private:\n"
                             "    int* m_ptr;\n"
                             "};");
        ASSERT_EQUALS("", errout.str());
    }

    void noOperatorEq() {
        checkCopyConstructor("struct F {\n"
                             "   char* c;\n"
                             "   F() { c = malloc(100); }\n"
                             "   F(const F &f);\n"
                             "   ~F();\n"
                             "};");
        ASSERT_EQUALS("[test.cpp:3]: (warning) Struct 'F' does not have a operator= which is recommended since it has dynamic memory/resource allocation(s).\n", errout.str());

        // defaulted operator=
        checkCopyConstructor("struct F {\n"
                             "   char* c;\n"
                             "   F() { c = malloc(100); }\n"
                             "   F(const F &f);\n"
                             "   F &operator=(const F &f) = default;\n"
                             "   ~F();\n"
                             "};");
        ASSERT_EQUALS("[test.cpp:3]: (warning) Struct 'F' has dynamic memory/resource allocation(s). The operator= is explicitly defaulted but the default operator= does not work well. It is recommended to define or delete the operator=.\n", errout.str());

        // deleted operator=
        checkCopyConstructor("struct F {\n"
                             "   char* c;\n"
                             "   F() { c = malloc(100); }\n"
                             "   F(const F &f);\n"
                             "   F &operator=(const F &f) = delete;\n"
                             "   ~F();\n"
                             "};");
        ASSERT_EQUALS("", errout.str());

        // base class deletes operator=
        checkCopyConstructor("struct F : NonCopyable {\n"
                             "   char* c;\n"
                             "   F() { c = malloc(100); }\n"
                             "   F(const F &f);\n"
                             "   ~F();\n"
                             "};");
        ASSERT_EQUALS("", errout.str());
    }

    void noDestructor() {
        checkCopyConstructor("struct F {\n"
                             "   char* c;\n"
                             "   F() { c = malloc(100); }\n"
                             "   F(const F &f);\n"
                             "   F&operator=(const F&);"
                             "};");
        ASSERT_EQUALS("[test.cpp:3]: (warning) Struct 'F' does not have a destructor which is recommended since it has dynamic memory/resource allocation(s).\n", errout.str());

        checkCopyConstructor("struct F {\n"
                             "   C* c;\n"
                             "   F() { c = new C; }\n"
                             "   F(const F &f);\n"
                             "   F&operator=(const F&);"
                             "};");
        ASSERT_EQUALS("", errout.str());

        checkCopyConstructor("struct F {\n"
                             "   int* i;\n"
                             "   F() { i = new int(); }\n"
                             "   F(const F &f);\n"
                             "   F& operator=(const F&);"
                             "};");
        ASSERT_EQUALS("[test.cpp:3]: (warning) Struct 'F' does not have a destructor which is recommended since it has dynamic memory/resource allocation(s).\n", errout.str());

        checkCopyConstructor("struct Data { int x; int y; };\n"
                             "struct F {\n"
                             "   Data* c;\n"
                             "   F() { c = new Data; }\n"
                             "   F(const F &f);\n"
                             "   F&operator=(const F&);"
                             "};");
        ASSERT_EQUALS("[test.cpp:4]: (warning) Struct 'F' does not have a destructor which is recommended since it has dynamic memory/resource allocation(s).\n", errout.str());

        // defaulted destructor
        checkCopyConstructor("struct F {\n"
                             "   char* c;\n"
                             "   F() { c = malloc(100); }\n"
                             "   F(const F &f);\n"
                             "   F &operator=(const F &f);\n"
                             "   ~F() = default;\n"
                             "};");
        ASSERT_EQUALS("[test.cpp:3]: (warning) Struct 'F' has dynamic memory/resource allocation(s). The destructor is explicitly defaulted but the default destructor does not work well. It is recommended to define the destructor.\n", errout.str());

        // deleted destructor
        checkCopyConstructor("struct F {\n"
                             "   char* c;\n"
                             "   F() { c = malloc(100); }\n"
                             "   F(const F &f);\n"
                             "   F &operator=(const F &f);\n"
                             "   ~F() = delete;\n"
                             "};");
        ASSERT_EQUALS("", errout.str());
    }

    // Check that operator Equal returns reference to this
#define checkOpertorEqRetRefThis(code) checkOpertorEqRetRefThis_(code, __FILE__, __LINE__)
    void checkOpertorEqRetRefThis_(const char code[], const char* file, int line) {
        // Clear the error log
        errout.str("");

        // Tokenize..
        Tokenizer tokenizer(&settings0, this);
        std::istringstream istr(code);
        ASSERT_LOC(tokenizer.tokenize(istr, "test.cpp"), file, line);

        // Check..
        CheckClass checkClass(&tokenizer, &settings0, this);
        checkClass.operatorEqRetRefThis();
    }

    void operatorEqRetRefThis1() {
        checkOpertorEqRetRefThis(
            "class A\n"
            "{\n"
            "public:\n"
            "    A & operator=(const A &a) { return *this; }\n"
            "};");
        ASSERT_EQUALS("", errout.str());

        checkOpertorEqRetRefThis(
            "class A\n"
            "{\n"
            "public:\n"
            "    A & operator=(const A &a) { return a; }\n"
            "};");
        ASSERT_EQUALS("[test.cpp:4]: (style) 'operator=' should return reference to 'this' instance.\n", errout.str());

        checkOpertorEqRetRefThis(
            "class A\n"
            "{\n"
            "public:\n"
            "    A & operator=(const A &);\n"
            "};\n"
            "A & A::operator=(const A &a) { return *this; }");
        ASSERT_EQUALS("", errout.str());

        checkOpertorEqRetRefThis(
            "class A\n"
            "{\n"
            "public:\n"
            "    A & operator=(const A &a);\n"
            "};\n"
            "A & A::operator=(const A &a) { return *this; }");
        ASSERT_EQUALS("", errout.str());

        checkOpertorEqRetRefThis(
            "class A\n"
            "{\n"
            "public:\n"
            "    A & operator=(const A &);\n"
            "};\n"
            "A & A::operator=(const A &a) { return a; }");
        ASSERT_EQUALS("[test.cpp:6]: (style) 'operator=' should return reference to 'this' instance.\n", errout.str());

        checkOpertorEqRetRefThis(
            "class A\n"
            "{\n"
            "public:\n"
            "    A & operator=(const A &a);\n"
            "};\n"
            "A & A::operator=(const A &a) { return a; }");
        ASSERT_EQUALS("[test.cpp:6]: (style) 'operator=' should return reference to 'this' instance.\n", errout.str());

        checkOpertorEqRetRefThis(
            "class A\n"
            "{\n"
            "public:\n"
            "    class B\n"
            "    {\n"
            "    public:\n"
            "        B & operator=(const B &b) { return *this; }\n"
            "    };\n"
            "};");
        ASSERT_EQUALS("", errout.str());

        checkOpertorEqRetRefThis(
            "class A\n"
            "{\n"
            "public:\n"
            "    class B\n"
            "    {\n"
            "    public:\n"
            "        B & operator=(const B &b) { return b; }\n"
            "    };\n"
            "};");
        ASSERT_EQUALS("[test.cpp:7]: (style) 'operator=' should return reference to 'this' instance.\n", errout.str());

        checkOpertorEqRetRefThis(
            "class A\n"
            "{\n"
            "public:\n"
            "    class B\n"
            "    {\n"
            "    public:\n"
            "        B & operator=(const B &);\n"
            "    };\n"
            "};\n"
            "A::B & A::B::operator=(const A::B &b) { return *this; }");
        ASSERT_EQUALS("", errout.str());

        checkOpertorEqRetRefThis(
            "class A\n"
            "{\n"
            "public:\n"
            "    class B\n"
            "    {\n"
            "    public:\n"
            "        B & operator=(const B &);\n"
            "    };\n"
            "};\n"
            "A::B & A::B::operator=(const A::B &b) { return b; }");
        ASSERT_EQUALS("[test.cpp:10]: (style) 'operator=' should return reference to 'this' instance.\n", errout.str());

        checkOpertorEqRetRefThis(
            "class A {\n"
            "    class B;\n"
            "};\n"
            "class A::B\n"
            "{\n"
            "  B & operator=(const B & b) { return b; }\n"
            "};");
        ASSERT_EQUALS("[test.cpp:6]: (style) 'operator=' should return reference to 'this' instance.\n", errout.str());

        checkOpertorEqRetRefThis(
            "class A {\n"
            "    class B;\n"
            "};\n"
            "class A::B\n"
            "{\n"
            "  B & operator=(const B &);\n"
            "};\n"
            "A::B & A::B::operator=(const A::B & b) { return b; }");
        ASSERT_EQUALS("[test.cpp:8]: (style) 'operator=' should return reference to 'this' instance.\n", errout.str());

        checkOpertorEqRetRefThis(
            "class A {\n"
            "    class B;\n"
            "};\n"
            "class A::B\n"
            "{\n"
            "  A::B & operator=(const A::B & b) { return b; }\n"
            "};");
        ASSERT_EQUALS("[test.cpp:6]: (style) 'operator=' should return reference to 'this' instance.\n", errout.str());

        checkOpertorEqRetRefThis(
            "class A {\n"
            "    class B;\n"
            "};\n"
            "class A::B\n"
            "{\n"
            "  A::B & operator=(const A::B &);\n"
            "};\n"
            "A::B & A::B::operator=(const A::B & b) { return b; }");
        ASSERT_EQUALS("[test.cpp:8]: (style) 'operator=' should return reference to 'this' instance.\n", errout.str());

        checkOpertorEqRetRefThis(
            "namespace A {\n"
            "    class B;\n"
            "}\n"
            "class A::B\n"
            "{\n"
            "  B & operator=(const B & b) { return b; }\n"
            "};");
        ASSERT_EQUALS("[test.cpp:6]: (style) 'operator=' should return reference to 'this' instance.\n", errout.str());

        checkOpertorEqRetRefThis(
            "namespace A {\n"
            "    class B;\n"
            "}\n"
            "class A::B\n"
            "{\n"
            "  B & operator=(const B &);\n"
            "};\n"
            "A::B & A::B::operator=(const A::B & b) { return b; }");
        ASSERT_EQUALS("[test.cpp:8]: (style) 'operator=' should return reference to 'this' instance.\n", errout.str());

        checkOpertorEqRetRefThis(
            "namespace A {\n"
            "    class B;\n"
            "}\n"
            "class A::B\n"
            "{\n"
            "  A::B & operator=(const A::B & b) { return b; }\n"
            "};");
        ASSERT_EQUALS("[test.cpp:6]: (style) 'operator=' should return reference to 'this' instance.\n", errout.str());

        checkOpertorEqRetRefThis(
            "namespace A {\n"
            "    class B;\n"
            "}\n"
            "class A::B\n"
            "{\n"
            "  A::B & operator=(const A::B &);\n"
            "};\n"
            "A::B & A::B::operator=(const A::B & b) { return b; }");
        ASSERT_EQUALS("[test.cpp:8]: (style) 'operator=' should return reference to 'this' instance.\n", errout.str());
    }

    void operatorEqRetRefThis2() {
        // ticket # 1323
        checkOpertorEqRetRefThis(
            "class szp\n"
            "{\n"
            "  szp &operator =(int *other) {}\n"
            "};");
        ASSERT_EQUALS("[test.cpp:3]: (error) No 'return' statement in non-void function causes undefined behavior.\n", errout.str());

        checkOpertorEqRetRefThis(
            "class szp\n"
            "{\n"
            "  szp &operator =(int *other);\n"
            "};\n"
            "szp &szp::operator =(int *other) {}");
        ASSERT_EQUALS("[test.cpp:5]: (error) No 'return' statement in non-void function causes undefined behavior.\n", errout.str());

        checkOpertorEqRetRefThis(
            "namespace NS {\n"
            "    class szp;\n"
            "}\n"
            "class NS::szp\n"
            "{\n"
            "  szp &operator =(int *other) {}\n"
            "};");
        ASSERT_EQUALS("[test.cpp:6]: (error) No 'return' statement in non-void function causes undefined behavior.\n", errout.str());

        checkOpertorEqRetRefThis(
            "namespace NS {\n"
            "    class szp;\n"
            "}\n"
            "class NS::szp\n"
            "{\n"
            "  szp &operator =(int *other);\n"
            "};\n"
            "NS::szp &NS::szp::operator =(int *other) {}");
        ASSERT_EQUALS("[test.cpp:8]: (error) No 'return' statement in non-void function causes undefined behavior.\n", errout.str());

        checkOpertorEqRetRefThis(
            "namespace NS {\n"
            "    class szp;\n"
            "}\n"
            "class NS::szp\n"
            "{\n"
            "  NS::szp &operator =(int *other) {}\n"
            "};");
        ASSERT_EQUALS("[test.cpp:6]: (error) No 'return' statement in non-void function causes undefined behavior.\n", errout.str());

        checkOpertorEqRetRefThis(
            "namespace NS {\n"
            "    class szp;\n"
            "}\n"
            "class NS::szp\n"
            "{\n"
            "  NS::szp &operator =(int *other);\n"
            "};\n"
            "NS::szp &NS::szp::operator =(int *other) {}");
        ASSERT_EQUALS("[test.cpp:8]: (error) No 'return' statement in non-void function causes undefined behavior.\n", errout.str());

        checkOpertorEqRetRefThis(
            "class A {\n"
            "    class szp;\n"
            "};\n"
            "class A::szp\n"
            "{\n"
            "  szp &operator =(int *other) {}\n"
            "};");
        ASSERT_EQUALS("[test.cpp:6]: (error) No 'return' statement in non-void function causes undefined behavior.\n", errout.str());

        checkOpertorEqRetRefThis(
            "class A {\n"
            "    class szp;\n"
            "};\n"
            "class A::szp\n"
            "{\n"
            "  szp &operator =(int *other);\n"
            "};\n"
            "A::szp &A::szp::operator =(int *other) {}");
        ASSERT_EQUALS("[test.cpp:8]: (error) No 'return' statement in non-void function causes undefined behavior.\n", errout.str());

        checkOpertorEqRetRefThis(
            "class A {\n"
            "    class szp;\n"
            "};\n"
            "class A::szp\n"
            "{\n"
            "  A::szp &operator =(int *other) {}\n"
            "};");
        ASSERT_EQUALS("[test.cpp:6]: (error) No 'return' statement in non-void function causes undefined behavior.\n", errout.str());

        checkOpertorEqRetRefThis(
            "class A {\n"
            "    class szp;\n"
            "};\n"
            "class A::szp\n"
            "{\n"
            "  A::szp &operator =(int *other);\n"
            "};\n"
            "A::szp &A::szp::operator =(int *other) {}");
        ASSERT_EQUALS("[test.cpp:8]: (error) No 'return' statement in non-void function causes undefined behavior.\n", errout.str());
    }

    void operatorEqRetRefThis3() {
        // ticket # 1405
        checkOpertorEqRetRefThis(
            "class A {\n"
            "public:\n"
            "  inline A &operator =(int *other) { return (*this); };\n"
            "  inline A &operator =(long *other) { return (*this = 0); };\n"
            "};");
        ASSERT_EQUALS("", errout.str());

        checkOpertorEqRetRefThis(
            "class A {\n"
            "public:\n"
            "  A &operator =(int *other);\n"
            "  A &operator =(long *other);\n"
            "};\n"
            "A &A::operator =(int *other) { return (*this); };\n"
            "A &A::operator =(long *other) { return (*this = 0); };");
        ASSERT_EQUALS("", errout.str());

        checkOpertorEqRetRefThis(
            "class A {\n"
            "public:\n"
            "  inline A &operator =(int *other) { return (*this); };\n"
            "  inline A &operator =(long *other) { return operator = (*(int *)other); };\n"
            "};");
        ASSERT_EQUALS("", errout.str());

        checkOpertorEqRetRefThis(
            "class A {\n"
            "public:\n"
            "  A &operator =(int *other);\n"
            "  A &operator =(long *other);\n"
            "};\n"
            "A &A::operator =(int *other) { return (*this); };\n"
            "A &A::operator =(long *other) { return operator = (*(int *)other); };");
        ASSERT_EQUALS("", errout.str());

        checkOpertorEqRetRefThis(
            "class A {\n"
            "public:\n"
            "  A &operator =(int *other);\n"
            "  A &operator =(long *other);\n"
            "};\n"
            "A &A::operator =(int *other) { return (*this); };\n"
            "A &A::operator =(long *other) { return this->operator = (*(int *)other); };");
        ASSERT_EQUALS("", errout.str());

        checkOpertorEqRetRefThis( // #9045
            "class V {\n"
            "public:\n"
            "    V& operator=(const V& r) {\n"
            "        if (this == &r) {\n"
            "            return ( *this );\n"
            "        }\n"
            "        return *this;\n"
            "    }\n"
            "};");
        ASSERT_EQUALS("", errout.str());
    }

    void operatorEqRetRefThis4() {
        // ticket # 1451
        checkOpertorEqRetRefThis(
            "P& P::operator = (const P& pc)\n"
            "{\n"
            "  return (P&)(*this += pc);\n"
            "}");
        ASSERT_EQUALS("", errout.str());
    }

    void operatorEqRetRefThis5() {
        // ticket # 1550
        checkOpertorEqRetRefThis(
            "class A {\n"
            "public:\n"
            "    A & operator=(const A &a) { }\n"
            "};");
        ASSERT_EQUALS("[test.cpp:3]: (error) No 'return' statement in non-void function causes undefined behavior.\n", errout.str());

        checkOpertorEqRetRefThis(
            "class A {\n"
            "protected:\n"
            "    A & operator=(const A &a) {}\n"
            "};");
        ASSERT_EQUALS("[test.cpp:3]: (style) 'operator=' should return reference to 'this' instance.\n", errout.str());

        checkOpertorEqRetRefThis(
            "class A {\n"
            "private:\n"
            "    A & operator=(const A &a) {}\n"
            "};");
        ASSERT_EQUALS("[test.cpp:3]: (style) 'operator=' should return reference to 'this' instance.\n", errout.str());

        checkOpertorEqRetRefThis(
            "class A {\n"
            "public:\n"
            "    A & operator=(const A &a) {\n"
            "        rand();\n"
            "        throw std::exception();\n"
            "    }\n"
            "};");
        ASSERT_EQUALS("[test.cpp:3]: (style) 'operator=' should either return reference to 'this' instance or be declared private and left unimplemented.\n", errout.str());

        checkOpertorEqRetRefThis(
            "class A {\n"
            "public:\n"
            "    A & operator=(const A &a) {\n"
            "        rand();\n"
            "        abort();\n"
            "    }\n"
            "};");
        ASSERT_EQUALS("[test.cpp:3]: (style) 'operator=' should either return reference to 'this' instance or be declared private and left unimplemented.\n", errout.str());

        checkOpertorEqRetRefThis(
            "class A {\n"
            "public:\n"
            "    A & operator=(const A &a);\n"
            "};\n"
            "A & A :: operator=(const A &a) { }");
        ASSERT_EQUALS("[test.cpp:5]: (error) No 'return' statement in non-void function causes undefined behavior.\n", errout.str());
    }

    void operatorEqRetRefThis6() { // ticket #2478 (segmentation fault)
        checkOpertorEqRetRefThis(
            "class UString {\n"
            "public:\n"
            "    UString& assign( const char* c_str );\n"
            "    UString& operator=( const UString& s );\n"
            "};\n"
            "UString& UString::assign( const char* c_str ) {\n"
            "    std::string tmp( c_str );\n"
            "    return assign( tmp );\n"
            "}\n"
            "UString& UString::operator=( const UString& s ) {\n"
            "    return assign( s );\n"
            "}");
    }

    void operatorEqRetRefThis7() { // ticket #5782 Endless recursion in CheckClass::checkReturnPtrThis()
        checkOpertorEqRetRefThis(
            "class basic_fbstring {\n"
            "  basic_fbstring& operator=(int il) {\n"
            "    return assign();\n"
            "  }\n"
            "  basic_fbstring& assign() {\n"
            "    return replace();\n"
            "  }\n"
            "  basic_fbstring& replaceImplDiscr() {\n"
            "    return replace();\n"
            "  }\n"
            "  basic_fbstring& replace() {\n"
            "    return replaceImplDiscr();\n"
            "  }\n"
            "};");
        ASSERT_EQUALS("", errout.str());
    }

    // Check that operator Equal checks for assignment to self
#define checkOpertorEqToSelf(code) checkOpertorEqToSelf_(code, __FILE__, __LINE__)
    void checkOpertorEqToSelf_(const char code[], const char* file, int line) {
        // Clear the error log
        errout.str("");

        // Tokenize..
        Tokenizer tokenizer(&settings1, this);
        std::istringstream istr(code);
        ASSERT_LOC(tokenizer.tokenize(istr, "test.cpp"), file, line);

        // Check..
        CheckClass checkClass(&tokenizer, &settings1, this);
        checkClass.operatorEqToSelf();
    }

    void operatorEqToSelf1() {
        // this test has an assignment test but it is not needed
        checkOpertorEqToSelf(
            "class A\n"
            "{\n"
            "public:\n"
            "    A & operator=(const A &a) { if (&a != this) { } return *this; }\n"
            "};");
        ASSERT_EQUALS("", errout.str());

        // this test doesn't have an assignment test but it is not needed
        checkOpertorEqToSelf(
            "class A\n"
            "{\n"
            "public:\n"
            "    A & operator=(const A &a) { return *this; }\n"
            "};");
        ASSERT_EQUALS("", errout.str());

        // this test needs an assignment test and has it
        checkOpertorEqToSelf(
            "class A\n"
            "{\n"
            "public:\n"
            "    char *s;\n"
            "    A & operator=(const A &a)\n"
            "    {\n"
            "        if (&a != this)\n"
            "        {\n"
            "            free(s);\n"
            "            s = strdup(a.s);\n"
            "        }\n"
            "        return *this;\n"
            "    }\n"
            "};");
        ASSERT_EQUALS("", errout.str());

        // this class needs an assignment test but doesn't have it
        checkOpertorEqToSelf(
            "class A\n"
            "{\n"
            "public:\n"
            "    char *s;\n"
            "    A & operator=(const A &a)\n"
            "    {\n"
            "        free(s);\n"
            "        s = strdup(a.s);\n"
            "        return *this;\n"
            "    }\n"
            "};");
        ASSERT_EQUALS("[test.cpp:5]: (warning) 'operator=' should check for assignment to self to avoid problems with dynamic memory.\n", errout.str());

        // this test has an assignment test but doesn't need it
        checkOpertorEqToSelf(
            "class A\n"
            "{\n"
            "public:\n"
            "    A & operator=(const A &);\n"
            "};\n"
            "A & A::operator=(const A &a) { if (&a != this) { } return *this; }");
        ASSERT_EQUALS("", errout.str());

        // this test doesn't have an assignment test but doesn't need it
        checkOpertorEqToSelf(
            "class A\n"
            "{\n"
            "public:\n"
            "    A & operator=(const A &);\n"
            "};\n"
            "A & A::operator=(const A &a) { return *this; }");
        ASSERT_EQUALS("", errout.str());

        // this test needs an assignment test and has it
        checkOpertorEqToSelf(
            "class A\n"
            "{\n"
            "public:\n"
            "    char *s;\n"
            "    A & operator=(const A &);\n"
            "};\n"
            "A & A::operator=(const A &a)\n"
            "{\n"
            "    if (&a != this)\n"
            "    {\n"
            "        free(s);\n"
            "        s = strdup(a.s);\n"
            "    }\n"
            "    return *this;\n"
            "}");
        ASSERT_EQUALS("", errout.str());

        // this test needs an assignment test and has the inverse test
        checkOpertorEqToSelf(
            "class A\n"
            "{\n"
            "public:\n"
            "    char *s;\n"
            "    A & operator=(const A &);\n"
            "};\n"
            "A & A::operator=(const A &a)\n"
            "{\n"
            "    if (&a == this)\n"
            "    {\n"
            "        free(s);\n"
            "        s = strdup(a.s);\n"
            "    }\n"
            "    return *this;\n"
            "}");
        ASSERT_EQUALS("[test.cpp:7]: (warning) 'operator=' should check for assignment to self to avoid problems with dynamic memory.\n", errout.str());

        // this test needs an assignment test and has the inverse test
        checkOpertorEqToSelf(
            "class A\n"
            "{\n"
            "public:\n"
            "    char *s;\n"
            "    A & operator=(const A &);\n"
            "};\n"
            "A & A::operator=(const A &a)\n"
            "{\n"
            "    if ((&a == this) == true)\n"
            "    {\n"
            "        free(s);\n"
            "        s = strdup(a.s);\n"
            "    }\n"
            "    return *this;\n"
            "}");
        ASSERT_EQUALS("[test.cpp:7]: (warning) 'operator=' should check for assignment to self to avoid problems with dynamic memory.\n", errout.str());

        // this test needs an assignment test and has the inverse test
        checkOpertorEqToSelf(
            "class A\n"
            "{\n"
            "public:\n"
            "    char *s;\n"
            "    A & operator=(const A &);\n"
            "};\n"
            "A & A::operator=(const A &a)\n"
            "{\n"
            "    if ((&a == this) != false)\n"
            "    {\n"
            "        free(s);\n"
            "        s = strdup(a.s);\n"
            "    }\n"
            "    return *this;\n"
            "}");
        ASSERT_EQUALS("[test.cpp:7]: (warning) 'operator=' should check for assignment to self to avoid problems with dynamic memory.\n", errout.str());

        // this test needs an assignment test and has the inverse test
        checkOpertorEqToSelf(
            "class A\n"
            "{\n"
            "public:\n"
            "    char *s;\n"
            "    A & operator=(const A &);\n"
            "};\n"
            "A & A::operator=(const A &a)\n"
            "{\n"
            "    if (!((&a == this) == false))\n"
            "    {\n"
            "        free(s);\n"
            "        s = strdup(a.s);\n"
            "    }\n"
            "    return *this;\n"
            "}");
        ASSERT_EQUALS("[test.cpp:7]: (warning) 'operator=' should check for assignment to self to avoid problems with dynamic memory.\n", errout.str());

        // this test needs an assignment test and has the inverse test
        checkOpertorEqToSelf(
            "class A\n"
            "{\n"
            "public:\n"
            "    char *s;\n"
            "    A & operator=(const A &);\n"
            "};\n"
            "A & A::operator=(const A &a)\n"
            "{\n"
            "    if ((&a != this) == false)\n"
            "    {\n"
            "        free(s);\n"
            "        s = strdup(a.s);\n"
            "    }\n"
            "    return *this;\n"
            "}");
        ASSERT_EQUALS("[test.cpp:7]: (warning) 'operator=' should check for assignment to self to avoid problems with dynamic memory.\n", errout.str());

        // this test needs an assignment test and has the inverse test
        checkOpertorEqToSelf(
            "class A\n"
            "{\n"
            "public:\n"
            "    char *s;\n"
            "    A & operator=(const A &);\n"
            "};\n"
            "A & A::operator=(const A &a)\n"
            "{\n"
            "    if (&a != this)\n"
            "    {\n"
            "    }\n"
            "    else\n"
            "    {\n"
            "        free(s);\n"
            "        s = strdup(a.s);\n"
            "    }\n"
            "    return *this;\n"
            "}");
        ASSERT_EQUALS("[test.cpp:7]: (warning) 'operator=' should check for assignment to self to avoid problems with dynamic memory.\n", errout.str());

        // this test needs an assignment test and has the inverse test
        checkOpertorEqToSelf(
            "class A\n"
            "{\n"
            "public:\n"
            "    char *s;\n"
            "    A & operator=(const A &);\n"
            "};\n"
            "A & A::operator=(const A &a)\n"
            "{\n"
            "    if (&a != this)\n"
            "        free(s);\n"
            "    else\n"
            "    {\n"
            "        free(s);\n"
            "        s = strdup(a.s);\n"
            "    }\n"
            "    return *this;\n"
            "}");
        ASSERT_EQUALS("[test.cpp:7]: (warning) 'operator=' should check for assignment to self to avoid problems with dynamic memory.\n", errout.str());


        // this test needs an assignment test but doesn’t have it
        checkOpertorEqToSelf(
            "class A\n"
            "{\n"
            "public:\n"
            "    char *s;\n"
            "    A & operator=(const A &);\n"
            "};\n"
            "A & A::operator=(const A &a)\n"
            "{\n"
            "    free(s);\n"
            "    s = strdup(a.s);\n"
            "    return *this;\n"
            "}");
        ASSERT_EQUALS("[test.cpp:7]: (warning) 'operator=' should check for assignment to self to avoid problems with dynamic memory.\n", errout.str());

        // ticket #1224
        checkOpertorEqToSelf(
            "const SubTree &SubTree::operator= (const SubTree &b)\n"
            "{\n"
            "    CodeTree *oldtree = tree;\n"
            "    tree = new CodeTree(*b.tree);\n"
            "    delete oldtree;\n"
            "    return *this;\n"
            "}\n"
            "const SubTree &SubTree::operator= (const CodeTree &b)\n"
            "{\n"
            "    CodeTree *oldtree = tree;\n"
            "    tree = new CodeTree(b);\n"
            "    delete oldtree;\n"
            "    return *this;\n"
            "}");
        ASSERT_EQUALS("", errout.str());

    }

    void operatorEqToSelf2() {
        // this test has an assignment test but doesn't need it
        checkOpertorEqToSelf(
            "class A\n"
            "{\n"
            "public:\n"
            "    class B\n"
            "    {\n"
            "    public:\n"
            "        B & operator=(const B &b) { if (&b != this) { } return *this; }\n"
            "    };\n"
            "};");
        ASSERT_EQUALS("", errout.str());

        // this test doesn't have an assignment test but doesn't need it
        checkOpertorEqToSelf(
            "class A\n"
            "{\n"
            "public:\n"
            "    class B\n"
            "    {\n"
            "    public:\n"
            "        B & operator=(const B &b) { return *this; }\n"
            "    };\n"
            "};");
        ASSERT_EQUALS("", errout.str());

        // this test needs an assignment test but has it
        checkOpertorEqToSelf(
            "class A\n"
            "{\n"
            "public:\n"
            "    class B\n"
            "    {\n"
            "    public:\n"
            "        char *s;\n"
            "        B & operator=(const B &b)\n"
            "        {\n"
            "            if (&b != this)\n"
            "            {\n"
            "            }\n"
            "            return *this;\n"
            "        }\n"
            "    };\n"
            "};");
        ASSERT_EQUALS("", errout.str());

        // this test needs an assignment test but doesn't have it
        checkOpertorEqToSelf(
            "class A\n"
            "{\n"
            "public:\n"
            "    class B\n"
            "    {\n"
            "    public:\n"
            "        char *s;\n"
            "        B & operator=(const B &b)\n"
            "        {\n"
            "            free(s);\n"
            "            s = strdup(b.s);\n"
            "            return *this;\n"
            "        }\n"
            "    };\n"
            "};");
        ASSERT_EQUALS("[test.cpp:8]: (warning) 'operator=' should check for assignment to self to avoid problems with dynamic memory.\n", errout.str());

        // this test has an assignment test but doesn't need it
        checkOpertorEqToSelf(
            "class A\n"
            "{\n"
            "public:\n"
            "    class B\n"
            "    {\n"
            "    public:\n"
            "        B & operator=(const B &);\n"
            "    };\n"
            "};\n"
            "A::B & A::B::operator=(const A::B &b) { if (&b != this) { } return *this; }");
        ASSERT_EQUALS("", errout.str());

        // this test doesn't have an assignment test but doesn't need it
        checkOpertorEqToSelf(
            "class A\n"
            "{\n"
            "public:\n"
            "    class B\n"
            "    {\n"
            "    public:\n"
            "        B & operator=(const B &);\n"
            "    };\n"
            "};\n"
            "A::B & A::B::operator=(const A::B &b) { return *this; }");
        ASSERT_EQUALS("", errout.str());

        // this test needs an assignment test and has it
        checkOpertorEqToSelf(
            "class A\n"
            "{\n"
            "public:\n"
            "    class B\n"
            "    {\n"
            "    public:\n"
            "        char * s;\n"
            "        B & operator=(const B &);\n"
            "    };\n"
            "};\n"
            "A::B & A::B::operator=(const A::B &b)\n"
            "{\n"
            "    if (&b != this)\n"
            "    {\n"
            "        free(s);\n"
            "        s = strdup(b.s);\n"
            "    }\n"
            "    return *this;\n"
            " }");
        ASSERT_EQUALS("", errout.str());

        // this test needs an assignment test but doesn't have it
        checkOpertorEqToSelf(
            "class A\n"
            "{\n"
            "public:\n"
            "    class B\n"
            "    {\n"
            "    public:\n"
            "        char * s;\n"
            "        B & operator=(const B &);\n"
            "    };\n"
            "};\n"
            "A::B & A::B::operator=(const A::B &b)\n"
            "{\n"
            "    free(s);\n"
            "    s = strdup(b.s);\n"
            "    return *this;\n"
            " }");
        ASSERT_EQUALS("[test.cpp:11]: (warning) 'operator=' should check for assignment to self to avoid problems with dynamic memory.\n", errout.str());
    }

    void operatorEqToSelf3() {
        // this test has multiple inheritance so there is no trivial way to test for self assignment but doesn't need it
        checkOpertorEqToSelf(
            "class A : public B, public C\n"
            "{\n"
            "public:\n"
            "    A & operator=(const A &a) { return *this; }\n"
            "};");
        ASSERT_EQUALS("", errout.str());

        // this test has multiple inheritance and needs an assignment test but there is no trivial way to test for it
        checkOpertorEqToSelf(
            "class A : public B, public C\n"
            "{\n"
            "public:\n"
            "    char *s;\n"
            "    A & operator=(const A &a)\n"
            "    {\n"
            "        free(s);\n"
            "        s = strdup(a.s);\n"
            "        return *this;\n"
            "    }\n"
            "};");
        ASSERT_EQUALS("", errout.str());

        // this test has multiple inheritance so there is no trivial way to test for self assignment but doesn't need it
        checkOpertorEqToSelf(
            "class A : public B, public C\n"
            "{\n"
            "public:\n"
            "    A & operator=(const A &);\n"
            "};\n"
            "A & A::operator=(const A &a) { return *this; }");
        ASSERT_EQUALS("", errout.str());

        // this test has multiple inheritance and needs an assignment test but there is no trivial way to test for it
        checkOpertorEqToSelf(
            "class A : public B, public C\n"
            "{\n"
            "public:\n"
            "    char *s;\n"
            "    A & operator=(const A &);\n"
            "};\n"
            "A & A::operator=(const A &a)\n"
            "{\n"
            "    free(s);\n"
            "    s = strdup(a.s);\n"
            "    return *this;\n"
            "}");
        ASSERT_EQUALS("", errout.str());
    }

    void operatorEqToSelf4() {
        // this test has multiple inheritance so there is no trivial way to test for self assignment but doesn't need it
        checkOpertorEqToSelf(
            "class A\n"
            "{\n"
            "public:\n"
            "    class B : public C, public D\n"
            "    {\n"
            "    public:\n"
            "        B & operator=(const B &b) { return *this; }\n"
            "    };\n"
            "};");
        ASSERT_EQUALS("", errout.str());

        // this test has multiple inheritance and needs an assignment test but there is no trivial way to test for it
        checkOpertorEqToSelf(
            "class A\n"
            "{\n"
            "public:\n"
            "    class B : public C, public D\n"
            "    {\n"
            "    public:\n"
            "        char * s;\n"
            "        B & operator=(const B &b)\n"
            "        {\n"
            "            free(s);\n"
            "            s = strdup(b.s);\n"
            "            return *this;\n"
            "        }\n"
            "    };\n"
            "};");
        ASSERT_EQUALS("", errout.str());

        // this test has multiple inheritance so there is no trivial way to test for self assignment but doesn't need it
        checkOpertorEqToSelf(
            "class A\n"
            "{\n"
            "public:\n"
            "    class B : public C, public D\n"
            "    {\n"
            "    public:\n"
            "        B & operator=(const B &);\n"
            "    };\n"
            "};\n"
            "A::B & A::B::operator=(const A::B &b) { return *this; }");
        ASSERT_EQUALS("", errout.str());

        // this test has multiple inheritance and needs an assignment test but there is no trivial way to test for it
        checkOpertorEqToSelf(
            "class A\n"
            "{\n"
            "public:\n"
            "    class B : public C, public D\n"
            "    {\n"
            "    public:\n"
            "        char * s;\n"
            "        B & operator=(const B &);\n"
            "    };\n"
            "};\n"
            "A::B & A::B::operator=(const A::B &b)\n"
            "{\n"
            "    free(s);\n"
            "    s = strdup(b.s);\n"
            "    return *this;\n"
            "}");
        ASSERT_EQUALS("", errout.str());
    }

    void operatorEqToSelf5() {
        // ticket # 1233
        checkOpertorEqToSelf(
            "class A\n"
            "{\n"
            "public:\n"
            "    char *s;\n"
            "    A & operator=(const A &a)\n"
            "    {\n"
            "        if((&a!=this))\n"
            "        {\n"
            "            free(s);\n"
            "            s = strdup(a.s);\n"
            "        }\n"
            "        return *this;\n"
            "    }\n"
            "};");
        ASSERT_EQUALS("", errout.str());

        checkOpertorEqToSelf(
            "class A\n"
            "{\n"
            "public:\n"
            "    char *s;\n"
            "    A & operator=(const A &a)\n"
            "    {\n"
            "        if((this!=&a))\n"
            "        {\n"
            "            free(s);\n"
            "            s = strdup(a.s);\n"
            "        }\n"
            "        return *this;\n"
            "    }\n"
            "};");
        ASSERT_EQUALS("", errout.str());

        checkOpertorEqToSelf(
            "class A\n"
            "{\n"
            "public:\n"
            "    char *s;\n"
            "    A & operator=(const A &a)\n"
            "    {\n"
            "        if(!(&a==this))\n"
            "        {\n"
            "            free(s);\n"
            "            s = strdup(a.s);\n"
            "        }\n"
            "        return *this;\n"
            "    }\n"
            "};");
        ASSERT_EQUALS("", errout.str());

        checkOpertorEqToSelf(
            "class A\n"
            "{\n"
            "public:\n"
            "    char *s;\n"
            "    A & operator=(const A &a)\n"
            "    {\n"
            "        if(!(this==&a))\n"
            "        {\n"
            "            free(s);\n"
            "            s = strdup(a.s);\n"
            "        }\n"
            "        return *this;\n"
            "    }\n"
            "};");
        ASSERT_EQUALS("", errout.str());

        checkOpertorEqToSelf(
            "class A\n"
            "{\n"
            "public:\n"
            "    char *s;\n"
            "    A & operator=(const A &a)\n"
            "    {\n"
            "        if(false==(&a==this))\n"
            "        {\n"
            "            free(s);\n"
            "            s = strdup(a.s);\n"
            "        }\n"
            "        return *this;\n"
            "    }\n"
            "};");
        ASSERT_EQUALS("", errout.str());

        checkOpertorEqToSelf(
            "class A\n"
            "{\n"
            "public:\n"
            "    char *s;\n"
            "    A & operator=(const A &a)\n"
            "    {\n"
            "        if(false==(this==&a))\n"
            "        {\n"
            "            free(s);\n"
            "            s = strdup(a.s);\n"
            "        }\n"
            "        return *this;\n"
            "    }\n"
            "};");
        ASSERT_EQUALS("", errout.str());

        checkOpertorEqToSelf(
            "class A\n"
            "{\n"
            "public:\n"
            "    char *s;\n"
            "    A & operator=(const A &a)\n"
            "    {\n"
            "        if(true!=(&a==this))\n"
            "        {\n"
            "            free(s);\n"
            "            s = strdup(a.s);\n"
            "        }\n"
            "        return *this;\n"
            "    }\n"
            "};");
        ASSERT_EQUALS("", errout.str());

        checkOpertorEqToSelf(
            "class A\n"
            "{\n"
            "public:\n"
            "    char *s;\n"
            "    A & operator=(const A &a)\n"
            "    {\n"
            "        if(true!=(this==&a))\n"
            "        {\n"
            "            free(s);\n"
            "            s = strdup(a.s);\n"
            "        }\n"
            "        return *this;\n"
            "    }\n"
            "};");
        ASSERT_EQUALS("", errout.str());

        checkOpertorEqToSelf(
            "class A\n"
            "{\n"
            "public:\n"
            "    char *s;\n"
            "    A & operator=(const A &a);\n"
            "};\n"
            "A & A::operator=(const A &a)\n"
            "{\n"
            "    if((&a!=this))\n"
            "    {\n"
            "        free(s);\n"
            "        s = strdup(a.s);\n"
            "    }\n"
            "    return *this;\n"
            "};");
        ASSERT_EQUALS("", errout.str());

        checkOpertorEqToSelf(
            "class A\n"
            "{\n"
            "public:\n"
            "    char *s;\n"
            "    A & operator=(const A &a);\n"
            "};\n"
            "A & A::operator=(const A &a)\n"
            "{\n"
            "    if((this!=&a))\n"
            "    {\n"
            "        free(s);\n"
            "        s = strdup(a.s);\n"
            "    }\n"
            "    return *this;\n"
            "};");
        ASSERT_EQUALS("", errout.str());

        checkOpertorEqToSelf(
            "class A\n"
            "{\n"
            "public:\n"
            "    char *s;\n"
            "    A & operator=(const A &a);\n"
            "};\n"
            "A & A::operator=(const A &a)\n"
            "{\n"
            "    if(!(&a==this))\n"
            "    {\n"
            "        free(s);\n"
            "        s = strdup(a.s);\n"
            "    }\n"
            "    return *this;\n"
            "};");
        ASSERT_EQUALS("", errout.str());

        checkOpertorEqToSelf(
            "class A\n"
            "{\n"
            "public:\n"
            "    char *s;\n"
            "    A & operator=(const A &a);\n"
            "};\n"
            "A & A::operator=(const A &a)\n"
            "{\n"
            "    if(!(this==&a))\n"
            "    {\n"
            "        free(s);\n"
            "        s = strdup(a.s);\n"
            "    }\n"
            "    return *this;\n"
            "};");
        ASSERT_EQUALS("", errout.str());

        checkOpertorEqToSelf(
            "class A\n"
            "{\n"
            "public:\n"
            "    char *s;\n"
            "    A & operator=(const A &a);\n"
            "};\n"
            "A & A::operator=(const A &a)\n"
            "{\n"
            "    if(false==(&a==this))\n"
            "    {\n"
            "        free(s);\n"
            "        s = strdup(a.s);\n"
            "    }\n"
            "    return *this;\n"
            "};");
        ASSERT_EQUALS("", errout.str());

        checkOpertorEqToSelf(
            "class A\n"
            "{\n"
            "public:\n"
            "    char *s;\n"
            "    A & operator=(const A &a);\n"
            "};\n"
            "A & A::operator=(const A &a)\n"
            "{\n"
            "    if(false==(this==&a))\n"
            "    {\n"
            "        free(s);\n"
            "        s = strdup(a.s);\n"
            "    }\n"
            "    return *this;\n"
            "};");
        ASSERT_EQUALS("", errout.str());

        checkOpertorEqToSelf(
            "class A\n"
            "{\n"
            "public:\n"
            "    char *s;\n"
            "    A & operator=(const A &a);\n"
            "};\n"
            "A & A::operator=(const A &a)\n"
            "{\n"
            "    if(true!=(&a==this))\n"
            "    {\n"
            "        free(s);\n"
            "        s = strdup(a.s);\n"
            "    }\n"
            "    return *this;\n"
            "};");
        ASSERT_EQUALS("", errout.str());

        checkOpertorEqToSelf(
            "class A\n"
            "{\n"
            "public:\n"
            "    char *s;\n"
            "    A & operator=(const A &a);\n"
            "};\n"
            "A & A::operator=(const A &a)\n"
            "{\n"
            "    if(true!=(this==&a))\n"
            "    {\n"
            "        free(s);\n"
            "        s = strdup(a.s);\n"
            "    }\n"
            "    return *this;\n"
            "};");
        ASSERT_EQUALS("", errout.str());

        checkOpertorEqToSelf(
            "struct A {\n"
            "    char *s;\n"
            "    A& operator=(const B &b);\n"
            "};\n"
            "A& A::operator=(const B &b) {\n"
            "    free(s);\n"
            "    s = strdup(a.s);\n"
            "    return *this;\n"
            "};");
        ASSERT_EQUALS("", errout.str());
    }

    void operatorEqToSelf6() {
        // ticket # 1550
        checkOpertorEqToSelf(
            "class A\n"
            "{\n"
            "public:\n"
            "    A & operator=(const A &a)\n"
            "    {\n"
            "        delete [] data;\n"
            "        data = new char[strlen(a.data) + 1];\n"
            "        strcpy(data, a.data);\n"
            "        return *this;\n"
            "    }\n"
            "private:\n"
            "    char * data;\n"
            "};");
        ASSERT_EQUALS("[test.cpp:4]: (warning) 'operator=' should check for assignment to self to avoid problems with dynamic memory.\n", errout.str());

        checkOpertorEqToSelf(
            "class A\n"
            "{\n"
            "public:\n"
            "    A & operator=(const A &a);\n"
            "private:\n"
            "    char * data;\n"
            "};\n"
            "A & A::operator=(const A &a)\n"
            "{\n"
            "    delete [] data;\n"
            "    data = new char[strlen(a.data) + 1];\n"
            "    strcpy(data, a.data);\n"
            "    return *this;\n"
            "};");
        ASSERT_EQUALS("[test.cpp:8]: (warning) 'operator=' should check for assignment to self to avoid problems with dynamic memory.\n", errout.str());

        checkOpertorEqToSelf(
            "class A\n"
            "{\n"
            "public:\n"
            "    A & operator=(const A &a)\n"
            "    {\n"
            "        delete data;\n"
            "        data = new char;\n"
            "        *data  = *a.data;\n"
            "        return *this;\n"
            "    }\n"
            "private:\n"
            "    char * data;\n"
            "};");
        ASSERT_EQUALS("[test.cpp:4]: (warning) 'operator=' should check for assignment to self to avoid problems with dynamic memory.\n", errout.str());

        checkOpertorEqToSelf(
            "class A\n"
            "{\n"
            "public:\n"
            "    A & operator=(const A &a);\n"
            "private:\n"
            "    char * data;\n"
            "};\n"
            "A & A::operator=(const A &a)\n"
            "{\n"
            "    delete data;\n"
            "    data = new char;\n"
            "    *data = *a.data;\n"
            "    return *this;\n"
            "};");
        ASSERT_EQUALS("[test.cpp:8]: (warning) 'operator=' should check for assignment to self to avoid problems with dynamic memory.\n", errout.str());
    }

    void operatorEqToSelf7() {
        checkOpertorEqToSelf(
            "class A\n"
            "{\n"
            "public:\n"
            "    A & assign(const A & a)\n"
            "    {\n"
            "        return *this;\n"
            "    }\n"
            "    A & operator=(const A &a)\n"
            "    {\n"
            "        return assign(a);\n"
            "    }\n"
            "};");
        ASSERT_EQUALS("", errout.str());
    }

    void operatorEqToSelf8() {
        checkOpertorEqToSelf(
            "class FMat\n"
            "{\n"
            "public:\n"
            "    FMat& copy(const FMat& rhs);\n"
            "    FMat& operator=(const FMat& in);\n"
            "};\n"
            "FMat& FMat::copy(const FMat& rhs)\n"
            "{\n"
            "    return *this;\n"
            "}\n"
            "FMat& FMat::operator=(const FMat& in)\n"
            "{\n"
            "    return copy(in);\n"
            "}");
        ASSERT_EQUALS("", errout.str());
    }

    void operatorEqToSelf9() {
        checkOpertorEqToSelf(
            "class Foo\n"
            "{\n"
            "public:\n"
            "    Foo& operator=(Foo* pOther);\n"
            "    Foo& operator=(Foo& other);\n"
            "};\n"
            "Foo& Foo::operator=(Foo* pOther)\n"
            "{\n"
            "    return *this;\n"
            "}\n"
            "Foo& Foo::operator=(Foo& other)\n"
            "{\n"
            "    return Foo::operator=(&other);\n"
            "}");
        ASSERT_EQUALS("", errout.str());
    }

    // Check that base classes have virtual destructors
#define checkVirtualDestructor(...) checkVirtualDestructor_(__FILE__, __LINE__, __VA_ARGS__)
    void checkVirtualDestructor_(const char* file, int line, const char code[], bool inconclusive = false) {
        // Clear the error log
        errout.str("");

        settings0.certainty.setEnabled(Certainty::inconclusive, inconclusive);
        settings0.severity.enable(Severity::warning);

        // Tokenize..
        Tokenizer tokenizer(&settings0, this);
        std::istringstream istr(code);
        ASSERT_LOC(tokenizer.tokenize(istr, "test.cpp"), file, line);

        // Check..
        CheckClass checkClass(&tokenizer, &settings0, this);
        checkClass.virtualDestructor();
    }

    void virtualDestructor1() {
        // Base class not found

        checkVirtualDestructor("class Derived : public Base { };\n"
                               "Base *base = new Derived;\n"
                               "delete base;");
        ASSERT_EQUALS("", errout.str());

        checkVirtualDestructor("class Derived : Base { };\n"
                               "Base *base = new Derived;\n"
                               "delete base;");
        ASSERT_EQUALS("", errout.str());
    }

    void virtualDestructor2() {
        // Base class doesn't have a destructor

        checkVirtualDestructor("class Base { };\n"
                               "class Derived : public Base { public: ~Derived() { (void)11; } };"
                               "Base *base = new Derived;\n"
                               "delete base;");
        ASSERT_EQUALS("[test.cpp:1]: (error) Class 'Base' which is inherited by class 'Derived' does not have a virtual destructor.\n", errout.str());

        checkVirtualDestructor("class Base { };\n"
                               "class Derived : protected Base { public: ~Derived() { (void)11; } };"
                               "Base *base = new Derived;\n"
                               "delete base;");
        ASSERT_EQUALS("[test.cpp:1]: (error) Class 'Base' which is inherited by class 'Derived' does not have a virtual destructor.\n", errout.str());

        checkVirtualDestructor("class Base { };\n"
                               "class Derived : private Base { public: ~Derived() { (void)11; } };"
                               "Base *base = new Derived;\n"
                               "delete base;");
        ASSERT_EQUALS("", errout.str());

        checkVirtualDestructor("class Base { };\n"
                               "class Derived : Base { public: ~Derived() { (void)11; } };"
                               "Base *base = new Derived;\n"
                               "delete base;");
        ASSERT_EQUALS("", errout.str());
    }

    void virtualDestructor3() {
        // Base class has a destructor, but it's not virtual

        checkVirtualDestructor("class Base { public: ~Base(); };\n"
                               "class Derived : public Base { public: ~Derived() { (void)11; } };"
                               "Base *base = new Derived;\n"
                               "delete base;");
        ASSERT_EQUALS("[test.cpp:1]: (error) Class 'Base' which is inherited by class 'Derived' does not have a virtual destructor.\n", errout.str());

        checkVirtualDestructor("class Base { public: ~Base(); };\n"
                               "class Derived : protected Base { public: ~Derived() { (void)11; } };"
                               "Base *base = new Derived;\n"
                               "delete base;");
        ASSERT_EQUALS("[test.cpp:1]: (error) Class 'Base' which is inherited by class 'Derived' does not have a virtual destructor.\n", errout.str());

        checkVirtualDestructor("class Base { public: ~Base(); };\n"
                               "class Derived : private Fred, public Base { public: ~Derived() { (void)11; } };"
                               "Base *base = new Derived;\n"
                               "delete base;");
        ASSERT_EQUALS("[test.cpp:1]: (error) Class 'Base' which is inherited by class 'Derived' does not have a virtual destructor.\n", errout.str());
    }

    void virtualDestructor4() {
        // Derived class doesn't have a destructor => undefined behaviour according to paragraph 3 in [expr.delete]

        checkVirtualDestructor("class Base { public: ~Base(); };\n"
                               "class Derived : public Base { };"
                               "Base *base = new Derived;\n"
                               "delete base;");
        ASSERT_EQUALS("[test.cpp:1]: (error) Class 'Base' which is inherited by class 'Derived' does not have a virtual destructor.\n", errout.str());

        checkVirtualDestructor("class Base { public: ~Base(); };\n"
                               "class Derived : private Fred, public Base { };"
                               "Base *base = new Derived;\n"
                               "delete base;");
        ASSERT_EQUALS("[test.cpp:1]: (error) Class 'Base' which is inherited by class 'Derived' does not have a virtual destructor.\n", errout.str());
    }

    void virtualDestructor5() {
        // Derived class has empty destructor => undefined behaviour according to paragraph 3 in [expr.delete]

        checkVirtualDestructor("class Base { public: ~Base(); };\n"
                               "class Derived : public Base { public: ~Derived() {} };"
                               "Base *base = new Derived;\n"
                               "delete base;");
        ASSERT_EQUALS("[test.cpp:1]: (error) Class 'Base' which is inherited by class 'Derived' does not have a virtual destructor.\n", errout.str());

        checkVirtualDestructor("class Base { public: ~Base(); };\n"
                               "class Derived : public Base { public: ~Derived(); }; Derived::~Derived() {}"
                               "Base *base = new Derived;\n"
                               "delete base;");
        ASSERT_EQUALS("[test.cpp:1]: (error) Class 'Base' which is inherited by class 'Derived' does not have a virtual destructor.\n", errout.str());
    }

    void virtualDestructor6() {
        // Only report error if base class pointer is deleted that
        // points at derived class

        checkVirtualDestructor("class Base { public: ~Base(); };\n"
                               "class Derived : public Base { public: ~Derived() { (void)11; } };");
        ASSERT_EQUALS("", errout.str());
    }

    void virtualDestructorProtected() {
        // Base class has protected destructor, it makes Base *p = new Derived(); fail
        // during compilation time, so error is not possible. => no error
        checkVirtualDestructor("class A\n"
                               "{\n"
                               "protected:\n"
                               "    ~A() { }\n"
                               "};\n"
                               "\n"
                               "class B : public A\n"
                               "{\n"
                               "public:\n"
                               "    ~B() { int a; }\n"
                               "};");
        ASSERT_EQUALS("", errout.str());
    }

    void virtualDestructorInherited() {
        // class A inherits virtual destructor from class Base -> no error
        checkVirtualDestructor("class Base\n"
                               "{\n"
                               "public:\n"
                               "virtual ~Base() {}\n"
                               "};\n"
                               "class A : private Base\n"
                               "{\n"
                               "public:\n"
                               "    ~A() { }\n"
                               "};\n"
                               "\n"
                               "class B : public A\n"
                               "{\n"
                               "public:\n"
                               "    ~B() { int a; }\n"
                               "};");
        ASSERT_EQUALS("", errout.str());

        // class A inherits virtual destructor from struct Base -> no error
        // also notice that public is not given, but destructor is public, because
        // we are using struct instead of class
        checkVirtualDestructor("struct Base\n"
                               "{\n"
                               "virtual ~Base() {}\n"
                               "};\n"
                               "class A : public Base\n"
                               "{\n"
                               "};\n"
                               "\n"
                               "class B : public A\n"
                               "{\n"
                               "public:\n"
                               "    ~B() { int a; }\n"
                               "};");
        ASSERT_EQUALS("", errout.str());

        // Unknown Base class -> it could have virtual destructor, so ignore
        checkVirtualDestructor("class A : private Base\n"
                               "{\n"
                               "public:\n"
                               "    ~A() { }\n"
                               "};\n"
                               "\n"
                               "class B : public A\n"
                               "{\n"
                               "public:\n"
                               "    ~B() { int a; }\n"
                               "};");
        ASSERT_EQUALS("", errout.str());

        // Virtual destructor is inherited -> no error
        checkVirtualDestructor("class Base2\n"
                               "{\n"
                               "virtual ~Base2() {}\n"
                               "};\n"
                               "class Base : public Base2\n"
                               "{\n"
                               "};\n"
                               "class A : private Base\n"
                               "{\n"
                               "public:\n"
                               "    ~A() { }\n"
                               "};\n"
                               "\n"
                               "class B : public A\n"
                               "{\n"
                               "public:\n"
                               "    ~B() { int a; }\n"
                               "};");
        ASSERT_EQUALS("", errout.str());

        // class A doesn't inherit virtual destructor from class Base -> error
        checkVirtualDestructor("class Base\n"
                               "{\n"
                               "public:\n"
                               "    ~Base() {}\n"
                               "};\n"
                               "class A : private Base\n"
                               "{\n"
                               "public:\n"
                               "    ~A() { }\n"
                               "};\n"
                               "\n"
                               "class B : public A\n"
                               "{\n"
                               "public:\n"
                               "    ~B() { int a; }\n"
                               "};");
        TODO_ASSERT_EQUALS("[test.cpp:7]: (error) Class 'Base' which is inherited by class 'B' does not have a virtual destructor.\n",
                           "", errout.str());
    }

    void virtualDestructorTemplate() {
        checkVirtualDestructor("template <typename T> class A\n"
                               "{\n"
                               " public:\n"
                               " virtual ~A(){}\n"
                               "};\n"
                               "template <typename T> class AA\n"
                               "{\n"
                               " public:\n"
                               " ~AA(){}\n"
                               "};\n"
                               "class B : public A<int>, public AA<double>\n"
                               "{\n"
                               " public:\n"
                               " ~B(){int a;}\n"
                               "};\n"
                               "\n"
                               "AA<double> *p = new B; delete p;");
        ASSERT_EQUALS("[test.cpp:9]: (error) Class 'AA < double >' which is inherited by class 'B' does not have a virtual destructor.\n", errout.str());
    }

    void virtualDestructorInconclusive() {
        checkVirtualDestructor("class Base {\n"
                               "public:\n"
                               "    ~Base(){}\n"
                               "    virtual void foo(){}\n"
                               "};\n", true);
        ASSERT_EQUALS("[test.cpp:3]: (warning, inconclusive) Class 'Base' which has virtual members does not have a virtual destructor.\n", errout.str());

        checkVirtualDestructor("class Base {\n"
                               "public:\n"
                               "    ~Base(){}\n"
                               "    virtual void foo(){}\n"
                               "};\n"
                               "class Derived : public Base {\n"
                               "public:\n"
                               "    ~Derived() { bar(); }\n"
                               "};\n"
                               "void foo() {\n"
                               "    Base * base = new Derived();\n"
                               "    delete base;\n"
                               "}\n", true);
        ASSERT_EQUALS("[test.cpp:3]: (error) Class 'Base' which is inherited by class 'Derived' does not have a virtual destructor.\n", errout.str());

        // class Base destructor is not virtual but protected -> no error
        checkVirtualDestructor("class Base {\n"
                               "public:\n"
                               "    virtual void foo(){}\n"
                               "protected:\n"
                               "    ~Base(){}\n"
                               "};\n", true);
        ASSERT_EQUALS("", errout.str());

        checkVirtualDestructor("class C {\n"
                               "private:\n"
                               "    C();\n"
                               "    virtual ~C();\n"
                               "};\n", true);
        ASSERT_EQUALS("", errout.str());
    }


#define checkNoMemset(...) checkNoMemset_(__FILE__, __LINE__, __VA_ARGS__)
    void checkNoMemset_(const char* file, int line, const char code[]) {
        Settings settings;
        settings.severity.enable(Severity::warning);
        settings.severity.enable(Severity::portability);
        checkNoMemset_(file, line, code, settings);
    }

    void checkNoMemset_(const char* file, int line, const char code[], const Settings &settings) {
        // Clear the error log
        errout.str("");

        // Tokenize..
        Tokenizer tokenizer(&settings, this);
        std::istringstream istr(code);
        ASSERT_LOC(tokenizer.tokenize(istr, "test.cpp"), file, line);

        // Check..
        CheckClass checkClass(&tokenizer, &settings, this);
        checkClass.checkMemset();
    }

    void memsetOnClass() {
        checkNoMemset("class Fred\n"
                      "{\n"
                      "};\n"
                      "void f()\n"
                      "{\n"
                      "    Fred fred;\n"
                      "    memset(&fred, 0, sizeof(Fred));\n"
                      "}");
        ASSERT_EQUALS("", errout.str());

        checkNoMemset("class Fred\n"
                      "{\n"
                      "    static std::string b;\n"
                      "};\n"
                      "void f()\n"
                      "{\n"
                      "    Fred fred;\n"
                      "    memset(&fred, 0, sizeof(Fred));\n"
                      "}");
        ASSERT_EQUALS("", errout.str());

        checkNoMemset("class Fred\n"
                      "{\n"
                      "    std::string * b;\n"
                      "};\n"
                      "void f()\n"
                      "{\n"
                      "    Fred fred;\n"
                      "    memset(&fred, 0, sizeof(Fred));\n"
                      "}");
        ASSERT_EQUALS("", errout.str());

        checkNoMemset("class Fred\n"
                      "{\n"
                      "    std::string b;\n"
                      "};\n"
                      "void f()\n"
                      "{\n"
                      "    Fred fred;\n"
                      "    memset(&fred, 0, sizeof(Fred));\n"
                      "}");
        ASSERT_EQUALS("[test.cpp:8]: (error) Using 'memset' on class that contains a 'std::string'.\n", errout.str());

        checkNoMemset("class Fred\n"
                      "{\n"
                      "    mutable std::string b;\n"
                      "};\n"
                      "void f()\n"
                      "{\n"
                      "    Fred fred;\n"
                      "    memset(&fred, 0, sizeof(Fred));\n"
                      "}");
        ASSERT_EQUALS("[test.cpp:8]: (error) Using 'memset' on class that contains a 'std::string'.\n", errout.str());

        checkNoMemset("class Fred {\n"
                      "    std::string b;\n"
                      "    void f();\n"
                      "};\n"
                      "void Fred::f() {\n"
                      "    memset(this, 0, sizeof(*this));\n"
                      "}");
        ASSERT_EQUALS("[test.cpp:6]: (error) Using 'memset' on class that contains a 'std::string'.\n", errout.str());

        checkNoMemset("class Fred\n"
                      "{\n"
                      "};\n"
                      "void f()\n"
                      "{\n"
                      "    Fred fred;\n"
                      "    memset(&fred, 0, sizeof(fred));\n"
                      "}");
        ASSERT_EQUALS("", errout.str());

        checkNoMemset("class Fred\n"
                      "{\n"
                      "    std::string s;\n"
                      "};\n"
                      "void f()\n"
                      "{\n"
                      "    Fred fred;\n"
                      "    memset(&fred, 0, sizeof(fred));\n"
                      "}");
        ASSERT_EQUALS("[test.cpp:8]: (error) Using 'memset' on class that contains a 'std::string'.\n", errout.str());

        checkNoMemset("class Fred\n"
                      "{\n"
                      "    std::string s;\n"
                      "};\n"
                      "class Pebbles: public Fred {};\n"
                      "void f()\n"
                      "{\n"
                      "    Pebbles pebbles;\n"
                      "    memset(&pebbles, 0, sizeof(pebbles));\n"
                      "}");
        ASSERT_EQUALS("[test.cpp:9]: (error) Using 'memset' on class that contains a 'std::string'.\n", errout.str());

        checkNoMemset("class Fred\n"
                      "{\n"
                      "    virtual ~Fred();\n"
                      "};\n"
                      "void f()\n"
                      "{\n"
                      "    Fred fred;\n"
                      "    memset(&fred, 0, sizeof(fred));\n"
                      "}");
        ASSERT_EQUALS("[test.cpp:8]: (error) Using 'memset' on class that contains a virtual function.\n", errout.str());

        checkNoMemset("class Fred\n"
                      "{\n"
                      "    virtual ~Fred();\n"
                      "};\n"
                      "void f()\n"
                      "{\n"
                      "    static Fred fred;\n"
                      "    memset(&fred, 0, sizeof(fred));\n"
                      "}");
        ASSERT_EQUALS("[test.cpp:8]: (error) Using 'memset' on class that contains a virtual function.\n", errout.str());

        checkNoMemset("class Fred\n"
                      "{\n"
                      "};\n"
                      "class Wilma\n"
                      "{\n"
                      "    virtual ~Wilma();\n"
                      "};\n"
                      "class Pebbles: public Fred, Wilma {};\n"
                      "void f()\n"
                      "{\n"
                      "    Pebbles pebbles;\n"
                      "    memset(&pebbles, 0, sizeof(pebbles));\n"
                      "}");
        ASSERT_EQUALS("[test.cpp:12]: (error) Using 'memset' on class that contains a virtual function.\n", errout.str());

        // Fred not defined in scope
        checkNoMemset("namespace n1 {\n"
                      "    class Fred\n"
                      "    {\n"
                      "        std::string b;\n"
                      "    };\n"
                      "}\n"
                      "void f()\n"
                      "{\n"
                      "    Fred fred;\n"
                      "    memset(&fred, 0, sizeof(Fred));\n"
                      "}");
        ASSERT_EQUALS("", errout.str());

        // Fred with namespace qualifier
        checkNoMemset("namespace n1 {\n"
                      "    class Fred\n"
                      "    {\n"
                      "        std::string b;\n"
                      "    };\n"
                      "}\n"
                      "void f()\n"
                      "{\n"
                      "    n1::Fred fred;\n"
                      "    memset(&fred, 0, sizeof(n1::Fred));\n"
                      "}");
        ASSERT_EQUALS("[test.cpp:10]: (error) Using 'memset' on class that contains a 'std::string'.\n", errout.str());

        // Fred with namespace qualifier
        checkNoMemset("namespace n1 {\n"
                      "    class Fred\n"
                      "    {\n"
                      "        std::string b;\n"
                      "    };\n"
                      "}\n"
                      "void f()\n"
                      "{\n"
                      "    n1::Fred fred;\n"
                      "    memset(&fred, 0, sizeof(fred));\n"
                      "}");
        ASSERT_EQUALS("[test.cpp:10]: (error) Using 'memset' on class that contains a 'std::string'.\n", errout.str());

        checkNoMemset("class A {\n"
                      "  virtual ~A() { }\n"
                      "  std::string s;\n"
                      "};\n"
                      "int f() {\n"
                      "  const int N = 10;\n"
                      "  A** arr = new A*[N];\n"
                      "  memset(arr, 0, N * sizeof(A*));\n"
                      "}");
        ASSERT_EQUALS("", errout.str());

        checkNoMemset("class A {\n" // #5116 - nested class data is mixed in the SymbolDatabase
                      "  std::string s;\n"
                      "  struct B { int x; };\n"
                      "};\n"
                      "void f(A::B *b) {\n"
                      "  memset(b,0,4);\n"
                      "}");
        ASSERT_EQUALS("", errout.str());

        // #4461 Warn about memset/memcpy on class with references as members
        checkNoMemset("class A {\n"
                      "  std::string &s;\n"
                      "};\n"
                      "void f() {\n"
                      "  A a;\n"
                      "  memset(&a, 0, sizeof(a));\n"
                      "}");
        ASSERT_EQUALS("[test.cpp:6]: (error) Using 'memset' on class that contains a reference.\n", errout.str());
        checkNoMemset("class A {\n"
                      "  const B&b;\n"
                      "};\n"
                      "void f() {\n"
                      "  A a;\n"
                      "  memset(&a, 0, sizeof(a));\n"
                      "}");
        ASSERT_EQUALS("[test.cpp:6]: (error) Using 'memset' on class that contains a reference.\n", errout.str());

        // #7456
        checkNoMemset("struct A {\n"
                      "  A() {}\n"
                      "  virtual ~A() {}\n"
                      "};\n"
                      "struct B {\n"
                      "  A* arr[4];\n"
                      "};\n"
                      "void func() {\n"
                      "  B b[4];\n"
                      "  memset(b, 0, sizeof(b));\n"
                      "}");
        ASSERT_EQUALS("", errout.str());
    }

    void memsetOnInvalid() { // Ticket #5425
        checkNoMemset("union ASFStreamHeader {\n"
                      "  struct AVMPACKED {\n"
                      "    union  {\n"
                      "      struct AVMPACKED {\n"
                      "        int width;\n"
                      "      } vid;\n"
                      "    };\n"
                      "  } hdr;\n"
                      "};"
                      "void parseHeader() {\n"
                      "  ASFStreamHeader strhdr;\n"
                      "  memset(&strhdr, 0, sizeof(strhdr));\n"
                      "}");
    }

    void memsetOnStruct() {
        checkNoMemset("struct A\n"
                      "{\n"
                      "};\n"
                      "void f()\n"
                      "{\n"
                      "    A a;\n"
                      "    memset(&a, 0, sizeof(A));\n"
                      "}");
        ASSERT_EQUALS("", errout.str());

        checkNoMemset("struct A\n"
                      "{\n"
                      "};\n"
                      "void f()\n"
                      "{\n"
                      "    struct A a;\n"
                      "    memset(&a, 0, sizeof(struct A));\n"
                      "}");
        ASSERT_EQUALS("", errout.str());

        checkNoMemset("struct A\n"
                      "{\n"
                      "};\n"
                      "void f()\n"
                      "{\n"
                      "    struct A a;\n"
                      "    memset(&a, 0, sizeof(A));\n"
                      "}");
        ASSERT_EQUALS("", errout.str());

        checkNoMemset("void f()\n"
                      "{\n"
                      "    struct sockaddr_in6 fail;\n"
                      "    memset(&fail, 0, sizeof(struct sockaddr_in6));\n"
                      "}");
        ASSERT_EQUALS("", errout.str());

        checkNoMemset("struct A\n"
                      "{\n"
                      " void g( struct sockaddr_in6& a);\n"
                      "private:\n"
                      " std::string b;\n"
                      "};\n"
                      "void f()\n"
                      "{\n"
                      " struct A fail;\n"
                      " memset(&fail, 0, sizeof(struct A));\n"
                      "}");
        ASSERT_EQUALS("[test.cpp:10]: (error) Using 'memset' on struct that contains a 'std::string'.\n", errout.str());

        checkNoMemset("struct Fred\n"
                      "{\n"
                      "     std::string s;\n"
                      "};\n"
                      "void f()\n"
                      "{\n"
                      "    Fred fred;\n"
                      "    memset(&fred, 0, sizeof(fred));\n"
                      "}");
        ASSERT_EQUALS("[test.cpp:8]: (error) Using 'memset' on struct that contains a 'std::string'.\n", errout.str());

        checkNoMemset("struct Stringy {\n"
                      "    std::string inner;\n"
                      "};\n"
                      "struct Foo {\n"
                      "    Stringy s;\n"
                      "};\n"
                      "int main() {\n"
                      "    Foo foo;\n"
                      "    memset(&foo, 0, sizeof(Foo));\n"
                      "}");

        ASSERT_EQUALS("[test.cpp:9]: (error) Using 'memset' on struct that contains a 'std::string'.\n", errout.str());
    }

    void memsetVector() {
        checkNoMemset("class A\n"
                      "{ std::vector<int> ints; };\n"
                      "\n"
                      "void f()\n"
                      "{\n"
                      "    A a;\n"
                      "    memset(&a, 0, sizeof(A));\n"
                      "}");
        ASSERT_EQUALS("[test.cpp:7]: (error) Using 'memset' on class that contains a 'std::vector'.\n", errout.str());

        checkNoMemset("struct A\n"
                      "{ std::vector<int> ints; };\n"
                      "\n"
                      "void f()\n"
                      "{\n"
                      "    A a;\n"
                      "    memset(&a, 0, sizeof(A));\n"
                      "}");
        ASSERT_EQUALS("[test.cpp:7]: (error) Using 'memset' on struct that contains a 'std::vector'.\n", errout.str());

        checkNoMemset("struct A\n"
                      "{ std::vector<int> ints; };\n"
                      "\n"
                      "void f()\n"
                      "{\n"
                      "    A a;\n"
                      "    memset(&a, 0, sizeof(struct A));\n"
                      "}");
        ASSERT_EQUALS("[test.cpp:7]: (error) Using 'memset' on struct that contains a 'std::vector'.\n", errout.str());

        checkNoMemset("struct A\n"
                      "{ std::vector<int> ints; };\n"
                      "\n"
                      "void f()\n"
                      "{\n"
                      "    A a;\n"
                      "    memset(&a, 0, sizeof(a));\n"
                      "}");
        ASSERT_EQUALS("[test.cpp:7]: (error) Using 'memset' on struct that contains a 'std::vector'.\n", errout.str());

        checkNoMemset("class A\n"
                      "{ std::vector< std::vector<int> > ints; };\n"
                      "\n"
                      "void f()\n"
                      "{\n"
                      "    A a;\n"
                      "    memset(&a, 0, sizeof(A));\n"
                      "}");
        ASSERT_EQUALS("[test.cpp:7]: (error) Using 'memset' on class that contains a 'std::vector'.\n", errout.str());

        checkNoMemset("struct A\n"
                      "{ std::vector< std::vector<int> > ints; };\n"
                      "\n"
                      "void f()\n"
                      "{\n"
                      "    A a;\n"
                      "    memset(&a, 0, sizeof(A));\n"
                      "}");
        ASSERT_EQUALS("[test.cpp:7]: (error) Using 'memset' on struct that contains a 'std::vector'.\n", errout.str());

        checkNoMemset("struct A\n"
                      "{ std::vector< std::vector<int> > ints; };\n"
                      "\n"
                      "void f()\n"
                      "{\n"
                      "    A a;\n"
                      "    memset(&a, 0, sizeof(a));\n"
                      "}");
        ASSERT_EQUALS("[test.cpp:7]: (error) Using 'memset' on struct that contains a 'std::vector'.\n", errout.str());

        checkNoMemset("struct A\n"
                      "{ std::vector<int *> ints; };\n"
                      "\n"
                      "void f()\n"
                      "{\n"
                      "    A a;\n"
                      "    memset(&a, 0, sizeof(A));\n"
                      "}");
        ASSERT_EQUALS("[test.cpp:7]: (error) Using 'memset' on struct that contains a 'std::vector'.\n", errout.str());

        checkNoMemset("struct A {\n"
                      "     std::vector<int *> buf;\n"
                      "     operator int*() {return &buf[0];}\n"
                      "};\n"
                      "void f() {\n"
                      "    A a;\n"
                      "    memset(a, 0, 100);\n"
                      "}");
        ASSERT_EQUALS("", errout.str()); // #4460

        checkNoMemset("struct C {\n"
                      "    std::string s;\n"
                      "};\n"
                      "int foo() {\n"
                      "    C* c1[10][10];\n"
                      "    C* c2[10];\n"
                      "    C c3[10][10];\n"
                      "    C** c4 = new C*[10];\n"
                      "    memset(**c1, 0, 10);\n"
                      "    memset(*c1, 0, 10);\n"
                      "    memset(*c2, 0, 10);\n"
                      "    memset(*c3, 0, 10);\n"
                      "    memset(*c4, 0, 10);\n"
                      "    memset(c2, 0, 10);\n"
                      "    memset(c3, 0, 10);\n"
                      "}");
        ASSERT_EQUALS("[test.cpp:9]: (error) Using 'memset' on struct that contains a 'std::string'.\n"
                      "[test.cpp:11]: (error) Using 'memset' on struct that contains a 'std::string'.\n"
                      "[test.cpp:12]: (error) Using 'memset' on struct that contains a 'std::string'.\n"
                      "[test.cpp:13]: (error) Using 'memset' on struct that contains a 'std::string'.\n", errout.str());

        // Ticket #6953
        checkNoMemset("typedef float realnum;\n"
                      "struct multilevel_data {\n"
                      "  realnum *GammaInv;\n"
                      "  realnum data[1];\n"
                      "};\n"
                      "void *new_internal_data() const {\n"
                      "  multilevel_data *d = (multilevel_data *) malloc(sizeof(multilevel_data));\n"
                      "  memset(d, 0, sizeof(multilevel_data));\n"
                      "  return (void*) d;\n"
                      "}");
        ASSERT_EQUALS("[test.cpp:8]: (portability) Using memset() on struct which contains a floating point number.\n", errout.str());
    }

    void memsetOnStdPodType() { // Ticket #5901
        Settings settings;
        const char xmldata[] = "<?xml version=\"1.0\"?>\n"
                               "<def>\n"
                               "  <podtype name=\"std::uint8_t\" sign=\"u\" size=\"1\"/>\n"
                               "  <podtype name=\"std::atomic_bool\"/>\n"
                               "</def>";
        tinyxml2::XMLDocument doc;
        doc.Parse(xmldata, sizeof(xmldata));
        settings.library.load(doc);

        checkNoMemset("class A {\n"
                      "    std::array<int, 10> ints;\n"
                      "};\n"
                      "void f() {\n"
                      "    A a;\n"
                      "    memset(&a, 0, sizeof(A));\n"
                      "}");
        ASSERT_EQUALS("", errout.str()); // std::array is POD (#5481)

        checkNoMemset("struct st {\n"
                      "  std::uint8_t a;\n"
                      "  std::atomic_bool b;\n"
                      "};\n"
                      "\n"
                      "void f() {\n"
                      "  st s;\n"
                      "  std::memset(&s, 0, sizeof(st));\n"
                      "}", settings);
        ASSERT_EQUALS("", errout.str());
    }

    void memsetOnFloat() {
        checkNoMemset("struct A {\n"
                      "    float f;\n"
                      "};\n"
                      "void f() {\n"
                      "    A a;\n"
                      "    memset(&a, 0, sizeof(A));\n"
                      "}");
        ASSERT_EQUALS("[test.cpp:6]: (portability) Using memset() on struct which contains a floating point number.\n", errout.str());

        checkNoMemset("struct A {\n"
                      "    float f[4];\n"
                      "};\n"
                      "void f() {\n"
                      "    A a;\n"
                      "    memset(&a, 0, sizeof(A));\n"
                      "}");
        ASSERT_EQUALS("[test.cpp:6]: (portability) Using memset() on struct which contains a floating point number.\n", errout.str());

        checkNoMemset("struct A {\n"
                      "    float f[4];\n"
                      "};\n"
                      "void f(const A& b) {\n"
                      "    A a;\n"
                      "    memcpy(&a, &b, sizeof(A));\n"
                      "}");
        ASSERT_EQUALS("", errout.str());

        checkNoMemset("struct A {\n"
                      "    float* f;\n"
                      "};\n"
                      "void f() {\n"
                      "    A a;\n"
                      "    memset(&a, 0, sizeof(A));\n"
                      "}");
        ASSERT_EQUALS("", errout.str());
    }

    void memsetOnUnknown() {
        checkNoMemset("void clang_tokenize(CXToken **Tokens) {\n"
                      "  *Tokens = (CXToken *)malloc(sizeof(CXToken) * CXTokens.size());\n"
                      "  memmove(*Tokens, CXTokens.data(), sizeof(CXToken) * CXTokens.size());\n"
                      "}");
        ASSERT_EQUALS("", errout.str());
    }

    void mallocOnClass() {
        checkNoMemset("class C { C() {} };\n"
                      "void foo(C*& p) {\n"
                      "    p = malloc(sizeof(C));\n"
                      "}");
        ASSERT_EQUALS("[test.cpp:3] -> [test.cpp:1]: (warning) Memory for class instance allocated with malloc(), but class provides constructors.\n", errout.str());

        checkNoMemset("class C { C(int z, Foo bar) { bar(); } };\n"
                      "void foo(C*& p) {\n"
                      "    p = malloc(sizeof(C));\n"
                      "}");
        ASSERT_EQUALS("[test.cpp:3] -> [test.cpp:1]: (warning) Memory for class instance allocated with malloc(), but class provides constructors.\n", errout.str());

        checkNoMemset("struct C { C() {} };\n"
                      "void foo(C*& p) {\n"
                      "    p = realloc(p, sizeof(C));\n"
                      "}");
        ASSERT_EQUALS("[test.cpp:3] -> [test.cpp:1]: (warning) Memory for class instance allocated with realloc(), but class provides constructors.\n", errout.str());

        checkNoMemset("struct C { virtual void bar(); };\n"
                      "void foo(C*& p) {\n"
                      "    p = malloc(sizeof(C));\n"
                      "}");
        ASSERT_EQUALS("[test.cpp:3] -> [test.cpp:1]: (error) Memory for class instance allocated with malloc(), but class contains a virtual function.\n", errout.str());

        checkNoMemset("struct C { std::string s; };\n"
                      "void foo(C*& p) {\n"
                      "    p = malloc(sizeof(C));\n"
                      "}");
        ASSERT_EQUALS("[test.cpp:3] -> [test.cpp:1]: (error) Memory for class instance allocated with malloc(), but class contains a 'std::string'.\n", errout.str());

        checkNoMemset("class C { };\n" // C-Style class/struct
                      "void foo(C*& p) {\n"
                      "    p = malloc(sizeof(C));\n"
                      "}");
        ASSERT_EQUALS("", errout.str());

        checkNoMemset("struct C { C() {} };\n"
                      "void foo(C*& p) {\n"
                      "    p = new C();\n"
                      "}");
        ASSERT_EQUALS("", errout.str());

        checkNoMemset("class C { C() {} };\n"
                      "void foo(D*& p) {\n" // Unknown type
                      "    p = malloc(sizeof(C));\n"
                      "}");
        ASSERT_EQUALS("", errout.str());
    }

#define checkThisSubtraction(code) checkThisSubtraction_(code, __FILE__, __LINE__)
    void checkThisSubtraction_(const char code[], const char* file, int line) {
        // Clear the error log
        errout.str("");

        // Tokenize..
        Tokenizer tokenizer(&settings1, this);
        std::istringstream istr(code);
        ASSERT_LOC(tokenizer.tokenize(istr, "test.cpp"), file, line);

        // Check..
        CheckClass checkClass(&tokenizer, &settings1, this);
        checkClass.thisSubtraction();
    }

    void this_subtraction() {
        checkThisSubtraction("; this-x ;");
        ASSERT_EQUALS("[test.cpp:1]: (warning) Suspicious pointer subtraction. Did you intend to write '->'?\n", errout.str());

        checkThisSubtraction("; *this = *this-x ;");
        ASSERT_EQUALS("", errout.str());

        checkThisSubtraction("; *this = *this-x ;\n"
                             "this-x ;");
        ASSERT_EQUALS("[test.cpp:2]: (warning) Suspicious pointer subtraction. Did you intend to write '->'?\n", errout.str());

        checkThisSubtraction("; *this = *this-x ;\n"
                             "this-x ;\n"
                             "this-x ;");
        ASSERT_EQUALS("[test.cpp:2]: (warning) Suspicious pointer subtraction. Did you intend to write '->'?\n"
                      "[test.cpp:3]: (warning) Suspicious pointer subtraction. Did you intend to write '->'?\n", errout.str());
    }

#define checkConst(...) checkConst_(__FILE__, __LINE__, __VA_ARGS__)
    void checkConst_(const char* file, int line, const char code[], Settings *s = nullptr, bool inconclusive = true) {
        // Clear the error log
        errout.str("");

        // Check..
        if (!s)
            s = &settings0;
        s->certainty.setEnabled(Certainty::inconclusive, inconclusive);

        // Tokenize..
        Tokenizer tokenizer(s, this);
        std::istringstream istr(code);
        ASSERT_LOC(tokenizer.tokenize(istr, "test.cpp"), file, line);

        CheckClass checkClass(&tokenizer, s, this);
        (checkClass.checkConst)();
    }

    void const1() {
        checkConst("class Fred {\n"
                   "    int a;\n"
                   "    int getA() { return a; }\n"
                   "};");
        ASSERT_EQUALS("[test.cpp:3]: (style, inconclusive) Technically the member function 'Fred::getA' can be const.\n", errout.str());

        checkConst("class Fred {\n"
                   "    const std::string foo() { return \"\"; }\n"
                   "};");
        ASSERT_EQUALS("[test.cpp:2]: (performance, inconclusive) Technically the member function 'Fred::foo' can be static (but you may consider moving to unnamed namespace).\n", errout.str());

        checkConst("class Fred {\n"
                   "    std::string s;\n"
                   "    const std::string & foo() { return \"\"; }\n"
                   "};");
        ASSERT_EQUALS("[test.cpp:3]: (performance, inconclusive) Technically the member function 'Fred::foo' can be static (but you may consider moving to unnamed namespace).\n", errout.str());

        // constructors can't be const..
        checkConst("class Fred {\n"
                   "    int a;\n"
                   "public:\n"
                   "    Fred() { }\n"
                   "};");
        ASSERT_EQUALS("", errout.str());

        // assignment through |=..
        checkConst("class Fred {\n"
                   "    int a;\n"
                   "    int setA() { a |= true; }\n"
                   "};");
        ASSERT_EQUALS("", errout.str());

        // functions with a call to a member function can only be const, if that member function is const, too.. (#1305)
        checkConst("class foo {\n"
                   "public:\n"
                   "    int x;\n"
                   "    void a() { x = 1; }\n"
                   "    void b() { a(); }\n"
                   "};");
        ASSERT_EQUALS("", errout.str());

        checkConst("class Fred {\n"
                   "public:\n"
                   "    int x;\n"
                   "    int a() const { return x; }\n"
                   "    void b() { a(); }\n"
                   "};");
        ASSERT_EQUALS("[test.cpp:5]: (style, inconclusive) Technically the member function 'Fred::b' can be const.\n", errout.str());

        checkConst("class Fred {\n"
                   "public:\n"
                   "    int x;\n"
                   "    void b() { a(); }\n"
                   "};");
        ASSERT_EQUALS("[test.cpp:4]: (performance, inconclusive) Technically the member function 'Fred::b' can be static (but you may consider moving to unnamed namespace).\n", errout.str());

        // static functions can't be const..
        checkConst("class foo\n"
                   "{\n"
                   "public:\n"
                   "    static unsigned get()\n"
                   "    { return 0; }\n"
                   "};");
        ASSERT_EQUALS("", errout.str());

        checkConst("class Fred {\n"
                   "    const std::string foo() const throw() { return \"\"; }\n"
                   "};");
        ASSERT_EQUALS("[test.cpp:2]: (performance, inconclusive) Technically the member function 'Fred::foo' can be static (but you may consider moving to unnamed namespace).\n", errout.str());
    }

    void const2() {
        // ticket 1344
        // assignment to variable can't be const
        checkConst("class Fred {\n"
                   "    std::string s;\n"
                   "    void foo() { s = \"\"; }\n"
                   "};");
        ASSERT_EQUALS("", errout.str());

        // assignment to function argument reference can be const
        checkConst("class Fred {\n"
                   "    std::string s;\n"
                   "    void foo(std::string & a) { a = s; }\n"
                   "};");
        ASSERT_EQUALS("[test.cpp:3]: (style, inconclusive) Technically the member function 'Fred::foo' can be const.\n", errout.str());

        // assignment to variable can't be const
        checkConst("class Fred {\n"
                   "    std::string s;\n"
                   "    void foo(std::string & a) { s = a; }\n"
                   "};");
        ASSERT_EQUALS("", errout.str());

        // assignment to function argument references can be const
        checkConst("class Fred {\n"
                   "    std::string s;\n"
                   "    void foo(std::string & a, std::string & b) { a = s; b = s; }\n"
                   "};");
        ASSERT_EQUALS("[test.cpp:3]: (style, inconclusive) Technically the member function 'Fred::foo' can be const.\n", errout.str());

        // assignment to variable, can't be const
        checkConst("class Fred {\n"
                   "    std::string s;\n"
                   "    void foo(std::string & a, std::string & b) { s = a; s = b; }\n"
                   "};");
        ASSERT_EQUALS("", errout.str());

        // assignment to variable, can't be const
        checkConst("class Fred {\n"
                   "    std::string s;\n"
                   "    void foo(std::string & a, std::string & b) { s = a; b = a; }\n"
                   "};");
        ASSERT_EQUALS("", errout.str());

        // assignment to variable, can't be const
        checkConst("class Fred {\n"
                   "    std::string s;\n"
                   "    void foo(std::string & a, std::string & b) { a = s; s = b; }\n"
                   "};");
        ASSERT_EQUALS("", errout.str());
    }

    void const3() {
        // assignment to function argument pointer can be const
        checkConst("class Fred {\n"
                   "    int s;\n"
                   "    void foo(int * a) { *a = s; }\n"
                   "};");
        ASSERT_EQUALS("[test.cpp:3]: (style, inconclusive) Technically the member function 'Fred::foo' can be const.\n", errout.str());

        // assignment to variable, can't be const
        checkConst("class Fred {\n"
                   "    int s;\n"
                   "    void foo(int * a) { s = *a; }\n"
                   "};");
        ASSERT_EQUALS("", errout.str());

        // assignment to function argument pointers can be const
        checkConst("class Fred {\n"
                   "    std::string s;\n"
                   "    void foo(std::string * a, std::string * b) { *a = s; *b = s; }\n"
                   "};");
        ASSERT_EQUALS("[test.cpp:3]: (style, inconclusive) Technically the member function 'Fred::foo' can be const.\n", errout.str());

        // assignment to variable, can't be const
        checkConst("class Fred {\n"
                   "    std::string s;\n"
                   "    void foo(std::string * a, std::string * b) { s = *a; s = *b; }\n"
                   "};");
        ASSERT_EQUALS("", errout.str());

        // assignment to variable, can't be const
        checkConst("class Fred {\n"
                   "    std::string s;\n"
                   "    void foo(std::string * a, std::string * b) { s = *a; *b = s; }\n"
                   "};");
        ASSERT_EQUALS("", errout.str());

        // assignment to variable, can't be const
        checkConst("class Fred {\n"
                   "    std::string s;\n"
                   "    void foo(std::string * a, std::string * b) { *a = s; s = b; }\n"
                   "};");
        ASSERT_EQUALS("", errout.str());
    }

    void const4() {
        checkConst("class Fred {\n"
                   "    int a;\n"
                   "    int getA();\n"
                   "};\n"
                   "int Fred::getA() { return a; }");
        ASSERT_EQUALS("[test.cpp:5] -> [test.cpp:3]: (style, inconclusive) Technically the member function 'Fred::getA' can be const.\n", errout.str());

        checkConst("class Fred {\n"
                   "    std::string s;\n"
                   "    const std::string & foo();\n"
                   "};\n"
                   "const std::string & Fred::foo() { return \"\"; }");
        ASSERT_EQUALS("[test.cpp:5] -> [test.cpp:3]: (performance, inconclusive) Technically the member function 'Fred::foo' can be static (but you may consider moving to unnamed namespace).\n", errout.str());

        // functions with a function call to a non-const member can't be const.. (#1305)
        checkConst("class Fred\n"
                   "{\n"
                   "public:\n"
                   "    int x;\n"
                   "    void a() { x = 1; }\n"
                   "    void b();\n"
                   "};\n"
                   "void Fred::b() { a(); }");
        ASSERT_EQUALS("", errout.str());

        // static functions can't be const..
        checkConst("class Fred\n"
                   "{\n"
                   "public:\n"
                   "    static unsigned get();\n"
                   "};\n"
                   "static unsigned Fred::get() { return 0; }");
        ASSERT_EQUALS("", errout.str());

        // assignment to variable can't be const
        checkConst("class Fred {\n"
                   "    std::string s;\n"
                   "    void foo();\n"
                   "};\n"
                   "void Fred::foo() { s = \"\"; }");
        ASSERT_EQUALS("", errout.str());

        // assignment to function argument reference can be const
        checkConst("class Fred {\n"
                   "    std::string s;\n"
                   "    void foo(std::string & a);\n"
                   "};\n"
                   "void Fred::foo(std::string & a) { a = s; }");
        ASSERT_EQUALS("[test.cpp:5] -> [test.cpp:3]: (style, inconclusive) Technically the member function 'Fred::foo' can be const.\n", errout.str());

        // assignment to variable can't be const
        checkConst("class Fred {\n"
                   "    std::string s;\n"
                   "    void foo(std::string & a);\n"
                   "};\n"
                   "void Fred::foo(std::string & a) { s = a; }");
        ASSERT_EQUALS("", errout.str());

        // assignment to function argument references can be const
        checkConst("class Fred {\n"
                   "    std::string s;\n"
                   "    void foo(std::string & a, std::string & b);\n"
                   "};\n"
                   "void Fred::foo(std::string & a, std::string & b) { a = s; b = s; }");
        ASSERT_EQUALS("[test.cpp:5] -> [test.cpp:3]: (style, inconclusive) Technically the member function 'Fred::foo' can be const.\n", errout.str());

        // assignment to variable, can't be const
        checkConst("class Fred {\n"
                   "    std::string s;\n"
                   "    void foo(std::string & a, std::string & b);\n"
                   "};\n"
                   "void Fred::foo(std::string & a, std::string & b) { s = a; s = b; }");
        ASSERT_EQUALS("", errout.str());

        // assignment to variable, can't be const
        checkConst("class Fred {\n"
                   "    std::string s;\n"
                   "    void foo(std::string & a, std::string & b);\n"
                   "};\n"
                   "void Fred::foo(std::string & a, std::string & b) { s = a; b = a; }");
        ASSERT_EQUALS("", errout.str());

        // assignment to variable, can't be const
        checkConst("class Fred {\n"
                   "    std::string s;\n"
                   "    void foo(std::string & a, std::string & b);\n"
                   "};\n"
                   "void Fred::foo(std::string & a, std::string & b) { a = s; s = b; }");
        ASSERT_EQUALS("", errout.str());

        // assignment to function argument pointer can be const
        checkConst("class Fred {\n"
                   "    int s;\n"
                   "    void foo(int * a);\n"
                   "};\n"
                   "void Fred::foo(int * a) { *a = s; }");
        ASSERT_EQUALS("[test.cpp:5] -> [test.cpp:3]: (style, inconclusive) Technically the member function 'Fred::foo' can be const.\n", errout.str());

        // assignment to variable, can't be const
        checkConst("class Fred {\n"
                   "    int s;\n"
                   "    void foo(int * a);\n"
                   "};\n"
                   "void Fred::foo(int * a) { s = *a; }");
        ASSERT_EQUALS("", errout.str());

        // assignment to function argument pointers can be const
        checkConst("class Fred {\n"
                   "    std::string s;\n"
                   "    void foo(std::string * a, std::string * b);\n"
                   "};\n"
                   "void Fred::foo(std::string * a, std::string * b) { *a = s; *b = s; }");
        ASSERT_EQUALS("[test.cpp:5] -> [test.cpp:3]: (style, inconclusive) Technically the member function 'Fred::foo' can be const.\n", errout.str());

        // assignment to variable, can't be const
        checkConst("class Fred {\n"
                   "    std::string s;\n"
                   "    void foo(std::string * a, std::string * b);\n"
                   "};\n"
                   "void Fred::foo(std::string * a, std::string * b) { s = *a; s = *b; }");
        ASSERT_EQUALS("", errout.str());

        // assignment to variable, can't be const
        checkConst("class Fred {\n"
                   "    std::string s;\n"
                   "    void foo(std::string * a, std::string * b);\n"
                   "};\n"
                   "void Fred::foo(std::string * a, std::string * b) { s = *a; *b = s; }");
        ASSERT_EQUALS("", errout.str());

        // assignment to variable, can't be const
        checkConst("class Fred {\n"
                   "    std::string s;\n"
                   "    void foo(std::string * a, std::string * b);\n"
                   "};\n"
                   "void Fred::foo(std::string * a, std::string * b) { *a = s; s = b; }");
        ASSERT_EQUALS("", errout.str());

        // check functions with same name
        checkConst("class Fred {\n"
                   "    std::string s;\n"
                   "    void foo();\n"
                   "    void foo(std::string & a);\n"
                   "    void foo(const std::string & a);\n"
                   "};\n"
                   "void Fred::foo() { }"
                   "void Fred::foo(std::string & a) { a = s; }"
                   "void Fred::foo(const std::string & a) { s = a; }");
        ASSERT_EQUALS("[test.cpp:7] -> [test.cpp:3]: (performance, inconclusive) Technically the member function 'Fred::foo' can be static (but you may consider moving to unnamed namespace).\n"
                      "[test.cpp:7] -> [test.cpp:4]: (style, inconclusive) Technically the member function 'Fred::foo' can be const.\n", errout.str());

        // check functions with different or missing parameter names
        checkConst("class Fred {\n"
                   "    std::string s;\n"
                   "    void foo1(int, int);\n"
                   "    void foo2(int a, int b);\n"
                   "    void foo3(int, int b);\n"
                   "    void foo4(int a, int);\n"
                   "    void foo5(int a, int b);\n"
                   "};\n"
                   "void Fred::foo1(int a, int b) { }\n"
                   "void Fred::foo2(int c, int d) { }\n"
                   "void Fred::foo3(int a, int b) { }\n"
                   "void Fred::foo4(int a, int b) { }\n"
                   "void Fred::foo5(int, int) { }");
        ASSERT_EQUALS("[test.cpp:9] -> [test.cpp:3]: (performance, inconclusive) Technically the member function 'Fred::foo1' can be static (but you may consider moving to unnamed namespace).\n"
                      "[test.cpp:10] -> [test.cpp:4]: (performance, inconclusive) Technically the member function 'Fred::foo2' can be static (but you may consider moving to unnamed namespace).\n"
                      "[test.cpp:11] -> [test.cpp:5]: (performance, inconclusive) Technically the member function 'Fred::foo3' can be static (but you may consider moving to unnamed namespace).\n"
                      "[test.cpp:12] -> [test.cpp:6]: (performance, inconclusive) Technically the member function 'Fred::foo4' can be static (but you may consider moving to unnamed namespace).\n"
                      "[test.cpp:13] -> [test.cpp:7]: (performance, inconclusive) Technically the member function 'Fred::foo5' can be static (but you may consider moving to unnamed namespace).\n", errout.str());

        // check nested classes
        checkConst("class Fred {\n"
                   "    class A {\n"
                   "        int a;\n"
                   "        int getA() { return a; }\n"
                   "    };\n"
                   "};");
        ASSERT_EQUALS("[test.cpp:4]: (style, inconclusive) Technically the member function 'Fred::A::getA' can be const.\n", errout.str());

        checkConst("class Fred {\n"
                   "    class A {\n"
                   "        int a;\n"
                   "        int getA();\n"
                   "    };\n"
                   "    int A::getA() { return a; }\n"
                   "};");
        ASSERT_EQUALS("[test.cpp:6] -> [test.cpp:4]: (style, inconclusive) Technically the member function 'Fred::A::getA' can be const.\n", errout.str());

        checkConst("class Fred {\n"
                   "    class A {\n"
                   "        int a;\n"
                   "        int getA();\n"
                   "    };\n"
                   "};\n"
                   "int Fred::A::getA() { return a; }");
        ASSERT_EQUALS("[test.cpp:7] -> [test.cpp:4]: (style, inconclusive) Technically the member function 'Fred::A::getA' can be const.\n", errout.str());

        // check deeply nested classes
        checkConst("class Fred {\n"
                   "    class B {\n"
                   "        int b;\n"
                   "        int getB() { return b; }\n"
                   "        class A {\n"
                   "            int a;\n"
                   "            int getA() { return a; }\n"
                   "        };\n"
                   "    };\n"
                   "};");
        ASSERT_EQUALS("[test.cpp:4]: (style, inconclusive) Technically the member function 'Fred::B::getB' can be const.\n"
                      "[test.cpp:7]: (style, inconclusive) Technically the member function 'Fred::B::A::getA' can be const.\n"
                      , errout.str());

        checkConst("class Fred {\n"
                   "    class B {\n"
                   "        int b;\n"
                   "        int getB();\n"
                   "        class A {\n"
                   "            int a;\n"
                   "            int getA();\n"
                   "        };\n"
                   "        int A::getA() { return a; }\n"
                   "    };\n"
                   "    int B::getB() { return b; }\n"
                   "};");
        ASSERT_EQUALS("[test.cpp:11] -> [test.cpp:4]: (style, inconclusive) Technically the member function 'Fred::B::getB' can be const.\n"
                      "[test.cpp:9] -> [test.cpp:7]: (style, inconclusive) Technically the member function 'Fred::B::A::getA' can be const.\n", errout.str());

        checkConst("class Fred {\n"
                   "    class B {\n"
                   "        int b;\n"
                   "        int getB();\n"
                   "        class A {\n"
                   "            int a;\n"
                   "            int getA();\n"
                   "        };\n"
                   "    };\n"
                   "    int B::A::getA() { return a; }\n"
                   "    int B::getB() { return b; }\n"
                   "};");
        ASSERT_EQUALS("[test.cpp:11] -> [test.cpp:4]: (style, inconclusive) Technically the member function 'Fred::B::getB' can be const.\n"
                      "[test.cpp:10] -> [test.cpp:7]: (style, inconclusive) Technically the member function 'Fred::B::A::getA' can be const.\n", errout.str());

        checkConst("class Fred {\n"
                   "    class B {\n"
                   "        int b;\n"
                   "        int getB();\n"
                   "        class A {\n"
                   "            int a;\n"
                   "            int getA();\n"
                   "        };\n"
                   "    };\n"
                   "};\n"
                   "int Fred::B::A::getA() { return a; }\n"
                   "int Fred::B::getB() { return b; }");
        ASSERT_EQUALS("[test.cpp:12] -> [test.cpp:4]: (style, inconclusive) Technically the member function 'Fred::B::getB' can be const.\n"
                      "[test.cpp:11] -> [test.cpp:7]: (style, inconclusive) Technically the member function 'Fred::B::A::getA' can be const.\n", errout.str());
    }

    // operator< can often be const
    void constoperator1() {
        checkConst("struct Fred {\n"
                   "    int a;\n"
                   "    bool operator<(const Fred &f) { return a < f.a; }\n"
                   "};");
        ASSERT_EQUALS("[test.cpp:3]: (style, inconclusive) Technically the member function 'Fred::operator<' can be const.\n", errout.str());
    }

    // operator<<
    void constoperator2() {
        checkConst("struct Foo {\n"
                   "    void operator<<(int);\n"
                   "};\n"
                   "struct Fred {\n"
                   "    Foo foo;\n"
                   "    void x()\n"
                   "    {\n"
                   "        foo << 123;\n"
                   "    }\n"
                   "};");
        ASSERT_EQUALS("", errout.str());

        checkConst("struct Foo {\n"
                   "    void operator<<(int);\n"
                   "};\n"
                   "struct Fred {\n"
                   "    Foo foo;\n"
                   "    void x()\n"
                   "    {\n"
                   "        std::cout << foo << 123;\n"
                   "    }\n"
                   "};");
        ASSERT_EQUALS("[test.cpp:6]: (style, inconclusive) Technically the member function 'Fred::x' can be const.\n", errout.str());
    }

    void constoperator3() {
        checkConst("struct Fred {\n"
                   "    int array[10];\n"
                   "    int const & operator [] (unsigned int index) const { return array[index]; }\n"
                   "    int & operator [] (unsigned int index) { return array[index]; }\n"
                   "};");
        ASSERT_EQUALS("", errout.str());

        checkConst("struct Fred {\n"
                   "    int array[10];\n"
                   "    int const & operator [] (unsigned int index) { return array[index]; }\n"
                   "};");
        ASSERT_EQUALS("[test.cpp:3]: (style, inconclusive) Technically the member function 'Fred::operator[]' can be const.\n", errout.str());
    }

    void constoperator4() {
        // #7953
        checkConst("class A {\n"
                   "    int c;\n"
                   "public:\n"
                   "    operator int*() { return &c; };\n"
                   "};");
        ASSERT_EQUALS("", errout.str());

        checkConst("class A {\n"
                   "    int c;\n"
                   "public:\n"
                   "    operator const int*() { return &c; };\n"
                   "};");
        ASSERT_EQUALS("[test.cpp:4]: (style, inconclusive) Technically the member function 'A::operatorconstint*' can be const.\n", errout.str());

        // #2375
        checkConst("struct Fred {\n"
                   "    int array[10];\n"
                   "    typedef int* (Fred::*UnspecifiedBoolType);\n"
                   "    operator UnspecifiedBoolType() { };\n"
                   "};");
        TODO_ASSERT_EQUALS("[test.cpp:4]: (style, inconclusive) Technically the member function 'Fred::operatorint**' can be const.\n", "", errout.str());

        checkConst("struct Fred {\n"
                   "    int array[10];\n"
                   "    typedef int* (Fred::*UnspecifiedBoolType);\n"
                   "    operator UnspecifiedBoolType() { array[0] = 0; };\n"
                   "};");
        ASSERT_EQUALS("", errout.str());
    }

    void constoperator5() { // ticket #3252
        checkConst("class A {\n"
                   "    int c;\n"
                   "public:\n"
                   "    operator int& () {return c}\n"
                   "};");
        ASSERT_EQUALS("", errout.str());

        checkConst("class A {\n"
                   "    int c;\n"
                   "public:\n"
                   "    operator const int& () {return c}\n"
                   "};");
        ASSERT_EQUALS("[test.cpp:4]: (style, inconclusive) Technically the member function 'A::operatorconstint&' can be const.\n", errout.str());

        checkConst("class A {\n"
                   "    int c;\n"
                   "public:\n"
                   "    operator int () {return c}\n"
                   "};");
        ASSERT_EQUALS("[test.cpp:4]: (style, inconclusive) Technically the member function 'A::operatorint' can be const.\n", errout.str());
    }

    void constoperator6() { // ticket #8669
        checkConst("class A {\n"
                   "    int c;\n"
                   "    void f() { os >> *this; }\n"
                   "};");
        ASSERT_EQUALS("", errout.str());
    }

    void const5() {
        // ticket #1482
        checkConst("class A {\n"
                   "    int a;\n"
                   "    bool foo(int i)\n"
                   "    {\n"
                   "        bool same;\n"
                   "        same = (i == a);\n"
                   "        return same;\n"
                   "    }\n"
                   "};");
        ASSERT_EQUALS("[test.cpp:3]: (style, inconclusive) Technically the member function 'A::foo' can be const.\n", errout.str());
    }

    void const6() {
        // ticket #1491
        checkConst("class foo {\n"
                   "public:\n"
                   "};\n"
                   "void bar() {}");
        ASSERT_EQUALS("", errout.str());

        checkConst("class Fred\n"
                   "{\n"
                   "public:\n"
                   "    void foo() { }\n"
                   "};");
        ASSERT_EQUALS("[test.cpp:4]: (performance, inconclusive) Technically the member function 'Fred::foo' can be static (but you may consider moving to unnamed namespace).\n", errout.str());

        checkConst("struct fast_string\n"
                   "{\n"
                   "    union\n"
                   "    {\n"
                   "        char buff[100];\n"
                   "    };\n"
                   "    void set_type(char t);\n"
                   "};\n"
                   "inline void fast_string::set_type(char t)\n"
                   "{\n"
                   "    buff[10] = t;\n"
                   "}");
        ASSERT_EQUALS("", errout.str());
    }

    void const7() {
        checkConst("class foo {\n"
                   "    int a;\n"
                   "public:\n"
                   "    void set(int i) { a = i; }\n"
                   "    void set(const foo & f) { *this = f; }\n"
                   "};\n"
                   "void bar() {}");
        ASSERT_EQUALS("", errout.str());
    }

    void const8() {
        // ticket #1517
        checkConst("class A {\n"
                   "public:\n"
                   "    A():m_strValue(\"\"){}\n"
                   "    std::string strGetString() { return m_strValue; }\n"
                   "private:\n"
                   "    std::string m_strValue;\n"
                   "};");
        ASSERT_EQUALS("[test.cpp:4]: (style, inconclusive) Technically the member function 'A::strGetString' can be const.\n", errout.str());
    }

    void const9() {
        // ticket #1515
        checkConst("class wxThreadInternal {\n"
                   "public:\n"
                   "    void SetExitCode(wxThread::ExitCode exitcode) { m_exitcode = exitcode; }\n"
                   "private:\n"
                   "    wxThread::ExitCode m_exitcode;\n"
                   "};");
        ASSERT_EQUALS("", errout.str());
    }

    void const10() {
        // ticket #1522
        checkConst("class A {\n"
                   "public:\n"
                   "    int foo() { return x = 0; }\n"
                   "private:\n"
                   "    int x;\n"
                   "};");
        ASSERT_EQUALS("", errout.str());

        checkConst("class A {\n"
                   "public:\n"
                   "    int foo() { return x ? x : x = 0; }\n"
                   "private:\n"
                   "    int x;\n"
                   "};");
        ASSERT_EQUALS("", errout.str());

        checkConst("class A {\n"
                   "public:\n"
                   "    int foo() { return x ? x = 0 : x; }\n"
                   "private:\n"
                   "    int x;\n"
                   "};");
        ASSERT_EQUALS("", errout.str());
    }

    void const11() {
        // ticket #1529
        checkConst("class A {\n"
                   "public:\n"
                   "    void set(struct tm time) { m_time = time; }\n"
                   "private:\n"
                   "    struct tm m_time;\n"
                   "};");
        ASSERT_EQUALS("", errout.str());
    }

    void const12() {
        // ticket #1525
        checkConst("class A {\n"
                   "public:\n"
                   "    int foo() { x = 0; }\n"
                   "private:\n"
                   "    mutable int x;\n"
                   "};");
        ASSERT_EQUALS("[test.cpp:3]: (style, inconclusive) Technically the member function 'A::foo' can be const.\n", errout.str());
    }

    void const13() {
        // ticket #1519
        checkConst("class A {\n"
                   "public:\n"
                   "    A(){}\n"
                   "    std::vector<int> GetVec()  {return m_vec;}\n"
                   "    std::pair<int,double> GetPair() {return m_pair;}\n"
                   "private:\n"
                   "    std::vector<int> m_vec;\n"
                   "    std::pair<int,double> m_pair;\n"
                   "};");
        ASSERT_EQUALS("[test.cpp:4]: (style, inconclusive) Technically the member function 'A::GetVec' can be const.\n"
                      "[test.cpp:5]: (style, inconclusive) Technically the member function 'A::GetPair' can be const.\n", errout.str());

        checkConst("class A {\n"
                   "public:\n"
                   "    A(){}\n"
                   "    const std::vector<int> & GetVec()  {return m_vec;}\n"
                   "    const std::pair<int,double> & GetPair() {return m_pair;}\n"
                   "private:\n"
                   "    std::vector<int> m_vec;\n"
                   "    std::pair<int,double> m_pair;\n"
                   "};");
        ASSERT_EQUALS("[test.cpp:4]: (style, inconclusive) Technically the member function 'A::GetVec' can be const.\n"
                      "[test.cpp:5]: (style, inconclusive) Technically the member function 'A::GetPair' can be const.\n", errout.str());
    }

    void const14() {
        // extends ticket 1519
        checkConst("class A {\n"
                   "public:\n"
                   "    A(){}\n"
                   "    std::pair<std::vector<int>,double> GetPair() {return m_pair;}\n"
                   "private:\n"
                   "    std::pair<std::vector<int>,double> m_pair;\n"
                   "};");
        ASSERT_EQUALS("[test.cpp:4]: (style, inconclusive) Technically the member function 'A::GetPair' can be const.\n", errout.str());

        checkConst("class A {\n"
                   "public:\n"
                   "    A(){}\n"
                   "    const std::pair<std::vector<int>,double>& GetPair() {return m_pair;}\n"
                   "private:\n"
                   "    std::pair<std::vector<int>,double> m_pair;\n"
                   "};");
        ASSERT_EQUALS("[test.cpp:4]: (style, inconclusive) Technically the member function 'A::GetPair' can be const.\n", errout.str());

        checkConst("class A {\n"
                   "public:\n"
                   "    A(){}\n"
                   "    std::pair<std::vector<int>,double>& GetPair() {return m_pair;}\n"
                   "private:\n"
                   "    std::pair<std::vector<int>,double> m_pair;\n"
                   "};");
        ASSERT_EQUALS("", errout.str());


        checkConst("using namespace std;"
                   "class A {\n"
                   "public:\n"
                   "    A(){}\n"
                   "    pair<int ,double> GetPair() {return m_pair;}\n"
                   "private:\n"
                   "    pair<int ,double> m_pair;\n"
                   "};");
        ASSERT_EQUALS("[test.cpp:4]: (style, inconclusive) Technically the member function 'A::GetPair' can be const.\n", errout.str());

        checkConst("using namespace std;"
                   "class A {\n"
                   "public:\n"
                   "    A(){}\n"
                   "    const pair<int ,double> & GetPair() {return m_pair;}\n"
                   "private:\n"
                   "    pair<int ,double> m_pair;\n"
                   "};");
        ASSERT_EQUALS("[test.cpp:4]: (style, inconclusive) Technically the member function 'A::GetPair' can be const.\n", errout.str());

        checkConst("using namespace std;"
                   "class A {\n"
                   "public:\n"
                   "    A(){}\n"
                   "    pair<int ,double> & GetPair() {return m_pair;}\n"
                   "private:\n"
                   "    pair<int ,double> m_pair;\n"
                   "};");
        ASSERT_EQUALS("", errout.str());


        checkConst("class A {\n"
                   "public:\n"
                   "    A(){}\n"
                   "    std::pair< int,std::vector<int> >  GetPair() {return m_pair;}\n"
                   "private:\n"
                   "    std::pair< int,std::vector<int> >  m_pair;\n"
                   "};");
        ASSERT_EQUALS("[test.cpp:4]: (style, inconclusive) Technically the member function 'A::GetPair' can be const.\n", errout.str());

        checkConst("class A {\n"
                   "public:\n"
                   "    A(){}\n"
                   "    const std::pair< int,std::vector<int> >&  GetPair() {return m_pair;}\n"
                   "private:\n"
                   "    std::pair< int,std::vector<int> >  m_pair;\n"
                   "};");
        ASSERT_EQUALS("[test.cpp:4]: (style, inconclusive) Technically the member function 'A::GetPair' can be const.\n", errout.str());

        checkConst("class A {\n"
                   "public:\n"
                   "    A(){}\n"
                   "    std::pair< int,std::vector<int> >&  GetPair() {return m_pair;}\n"
                   "private:\n"
                   "    std::pair< int,std::vector<int> >  m_pair;\n"
                   "};");
        ASSERT_EQUALS("", errout.str());


        checkConst("using namespace std;"
                   "class A {\n"
                   "public:\n"
                   "    A(){}\n"
                   "    pair< vector<int>, int >  GetPair() {return m_pair;}\n"
                   "private:\n"
                   "    pair< vector<int>, int >  m_pair;\n"
                   "};");
        ASSERT_EQUALS("[test.cpp:4]: (style, inconclusive) Technically the member function 'A::GetPair' can be const.\n", errout.str());

        checkConst("using namespace std;"
                   "class A {\n"
                   "public:\n"
                   "    A(){}\n"
                   "    const pair< vector<int>, int >&  GetPair() {return m_pair;}\n"
                   "private:\n"
                   "    pair< vector<int>, int >  m_pair;\n"
                   "};");
        ASSERT_EQUALS("[test.cpp:4]: (style, inconclusive) Technically the member function 'A::GetPair' can be const.\n", errout.str());

        checkConst("using namespace std;"
                   "class A {\n"
                   "public:\n"
                   "    A(){}\n"
                   "    pair< vector<int>, int >&  GetPair() {return m_pair;}\n"
                   "private:\n"
                   "    pair< vector<int>, int >  m_pair;\n"
                   "};");
        ASSERT_EQUALS("", errout.str());

        checkConst("class A {\n"
                   "public:\n"
                   "    A(){}\n"
                   "    std::pair< std::vector<int>,std::vector<int> >  GetPair() {return m_pair;}\n"
                   "private:\n"
                   "    std::pair< std::vector<int>,std::vector<int> >  m_pair;\n"
                   "};");
        ASSERT_EQUALS("[test.cpp:4]: (style, inconclusive) Technically the member function 'A::GetPair' can be const.\n", errout.str());

        checkConst("class A {\n"
                   "public:\n"
                   "    A(){}\n"
                   "    const std::pair< std::vector<int>,std::vector<int> >&  GetPair() {return m_pair;}\n"
                   "private:\n"
                   "    std::pair< std::vector<int>,std::vector<int> >  m_pair;\n"
                   "};");
        ASSERT_EQUALS("[test.cpp:4]: (style, inconclusive) Technically the member function 'A::GetPair' can be const.\n", errout.str());

        checkConst("class A {\n"
                   "public:\n"
                   "    A(){}\n"
                   "    std::pair< std::vector<int>,std::vector<int> >&  GetPair() {return m_pair;}\n"
                   "private:\n"
                   "    std::pair< std::vector<int>,std::vector<int> >  m_pair;\n"
                   "};");
        ASSERT_EQUALS("", errout.str());



        checkConst("class A {\n"
                   "public:\n"
                   "    A(){}\n"
                   "    std::pair< std::pair < int, char > , int >  GetPair() {return m_pair;}\n"
                   "private:\n"
                   "    std::pair< std::pair < int, char > , int >  m_pair;\n"
                   "};");
        ASSERT_EQUALS("[test.cpp:4]: (style, inconclusive) Technically the member function 'A::GetPair' can be const.\n", errout.str());

        checkConst("class A {\n"
                   "public:\n"
                   "    A(){}\n"
                   "    const std::pair< std::pair < int, char > , int > & GetPair() {return m_pair;}\n"
                   "private:\n"
                   "    std::pair< std::pair < int, char > , int >  m_pair;\n"
                   "};");
        ASSERT_EQUALS("[test.cpp:4]: (style, inconclusive) Technically the member function 'A::GetPair' can be const.\n", errout.str());

        checkConst("class A {\n"
                   "public:\n"
                   "    A(){}\n"
                   "    std::pair< std::pair < int, char > , int > & GetPair() {return m_pair;}\n"
                   "private:\n"
                   "    std::pair< std::pair < int, char > , int >  m_pair;\n"
                   "};");
        ASSERT_EQUALS("", errout.str());


        checkConst("class A {\n"
                   "public:\n"
                   "    A(){}\n"
                   "    std::pair< int , std::pair < int, char > >  GetPair() {return m_pair;}\n"
                   "private:\n"
                   "    std::pair< int , std::pair < int, char > >  m_pair;\n"
                   "};");
        ASSERT_EQUALS("[test.cpp:4]: (style, inconclusive) Technically the member function 'A::GetPair' can be const.\n", errout.str());

        checkConst("class A {\n"
                   "public:\n"
                   "    A(){}\n"
                   "    const std::pair< int , std::pair < int, char > >&  GetPair() {return m_pair;}\n"
                   "private:\n"
                   "    std::pair< int , std::pair < int, char > >  m_pair;\n"
                   "};");
        ASSERT_EQUALS("[test.cpp:4]: (style, inconclusive) Technically the member function 'A::GetPair' can be const.\n", errout.str());

        checkConst("class A {\n"
                   "public:\n"
                   "    A(){}\n"
                   "    std::pair< int , std::pair < int, char > >&  GetPair() {return m_pair;}\n"
                   "private:\n"
                   "    std::pair< int , std::pair < int, char > >  m_pair;\n"
                   "};");
        ASSERT_EQUALS("", errout.str());


        checkConst("using namespace std;"
                   "class A {\n"
                   "public:\n"
                   "    A(){}\n"
                   "    vector<int>  GetVec() {return m_Vec;}\n"
                   "private:\n"
                   "    vector<int>  m_Vec;\n"
                   "};");
        ASSERT_EQUALS("[test.cpp:4]: (style, inconclusive) Technically the member function 'A::GetVec' can be const.\n", errout.str());

        checkConst("using namespace std;"
                   "class A {\n"
                   "public:\n"
                   "    A(){}\n"
                   "    const vector<int>&  GetVec() {return m_Vec;}\n"
                   "private:\n"
                   "    vector<int>  m_Vec;\n"
                   "};");
        ASSERT_EQUALS("[test.cpp:4]: (style, inconclusive) Technically the member function 'A::GetVec' can be const.\n", errout.str());

        checkConst("using namespace std;"
                   "class A {\n"
                   "public:\n"
                   "    A(){}\n"
                   "    vector<int>&  GetVec() {return m_Vec;}\n"
                   "private:\n"
                   "    vector<int>  m_Vec;\n"
                   "};");
        ASSERT_EQUALS("", errout.str());


        checkConst("class A {\n"
                   "public:\n"
                   "    int * * foo() { return &x; }\n"
                   "private:\n"
                   "    const int * x;\n"
                   "};");
        ASSERT_EQUALS("", errout.str());

        checkConst("class A {\n"
                   "public:\n"
                   "    const int ** foo() { return &x; }\n"
                   "private:\n"
                   "    const int * x;\n"
                   "};");
        ASSERT_EQUALS("[test.cpp:3]: (style, inconclusive) Technically the member function 'A::foo' can be const.\n", errout.str());
    }

    void const15() {
        checkConst("class Fred {\n"
                   "    unsigned long long int a;\n"
                   "    unsigned long long int getA() { return a; }\n"
                   "};");
        ASSERT_EQUALS("[test.cpp:3]: (style, inconclusive) Technically the member function 'Fred::getA' can be const.\n", errout.str());

        // constructors can't be const..
        checkConst("class Fred {\n"
                   "    unsigned long long int a;\n"
                   "public:\n"
                   "    Fred() { }\n"
                   "};");
        ASSERT_EQUALS("", errout.str());

        // assignment through |=..
        checkConst("class Fred {\n"
                   "    unsigned long long int a;\n"
                   "    unsigned long long int setA() { a |= true; }\n"
                   "};");
        ASSERT_EQUALS("", errout.str());

        // static functions can't be const..
        checkConst("class foo\n"
                   "{\n"
                   "public:\n"
                   "    static unsigned long long int get()\n"
                   "    { return 0; }\n"
                   "};");
        ASSERT_EQUALS("", errout.str());
    }

    void const16() {
        // ticket #1551
        checkConst("class Fred {\n"
                   "    int a;\n"
                   "    void set(int i) { Fred::a = i; }\n"
                   "};");
        ASSERT_EQUALS("", errout.str());
    }

    void const17() {
        // ticket #1552
        checkConst("class Fred {\n"
                   "public:\n"
                   "    void set(int i, int j) { a[i].k = i; }\n"
                   "private:\n"
                   "    struct { int k; } a[4];\n"
                   "};");
        ASSERT_EQUALS("", errout.str());
    }

    void const18() {
        checkConst("class Fred {\n"
                   "static int x;\n"
                   "public:\n"
                   "    void set(int i) { x = i; }\n"
                   "};");
        ASSERT_EQUALS("[test.cpp:4]: (performance, inconclusive) Technically the member function 'Fred::set' can be static (but you may consider moving to unnamed namespace).\n", errout.str());
    }

    void const19() {
        // ticket #1612
        checkConst("using namespace std;\n"
                   "class Fred {\n"
                   "private:\n"
                   "    std::string s;\n"
                   "public:\n"
                   "    void set(std::string ss) { s = ss; }\n"
                   "};");
        ASSERT_EQUALS("", errout.str());
    }

    void const20() {
        // ticket #1602
        checkConst("class Fred {\n"
                   "    int x : 3;\n"
                   "public:\n"
                   "    void set(int i) { x = i; }\n"
                   "};");
        ASSERT_EQUALS("", errout.str());

        checkConst("class Fred {\n"
                   "    list<int *> x;\n"
                   "public:\n"
                   "    list<int *> get() { return x; }\n"
                   "};");
        ASSERT_EQUALS("", errout.str());

        checkConst("class Fred {\n"
                   "    list<const int *> x;\n"
                   "public:\n"
                   "    list<const int *> get() { return x; }\n"
                   "};");
        ASSERT_EQUALS("[test.cpp:4]: (style, inconclusive) Technically the member function 'Fred::get' can be const.\n", errout.str());

        checkConst("class Fred {\n"
                   "    std::list<std::string &> x;\n"
                   "public:\n"
                   "    std::list<std::string &> get() { return x; }\n"
                   "};");
        ASSERT_EQUALS("", errout.str());

        checkConst("class Fred {\n"
                   "    std::list<const std::string &> x;\n"
                   "public:\n"
                   "    std::list<const std::string &> get() { return x; }\n"
                   "};");
        ASSERT_EQUALS("[test.cpp:4]: (style, inconclusive) Technically the member function 'Fred::get' can be const.\n", errout.str());
    }

    void const21() {
        // ticket #1683
        checkConst("class A\n"
                   "{\n"
                   "private:\n"
                   "    const char * l1[10];\n"
                   "public:\n"
                   "    A()\n"
                   "    {\n"
                   "        for (int i = 0 ; i < 10; l1[i] = NULL, i++);\n"
                   "    }\n"
                   "    void f1() { l1[0] = \"Hello\"; }\n"
                   "};");
        ASSERT_EQUALS("", errout.str());
    }

    void const22() {
        checkConst("class A\n"
                   "{\n"
                   "private:\n"
                   "    B::C * v1;\n"
                   "public:\n"
                   "    void f1() { v1 = 0; }\n"
                   "};");
        ASSERT_EQUALS("", errout.str());

        checkConst("class A\n"
                   "{\n"
                   "private:\n"
                   "    B::C * v1[0];\n"
                   "public:\n"
                   "    void f1() { v1[0] = 0; }\n"
                   "};");
        ASSERT_EQUALS("", errout.str());
    }

    void const23() {
        checkConst("class Class {\n"
                   "public:\n"
                   "    typedef Template<double> Type;\n"
                   "    typedef Template2<Type> Type2;\n"
                   "    void set_member(Type2 m) { _m = m; }\n"
                   "private:\n"
                   "    Type2 _m;\n"
                   "};");
        ASSERT_EQUALS("", errout.str());
    }

    void const24() {
        checkConst("class Class {\n"
                   "public:\n"
                   "void Settings::SetSetting(QString strSetting, QString strNewVal)\n"
                   "{\n"
                   "    (*m_pSettings)[strSetting] = strNewVal;\n"
                   "}\n"
                   "private:\n"
                   "    std::map<QString, QString> *m_pSettings;\n"
                   "};");
        ASSERT_EQUALS("", errout.str());
    }


    void const25() { // ticket #1724
        checkConst("class A{\n"
                   "public:\n"
                   "A(){m_strVal=\"\";}\n"
                   "std::string strGetString() const\n"
                   "{return m_strVal.c_str();}\n"
                   "const std::string strGetString1() const\n"
                   "{return m_strVal.c_str();}\n"
                   "private:\n"
                   "std::string m_strVal;\n"
                   "};");
        ASSERT_EQUALS("", errout.str());

        checkConst("class A{\n"
                   "public:\n"
                   "A(){m_strVal=\"\";}\n"
                   "std::string strGetString()\n"
                   "{return m_strVal.c_str();}\n"
                   "private:\n"
                   "std::string m_strVal;\n"
                   "};");
        ASSERT_EQUALS("[test.cpp:4]: (style, inconclusive) Technically the member function 'A::strGetString' can be const.\n", errout.str());

        checkConst("class A{\n"
                   "public:\n"
                   "A(){m_strVal=\"\";}\n"
                   "const std::string strGetString1()\n"
                   "{return m_strVal.c_str();}\n"
                   "private:\n"
                   "std::string m_strVal;\n"
                   "};");
        ASSERT_EQUALS("[test.cpp:4]: (style, inconclusive) Technically the member function 'A::strGetString1' can be const.\n", errout.str());

        checkConst("class A{\n"
                   "public:\n"
                   "A(){m_strVec.push_back(\"\");}\n"
                   "size_t strGetSize()\n"
                   "{return m_strVec.size();}\n"
                   "private:\n"
                   "std::vector<std::string> m_strVec;\n"
                   "};");
        ASSERT_EQUALS("[test.cpp:4]: (style, inconclusive) Technically the member function 'A::strGetSize' can be const.\n", errout.str());

        checkConst("class A{\n"
                   "public:\n"
                   "A(){m_strVec.push_back(\"\");}\n"
                   "bool strGetEmpty()\n"
                   "{return m_strVec.empty();}\n"
                   "private:\n"
                   "std::vector<std::string> m_strVec;\n"
                   "};");
        ASSERT_EQUALS("[test.cpp:4]: (style, inconclusive) Technically the member function 'A::strGetEmpty' can be const.\n", errout.str());
    }

    void const26() { // ticket #1847
        checkConst("class DelayBase {\n"
                   "public:\n"
                   "void swapSpecificDelays(int index1, int index2) {\n"
                   "    std::swap<float>(delays_[index1], delays_[index2]);\n"
                   "}\n"
                   "float delays_[4];\n"
                   "};");
        ASSERT_EQUALS("", errout.str());

        checkConst("struct DelayBase {\n"
                   "    float swapSpecificDelays(int index1) {\n"
                   "        return delays_[index1];\n"
                   "    }\n"
                   "    float delays_[4];\n"
                   "};");
        ASSERT_EQUALS("[test.cpp:2]: (style, inconclusive) Technically the member function 'DelayBase::swapSpecificDelays' can be const.\n", errout.str());
    }

    void const27() { // ticket #1882
        checkConst("class A {\n"
                   "public:\n"
                   "    A(){m_d=1.0; m_iRealVal=2.0;}\n"
                   "    double dGetValue();\n"
                   "private:\n"
                   "    double m_d;\n"
                   "    double m_iRealVal;\n"
                   "};\n"
                   "double  A::dGetValue() {\n"
                   "    double dRet = m_iRealVal;\n"
                   "    if( m_d != 0 )\n"
                   "        return m_iRealVal / m_d;\n"
                   "    return dRet;\n"
                   "};", nullptr, true);
        ASSERT_EQUALS("[test.cpp:9] -> [test.cpp:4]: (style, inconclusive) Technically the member function 'A::dGetValue' can be const.\n", errout.str());
    }

    void const28() { // ticket #1883
        checkConst("class P {\n"
                   "public:\n"
                   "    P() { x=0.0; y=0.0; }\n"
                   "    double x,y;\n"
                   "};\n"
                   "class A : public P {\n"
                   "public:\n"
                   "    A():P(){}\n"
                   "    void SetPos(double xPos, double yPos) {\n"
                   "        x=xPos;\n"
                   "        y=yPos;\n"
                   "    }\n"
                   "};");
        ASSERT_EQUALS("", errout.str());

        checkConst("class AA : public P {\n"
                   "public:\n"
                   "    AA():P(){}\n"
                   "    inline void vSetXPos(int x_)\n"
                   "    {\n"
                   "        UnknownScope::x = x_;\n"
                   "    }\n"
                   "};");
        ASSERT_EQUALS("", errout.str());

        checkConst("class AA {\n"
                   "public:\n"
                   "    AA():P(){}\n"
                   "    inline void vSetXPos(int x_)\n"
                   "    {\n"
                   "        UnknownScope::x = x_;\n"
                   "    }\n"
                   "};");
        ASSERT_EQUALS("[test.cpp:4]: (performance, inconclusive) Technically the member function 'AA::vSetXPos' can be static (but you may consider moving to unnamed namespace).\n", errout.str());

    }

    void const29() { // ticket #1922
        checkConst("class test {\n"
                   "  public:\n"
                   "    test();\n"
                   "    const char* get() const;\n"
                   "    char* get();\n"
                   "  private:\n"
                   "    char* value_;\n"
                   "};\n"
                   "test::test()\n"
                   "{\n"
                   "  value_ = 0;\n"
                   "}\n"
                   "const char* test::get() const\n"
                   "{\n"
                   "  return value_;\n"
                   "}\n"
                   "char* test::get()\n"
                   "{\n"
                   "  return value_;\n"
                   "}");
        ASSERT_EQUALS("", errout.str());
    }

    void const30() {
        // check for false negatives
        checkConst("class Base {\n"
                   "public:\n"
                   "    int a;\n"
                   "};\n"
                   "class Derived : public Base {\n"
                   "public:\n"
                   "    int get() {\n"
                   "        return a;\n"
                   "    }\n"
                   "};");
        ASSERT_EQUALS("[test.cpp:7]: (style, inconclusive) Technically the member function 'Derived::get' can be const.\n", errout.str());

        checkConst("class Base1 {\n"
                   "public:\n"
                   "    int a;\n"
                   "};\n"
                   "class Base2 {\n"
                   "public:\n"
                   "    int b;\n"
                   "};\n"
                   "class Derived : public Base1, public Base2 {\n"
                   "public:\n"
                   "    int getA() {\n"
                   "        return a;\n"
                   "    }\n"
                   "    int getB() {\n"
                   "        return b;\n"
                   "    }\n"
                   "};");
        ASSERT_EQUALS("[test.cpp:11]: (style, inconclusive) Technically the member function 'Derived::getA' can be const.\n"
                      "[test.cpp:14]: (style, inconclusive) Technically the member function 'Derived::getB' can be const.\n", errout.str());

        checkConst("class Base {\n"
                   "public:\n"
                   "    int a;\n"
                   "};\n"
                   "class Derived1 : public Base { };\n"
                   "class Derived2 : public Derived1 {\n"
                   "public:\n"
                   "    int get() {\n"
                   "        return a;\n"
                   "    }\n"
                   "};");
        ASSERT_EQUALS("[test.cpp:8]: (style, inconclusive) Technically the member function 'Derived2::get' can be const.\n", errout.str());

        checkConst("class Base {\n"
                   "public:\n"
                   "    int a;\n"
                   "};\n"
                   "class Derived1 : public Base { };\n"
                   "class Derived2 : public Derived1 { };\n"
                   "class Derived3 : public Derived2 { };\n"
                   "class Derived4 : public Derived3 {\n"
                   "public:\n"
                   "    int get() {\n"
                   "        return a;\n"
                   "    }\n"
                   "};");
        ASSERT_EQUALS("[test.cpp:10]: (style, inconclusive) Technically the member function 'Derived4::get' can be const.\n", errout.str());

        // check for false positives
        checkConst("class Base {\n"
                   "public:\n"
                   "    int a;\n"
                   "};\n"
                   "class Derived : public Base {\n"
                   "public:\n"
                   "    int get() const {\n"
                   "        return a;\n"
                   "    }\n"
                   "};");
        ASSERT_EQUALS("", errout.str());

        checkConst("class Base1 {\n"
                   "public:\n"
                   "    int a;\n"
                   "};\n"
                   "class Base2 {\n"
                   "public:\n"
                   "    int b;\n"
                   "};\n"
                   "class Derived : public Base1, public Base2 {\n"
                   "public:\n"
                   "    int getA() const {\n"
                   "        return a;\n"
                   "    }\n"
                   "    int getB() const {\n"
                   "        return b;\n"
                   "    }\n"
                   "};");
        ASSERT_EQUALS("", errout.str());

        checkConst("class Base {\n"
                   "public:\n"
                   "    int a;\n"
                   "};\n"
                   "class Derived1 : public Base { };\n"
                   "class Derived2 : public Derived1 {\n"
                   "public:\n"
                   "    int get() const {\n"
                   "        return a;\n"
                   "    }\n"
                   "};");
        ASSERT_EQUALS("", errout.str());

        checkConst("class Base {\n"
                   "public:\n"
                   "    int a;\n"
                   "};\n"
                   "class Derived1 : public Base { };\n"
                   "class Derived2 : public Derived1 { };\n"
                   "class Derived3 : public Derived2 { };\n"
                   "class Derived4 : public Derived3 {\n"
                   "public:\n"
                   "    int get() const {\n"
                   "        return a;\n"
                   "    }\n"
                   "};");
        ASSERT_EQUALS("", errout.str());
    }

    void const31() {
        checkConst("namespace std { }\n"
                   "class Fred {\n"
                   "public:\n"
                   "    int a;\n"
                   "    int get() { return a; }\n"
                   "};");
        ASSERT_EQUALS("[test.cpp:5]: (style, inconclusive) Technically the member function 'Fred::get' can be const.\n", errout.str());
    }

    void const32() {
        checkConst("class Fred {\n"
                   "public:\n"
                   "    std::string a[10];\n"
                   "    void seta() { a[0] = \"\"; }\n"
                   "};");
        ASSERT_EQUALS("", errout.str());
    }

    void const33() {
        checkConst("class derived : public base {\n"
                   "public:\n"
                   "    void f(){}\n"
                   "};");
        ASSERT_EQUALS("", errout.str());
    }

    void const34() { // ticket #1964
        checkConst("class Bar {\n"
                   "    void init(Foo * foo) {\n"
                   "        foo.bar = this;\n"
                   "    }\n"
                   "};");
        ASSERT_EQUALS("", errout.str());
    }

    void const35() { // ticket #2001
        checkConst("namespace N\n"
                   "{\n"
                   "        class Base\n"
                   "        {\n"
                   "        };\n"
                   "}\n"
                   "namespace N\n"
                   "{\n"
                   "        class Derived : public Base\n"
                   "        {\n"
                   "        public:\n"
                   "                int getResourceName() { return var; }\n"
                   "                int var;\n"
                   "        };\n"
                   "}");
        ASSERT_EQUALS("[test.cpp:12]: (style, inconclusive) Technically the member function 'N::Derived::getResourceName' can be const.\n", errout.str());

        checkConst("namespace N\n"
                   "{\n"
                   "        class Base\n"
                   "        {\n"
                   "        public:\n"
                   "                int getResourceName();\n"
                   "                int var;\n"
                   "        };\n"
                   "}\n"
                   "int N::Base::getResourceName() { return var; }");
        ASSERT_EQUALS("[test.cpp:10] -> [test.cpp:6]: (style, inconclusive) Technically the member function 'N::Base::getResourceName' can be const.\n", errout.str());

        checkConst("namespace N\n"
                   "{\n"
                   "        class Base\n"
                   "        {\n"
                   "        public:\n"
                   "                int getResourceName();\n"
                   "                int var;\n"
                   "        };\n"
                   "}\n"
                   "namespace N\n"
                   "{\n"
                   "        int Base::getResourceName() { return var; }\n"
                   "}");
        ASSERT_EQUALS("[test.cpp:12] -> [test.cpp:6]: (style, inconclusive) Technically the member function 'N::Base::getResourceName' can be const.\n", errout.str());

        checkConst("namespace N\n"
                   "{\n"
                   "        class Base\n"
                   "        {\n"
                   "        public:\n"
                   "                int getResourceName();\n"
                   "                int var;\n"
                   "        };\n"
                   "}\n"
                   "using namespace N;\n"
                   "int Base::getResourceName() { return var; }");
        ASSERT_EQUALS("[test.cpp:11] -> [test.cpp:6]: (style, inconclusive) Technically the member function 'N::Base::getResourceName' can be const.\n", errout.str());
    }

    void const36() { // ticket #2003
        checkConst("class Foo {\n"
                   "public:\n"
                   "    Blue::Utility::Size m_MaxQueueSize;\n"
                   "    void SetMaxQueueSize(Blue::Utility::Size a_MaxQueueSize)\n"
                   "    {\n"
                   "        m_MaxQueueSize = a_MaxQueueSize;\n"
                   "    }\n"
                   "};");
        ASSERT_EQUALS("", errout.str());
    }

    void const37() { // ticket #2081 and #2085
        checkConst("class A\n"
                   "{\n"
                   "public:\n"
                   "    A(){};\n"
                   "    std::string operator+(const char *c)\n"
                   "    {\n"
                   "        return m_str+std::string(c);\n"
                   "    }\n"
                   "private:\n"
                   "    std::string m_str;\n"
                   "};");
        ASSERT_EQUALS("[test.cpp:5]: (style, inconclusive) Technically the member function 'A::operator+' can be const.\n", errout.str());

        checkConst("class Fred\n"
                   "{\n"
                   "private:\n"
                   "    long x;\n"
                   "public:\n"
                   "    Fred() {\n"
                   "        x = 0;\n"
                   "    }\n"
                   "    bool isValid() {\n"
                   "        return (x == 0x11224488);\n"
                   "    }\n"
                   "};");
        ASSERT_EQUALS("[test.cpp:9]: (style, inconclusive) Technically the member function 'Fred::isValid' can be const.\n", errout.str());
    }

    void const38() { // ticket #2135
        checkConst("class Foo {\n"
                   "public:\n"
                   "    ~Foo() { delete oArq; }\n"
                   "    Foo(): oArq(new std::ofstream(\"...\")) {}\n"
                   "    void MyMethod();\n"
                   "private:\n"
                   "    std::ofstream *oArq;\n"
                   "};\n"
                   "void Foo::MyMethod()\n"
                   "{\n"
                   "    (*oArq) << \"</table>\";\n"
                   "}");
        ASSERT_EQUALS("", errout.str());
    }

    void const39() {
        checkConst("class Foo\n"
                   "{\n"
                   "    int * p;\n"
                   "public:\n"
                   "    Foo () : p(0) { }\n"
                   "    int * f();\n"
                   "    const int * f() const;\n"
                   "};\n"
                   "const int * Foo::f() const\n"
                   "{\n"
                   "    return p;\n"
                   "}\n"
                   "int * Foo::f()\n"
                   "{\n"
                   "    return p;\n"
                   "}");

        ASSERT_EQUALS("", errout.str());
    }

    void const40() { // ticket #2228
        checkConst("class SharedPtrHolder\n"
                   "{\n"
                   "  private:\n"
                   "   std::tr1::shared_ptr<int> pView;\n"
                   "  public:\n"
                   "   SharedPtrHolder()\n"
                   "   { }\n"
                   "   void SetView(const std::shared_ptr<int> & aView)\n"
                   "   {\n"
                   "      pView = aView;\n"
                   "   }\n"
                   "};");

        ASSERT_EQUALS("", errout.str());
    }

    void const41() { // ticket #2255
        checkConst("class Fred\n"
                   "{\n"
                   "   ::std::string m_name;\n"
                   "public:\n"
                   "   void SetName(const ::std::string & name)\n"
                   "   {\n"
                   "      m_name = name;\n"
                   "   }\n"
                   "};");

        ASSERT_EQUALS("", errout.str());

        checkConst("class SharedPtrHolder\n"
                   "{\n"
                   "   ::std::tr1::shared_ptr<int> pNum;\n"
                   "  public :\n"
                   "   void SetNum(const ::std::tr1::shared_ptr<int> & apNum)\n"
                   "   {\n"
                   "      pNum = apNum;\n"
                   "   }\n"
                   "};");

        ASSERT_EQUALS("", errout.str());

        checkConst("class SharedPtrHolder2\n"
                   "{\n"
                   "  public:\n"
                   "   typedef ::std::tr1::shared_ptr<int> IntSharedPtr;\n"
                   "  private:\n"
                   "   IntSharedPtr pNum;\n"
                   "  public :\n"
                   "   void SetNum(const IntSharedPtr & apNum)\n"
                   "   {\n"
                   "      pNum = apNum;\n"
                   "   }\n"
                   "};");

        ASSERT_EQUALS("", errout.str());

        checkConst("struct IntPtrTypes\n"
                   "{\n"
                   "   typedef ::std::tr1::shared_ptr<int> Shared;\n"
                   "};\n"
                   "class SharedPtrHolder3\n"
                   "{\n"
                   "  private:\n"
                   "   IntPtrTypes::Shared pNum;\n"
                   "  public :\n"
                   "   void SetNum(const IntPtrTypes::Shared & apNum)\n"
                   "   {\n"
                   "      pNum = apNum;\n"
                   "   }\n"
                   "};");

        ASSERT_EQUALS("", errout.str());

        checkConst("template <typename T>\n"
                   "struct PtrTypes\n"
                   "{\n"
                   "   typedef ::std::tr1::shared_ptr<T> Shared;\n"
                   "};\n"
                   "class SharedPtrHolder4\n"
                   "{\n"
                   "  private:\n"
                   "   PtrTypes<int>::Shared pNum;\n"
                   "  public :\n"
                   "   void SetNum(const PtrTypes<int>::Shared & apNum)\n"
                   "   {\n"
                   "      pNum = apNum;\n"
                   "   }\n"
                   "};");

        ASSERT_EQUALS("", errout.str());
    }

    void const42() { // ticket #2282
        checkConst("class Fred\n"
                   "{\n"
                   "public:\n"
                   "    struct AB { };\n"
                   "    bool f(AB * ab);\n"
                   "};\n"
                   "bool Fred::f(Fred::AB * ab)\n"
                   "{\n"
                   "}");

        ASSERT_EQUALS("[test.cpp:7] -> [test.cpp:5]: (performance, inconclusive) Technically the member function 'Fred::f' can be static (but you may consider moving to unnamed namespace).\n", errout.str());

        checkConst("class Fred\n"
                   "{\n"
                   "public:\n"
                   "    struct AB {\n"
                   "        struct CD { };\n"
                   "    };\n"
                   "    bool f(AB::CD * cd);\n"
                   "};\n"
                   "bool Fred::f(Fred::AB::CD * cd)\n"
                   "{\n"
                   "}");

        ASSERT_EQUALS("[test.cpp:9] -> [test.cpp:7]: (performance, inconclusive) Technically the member function 'Fred::f' can be static (but you may consider moving to unnamed namespace).\n", errout.str());

        checkConst("namespace NS {\n"
                   "    class Fred\n"
                   "    {\n"
                   "    public:\n"
                   "        struct AB {\n"
                   "            struct CD { };\n"
                   "        };\n"
                   "        bool f(AB::CD * cd);\n"
                   "    };\n"
                   "    bool Fred::f(Fred::AB::CD * cd)\n"
                   "    {\n"
                   "    }\n"
                   "}");

        ASSERT_EQUALS("[test.cpp:10] -> [test.cpp:8]: (performance, inconclusive) Technically the member function 'NS::Fred::f' can be static (but you may consider moving to unnamed namespace).\n", errout.str());

        checkConst("namespace NS {\n"
                   "    class Fred\n"
                   "    {\n"
                   "    public:\n"
                   "        struct AB {\n"
                   "            struct CD { };\n"
                   "        };\n"
                   "        bool f(AB::CD * cd);\n"
                   "    };\n"
                   "}\n"
                   "bool NS::Fred::f(NS::Fred::AB::CD * cd)\n"
                   "{\n"
                   "}");

        ASSERT_EQUALS("[test.cpp:11] -> [test.cpp:8]: (performance, inconclusive) Technically the member function 'NS::Fred::f' can be static (but you may consider moving to unnamed namespace).\n", errout.str());

        checkConst("class Foo {\n"
                   "    class Fred\n"
                   "    {\n"
                   "    public:\n"
                   "        struct AB {\n"
                   "            struct CD { };\n"
                   "        };\n"
                   "        bool f(AB::CD * cd);\n"
                   "    };\n"
                   "};\n"
                   "bool Foo::Fred::f(Foo::Fred::AB::CD * cd)\n"
                   "{\n"
                   "}");

        ASSERT_EQUALS("[test.cpp:11] -> [test.cpp:8]: (performance, inconclusive) Technically the member function 'Foo::Fred::f' can be static (but you may consider moving to unnamed namespace).\n", errout.str());
    }

    void const43() { // ticket 2377
        checkConst("class A\n"
                   "{\n"
                   "public:\n"
                   "    void foo( AA::BB::CC::DD b );\n"
                   "    AA::BB::CC::DD a;\n"
                   "};\n"
                   "void A::foo( AA::BB::CC::DD b )\n"
                   "{\n"
                   "    a = b;\n"
                   "}");

        ASSERT_EQUALS("", errout.str());

        checkConst("namespace AA\n"
                   "{\n"
                   "    namespace BB\n"
                   "    {\n"
                   "        namespace CC\n"
                   "        {\n"
                   "            struct DD\n"
                   "            {};\n"
                   "        }\n"
                   "    }\n"
                   "}\n"
                   "class A\n"
                   "{\n"
                   "    public:\n"
                   "\n"
                   "    AA::BB::CC::DD a;\n"
                   "    void foo(AA::BB::CC::DD b)\n"
                   "    {\n"
                   "        a = b;\n"
                   "    }\n"
                   "};");

        ASSERT_EQUALS("", errout.str());

        checkConst("namespace ZZ\n"
                   "{\n"
                   "    namespace YY\n"
                   "    {\n"
                   "        struct XX\n"
                   "        {};\n"
                   "    }\n"
                   "}\n"
                   "class B\n"
                   "{\n"
                   "    public:\n"
                   "    ZZ::YY::XX a;\n"
                   "    void foo(ZZ::YY::XX b)\n"
                   "    {\n"
                   "        a = b;\n"
                   "    }\n"
                   "};");
        ASSERT_EQUALS("", errout.str());
    }

    void const44() { // ticket 2595
        checkConst("class A\n"
                   "{\n"
                   "public:\n"
                   "    bool bOn;\n"
                   "    bool foo()\n"
                   "    {\n"
                   "        return 0 != (bOn = bOn);\n"
                   "    }\n"
                   "};");

        ASSERT_EQUALS("", errout.str());
    }

    void const45() { // ticket 2664
        checkConst("namespace wraps {\n"
                   "    class BaseLayout {};\n"
                   "}\n"
                   "namespace tools {\n"
                   "    class WorkspaceControl :\n"
                   "        public wraps::BaseLayout\n"
                   "    {\n"
                   "        int toGrid(int _value)\n"
                   "        {\n"
                   "        }\n"
                   "    };\n"
                   "}");

        ASSERT_EQUALS("[test.cpp:8]: (performance, inconclusive) Technically the member function 'tools::WorkspaceControl::toGrid' can be static (but you may consider moving to unnamed namespace).\n", errout.str());
    }

    void const46() { // ticket 2663
        checkConst("class Altren {\n"
                   "public:\n"
                   "    int fun1() {\n"
                   "        int a;\n"
                   "        a++;\n"
                   "    }\n"
                   "    int fun2() {\n"
                   "        b++;\n"
                   "    }\n"
                   "};");

        ASSERT_EQUALS("[test.cpp:3]: (performance, inconclusive) Technically the member function 'Altren::fun1' can be static (but you may consider moving to unnamed namespace).\n"
                      "[test.cpp:7]: (performance, inconclusive) Technically the member function 'Altren::fun2' can be static (but you may consider moving to unnamed namespace).\n", errout.str());
    }

    void const47() { // ticket 2670
        checkConst("class Altren {\n"
                   "public:\n"
                   "  void foo() { delete this; }\n"
                   "  void foo(int i) const { }\n"
                   "  void bar() { foo(); }\n"
                   "};");

        ASSERT_EQUALS("[test.cpp:4]: (performance, inconclusive) Technically the member function 'Altren::foo' can be static (but you may consider moving to unnamed namespace).\n", errout.str());

        checkConst("class Altren {\n"
                   "public:\n"
                   "  void foo() { delete this; }\n"
                   "  void foo(int i) const { }\n"
                   "  void bar() { foo(1); }\n"
                   "};");

        ASSERT_EQUALS("[test.cpp:4]: (performance, inconclusive) Technically the member function 'Altren::foo' can be static (but you may consider moving to unnamed namespace).\n"
                      "[test.cpp:5]: (style, inconclusive) Technically the member function 'Altren::bar' can be const.\n", errout.str());
    }

    void const48() { // ticket 2672
        checkConst("class S0 {\n"
                   "    class S1 {\n"
                   "        class S2 {\n"
                   "            class S3 {\n"
                   "                class S4 { };\n"
                   "            };\n"
                   "        };\n"
                   "    };\n"
                   "};\n"
                   "class TextIterator {\n"
                   "    S0::S1::S2::S3::S4 mCurrent, mSave;\n"
                   "public:\n"
                   "    bool setTagColour();\n"
                   "};\n"
                   "bool TextIterator::setTagColour() {\n"
                   "    mSave = mCurrent;\n"
                   "}");

        ASSERT_EQUALS("", errout.str());
    }

    void const49() { // ticket 2795
        checkConst("class A {\n"
                   "    private:\n"
                   "         std::map<unsigned int,unsigned int> _hash;\n"
                   "    public:\n"
                   "         A() : _hash() {}\n"
                   "         unsigned int fetch(unsigned int key)\n" // cannot be 'const'
                   "         {\n"
                   "             return _hash[key];\n"
                   "         }\n"
                   "};");
        ASSERT_EQUALS("", errout.str());
    }

    void const50() { // ticket 2943
        checkConst("class Altren\n"
                   "{\n"
                   "        class SubClass : public std::vector<int>\n"
                   "        {\n"
                   "        };\n"
                   "};\n"
                   "void _setAlign()\n"
                   "{\n"
                   "        if (mTileSize.height > 0) return;\n"
                   "        if (mEmptyView) return;\n"
                   "}");

        ASSERT_EQUALS("", errout.str());
    }

    void const51() { // ticket 3040
        checkConst("class PSIPTable {\n"
                   "public:\n"
                   "    PSIPTable() : _pesdata(0) { }\n"
                   "    const unsigned char* pesdata() const { return _pesdata; }\n"
                   "    unsigned char* pesdata()             { return _pesdata; }\n"
                   "    void SetSection(uint num) { pesdata()[6] = num; }\n"
                   "private:\n"
                   "    unsigned char *_pesdata;\n"
                   "};");
        ASSERT_EQUALS("", errout.str());

        checkConst("class PESPacket {\n"
                   "public:\n"
                   "    PESPacket() : _pesdata(0) { }\n"
                   "    const unsigned char* pesdata() const { return _pesdata; }\n"
                   "    unsigned char* pesdata()             { return _pesdata; }\n"
                   "private:\n"
                   "    unsigned char *_pesdata;\n"
                   "};\n"
                   "class PSIPTable : public PESPacket\n"
                   "{\n"
                   "public:\n"
                   "    void SetSection(uint num) { pesdata()[6] = num; }\n"
                   "};");
        ASSERT_EQUALS("", errout.str());
    }

    void const52() { // ticket 3048
        checkConst("class foo {\n"
                   "    void DoSomething(int &a) const { a = 1; }\n"
                   "    void DoSomethingElse() { DoSomething(bar); }\n"
                   "private:\n"
                   "    int bar;\n"
                   "};");
        ASSERT_EQUALS("[test.cpp:2]: (performance, inconclusive) Technically the member function 'foo::DoSomething' can be static (but you may consider moving to unnamed namespace).\n", errout.str());
    }

    void const53() { // ticket 3049
        checkConst("class A {\n"
                   "  public:\n"
                   "    A() : foo(false) {};\n"
                   "    virtual bool One(bool b = false) { foo = b; return false; }\n"
                   "  private:\n"
                   "    bool foo;\n"
                   "};\n"
                   "class B : public A {\n"
                   "  public:\n"
                   "    B() {};\n"
                   "    bool One(bool b = false) { return false; }\n"
                   "};");
        ASSERT_EQUALS("", errout.str());
    }

    void const54() { // ticket 3052
        checkConst("class Example {\n"
                   "  public:\n"
                   "    void Clear(void) { Example tmp; (*this) = tmp; }\n"
                   "};");
        ASSERT_EQUALS("", errout.str());
    }

    void const55() {
        checkConst("class MyObject {\n"
                   "    int tmp;\n"
                   "    MyObject() : tmp(0) {}\n"
                   "public:\n"
                   "    void set(std::stringstream &in) { in >> tmp; }\n"
                   "};");
        ASSERT_EQUALS("", errout.str());
    }

    void const56() { // ticket #3149
        checkConst("class MyObject {\n"
                   "public:\n"
                   "    void foo(int x) {\n"
                   "    switch (x) { }\n"
                   "    }\n"
                   "};");
        ASSERT_EQUALS("[test.cpp:3]: (performance, inconclusive) Technically the member function 'MyObject::foo' can be static (but you may consider moving to unnamed namespace).\n", errout.str());

        checkConst("class A\n"
                   "{\n"
                   "    protected:\n"
                   "        unsigned short f (unsigned short X);\n"
                   "    public:\n"
                   "        A ();\n"
                   "};\n"
                   "\n"
                   "unsigned short A::f (unsigned short X)\n"
                   "{\n"
                   "    enum ERetValues {RET_NOK = 0, RET_OK = 1};\n"
                   "    enum ETypes     {FLOAT_TYPE = 1, INT_TYPE = 2};\n"
                   "\n"
                   "    try\n"
                   "    {\n"
                   "        switch (X)\n"
                   "        {\n"
                   "            case FLOAT_TYPE:\n"
                   "            {\n"
                   "                return RET_OK;\n"
                   "            }\n"
                   "            case INT_TYPE:\n"
                   "            {\n"
                   "                return RET_OK;\n"
                   "            }\n"
                   "            default:\n"
                   "            {\n"
                   "                return RET_NOK;\n"
                   "            }\n"
                   "        }\n"
                   "    }\n"
                   "    catch (...)\n"
                   "    {\n"
                   "        return RET_NOK;\n"
                   "    }\n"
                   "\n"
                   "    return RET_NOK;\n"
                   "}");
        ASSERT_EQUALS("[test.cpp:9] -> [test.cpp:4]: (performance, inconclusive) Technically the member function 'A::f' can be static (but you may consider moving to unnamed namespace).\n", errout.str());

        checkConst("class MyObject {\n"
                   "public:\n"
                   "    void foo(int x) {\n"
                   "    for (int i = 0; i < 5; i++) { }\n"
                   "    }\n"
                   "};");
        ASSERT_EQUALS("[test.cpp:3]: (performance, inconclusive) Technically the member function 'MyObject::foo' can be static (but you may consider moving to unnamed namespace).\n", errout.str());
    }

    void const57() { // tickets #2669 and #2477
        checkConst("namespace MyGUI\n"
                   "{\n"
                   "  namespace types\n"
                   "  {\n"
                   "    struct TSize {};\n"
                   "    struct TCoord {\n"
                   "      TSize size() const { }\n"
                   "    };\n"
                   "  }\n"
                   "  typedef types::TSize IntSize;\n"
                   "  typedef types::TCoord IntCoord;\n"
                   "}\n"
                   "class SelectorControl\n"
                   "{\n"
                   "  MyGUI::IntSize getSize()\n"
                   "  {\n"
                   "    return mCoordValue.size();\n"
                   "  }\n"
                   "private:\n"
                   "  MyGUI::IntCoord mCoordValue;\n"
                   "};");
        TODO_ASSERT_EQUALS("[test.cpp:7]: (performance, inconclusive) Technically the member function 'MyGUI::types::TCoord::size' can be static (but you may consider moving to unnamed namespace).\n"
                           "[test.cpp:15]: (style, inconclusive) Technically the member function 'SelectorControl::getSize' can be const.\n",
                           "[test.cpp:7]: (performance, inconclusive) Technically the member function 'MyGUI::types::TCoord::size' can be static (but you may consider moving to unnamed namespace).\n", errout.str());

        checkConst("struct Foo {\n"
                   "    Bar b;\n"
                   "    void foo(Foo f) {\n"
                   "        b.run();\n"
                   "    }\n"
                   "};");
        ASSERT_EQUALS("", errout.str());

        checkConst("struct Bar {\n"
                   "    int i = 0;\n"
                   "    void run() { i++; }\n"
                   "};\n"
                   "struct Foo {\n"
                   "    Bar b;\n"
                   "    void foo(Foo f) {\n"
                   "        b.run();\n"
                   "    }\n"
                   "};");
        ASSERT_EQUALS("", errout.str());

        checkConst("struct Bar {\n"
                   "    void run() const { }\n"
                   "};\n"
                   "struct Foo {\n"
                   "    Bar b;\n"
                   "    void foo(Foo f) {\n"
                   "        b.run();\n"
                   "    }\n"
                   "};");
        ASSERT_EQUALS("[test.cpp:2]: (performance, inconclusive) Technically the member function 'Bar::run' can be static (but you may consider moving to unnamed namespace).\n"
                      "[test.cpp:6]: (style, inconclusive) Technically the member function 'Foo::foo' can be const.\n", errout.str());
    }

    void const58() {
        checkConst("struct MyObject {\n"
                   "    void foo(Foo f) {\n"
                   "        f.clear();\n"
                   "    }\n"
                   "};");
        ASSERT_EQUALS("[test.cpp:2]: (performance, inconclusive) Technically the member function 'MyObject::foo' can be static (but you may consider moving to unnamed namespace).\n", errout.str());

        checkConst("struct MyObject {\n"
                   "    int foo(Foo f) {\n"
                   "        return f.length();\n"
                   "    }\n"
                   "};");
        ASSERT_EQUALS("[test.cpp:2]: (performance, inconclusive) Technically the member function 'MyObject::foo' can be static (but you may consider moving to unnamed namespace).\n", errout.str());

        checkConst("struct MyObject {\n"
                   "    Foo f;\n"
                   "    int foo() {\n"
                   "        return f.length();\n"
                   "    }\n"
                   "};");
        ASSERT_EQUALS("", errout.str());

        checkConst("struct MyObject {\n"
                   "    std::string f;\n"
                   "    int foo() {\n"
                   "        return f.length();\n"
                   "    }\n"
                   "};");
        ASSERT_EQUALS("[test.cpp:3]: (style, inconclusive) Technically the member function 'MyObject::foo' can be const.\n", errout.str());
    }

    void const59() { // ticket #4646
        checkConst("class C {\n"
                   "public:\n"
                   "    inline void operator += (const int &x ) { re += x; }\n"
                   "    friend inline void exp(C & c, const C & x) { }\n"
                   "protected:\n"
                   "    int   re;\n"
                   "    int   im;\n"
                   "};");
        ASSERT_EQUALS("", errout.str());
    }

    void const60() { // ticket #3322
        checkConst("class MyString {\n"
                   "public:\n"
                   "    MyString() : m_ptr(0){}\n"
                   "    MyString& operator+=( const MyString& rhs ) {\n"
                   "            delete m_ptr;\n"
                   "            m_ptr = new char[42];\n"
                   "    }\n"
                   "    MyString append( const MyString& str )\n"
                   "    {       return operator+=( str ); }\n"
                   "    char *m_ptr;\n"
                   "};");
        ASSERT_EQUALS("", errout.str());
        checkConst("class MyString {\n"
                   "public:\n"
                   "    MyString() : m_ptr(0){}\n"
                   "    MyString& operator+=( const MyString& rhs );\n"
                   "    MyString append( const MyString& str )\n"
                   "    {       return operator+=( str ); }\n"
                   "    char *m_ptr;\n"
                   "};");
        ASSERT_EQUALS("", errout.str());
    }

    void const61() { // ticket #5606 - don't crash
        // this code is invalid so a false negative is OK
        checkConst("class MixerParticipant : public MixerParticipant {\n"
                   "    int GetAudioFrame();\n"
                   "};\n"
                   "int MixerParticipant::GetAudioFrame() {\n"
                   "    return 0;\n"
                   "}");

        // this code is invalid so a false negative is OK
        checkConst("class MixerParticipant : public MixerParticipant {\n"
                   "    bool InitializeFileReader() {\n"
                   "       printf(\"music\");\n"
                   "    }\n"
                   "};");

        // Based on an example from SVN source code causing an endless recursion within CheckClass::isConstMemberFunc()
        // A more complete example including a template declaration like
        //     template<typename K> class Hash{/* ... */};
        // didn't .
        checkConst("template<>\n"
                   "class Hash<void> {\n"
                   "protected:\n"
                   "  typedef Key::key_type key_type;\n"
                   "  void set(const Key& key);\n"
                   "};\n"
                   "template<typename K, int KeySize>\n"
                   "class Hash : private Hash<void> {\n"
                   "  typedef Hash<void> inherited;\n"
                   "  void set(const Key& key) {\n"
                   "      inherited::set(inherited::Key(key));\n"
                   "  }\n"
                   "};\n", nullptr, false);
        ASSERT_EQUALS("", errout.str());
    }

    void const62() {
        checkConst("class A {\n"
                   "    private:\n"
                   "         std::unordered_map<unsigned int,unsigned int> _hash;\n"
                   "    public:\n"
                   "         A() : _hash() {}\n"
                   "         unsigned int fetch(unsigned int key)\n" // cannot be 'const'
                   "         {\n"
                   "             return _hash[key];\n"
                   "         }\n"
                   "};");
        ASSERT_EQUALS("", errout.str());
    }

    void const63() {
        checkConst("struct A {\n"
                   "    std::string s;\n"
                   "    void clear() {\n"
                   "         std::string* p = &s;\n"
                   "         p->clear();\n"
                   "     }\n"
                   "};");
        ASSERT_EQUALS("", errout.str());

        checkConst("struct A {\n"
                   "    std::string s;\n"
                   "    void clear() {\n"
                   "         std::string& r = s;\n"
                   "         r.clear();\n"
                   "     }\n"
                   "};");
        ASSERT_EQUALS("", errout.str());

        checkConst("struct A {\n"
                   "    std::string s;\n"
                   "    void clear() {\n"
                   "         std::string& r = sth; r = s;\n"
                   "         r.clear();\n"
                   "     }\n"
                   "};");
        ASSERT_EQUALS("[test.cpp:3]: (style, inconclusive) Technically the member function 'A::clear' can be const.\n", errout.str());

        checkConst("struct A {\n"
                   "    std::string s;\n"
                   "    void clear() {\n"
                   "         const std::string* p = &s;\n"
                   "         p->somefunction();\n"
                   "     }\n"
                   "};");
        ASSERT_EQUALS("[test.cpp:3]: (style, inconclusive) Technically the member function 'A::clear' can be const.\n", errout.str());

        checkConst("struct A {\n"
                   "    std::string s;\n"
                   "    void clear() {\n"
                   "         const std::string& r = s;\n"
                   "         r.somefunction();\n"
                   "     }\n"
                   "};");
        ASSERT_EQUALS("[test.cpp:3]: (style, inconclusive) Technically the member function 'A::clear' can be const.\n", errout.str());
    }

    void const64() {
        checkConst("namespace B {\n"
                   "    namespace D {\n"
                   "        typedef int DKIPtr;\n"
                   "    }\n"
                   "    class ZClass  {\n"
                   "        void set(const ::B::D::DKIPtr& p) {\n"
                   "            membervariable = p;\n"
                   "        }\n"
                   "        ::B::D::DKIPtr membervariable;\n"
                   "    };\n"
                   "}");
        ASSERT_EQUALS("", errout.str());
    }

    void const65() {
        checkConst("template <typename T>\n"
                   "class TemplateClass {\n"
                   "public:\n"
                   "   TemplateClass() { }\n"
                   "};\n"
                   "template <>\n"
                   "class TemplateClass<float> {\n"
                   "public:\n"
                   "   TemplateClass() { }\n"
                   "};\n"
                   "int main() {\n"
                   "    TemplateClass<int> a;\n"
                   "    TemplateClass<float> b;\n"
                   "    return 0;\n"
                   "}");
        ASSERT_EQUALS("", errout.str());
    }

    void const66() {
        checkConst("struct C {\n"
                   "    C() : n(0) {}\n"
                   "    void f(int v) { g((char *) &v); }\n"
                   "    void g(char *) { n++; }\n"
                   "    int n;\n"
                   "};");
        ASSERT_EQUALS("", errout.str());
    }

    void const67() { // #9193
        checkConst("template <class VALUE_T, class LIST_T = std::list<VALUE_T> >\n"
                   "class TestList {\n"
                   "public:\n"
                   "    LIST_T m_list;\n"
                   "};\n"
                   "class Test {\n"
                   "public:\n"
                   "    const std::list<std::shared_ptr<int>>& get() { return m_test.m_list; }\n"
                   "    TestList<std::shared_ptr<int>> m_test;\n"
                   "};");
        ASSERT_EQUALS("[test.cpp:8]: (style, inconclusive) Technically the member function 'Test::get' can be const.\n", errout.str());
    }

    void const68() { // #6471
        checkConst("class MyClass {\n"
                   "    void clear() {\n"
                   "        SVecPtr v = (SVecPtr) m_data;\n"
                   "        v->clear();\n"
                   "    }\n"
                   "    void* m_data;\n"
                   "};\n");
        ASSERT_EQUALS("", errout.str());
    }

    void const69() { // #9806
        checkConst("struct A {\n"
                   "    int a = 0;\n"
                   "    template <typename... Args> void call(const Args &... args) { a = 1; }\n"
                   "    template <typename T, typename... Args> auto call(const Args &... args) -> T {\n"
                   "        a = 2;\n"
                   "        return T{};\n"
                   "    }\n"
                   "};\n"
                   "\n"
                   "struct B : public A {\n"
                   "    void test() {\n"
                   "        call();\n"
                   "        call<int>(1, 2, 3);\n"
                   "    }\n"
                   "};");
        ASSERT_EQUALS("", errout.str());
    }

    void const70() {
        checkConst("struct A {\n"
                   "    template <typename... Args> void call(Args ... args) {\n"
                   "        func(this);\n"
                   "    }\n"
                   "\n"
                   "    void test() {\n"
                   "        call(1, 2);\n"
                   "    }\n"
                   "};");
        ASSERT_EQUALS("", errout.str());
    }

<<<<<<< HEAD
    void const72() { // #10520
        checkConst("struct S {\n"
                   "    explicit S(int* p) : mp(p) {}\n"
                   "    int* mp{};\n"
                   "};\n"
                   "struct C {\n"
                   "    int i{};\n"
                   "    S f() { return S{ &i }; }\n"
                   "};\n");
        ASSERT_EQUALS("", errout.str());

        checkConst("struct S {\n"
                   "    explicit S(int* p) : mp(p) {}\n"
                   "    int* mp{};\n"
                   "};\n"
                   "struct C {\n"
                   "    int i{};\n"
                   "    S f() { return S(&i); }\n"
                   "};\n");
        ASSERT_EQUALS("", errout.str());

        checkConst("struct S {\n"
                   "    int* mp{};\n"
                   "};\n"
                   "struct C {\n"
                   "    int i{};\n"
                   "    S f() { return S{ &i }; }\n"
                   "};\n");
        ASSERT_EQUALS("", errout.str());

        checkConst("struct S {\n"
                   "    int* mp{};\n"
                   "};\n"
                   "struct C {\n"
                   "    int i{};\n"
                   "    S f() { return { &i }; }\n"
                   "};\n");
        ASSERT_EQUALS("", errout.str());

        checkConst("struct S {\n"
                   "    explicit S(const int* p) : mp(p) {}\n"
                   "    const int* mp{};\n"
                   "};\n"
                   "struct C {\n"
                   "    int i{};\n"
                   "    S f() { return S{ &i }; }\n"
                   "};\n");
        TODO_ASSERT_EQUALS("[test.cpp:7]: (style, inconclusive) Technically the member function 'C::f' can be const.\n", "", errout.str());

        checkConst("struct S {\n"
                   "    explicit S(const int* p) : mp(p) {}\n"
                   "    const int* mp{};\n"
                   "};\n"
                   "struct C {\n"
                   "    int i{};\n"
                   "    S f() { return S(&i); }\n"
                   "};\n");
        TODO_ASSERT_EQUALS("[test.cpp:7]: (style, inconclusive) Technically the member function 'C::f' can be const.\n", "", errout.str());

        checkConst("struct S {\n"
                   "    const int* mp{};\n"
                   "};\n"
                   "struct C {\n"
                   "    int i{};\n"
                   "    S f() { return S{ &i }; }\n"
                   "};\n");
        TODO_ASSERT_EQUALS("[test.cpp:7]: (style, inconclusive) Technically the member function 'C::f' can be const.\n", "", errout.str());

        checkConst("struct S {\n"
                   "    const int* mp{};\n"
                   "};\n"
                   "struct C {\n"
                   "    int i{};\n"
                   "    S f() { return S(&i); }\n"
                   "};\n");
        TODO_ASSERT_EQUALS("[test.cpp:7]: (style, inconclusive) Technically the member function 'C::f' can be const.\n", "", errout.str());

        checkConst("struct S {\n"
                   "    const int* mp{};\n"
                   "};\n"
                   "struct C {\n"
                   "    int i{};\n"
                   "    S f() { return { &i }; }\n"
                   "};\n");
        TODO_ASSERT_EQUALS("[test.cpp:7]: (style, inconclusive) Technically the member function 'C::f' can be const.\n", "", errout.str());
=======
    void const71() { // #10146
        checkConst("struct Bar {\n"
                   "    int j = 5;\n"
                   "    void f(int& i) const { i += j; }\n"
                   "};\n"
                   "struct Foo {\n"
                   "    Bar bar;\n"
                   "    int k{};\n"
                   "    void g() { bar.f(k); }\n"
                   "};\n");
        ASSERT_EQUALS("", errout.str());
>>>>>>> c2fc4973
    }

    void const_handleDefaultParameters() {
        checkConst("struct Foo {\n"
                   "    void foo1(int i, int j = 0) {\n"
                   "        return func(this);\n"
                   "    }\n"
                   "    int bar1() {\n"
                   "        return foo1(1);\n"
                   "    }\n"
                   "    int bar2() {\n"
                   "        return foo1(1, 2);\n"
                   "    }\n"
                   "    int bar3() {\n"
                   "        return foo1(1, 2, 3);\n"
                   "    }\n"
                   "    int bar4() {\n"
                   "        return foo1();\n"
                   "    }\n"
                   "    void foo2(int i = 0) {\n"
                   "        return func(this);\n"
                   "    }\n"
                   "    int bar5() {\n"
                   "        return foo2();\n"
                   "    }\n"
                   "    void foo3() {\n"
                   "        return func(this);\n"
                   "    }\n"
                   "    int bar6() {\n"
                   "        return foo3();\n"
                   "    }\n"
                   "};");
        ASSERT_EQUALS("[test.cpp:11]: (performance, inconclusive) Technically the member function 'Foo::bar3' can be static (but you may consider moving to unnamed namespace).\n"
                      "[test.cpp:14]: (performance, inconclusive) Technically the member function 'Foo::bar4' can be static (but you may consider moving to unnamed namespace).\n", errout.str());
    }

    void const_passThisToMemberOfOtherClass() {
        checkConst("struct Foo {\n"
                   "    void foo() {\n"
                   "        Bar b;\n"
                   "        b.takeFoo(this);\n"
                   "    }\n"
                   "};");
        ASSERT_EQUALS("", errout.str());

        checkConst("struct Foo {\n"
                   "    void foo() {\n"
                   "        Foo f;\n"
                   "        f.foo();\n"
                   "    }\n"
                   "};");
        ASSERT_EQUALS("[test.cpp:2]: (performance, inconclusive) Technically the member function 'Foo::foo' can be static (but you may consider moving to unnamed namespace).\n", errout.str());

        checkConst("struct A;\n" // #5839 - operator()
                   "struct B {\n"
                   "    void operator()(A *a);\n"
                   "};\n"
                   "struct A {\n"
                   "    void dostuff() {\n"
                   "        B()(this);\n"
                   "    }\n"
                   "};");
        ASSERT_EQUALS("", errout.str());
    }

    void assigningPointerToPointerIsNotAConstOperation() {
        checkConst("struct s\n"
                   "{\n"
                   "    int** v;\n"
                   "    void f()\n"
                   "    {\n"
                   "        v = 0;\n"
                   "    }\n"
                   "};");
        ASSERT_EQUALS("", errout.str());
    }

    void assigningArrayElementIsNotAConstOperation() {
        checkConst("struct s\n"
                   "{\n"
                   "    ::std::string v[3];\n"
                   "    void f()\n"
                   "    {\n"
                   "        v[0] = \"Happy new year!\";\n"
                   "    }\n"
                   "};");
        ASSERT_EQUALS("", errout.str());
    }

    // increment/decrement => not const
    void constincdec() {
        checkConst("class Fred {\n"
                   "    int a;\n"
                   "    void nextA() { return ++a; }\n"
                   "};");
        ASSERT_EQUALS("", errout.str());

        checkConst("class Fred {\n"
                   "    int a;\n"
                   "    void nextA() { return --a; }\n"
                   "};");
        ASSERT_EQUALS("", errout.str());

        checkConst("class Fred {\n"
                   "    int a;\n"
                   "    void nextA() { return a++; }\n"
                   "};");
        ASSERT_EQUALS("", errout.str());

        checkConst("class Fred {\n"
                   "    int a;\n"
                   "    void nextA() { return a--; }\n"
                   "};");
        ASSERT_EQUALS("", errout.str());

        checkConst("int a;\n"
                   "class Fred {\n"
                   "    void nextA() { return ++a; }\n"
                   "};");
        ASSERT_EQUALS("[test.cpp:3]: (performance, inconclusive) Technically the member function 'Fred::nextA' can be static (but you may consider moving to unnamed namespace).\n", errout.str());

        checkConst("int a;\n"
                   "class Fred {\n"
                   "    void nextA() { return --a; }\n"
                   "};");
        ASSERT_EQUALS("[test.cpp:3]: (performance, inconclusive) Technically the member function 'Fred::nextA' can be static (but you may consider moving to unnamed namespace).\n", errout.str());

        checkConst("int a;\n"
                   "class Fred {\n"
                   "    void nextA() { return a++; }\n"
                   "};");
        ASSERT_EQUALS("[test.cpp:3]: (performance, inconclusive) Technically the member function 'Fred::nextA' can be static (but you may consider moving to unnamed namespace).\n", errout.str());

        checkConst("int a;\n"
                   "class Fred {\n"
                   "    void nextA() { return a--; }\n"
                   "};");
        ASSERT_EQUALS("[test.cpp:3]: (performance, inconclusive) Technically the member function 'Fred::nextA' can be static (but you may consider moving to unnamed namespace).\n", errout.str());
    }

    void constassign1() {
        checkConst("class Fred {\n"
                   "    int a;\n"
                   "    void nextA() { return a=1; }\n"
                   "};");
        ASSERT_EQUALS("", errout.str());

        checkConst("class Fred {\n"
                   "    int a;\n"
                   "    void nextA() { return a-=1; }\n"
                   "};");
        ASSERT_EQUALS("", errout.str());

        checkConst("class Fred {\n"
                   "    int a;\n"
                   "    void nextA() { return a+=1; }\n"
                   "};");
        ASSERT_EQUALS("", errout.str());

        checkConst("class Fred {\n"
                   "    int a;\n"
                   "    void nextA() { return a*=-1; }\n"
                   "};");
        ASSERT_EQUALS("", errout.str());

        checkConst("class Fred {\n"
                   "    int a;\n"
                   "    void nextA() { return a/=-2; }\n"
                   "};");
        ASSERT_EQUALS("", errout.str());

        checkConst("int a;\n"
                   "class Fred {\n"
                   "    void nextA() { return a=1; }\n"
                   "};");
        ASSERT_EQUALS("[test.cpp:3]: (performance, inconclusive) Technically the member function 'Fred::nextA' can be static (but you may consider moving to unnamed namespace).\n", errout.str());

        checkConst("int a;\n"
                   "class Fred {\n"
                   "    void nextA() { return a-=1; }\n"
                   "};");
        ASSERT_EQUALS("[test.cpp:3]: (performance, inconclusive) Technically the member function 'Fred::nextA' can be static (but you may consider moving to unnamed namespace).\n", errout.str());

        checkConst("int a;\n"
                   "class Fred {\n"
                   "    void nextA() { return a+=1; }\n"
                   "};");
        ASSERT_EQUALS("[test.cpp:3]: (performance, inconclusive) Technically the member function 'Fred::nextA' can be static (but you may consider moving to unnamed namespace).\n", errout.str());

        checkConst("int a;\n"
                   "class Fred {\n"
                   "    void nextA() { return a*=-1; }\n"
                   "};");
        ASSERT_EQUALS("[test.cpp:3]: (performance, inconclusive) Technically the member function 'Fred::nextA' can be static (but you may consider moving to unnamed namespace).\n", errout.str());

        checkConst("int a;\n"
                   "class Fred {\n"
                   "    void nextA() { return a/=-2; }\n"
                   "};");
        ASSERT_EQUALS("[test.cpp:3]: (performance, inconclusive) Technically the member function 'Fred::nextA' can be static (but you may consider moving to unnamed namespace).\n", errout.str());
    }

    void constassign2() {
        checkConst("class Fred {\n"
                   "    struct A { int a; } s;\n"
                   "    void nextA() { return s.a=1; }\n"
                   "};");
        ASSERT_EQUALS("", errout.str());

        checkConst("class Fred {\n"
                   "    struct A { int a; } s;\n"
                   "    void nextA() { return s.a-=1; }\n"
                   "};");
        ASSERT_EQUALS("", errout.str());

        checkConst("class Fred {\n"
                   "    struct A { int a; } s;\n"
                   "    void nextA() { return s.a+=1; }\n"
                   "};");
        ASSERT_EQUALS("", errout.str());

        checkConst("class Fred {\n"
                   "    struct A { int a; } s;\n"
                   "    void nextA() { return s.a*=-1; }\n"
                   "};");
        ASSERT_EQUALS("", errout.str());

        checkConst("struct A { int a; } s;\n"
                   "class Fred {\n"
                   "    void nextA() { return s.a=1; }\n"
                   "};");
        ASSERT_EQUALS("[test.cpp:3]: (performance, inconclusive) Technically the member function 'Fred::nextA' can be static (but you may consider moving to unnamed namespace).\n", errout.str());

        checkConst("struct A { int a; } s;\n"
                   "class Fred {\n"
                   "    void nextA() { return s.a-=1; }\n"
                   "};");
        ASSERT_EQUALS("[test.cpp:3]: (performance, inconclusive) Technically the member function 'Fred::nextA' can be static (but you may consider moving to unnamed namespace).\n", errout.str());

        checkConst("struct A { int a; } s;\n"
                   "class Fred {\n"
                   "    void nextA() { return s.a+=1; }\n"
                   "};");
        ASSERT_EQUALS("[test.cpp:3]: (performance, inconclusive) Technically the member function 'Fred::nextA' can be static (but you may consider moving to unnamed namespace).\n", errout.str());

        checkConst("struct A { int a; } s;\n"
                   "class Fred {\n"
                   "    void nextA() { return s.a*=-1; }\n"
                   "};");
        ASSERT_EQUALS("[test.cpp:3]: (performance, inconclusive) Technically the member function 'Fred::nextA' can be static (but you may consider moving to unnamed namespace).\n", errout.str());

        checkConst("struct A { int a; } s;\n"
                   "class Fred {\n"
                   "    void nextA() { return s.a/=-2; }\n"
                   "};");
        ASSERT_EQUALS("[test.cpp:3]: (performance, inconclusive) Technically the member function 'Fred::nextA' can be static (but you may consider moving to unnamed namespace).\n", errout.str());

        checkConst("struct A { int a; };\n"
                   "class Fred {\n"
                   "    A s;\n"
                   "    void nextA() { return s.a=1; }\n"
                   "};");
        ASSERT_EQUALS("", errout.str());

        checkConst("struct A { int a; };\n"
                   "class Fred {\n"
                   "    A s;\n"
                   "    void nextA() { return s.a-=1; }\n"
                   "};");
        ASSERT_EQUALS("", errout.str());

        checkConst("struct A { int a; };\n"
                   "class Fred {\n"
                   "    A s;\n"
                   "    void nextA() { return s.a+=1; }\n"
                   "};");
        ASSERT_EQUALS("", errout.str());

        checkConst("struct A { int a; };\n"
                   "class Fred {\n"
                   "    A s;\n"
                   "    void nextA() { return s.a*=-1; }\n"
                   "};");
        ASSERT_EQUALS("", errout.str());

        checkConst("struct A { int a; };\n"
                   "class Fred {\n"
                   "    A s;\n"
                   "    void nextA() { return s.a/=-2; }\n"
                   "};");
        ASSERT_EQUALS("", errout.str());
    }

    // increment/decrement array element => not const
    void constincdecarray() {
        checkConst("class Fred {\n"
                   "    int a[2];\n"
                   "    void nextA() { return ++a[0]; }\n"
                   "};");
        ASSERT_EQUALS("", errout.str());

        checkConst("class Fred {\n"
                   "    int a[2];\n"
                   "    void nextA() { return --a[0]; }\n"
                   "};");
        ASSERT_EQUALS("", errout.str());

        checkConst("class Fred {\n"
                   "    int a[2];\n"
                   "    void nextA() { return a[0]++; }\n"
                   "};");
        ASSERT_EQUALS("", errout.str());

        checkConst("class Fred {\n"
                   "    int a[2];\n"
                   "    void nextA() { return a[0]--; }\n"
                   "};");
        ASSERT_EQUALS("", errout.str());

        checkConst("int a[2];\n"
                   "class Fred {\n"
                   "    void nextA() { return ++a[0]; }\n"
                   "};");
        ASSERT_EQUALS("[test.cpp:3]: (performance, inconclusive) Technically the member function 'Fred::nextA' can be static (but you may consider moving to unnamed namespace).\n", errout.str());

        checkConst("int a[2];\n"
                   "class Fred {\n"
                   "    void nextA() { return --a[0]; }\n"
                   "};");
        ASSERT_EQUALS("[test.cpp:3]: (performance, inconclusive) Technically the member function 'Fred::nextA' can be static (but you may consider moving to unnamed namespace).\n", errout.str());

        checkConst("int a[2];\n"
                   "class Fred {\n"
                   "    void nextA() { return a[0]++; }\n"
                   "};");
        ASSERT_EQUALS("[test.cpp:3]: (performance, inconclusive) Technically the member function 'Fred::nextA' can be static (but you may consider moving to unnamed namespace).\n", errout.str());

        checkConst("int a[2];\n"
                   "class Fred {\n"
                   "    void nextA() { return a[0]--; }\n"
                   "};");
        ASSERT_EQUALS("[test.cpp:3]: (performance, inconclusive) Technically the member function 'Fred::nextA' can be static (but you may consider moving to unnamed namespace).\n", errout.str());
    }

    void constassignarray() {
        checkConst("class Fred {\n"
                   "    int a[2];\n"
                   "    void nextA() { return a[0]=1; }\n"
                   "};");
        ASSERT_EQUALS("", errout.str());

        checkConst("class Fred {\n"
                   "    int a[2];\n"
                   "    void nextA() { return a[0]-=1; }\n"
                   "};");
        ASSERT_EQUALS("", errout.str());

        checkConst("class Fred {\n"
                   "    int a[2];\n"
                   "    void nextA() { return a[0]+=1; }\n"
                   "};");
        ASSERT_EQUALS("", errout.str());

        checkConst("class Fred {\n"
                   "    int a[2];\n"
                   "    void nextA() { return a[0]*=-1; }\n"
                   "};");
        ASSERT_EQUALS("", errout.str());

        checkConst("class Fred {\n"
                   "    int a[2];\n"
                   "    void nextA() { return a[0]/=-2; }\n"
                   "};");
        ASSERT_EQUALS("", errout.str());

        checkConst("int a[2];\n"
                   "class Fred {\n"
                   "    void nextA() { return a[0]=1; }\n"
                   "};");
        ASSERT_EQUALS("[test.cpp:3]: (performance, inconclusive) Technically the member function 'Fred::nextA' can be static (but you may consider moving to unnamed namespace).\n", errout.str());

        checkConst("int a[2];\n"
                   "class Fred {\n"
                   "    void nextA() { return a[0]-=1; }\n"
                   "};");
        ASSERT_EQUALS("[test.cpp:3]: (performance, inconclusive) Technically the member function 'Fred::nextA' can be static (but you may consider moving to unnamed namespace).\n", errout.str());

        checkConst("int a[2];\n"
                   "class Fred {\n"
                   "    void nextA() { return a[0]+=1; }\n"
                   "};");
        ASSERT_EQUALS("[test.cpp:3]: (performance, inconclusive) Technically the member function 'Fred::nextA' can be static (but you may consider moving to unnamed namespace).\n", errout.str());

        checkConst("int a[2];\n"
                   "class Fred {\n"
                   "    void nextA() { return a[0]*=-1; }\n"
                   "};");
        ASSERT_EQUALS("[test.cpp:3]: (performance, inconclusive) Technically the member function 'Fred::nextA' can be static (but you may consider moving to unnamed namespace).\n", errout.str());

        checkConst("int a[2];\n"
                   "class Fred {\n"
                   "    void nextA() { return a[0]/=-2; }\n"
                   "};");
        ASSERT_EQUALS("[test.cpp:3]: (performance, inconclusive) Technically the member function 'Fred::nextA' can be static (but you may consider moving to unnamed namespace).\n", errout.str());
    }

    // return pointer/reference => not const
    void constReturnReference() {
        checkConst("class Fred {\n"
                   "    int a;\n"
                   "    int &getR() { return a; }\n"
                   "    int *getP() { return &a; }"
                   "};");
        ASSERT_EQUALS("", errout.str());
    }

    // delete member variable => not const (but technically it can, it compiles without errors)
    void constDelete() {
        checkConst("class Fred {\n"
                   "    int *a;\n"
                   "    void clean() { delete a; }\n"
                   "};");
        ASSERT_EQUALS("", errout.str());
    }

    // A function that returns unknown types can't be const (#1579)
    void constLPVOID() {
        checkConst("class Fred {\n"
                   "    UNKNOWN a() { return 0; };\n"
                   "};");
        TODO_ASSERT_EQUALS("[test.cpp:2]: (performance, inconclusive) Technically the member function 'Fred::a' can be static.\n", "", errout.str());

        // #1579 - HDC
        checkConst("class Fred {\n"
                   "    foo bar;\n"
                   "    UNKNOWN a() { return b; };\n"
                   "};");
        ASSERT_EQUALS("", errout.str());
    }

    // a function that calls const functions can be const
    void constFunc() {
        checkConst("class Fred {\n"
                   "    void f() const { };\n"
                   "    void a() { f(); };\n"
                   "};");
        ASSERT_EQUALS("[test.cpp:2]: (performance, inconclusive) Technically the member function 'Fred::f' can be static (but you may consider moving to unnamed namespace).\n"
                      "[test.cpp:3]: (style, inconclusive) Technically the member function 'Fred::a' can be const.\n", errout.str());

        // ticket #1593
        checkConst("class A\n"
                   "{\n"
                   "   std::vector<int> m_v;\n"
                   "public:\n"
                   "   A(){}\n"
                   "   unsigned int GetVecSize()  {return m_v.size();}\n"
                   "};");
        ASSERT_EQUALS("[test.cpp:6]: (style, inconclusive) Technically the member function 'A::GetVecSize' can be const.\n", errout.str());

        checkConst("class A\n"
                   "{\n"
                   "   std::vector<int> m_v;\n"
                   "public:\n"
                   "   A(){}\n"
                   "   bool GetVecEmpty()  {return m_v.empty();}\n"
                   "};");
        ASSERT_EQUALS("[test.cpp:6]: (style, inconclusive) Technically the member function 'A::GetVecEmpty' can be const.\n", errout.str());
    }

    void constVirtualFunc() {
        // base class has no virtual function
        checkConst("class A { };\n"
                   "class B : public A {\n"
                   "   int b;\n"
                   "public:\n"
                   "   B() : b(0) { }\n"
                   "   int func() { return b; }\n"
                   "};");
        ASSERT_EQUALS("[test.cpp:6]: (style, inconclusive) Technically the member function 'B::func' can be const.\n", errout.str());

        checkConst("class A { };\n"
                   "class B : public A {\n"
                   "   int b;\n"
                   "public:\n"
                   "   B() : b(0) { }\n"
                   "   int func();\n"
                   "};\n"
                   "int B::func() { return b; }");
        ASSERT_EQUALS("[test.cpp:8] -> [test.cpp:6]: (style, inconclusive) Technically the member function 'B::func' can be const.\n", errout.str());

        // base class has no virtual function
        checkConst("class A {\n"
                   "public:\n"
                   "    int func();\n"
                   "};\n"
                   "class B : public A {\n"
                   "    int b;\n"
                   "public:\n"
                   "    B() : b(0) { }\n"
                   "    int func() { return b; }\n"
                   "};");
        ASSERT_EQUALS("[test.cpp:9]: (style, inconclusive) Technically the member function 'B::func' can be const.\n", errout.str());

        checkConst("class A {\n"
                   "public:\n"
                   "    int func();\n"
                   "};\n"
                   "class B : public A {\n"
                   "    int b;\n"
                   "public:\n"
                   "    B() : b(0) { }\n"
                   "    int func();\n"
                   "};\n"
                   "int B::func() { return b; }");
        ASSERT_EQUALS("[test.cpp:11] -> [test.cpp:9]: (style, inconclusive) Technically the member function 'B::func' can be const.\n", errout.str());

        // base class has virtual function
        checkConst("class A {\n"
                   "public:\n"
                   "    virtual int func();\n"
                   "};\n"
                   "class B : public A {\n"
                   "    int b;\n"
                   "public:\n"
                   "    B() : b(0) { }\n"
                   "    int func() { return b; }\n"
                   "};");
        ASSERT_EQUALS("", errout.str());

        checkConst("class A {\n"
                   "public:\n"
                   "    virtual int func();\n"
                   "};\n"
                   "class B : public A {\n"
                   "    int b;\n"
                   "public:\n"
                   "    B() : b(0) { }\n"
                   "    int func();\n"
                   "};\n"
                   "int B::func() { return b; }");
        ASSERT_EQUALS("", errout.str());

        checkConst("class A {\n"
                   "public:\n"
                   "    virtual int func() = 0;\n"
                   "};\n"
                   "class B : public A {\n"
                   "    int b;\n"
                   "public:\n"
                   "    B() : b(0) { }\n"
                   "    int func();\n"
                   "};\n"
                   "int B::func() { return b; }");
        ASSERT_EQUALS("", errout.str());

        // base class has no virtual function
        checkConst("class A {\n"
                   "    int a;\n"
                   "public:\n"
                   "    A() : a(0) { }\n"
                   "    int func() { return a; }\n"
                   "};\n"
                   "class B : public A {\n"
                   "    int b;\n"
                   "public:\n"
                   "    B() : b(0) { }\n"
                   "    int func() { return b; }\n"
                   "};\n"
                   "class C : public B {\n"
                   "    int c;\n"
                   "public:\n"
                   "    C() : c(0) { }\n"
                   "    int func() { return c; }\n"
                   "};");
        ASSERT_EQUALS("[test.cpp:5]: (style, inconclusive) Technically the member function 'A::func' can be const.\n"
                      "[test.cpp:11]: (style, inconclusive) Technically the member function 'B::func' can be const.\n"
                      "[test.cpp:17]: (style, inconclusive) Technically the member function 'C::func' can be const.\n", errout.str());

        checkConst("class A {\n"
                   "    int a;\n"
                   "public:\n"
                   "    A() : a(0) { }\n"
                   "    int func();\n"
                   "};\n"
                   "int A::func() { return a; }\n"
                   "class B : public A {\n"
                   "    int b;\n"
                   "public:\n"
                   "    B() : b(0) { }\n"
                   "    int func();\n"
                   "};\n"
                   "int B::func() { return b; }\n"
                   "class C : public B {\n"
                   "    int c;\n"
                   "public:\n"
                   "    C() : c(0) { }\n"
                   "    int func();\n"
                   "};\n"
                   "int C::func() { return c; }");
        ASSERT_EQUALS("[test.cpp:7] -> [test.cpp:5]: (style, inconclusive) Technically the member function 'A::func' can be const.\n"
                      "[test.cpp:14] -> [test.cpp:12]: (style, inconclusive) Technically the member function 'B::func' can be const.\n"
                      "[test.cpp:21] -> [test.cpp:19]: (style, inconclusive) Technically the member function 'C::func' can be const.\n", errout.str());

        // base class has virtual function
        checkConst("class A {\n"
                   "    int a;\n"
                   "public:\n"
                   "    A() : a(0) { }\n"
                   "    virtual int func() { return a; }\n"
                   "};\n"
                   "class B : public A {\n"
                   "    int b;\n"
                   "public:\n"
                   "    B() : b(0) { }\n"
                   "    int func() { return b; }\n"
                   "};\n"
                   "class C : public B {\n"
                   "    int c;\n"
                   "public:\n"
                   "    C() : c(0) { }\n"
                   "    int func() { return c; }\n"
                   "};");
        ASSERT_EQUALS("", errout.str());

        checkConst("class A {\n"
                   "    int a;\n"
                   "public:\n"
                   "    A() : a(0) { }\n"
                   "    virtual int func();\n"
                   "};\n"
                   "int A::func() { return a; }\n"
                   "class B : public A {\n"
                   "    int b;\n"
                   "public:\n"
                   "    B() : b(0) { }\n"
                   "    int func();\n"
                   "};\n"
                   "int B::func() { return b; }\n"
                   "class C : public B {\n"
                   "    int c;\n"
                   "public:\n"
                   "    C() : c(0) { }\n"
                   "    int func();\n"
                   "};\n"
                   "int C::func() { return c; }");
        ASSERT_EQUALS("", errout.str());

        // ticket #1311
        checkConst("class X {\n"
                   "    int x;\n"
                   "public:\n"
                   "    X(int x) : x(x) { }\n"
                   "    int getX() { return x; }\n"
                   "};\n"
                   "class Y : public X {\n"
                   "    int y;\n"
                   "public:\n"
                   "    Y(int x, int y) : X(x), y(y) { }\n"
                   "    int getY() { return y; }\n"
                   "};\n"
                   "class Z : public Y {\n"
                   "    int z;\n"
                   "public:\n"
                   "    Z(int x, int y, int z) : Y(x, y), z(z) { }\n"
                   "    int getZ() { return z; }\n"
                   "};");
        ASSERT_EQUALS("[test.cpp:5]: (style, inconclusive) Technically the member function 'X::getX' can be const.\n"
                      "[test.cpp:11]: (style, inconclusive) Technically the member function 'Y::getY' can be const.\n"
                      "[test.cpp:17]: (style, inconclusive) Technically the member function 'Z::getZ' can be const.\n", errout.str());

        checkConst("class X {\n"
                   "    int x;\n"
                   "public:\n"
                   "    X(int x) : x(x) { }\n"
                   "    int getX();\n"
                   "};\n"
                   "int X::getX() { return x; }\n"
                   "class Y : public X {\n"
                   "    int y;\n"
                   "public:\n"
                   "    Y(int x, int y) : X(x), y(y) { }\n"
                   "    int getY();\n"
                   "};\n"
                   "int Y::getY() { return y; }\n"
                   "class Z : public Y {\n"
                   "    int z;\n"
                   "public:\n"
                   "    Z(int x, int y, int z) : Y(x, y), z(z) { }\n"
                   "    int getZ();\n"
                   "};\n"
                   "int Z::getZ() { return z; }");
        ASSERT_EQUALS("[test.cpp:7] -> [test.cpp:5]: (style, inconclusive) Technically the member function 'X::getX' can be const.\n"
                      "[test.cpp:14] -> [test.cpp:12]: (style, inconclusive) Technically the member function 'Y::getY' can be const.\n"
                      "[test.cpp:21] -> [test.cpp:19]: (style, inconclusive) Technically the member function 'Z::getZ' can be const.\n", errout.str());
    }

    void constIfCfg() {
        const char code[] = "struct foo {\n"
                            "    int i;\n"
                            "    void f() {\n"
                            //"#ifdef ABC\n"
                            //"        i = 4;\n"
                            //"endif\n"
                            "    }\n"
                            "};";

        checkConst(code, &settings0, true);
        ASSERT_EQUALS("[test.cpp:3]: (performance, inconclusive) Technically the member function 'foo::f' can be static (but you may consider moving to unnamed namespace).\n", errout.str());

        checkConst(code, &settings0, false); // TODO: Set inconclusive to true (preprocess it)
        ASSERT_EQUALS("", errout.str());
    }

    void constFriend() { // ticket #1921
        const char code[] = "class foo {\n"
                            "    friend void f() { }\n"
                            "};";
        checkConst(code);
        ASSERT_EQUALS("", errout.str());
    }

    void constUnion() { // ticket #2111
        checkConst("class foo {\n"
                   "public:\n"
                   "    union {\n"
                   "        int i;\n"
                   "        float f;\n"
                   "    } d;\n"
                   "    void setf(float x) {\n"
                   "        d.f = x;\n"
                   "    }\n"
                   "};");
        ASSERT_EQUALS("", errout.str());
    }

    void constArrayOperator() {
        checkConst("struct foo {\n"
                   "    int x;\n"
                   "    int y[5][724];\n"
                   "    T a() {\n"
                   "        return y[x++][6];\n"
                   "    }\n"
                   "    T b() {\n"
                   "        return y[1][++x];\n"
                   "    }\n"
                   "    T c() {\n"
                   "        return y[1][6];\n"
                   "    }\n"
                   "};");
        ASSERT_EQUALS("[test.cpp:10]: (style, inconclusive) Technically the member function 'foo::c' can be const.\n", errout.str());
    }

    void constRangeBasedFor() { // #5514
        checkConst("class Fred {\n"
                   "    int array[256];\n"
                   "public:\n"
                   "    void f1() {\n"
                   "        for (auto & e : array)\n"
                   "            foo(e);\n"
                   "    }\n"
                   "    void f2() {\n"
                   "        for (const auto & e : array)\n"
                   "            foo(e);\n"
                   "    }\n"
                   "    void f3() {\n"
                   "        for (decltype(auto) e : array)\n"
                   "            foo(e);\n"
                   "    }\n"
                   "};");
        ASSERT_EQUALS("[test.cpp:8]: (style, inconclusive) Technically the member function 'Fred::f2' can be const.\n", errout.str());
    }

    void const_shared_ptr() { // #8674
        checkConst("class Fred {\n"
                   "public:\n"
                   "    std::shared_ptr<Data> getData();\n"
                   "private:\n"
                   "     std::shared_ptr<Data> data;\n"
                   "};\n"
                   "\n"
                   "std::shared_ptr<Data> Fred::getData() { return data; }");
        ASSERT_EQUALS("", errout.str());
    }

    void constPtrToConstPtr() {
        checkConst("class Fred {\n"
                   "public:\n"
                   "    const char *const *data;\n"
                   "    const char *const *getData() { return data; }\n}");
        ASSERT_EQUALS("[test.cpp:4]: (style, inconclusive) Technically the member function 'Fred::getData' can be const.\n", errout.str());
    }

    void constTrailingReturnType() { // #9814
        checkConst("struct A {\n"
                   "    int x = 1;\n"
                   "    auto get() -> int & { return x; }\n"
                   "};");
        ASSERT_EQUALS("", errout.str());
    }

    void staticArrayPtrOverload() {
        checkConst("struct S {\n"
                   "    template<size_t N>\n"
                   "    void f(const std::array<std::string_view, N>& sv);\n"
                   "    template<long N>\n"
                   "    void f(const char* const (&StrArr)[N]);\n"
                   "};\n"
                   "template<size_t N>\n"
                   "void S::f(const std::array<std::string_view, N>&sv) {\n"
                   "    const char* ptrs[N]{};\n"
                   "    return f(ptrs);\n"
                   "}\n"
                   "template void S::f(const std::array<std::string_view, 3>&sv);\n"
                   "\n");
        ASSERT_EQUALS("", errout.str());
    }

#define checkInitializerListOrder(code) checkInitializerListOrder_(code, __FILE__, __LINE__)
    void checkInitializerListOrder_(const char code[], const char* file, int line) {
        // Clear the error log
        errout.str("");

        // Check..
        settings0.certainty.setEnabled(Certainty::inconclusive, true);

        // Tokenize..
        Tokenizer tokenizer(&settings0, this);
        std::istringstream istr(code);
        ASSERT_LOC(tokenizer.tokenize(istr, "test.cpp"), file, line);

        CheckClass checkClass(&tokenizer, &settings0, this);
        checkClass.initializerListOrder();
    }

    void initializerListOrder() {
        checkInitializerListOrder("class Fred {\n"
                                  "    int a, b, c;\n"
                                  "public:\n"
                                  "    Fred() : c(0), b(0), a(0) { }\n"
                                  "};");
        ASSERT_EQUALS("[test.cpp:4] -> [test.cpp:2]: (style, inconclusive) Member variable 'Fred::b' is in the wrong place in the initializer list.\n"
                      "[test.cpp:4] -> [test.cpp:2]: (style, inconclusive) Member variable 'Fred::a' is in the wrong place in the initializer list.\n", errout.str());

        checkInitializerListOrder("class Fred {\n"
                                  "    int a, b, c;\n"
                                  "public:\n"
                                  "    Fred() : c{0}, b{0}, a{0} { }\n"
                                  "};");
        ASSERT_EQUALS("[test.cpp:4] -> [test.cpp:2]: (style, inconclusive) Member variable 'Fred::b' is in the wrong place in the initializer list.\n"
                      "[test.cpp:4] -> [test.cpp:2]: (style, inconclusive) Member variable 'Fred::a' is in the wrong place in the initializer list.\n", errout.str());
    }

#define checkInitializationListUsage(code) checkInitializationListUsage_(code, __FILE__, __LINE__)
    void checkInitializationListUsage_(const char code[], const char* file, int line) {
        // Clear the error log
        errout.str("");

        // Check..
        Settings settings;
        settings.severity.enable(Severity::performance);

        // Tokenize..
        Tokenizer tokenizer(&settings, this);
        std::istringstream istr(code);
        ASSERT_LOC(tokenizer.tokenize(istr, "test.cpp"), file, line);

        CheckClass checkClass(&tokenizer, &settings, this);
        checkClass.initializationListUsage();
    }

    void initializerListUsage() {
        checkInitializationListUsage("enum Enum { C = 0 };\n"
                                     "class Fred {\n"
                                     "    int a;\n"  // No message for builtin types: No performance gain
                                     "    int* b;\n" // No message for pointers: No performance gain
                                     "    Enum c;\n" // No message for enums: No performance gain
                                     "    Fred() { a = 0; b = 0; c = C; }\n"
                                     "};");
        ASSERT_EQUALS("", errout.str());

        checkInitializationListUsage("class Fred {\n"
                                     "    std::string s;\n"
                                     "    Fred() { a = 0; s = \"foo\"; }\n"
                                     "};");
        ASSERT_EQUALS("[test.cpp:3]: (performance) Variable 's' is assigned in constructor body. Consider performing initialization in initialization list.\n", errout.str());

        checkInitializationListUsage("class Fred {\n"
                                     "    std::string& s;\n" // Message is invalid for references, since their initialization in initializer list is required anyway and behaves different from assignment (#5004)
                                     "    Fred(const std::string& s_) : s(s_) { s = \"foo\"; }\n"
                                     "};");
        ASSERT_EQUALS("", errout.str());

        checkInitializationListUsage("class Fred {\n"
                                     "    std::vector<int> v;\n"
                                     "    Fred() { v = unknown; }\n"
                                     "};");
        ASSERT_EQUALS("[test.cpp:3]: (performance) Variable 'v' is assigned in constructor body. Consider performing initialization in initialization list.\n", errout.str());

        checkInitializationListUsage("class C { std::string s; };\n"
                                     "class Fred {\n"
                                     "    C c;\n"
                                     "    Fred() { c = unknown; }\n"
                                     "};");
        ASSERT_EQUALS("[test.cpp:4]: (performance) Variable 'c' is assigned in constructor body. Consider performing initialization in initialization list.\n", errout.str());

        checkInitializationListUsage("class C;\n"
                                     "class Fred {\n"
                                     "    C c;\n"
                                     "    Fred() { c = unknown; }\n"
                                     "};");
        ASSERT_EQUALS("[test.cpp:4]: (performance) Variable 'c' is assigned in constructor body. Consider performing initialization in initialization list.\n", errout.str());

        checkInitializationListUsage("class C;\n"
                                     "class Fred {\n"
                                     "    C c;\n"
                                     "    Fred(Fred const & other) { c = other.c; }\n"
                                     "};");
        ASSERT_EQUALS("[test.cpp:4]: (performance) Variable 'c' is assigned in constructor body. Consider performing initialization in initialization list.\n", errout.str());

        checkInitializationListUsage("class C;\n"
                                     "class Fred {\n"
                                     "    C c;\n"
                                     "    Fred(Fred && other) { c = other.c; }\n"
                                     "};");
        ASSERT_EQUALS("[test.cpp:4]: (performance) Variable 'c' is assigned in constructor body. Consider performing initialization in initialization list.\n", errout.str());

        checkInitializationListUsage("class C;\n"
                                     "class Fred {\n"
                                     "    C a;\n"
                                     "    Fred() { initB(); a = b; }\n"
                                     "};");
        ASSERT_EQUALS("", errout.str());

        checkInitializationListUsage("class C;\n"
                                     "class Fred {\n"
                                     "    C a;\n"
                                     "    Fred() : a(0) { if(b) a = 0; }\n"
                                     "};");
        ASSERT_EQUALS("", errout.str());

        checkInitializationListUsage("class C;\n"
                                     "class Fred {\n"
                                     "    C a[5];\n"
                                     "    Fred() { for(int i = 0; i < 5; i++) a[i] = 0; }\n"
                                     "};");
        ASSERT_EQUALS("", errout.str());

        checkInitializationListUsage("class C;\n"
                                     "class Fred {\n"
                                     "    C a; int b;\n"
                                     "    Fred() : b(5) { a = b; }\n" // Don't issue a message here: You actually could move it to the initialization list, but it would cause problems if you change the order of the variable declarations.
                                     "};");
        ASSERT_EQUALS("", errout.str());

        checkInitializationListUsage("class C;\n"
                                     "class Fred {\n"
                                     "    C a;\n"
                                     "    Fred() { try { a = new int; } catch(...) {} }\n"
                                     "};");
        ASSERT_EQUALS("", errout.str());

        checkInitializationListUsage("class Fred {\n"
                                     "    std::string s;\n"
                                     "    Fred() { s = toString((size_t)this); }\n"
                                     "};");
        ASSERT_EQUALS("", errout.str());

        checkInitializationListUsage("class Fred {\n"
                                     "    std::string a;\n"
                                     "    std::string foo();\n"
                                     "    Fred() { a = foo(); }\n"
                                     "};");
        ASSERT_EQUALS("", errout.str());

        checkInitializationListUsage("class Fred {\n"
                                     "    std::string a;\n"
                                     "    Fred() { a = foo(); }\n"
                                     "};");
        ASSERT_EQUALS("[test.cpp:3]: (performance) Variable 'a' is assigned in constructor body. Consider performing initialization in initialization list.\n", errout.str());

        checkInitializationListUsage("class Fred {\n" // #4332
                                     "    static std::string s;\n"
                                     "    Fred() { s = \"foo\"; }\n"
                                     "};");
        ASSERT_EQUALS("", errout.str());

        checkInitializationListUsage("class Fred {\n" // #5640
                                     "    std::string s;\n"
                                     "    Fred() {\n"
                                     "        char str[2];\n"
                                     "        str[0] = c;\n"
                                     "        str[1] = 0;\n"
                                     "        s = str;\n"
                                     "    }\n"
                                     "};");
        ASSERT_EQUALS("", errout.str());

        checkInitializationListUsage("class B {\n" // #5640
                                     "    std::shared_ptr<A> _d;\n"
                                     "    B(const B& other) : _d(std::make_shared<A>()) {\n"
                                     "        *_d = *other._d;\n"
                                     "    }\n"
                                     "};");
        ASSERT_EQUALS("", errout.str());

        checkInitializationListUsage("class Bar {\n" // #8466
                                     "public:\n"
                                     "    explicit Bar(const Bar &bar) : Bar{bar.s} {}\n"
                                     "    explicit Bar(const char s) : s{s} {}\n"
                                     "private:\n"
                                     "    char s;\n"
                                     "};");
        ASSERT_EQUALS("", errout.str());

        checkInitializationListUsage("unsigned bar(std::string);\n" // #8291
                                     "class Foo {\n"
                                     "public:\n"
                                     "    int a_, b_;\n"
                                     "    Foo(int a, int b) : a_(a), b_(b) {}\n"
                                     "    Foo(int a, const std::string& b) : Foo(a, bar(b)) {}\n"
                                     "};");
        ASSERT_EQUALS("", errout.str());

        checkInitializationListUsage("class Fred {\n" // #8111
                                     "    std::string a;\n"
                                     "    Fred() {\n"
                                     "        std::ostringstream ostr;\n"
                                     "        ostr << x;\n"
                                     "        a = ostr.str();\n"
                                     "    }\n"
                                     "};");
        ASSERT_EQUALS("", errout.str());

        // bailout: multi line lambda in rhs => do not warn
        checkInitializationListUsage("class Fred {\n"
                                     "    std::function f;\n"
                                     "    Fred() {\n"
                                     "        f = [](){\n"
                                     "            return 1;\n"
                                     "        };\n"
                                     "    }\n"
                                     "};");
        ASSERT_EQUALS("", errout.str());

        // don't warn if some other instance's members are assigned to
        checkInitializationListUsage("class C {\n"
                                     "public:\n"
                                     "    C(C& c) : m_i(c.m_i) { c.m_i = (Foo)-1; }\n"
                                     "private:\n"
                                     "    Foo m_i;\n"
                                     "};");
        ASSERT_EQUALS("", errout.str());

        checkInitializationListUsage("class A {\n" // #9821 - delegate constructor
                                     "public:\n"
                                     "    A() : st{} {}\n"
                                     "\n"
                                     "    explicit A(const std::string &input): A() {\n"
                                     "        st = input;\n"
                                     "    }\n"
                                     "\n"
                                     "private:\n"
                                     "    std::string st;\n"
                                     "};");
        ASSERT_EQUALS("", errout.str());
    }


#define checkSelfInitialization(code) checkSelfInitialization_(code, __FILE__, __LINE__)
    void checkSelfInitialization_(const char code[], const char* file, int line) {
        // Clear the error log
        errout.str("");

        // Tokenize..
        Tokenizer tokenizer(&settings0, this);
        std::istringstream istr(code);
        ASSERT_LOC(tokenizer.tokenize(istr, "test.cpp"), file, line);

        CheckClass checkClass(&tokenizer, &settings0, this);
        (checkClass.checkSelfInitialization)();
    }

    void selfInitialization() {
        checkSelfInitialization("class Fred {\n"
                                "    int i;\n"
                                "    Fred() : i(i) {\n"
                                "    }\n"
                                "};");
        ASSERT_EQUALS("[test.cpp:3]: (error) Member variable 'i' is initialized by itself.\n", errout.str());

        checkSelfInitialization("class Fred {\n"
                                "    int i;\n"
                                "    Fred() : i{i} {\n"
                                "    }\n"
                                "};");
        ASSERT_EQUALS("[test.cpp:3]: (error) Member variable 'i' is initialized by itself.\n", errout.str());

        checkSelfInitialization("class Fred {\n"
                                "    int i;\n"
                                "    Fred();\n"
                                "};\n"
                                "Fred::Fred() : i(i) {\n"
                                "}");
        ASSERT_EQUALS("[test.cpp:5]: (error) Member variable 'i' is initialized by itself.\n", errout.str());

        checkSelfInitialization("class Fred {\n"
                                "    std::string s;\n"
                                "    Fred() : s(s) {\n"
                                "    }\n"
                                "};");
        ASSERT_EQUALS("[test.cpp:3]: (error) Member variable 's' is initialized by itself.\n", errout.str());

        checkSelfInitialization("class Fred {\n"
                                "    int x;\n"
                                "    Fred(int x);\n"
                                "};\n"
                                "Fred::Fred(int x) : x(x) { }");
        ASSERT_EQUALS("", errout.str());

        checkSelfInitialization("class Fred {\n"
                                "    int x;\n"
                                "    Fred(int x);\n"
                                "};\n"
                                "Fred::Fred(int x) : x{x} { }");
        ASSERT_EQUALS("", errout.str());

        checkSelfInitialization("class Fred {\n"
                                "    std::string s;\n"
                                "    Fred(const std::string& s) : s(s) {\n"
                                "    }\n"
                                "};");
        ASSERT_EQUALS("", errout.str());

        checkSelfInitialization("class Fred {\n"
                                "    std::string s;\n"
                                "    Fred(const std::string& s) : s{s} {\n"
                                "    }\n"
                                "};");
        ASSERT_EQUALS("", errout.str());

        checkSelfInitialization("struct Foo : Bar {\n"
                                "    int i;\n"
                                "    Foo(int i)\n"
                                "        : Bar(\"\"), i(i) {}\n"
                                "};");
        ASSERT_EQUALS("", errout.str());

        checkSelfInitialization("struct Foo : std::Bar {\n" // #6073
                                "    int i;\n"
                                "    Foo(int i)\n"
                                "        : std::Bar(\"\"), i(i) {}\n"
                                "};");
        ASSERT_EQUALS("", errout.str());

        checkSelfInitialization("struct Foo : std::Bar {\n" // #6073
                                "    int i;\n"
                                "    Foo(int i)\n"
                                "        : std::Bar(\"\"), i{i} {}\n"
                                "};");
        ASSERT_EQUALS("", errout.str());
    }


#define checkVirtualFunctionCall(...) checkVirtualFunctionCall_(__FILE__, __LINE__, __VA_ARGS__)
    void checkVirtualFunctionCall_(const char* file, int line, const char code[], Settings *s = nullptr, bool inconclusive = true) {
        // Clear the error log
        errout.str("");

        // Check..
        if (!s) {
            static Settings settings_;
            s = &settings_;
            s->severity.enable(Severity::warning);
        }
        s->certainty.setEnabled(Certainty::inconclusive, inconclusive);

        // Tokenize..
        Tokenizer tokenizer(s, this);
        std::istringstream istr(code);
        ASSERT_LOC(tokenizer.tokenize(istr, "test.cpp"), file, line);

        CheckClass checkClass(&tokenizer, s, this);
        checkClass.checkVirtualFunctionCallInConstructor();
    }

    void virtualFunctionCallInConstructor() {
        checkVirtualFunctionCall("class A\n"
                                 "{\n"
                                 "    virtual int f() { return 1; }\n"
                                 "    A();\n"
                                 "};\n"
                                 "A::A()\n"
                                 "{f();}");
        ASSERT_EQUALS("[test.cpp:7] -> [test.cpp:3]: (style) Virtual function 'f' is called from constructor 'A()' at line 7. Dynamic binding is not used.\n", errout.str());

        checkVirtualFunctionCall("class A {\n"
                                 "    virtual int f();\n"
                                 "    A() {f();}\n"
                                 "};\n"
                                 "int A::f() { return 1; }");
        ASSERT_EQUALS("[test.cpp:3] -> [test.cpp:2]: (style) Virtual function 'f' is called from constructor 'A()' at line 3. Dynamic binding is not used.\n", errout.str());

        checkVirtualFunctionCall("class A : B {\n"
                                 "    int f() override;\n"
                                 "    A() {f();}\n"
                                 "};\n"
                                 "int A::f() { return 1; }");
        ASSERT_EQUALS("[test.cpp:3] -> [test.cpp:2]: (style) Virtual function 'f' is called from constructor 'A()' at line 3. Dynamic binding is not used.\n", errout.str());

        checkVirtualFunctionCall("class B {\n"
                                 "    virtual int f() = 0;\n"
                                 "};\n"
                                 "class A : B {\n"
                                 "    int f();\n" // <- not explicitly virtual
                                 "    A() {f();}\n"
                                 "};\n"
                                 "int A::f() { return 1; }");
        ASSERT_EQUALS("", errout.str());

        checkVirtualFunctionCall("class A\n"
                                 "{\n"
                                 "    A() { A::f(); }\n"
                                 "    virtual void f() {}\n"
                                 "};");
        ASSERT_EQUALS("", errout.str());

        checkVirtualFunctionCall("class A : B {\n"
                                 "    int f() final { return 1; }\n"
                                 "    A() { f(); }\n"
                                 "};\n");
        ASSERT_EQUALS("", errout.str());

        checkVirtualFunctionCall("class B {\n"
                                 "public:"
                                 "    virtual void f() {}\n"
                                 "};\n"
                                 "class A : B {\n"
                                 "public:"
                                 "    void f() override final {}\n"
                                 "    A() { f(); }\n"
                                 "};\n");
        ASSERT_EQUALS("", errout.str());
    }

    void pureVirtualFunctionCall() {
        checkVirtualFunctionCall("class A\n"
                                 "{\n"
                                 "    virtual void pure()=0;\n"
                                 "    A();\n"
                                 "};\n"
                                 "A::A()\n"
                                 "{pure();}");
        ASSERT_EQUALS("[test.cpp:7] -> [test.cpp:3]: (warning) Call of pure virtual function 'pure' in constructor.\n", errout.str());

        checkVirtualFunctionCall("class A\n"
                                 "{\n"
                                 "    virtual int pure()=0;\n"
                                 "    A();\n"
                                 "    int m;\n"
                                 "};\n"
                                 "A::A():m(A::pure())\n"
                                 "{}");
        ASSERT_EQUALS("[test.cpp:7] -> [test.cpp:3]: (warning) Call of pure virtual function 'pure' in constructor.\n", errout.str());

        checkVirtualFunctionCall("class A\n"
                                 " {\n"
                                 "    virtual void pure()=0;\n"
                                 "    virtual ~A();\n"
                                 "    int m;\n"
                                 "};\n"
                                 "A::~A()\n"
                                 "{pure();}");
        ASSERT_EQUALS("[test.cpp:8] -> [test.cpp:3]: (warning) Call of pure virtual function 'pure' in destructor.\n", errout.str());

        checkVirtualFunctionCall("class A\n"
                                 " {\n"
                                 "    virtual void pure()=0;\n"
                                 "    void nonpure()\n"
                                 "    {pure();}\n"
                                 "    A();\n"
                                 "};\n"
                                 "A::A()\n"
                                 "{nonpure();}");
        ASSERT_EQUALS("[test.cpp:9] -> [test.cpp:5] -> [test.cpp:3]: (warning) Call of pure virtual function 'pure' in constructor.\n", errout.str());

        checkVirtualFunctionCall("class A\n"
                                 " {\n"
                                 "    virtual int pure()=0;\n"
                                 "    int nonpure()\n"
                                 "    {return pure();}\n"
                                 "    A();\n"
                                 "    int m;\n"
                                 "};\n"
                                 "A::A():m(nonpure())\n"
                                 "{}");
        TODO_ASSERT_EQUALS("[test.cpp:9] -> [test.cpp:5] -> [test.cpp:3]: (warning) Call of pure virtual function 'pure' in constructor.\n", "", errout.str());

        checkVirtualFunctionCall("class A\n"
                                 " {\n"
                                 "    virtual void pure()=0;\n"
                                 "    void nonpure()\n"
                                 "    {pure();}\n"
                                 "    virtual ~A();\n"
                                 "    int m;\n"
                                 "};\n"
                                 "A::~A()\n"
                                 "{nonpure();}");
        ASSERT_EQUALS("[test.cpp:10] -> [test.cpp:5] -> [test.cpp:3]: (warning) Call of pure virtual function 'pure' in destructor.\n", errout.str());

        checkVirtualFunctionCall("class A\n"
                                 "{\n"
                                 "    virtual void pure()=0;\n"
                                 "    A(bool b);\n"
                                 "};\n"
                                 "A::A(bool b)\n"
                                 "{if (b) pure();}");
        ASSERT_EQUALS("[test.cpp:7] -> [test.cpp:3]: (warning) Call of pure virtual function 'pure' in constructor.\n", errout.str());

        checkVirtualFunctionCall("class A\n"
                                 "{\n"
                                 "    virtual void pure()=0;\n"
                                 "    virtual ~A();\n"
                                 "    int m;\n"
                                 "};\n"
                                 "A::~A()\n"
                                 "{if (b) pure();}");
        ASSERT_EQUALS("[test.cpp:8] -> [test.cpp:3]: (warning) Call of pure virtual function 'pure' in destructor.\n", errout.str());

        // #5831
        checkVirtualFunctionCall("class abc {\n"
                                 "public:\n"
                                 "  virtual ~abc() throw() {}\n"
                                 "  virtual void def(void* g) throw () = 0;\n"
                                 "};");
        ASSERT_EQUALS("", errout.str());

        // #4992
        checkVirtualFunctionCall("class CMyClass {\n"
                                 "    std::function< void(void) > m_callback;\n"
                                 "public:\n"
                                 "    CMyClass() {\n"
                                 "        m_callback = [this]() { return VirtualMethod(); };\n"
                                 "    }\n"
                                 "    virtual void VirtualMethod() = 0;\n"
                                 "};");
        ASSERT_EQUALS("", errout.str());
    }

    void pureVirtualFunctionCallOtherClass() {
        checkVirtualFunctionCall("class A\n"
                                 "{\n"
                                 "    virtual void pure()=0;\n"
                                 "    A(const A & a);\n"
                                 "};\n"
                                 "A::A(const A & a)\n"
                                 "{a.pure();}");
        ASSERT_EQUALS("", errout.str());

        checkVirtualFunctionCall("class A\n"
                                 "{\n"
                                 "    virtual void pure()=0;\n"
                                 "    A();\n"
                                 "};\n"
                                 "class B\n"
                                 "{\n"
                                 "    virtual void pure()=0;\n"
                                 "};\n"
                                 "A::A()\n"
                                 "{B b; b.pure();}");
        ASSERT_EQUALS("", errout.str());
    }

    void pureVirtualFunctionCallWithBody() {
        checkVirtualFunctionCall("class A\n"
                                 "{\n"
                                 "    virtual void pureWithBody()=0;\n"
                                 "    A();\n"
                                 "};\n"
                                 "A::A()\n"
                                 "{pureWithBody();}\n"
                                 "void A::pureWithBody()\n"
                                 "{}");
        ASSERT_EQUALS("", errout.str());

        checkVirtualFunctionCall("class A\n"
                                 " {\n"
                                 "    virtual void pureWithBody()=0;\n"
                                 "    void nonpure()\n"
                                 "    {pureWithBody();}\n"
                                 "    A();\n"
                                 "};\n"
                                 "A::A()\n"
                                 "{nonpure();}\n"
                                 "void A::pureWithBody()\n"
                                 "{}");
        ASSERT_EQUALS("", errout.str());

    }

    void pureVirtualFunctionCallPrevented() {
        checkVirtualFunctionCall("class A\n"
                                 " {\n"
                                 "    virtual void pure()=0;\n"
                                 "    void nonpure(bool bCallPure)\n"
                                 "    { if (bCallPure) pure();}\n"
                                 "    A();\n"
                                 "};\n"
                                 "A::A()\n"
                                 "{nonpure(false);}");
        ASSERT_EQUALS("", errout.str());

        checkVirtualFunctionCall("class A\n"
                                 " {\n"
                                 "    virtual void pure()=0;\n"
                                 "    void nonpure(bool bCallPure)\n"
                                 "    { if (!bCallPure) ; else pure();}\n"
                                 "    A();\n"
                                 "};\n"
                                 "A::A()\n"
                                 "{nonpure(false);}");
        ASSERT_EQUALS("", errout.str());

        checkVirtualFunctionCall("class A\n"
                                 " {\n"
                                 "    virtual void pure()=0;\n"
                                 "    void nonpure(bool bCallPure)\n"
                                 "    {\n"
                                 "        switch (bCallPure) {\n"
                                 "        case true: pure(); break;\n"
                                 "        }\n"
                                 "    }\n"
                                 "    A();\n"
                                 "};\n"
                                 "A::A()\n"
                                 "{nonpure(false);}");
        ASSERT_EQUALS("", errout.str());
    }


#define checkOverride(code) checkOverride_(code, __FILE__, __LINE__)
    void checkOverride_(const char code[], const char* file, int line) {
        // Clear the error log
        errout.str("");
        Settings settings;
        settings.severity.enable(Severity::style);

        // Tokenize..
        Tokenizer tokenizer(&settings, this);
        std::istringstream istr(code);
        ASSERT_LOC(tokenizer.tokenize(istr, "test.cpp"), file, line);

        // Check..
        CheckClass checkClass(&tokenizer, &settings, this);
        (checkClass.checkOverride)();
    }

    void override1() {
        checkOverride("class Base { virtual void f(); };\n"
                      "class Derived : Base { virtual void f(); };");
        ASSERT_EQUALS("[test.cpp:1] -> [test.cpp:2]: (style) The function 'f' overrides a function in a base class but is not marked with a 'override' specifier.\n", errout.str());

        checkOverride("class Base { virtual void f(); };\n"
                      "class Derived : Base { virtual void f() override; };");
        ASSERT_EQUALS("", errout.str());

        checkOverride("class Base { virtual void f(); };\n"
                      "class Derived : Base { virtual void f() final; };");
        ASSERT_EQUALS("", errout.str());

        checkOverride("class Base {\n"
                      "public:\n"
                      "    virtual auto foo( ) const -> size_t { return 1; }\n"
                      "    virtual auto bar( ) const -> size_t { return 1; }\n"
                      "};\n"
                      "class Derived : public Base {\n"
                      "public :\n"
                      "    auto foo( ) const -> size_t { return 0; }\n"
                      "    auto bar( ) const -> size_t override { return 0; }\n"
                      "};");
        ASSERT_EQUALS("[test.cpp:3] -> [test.cpp:8]: (style) The function 'foo' overrides a function in a base class but is not marked with a 'override' specifier.\n", errout.str());

        checkOverride("namespace Test {\n"
                      "    class C {\n"
                      "    public:\n"
                      "        virtual ~C();\n"
                      "    };\n"
                      "}\n"
                      "class C : Test::C {\n"
                      "public:\n"
                      "    ~C();\n"
                      "};");
        ASSERT_EQUALS("[test.cpp:4] -> [test.cpp:9]: (style) The destructor '~C' overrides a destructor in a base class but is not marked with a 'override' specifier.\n", errout.str());

        checkOverride("struct Base {\n"
                      "    virtual void foo();\n"
                      "};\n"
                      "\n"
                      "struct Derived: public Base {\n"
                      "   void foo() override;\n"
                      "   void foo(int);\n"
                      "};");
        ASSERT_EQUALS("", errout.str());
    }

    void overrideCVRefQualifiers() {
        checkOverride("class Base { virtual void f(); };\n"
                      "class Derived : Base { void f() const; }");
        ASSERT_EQUALS("", errout.str());

        checkOverride("class Base { virtual void f(); };\n"
                      "class Derived : Base { void f() volatile; }");
        ASSERT_EQUALS("", errout.str());

        checkOverride("class Base { virtual void f(); };\n"
                      "class Derived : Base { void f() &; }");
        ASSERT_EQUALS("", errout.str());

        checkOverride("class Base { virtual void f(); };\n"
                      "class Derived : Base { void f() &&; }");
        ASSERT_EQUALS("", errout.str());
    }


#define checkUnsafeClassRefMember(code) checkUnsafeClassRefMember_(code, __FILE__, __LINE__)
    void checkUnsafeClassRefMember_(const char code[], const char* file, int line) {
        // Clear the error log
        errout.str("");
        Settings settings;
        settings.safeChecks.classes = true;
        settings.severity.enable(Severity::warning);

        // Tokenize..
        Tokenizer tokenizer(&settings, this);
        std::istringstream istr(code);
        ASSERT_LOC(tokenizer.tokenize(istr, "test.cpp"), file, line);

        // Check..
        CheckClass checkClass(&tokenizer, &settings, this);
        (checkClass.checkUnsafeClassRefMember)();
    }

    void unsafeClassRefMember() {
        checkUnsafeClassRefMember("class C { C(const std::string &s) : s(s) {} const std::string &s; };");
        ASSERT_EQUALS("[test.cpp:1]: (warning) Unsafe class: The const reference member 'C::s' is initialized by a const reference constructor argument. You need to be careful about lifetime issues.\n", errout.str());
    }


#define checkThisUseAfterFree(code) checkThisUseAfterFree_(code, __FILE__, __LINE__)
    void checkThisUseAfterFree_(const char code[], const char* file, int line) {
        // Clear the error log
        errout.str("");

        // Tokenize..
        Tokenizer tokenizer(&settings1, this);
        std::istringstream istr(code);
        ASSERT_LOC(tokenizer.tokenize(istr, "test.cpp"), file, line);

        // Check..
        CheckClass checkClass(&tokenizer, &settings1, this);
        (checkClass.checkThisUseAfterFree)();
    }

    void thisUseAfterFree() {
        setMultiline();

        // Calling method..
        checkThisUseAfterFree("class C {\n"
                              "public:\n"
                              "  void dostuff() { delete mInstance; hello(); }\n"
                              "private:\n"
                              "  static C *mInstance;\n"
                              "  void hello() {}\n"
                              "};");
        ASSERT_EQUALS("test.cpp:3:warning:Calling method 'hello()' when 'this' might be invalid\n"
                      "test.cpp:5:note:Assuming 'mInstance' is used as 'this'\n"
                      "test.cpp:3:note:Delete 'mInstance', invalidating 'this'\n"
                      "test.cpp:3:note:Call method when 'this' is invalid\n",
                      errout.str());

        checkThisUseAfterFree("class C {\n"
                              "public:\n"
                              "  void dostuff() { mInstance.reset(); hello(); }\n"
                              "private:\n"
                              "  static std::shared_ptr<C> mInstance;\n"
                              "  void hello() {}\n"
                              "};");
        ASSERT_EQUALS("test.cpp:3:warning:Calling method 'hello()' when 'this' might be invalid\n"
                      "test.cpp:5:note:Assuming 'mInstance' is used as 'this'\n"
                      "test.cpp:3:note:Delete 'mInstance', invalidating 'this'\n"
                      "test.cpp:3:note:Call method when 'this' is invalid\n",
                      errout.str());

        checkThisUseAfterFree("class C {\n"
                              "public:\n"
                              "  void dostuff() { reset(); hello(); }\n"
                              "private:\n"
                              "  static std::shared_ptr<C> mInstance;\n"
                              "  void hello();\n"
                              "  void reset() { mInstance.reset(); }\n"
                              "};");
        ASSERT_EQUALS("test.cpp:3:warning:Calling method 'hello()' when 'this' might be invalid\n"
                      "test.cpp:5:note:Assuming 'mInstance' is used as 'this'\n"
                      "test.cpp:7:note:Delete 'mInstance', invalidating 'this'\n"
                      "test.cpp:3:note:Call method when 'this' is invalid\n",
                      errout.str());

        // Use member..
        checkThisUseAfterFree("class C {\n"
                              "public:\n"
                              "  void dostuff() { delete self; x = 123; }\n"
                              "private:\n"
                              "  static C *self;\n"
                              "  int x;\n"
                              "};");
        ASSERT_EQUALS("test.cpp:3:warning:Using member 'x' when 'this' might be invalid\n"
                      "test.cpp:5:note:Assuming 'self' is used as 'this'\n"
                      "test.cpp:3:note:Delete 'self', invalidating 'this'\n"
                      "test.cpp:3:note:Call method when 'this' is invalid\n",
                      errout.str());

        checkThisUseAfterFree("class C {\n"
                              "public:\n"
                              "  void dostuff() { delete self; x[1] = 123; }\n"
                              "private:\n"
                              "  static C *self;\n"
                              "  std::map<int,int> x;\n"
                              "};");
        ASSERT_EQUALS("test.cpp:3:warning:Using member 'x' when 'this' might be invalid\n"
                      "test.cpp:5:note:Assuming 'self' is used as 'this'\n"
                      "test.cpp:3:note:Delete 'self', invalidating 'this'\n"
                      "test.cpp:3:note:Call method when 'this' is invalid\n",
                      errout.str());

        // Assign 'shared_from_this()' to non-static smart pointer
        checkThisUseAfterFree("class C {\n"
                              "public:\n"
                              "  void hold() { mInstance = shared_from_this(); }\n"
                              "  void dostuff() { mInstance.reset(); hello(); }\n"
                              "private:\n"
                              "  std::shared_ptr<C> mInstance;\n"
                              "  void hello() {}\n"
                              "};");
        ASSERT_EQUALS("test.cpp:4:warning:Calling method 'hello()' when 'this' might be invalid\n"
                      "test.cpp:6:note:Assuming 'mInstance' is used as 'this'\n"
                      "test.cpp:4:note:Delete 'mInstance', invalidating 'this'\n"
                      "test.cpp:4:note:Call method when 'this' is invalid\n",
                      errout.str());

        // Avoid FP..
        checkThisUseAfterFree("class C {\n"
                              "public:\n"
                              "  void dostuff() { delete self; x = 123; }\n"
                              "private:\n"
                              "  C *self;\n"
                              "  int x;\n"
                              "};");
        ASSERT_EQUALS("", errout.str());

        checkThisUseAfterFree("class C {\n"
                              "public:\n"
                              "  void hold() { mInstance = shared_from_this(); }\n"
                              "  void dostuff() { if (x) { mInstance.reset(); return; } hello(); }\n"
                              "private:\n"
                              "  std::shared_ptr<C> mInstance;\n"
                              "  void hello() {}\n"
                              "};");
        ASSERT_EQUALS("", errout.str());

        checkThisUseAfterFree("class C\n"
                              "{\n"
                              "public:\n"
                              "    explicit C(const QString& path) : mPath( path ) {}\n"
                              "\n"
                              "    static void initialize(const QString& path) {\n" // <- avoid fp in static method
                              "        if (instanceSingleton)\n"
                              "            delete instanceSingleton;\n"
                              "        instanceSingleton = new C(path);\n"
                              "    }\n"
                              "private:\n"
                              "    static C* instanceSingleton;\n"
                              "};\n"
                              "\n"
                              "C* C::instanceSingleton;");
        ASSERT_EQUALS("", errout.str());

        // Avoid false positive when pointer is deleted in lambda
        checkThisUseAfterFree("class C {\n"
                              "public:\n"
                              "    void foo();\n"
                              "    void set() { p = this; }\n"
                              "    void dostuff() {}\n"
                              "    C* p;\n"
                              "};\n"
                              "\n"
                              "void C::foo() {\n"
                              "    auto done = [this] () { delete p; };\n"
                              "    dostuff();\n"
                              "    done();\n"
                              "}");
        ASSERT_EQUALS("", errout.str());
    }


    void ctu(const std::vector<std::string> &code) {
        Settings settings;
        CheckClass check;

        // getFileInfo
        std::list<Check::FileInfo*> fileInfo;
        for (const std::string& c: code) {
            Tokenizer tokenizer(&settings, this);
            std::istringstream istr(c);
            ASSERT(tokenizer.tokenize(istr, (std::to_string(fileInfo.size()) + ".cpp").c_str()));
            fileInfo.push_back(check.getFileInfo(&tokenizer, &settings));
        }

        // Check code..
        errout.str("");
        check.analyseWholeProgram(nullptr, fileInfo, settings, *this);

        while (!fileInfo.empty()) {
            delete fileInfo.back();
            fileInfo.pop_back();
        }
    }

    void ctuOneDefinitionRule() {
        ctu({"class C { C() { std::cout << 0; } };", "class C { C() { std::cout << 1; } };"});
        ASSERT_EQUALS("[1.cpp:1] -> [0.cpp:1]: (error) The one definition rule is violated, different classes/structs have the same name 'C'\n", errout.str());

        ctu({"class C { C(); }; C::C() { std::cout << 0; }", "class C { C(); }; C::C() { std::cout << 1; }"});
        ASSERT_EQUALS("[1.cpp:1] -> [0.cpp:1]: (error) The one definition rule is violated, different classes/structs have the same name 'C'\n", errout.str());

        ctu({"class C { C() {} };\n", "class C { C() {} };\n"});
        ASSERT_EQUALS("", errout.str());

        ctu({"class C { C(); }; C::C(){}", "class C { C(); }; C::C(){}"});
        ASSERT_EQUALS("", errout.str());

        ctu({"class A::C { C() { std::cout << 0; } };", "class B::C { C() { std::cout << 1; } };"});
        ASSERT_EQUALS("", errout.str());
    }


#define getFileInfo(code) getFileInfo_(code, __FILE__, __LINE__)
    void getFileInfo_(const char code[], const char* file, int line) {
        // Clear the error log
        errout.str("");

        // Tokenize..
        Tokenizer tokenizer(&settings1, this);
        std::istringstream istr(code);
        ASSERT_LOC(tokenizer.tokenize(istr, "test.cpp"), file, line);

        // Check..
        CheckClass checkClass(&tokenizer, &settings1, this);

        Check::FileInfo * fileInfo = (checkClass.getFileInfo)(&tokenizer, &settings1);

        delete fileInfo;
    }

    void testGetFileInfo() {
        getFileInfo("void foo() { union { struct { }; }; }"); // don't crash
        getFileInfo("struct sometype { sometype(); }; sometype::sometype() = delete;"); // don't crash
    }

};

REGISTER_TEST(TestClass)<|MERGE_RESOLUTION|>--- conflicted
+++ resolved
@@ -173,11 +173,8 @@
         TEST_CASE(const68); // ticket #6471
         TEST_CASE(const69); // ticket #9806
         TEST_CASE(const70); // variadic template can receive more arguments than in its definition
-<<<<<<< HEAD
+        TEST_CASE(const71); // ticket #10146
         TEST_CASE(const72); // ticket #10520
-=======
-        TEST_CASE(const71); // ticket #10146
->>>>>>> c2fc4973
         TEST_CASE(const_handleDefaultParameters);
         TEST_CASE(const_passThisToMemberOfOtherClass);
         TEST_CASE(assigningPointerToPointerIsNotAConstOperation);
@@ -5790,7 +5787,18 @@
         ASSERT_EQUALS("", errout.str());
     }
 
-<<<<<<< HEAD
+    void const71() { // #10146
+        checkConst("struct Bar {\n"
+                   "    int j = 5;\n"
+                   "    void f(int& i) const { i += j; }\n"
+                   "};\n"
+                   "struct Foo {\n"
+                   "    Bar bar;\n"
+                   "    int k{};\n"
+                   "    void g() { bar.f(k); }\n"
+                   "};\n");
+        ASSERT_EQUALS("", errout.str());
+
     void const72() { // #10520
         checkConst("struct S {\n"
                    "    explicit S(int* p) : mp(p) {}\n"
@@ -5876,19 +5884,6 @@
                    "    S f() { return { &i }; }\n"
                    "};\n");
         TODO_ASSERT_EQUALS("[test.cpp:7]: (style, inconclusive) Technically the member function 'C::f' can be const.\n", "", errout.str());
-=======
-    void const71() { // #10146
-        checkConst("struct Bar {\n"
-                   "    int j = 5;\n"
-                   "    void f(int& i) const { i += j; }\n"
-                   "};\n"
-                   "struct Foo {\n"
-                   "    Bar bar;\n"
-                   "    int k{};\n"
-                   "    void g() { bar.f(k); }\n"
-                   "};\n");
-        ASSERT_EQUALS("", errout.str());
->>>>>>> c2fc4973
     }
 
     void const_handleDefaultParameters() {
