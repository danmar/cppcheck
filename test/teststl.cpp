/*
 * Cppcheck - A tool for static C/C++ code analysis
 * Copyright (C) 2007-2019 Cppcheck team.
 *
 * This program is free software: you can redistribute it and/or modify
 * it under the terms of the GNU General Public License as published by
 * the Free Software Foundation, either version 3 of the License, or
 * (at your option) any later version.
 *
 * This program is distributed in the hope that it will be useful,
 * but WITHOUT ANY WARRANTY; without even the implied warranty of
 * MERCHANTABILITY or FITNESS FOR A PARTICULAR PURPOSE.  See the
 * GNU General Public License for more details.
 *
 * You should have received a copy of the GNU General Public License
 * along with this program.  If not, see <http://www.gnu.org/licenses/>.
 */

#include "checkstl.h"
#include "settings.h"
#include "standards.h"
#include "testsuite.h"
#include "tokenize.h"

#include <cstddef>
#include <string>


class TestStl : public TestFixture {
public:
    TestStl() : TestFixture("TestStl") {
    }

private:
    Settings settings;

    void run() OVERRIDE {
        settings.addEnabled("warning");
        settings.addEnabled("style");
        settings.addEnabled("performance");
        LOAD_LIB_2(settings.library, "std.cfg");

        TEST_CASE(outOfBounds);
        TEST_CASE(outOfBoundsIndexExpression);

        TEST_CASE(iterator1);
        TEST_CASE(iterator2);
        TEST_CASE(iterator3);
        TEST_CASE(iterator4);
        TEST_CASE(iterator5);
        TEST_CASE(iterator6);
        TEST_CASE(iterator7);
        TEST_CASE(iterator8);
        TEST_CASE(iterator9);
        TEST_CASE(iterator10);
        TEST_CASE(iterator11);
        TEST_CASE(iterator12);
        TEST_CASE(iterator13);
        TEST_CASE(iterator14); // #8191
        TEST_CASE(iterator15); // #8341
        TEST_CASE(iterator16);
        TEST_CASE(iterator17);
        TEST_CASE(iterator18);
        TEST_CASE(iterator19);
        TEST_CASE(iterator20);
        TEST_CASE(iterator21);
        TEST_CASE(iterator22);
        TEST_CASE(iterator23);
        TEST_CASE(iterator24);
        TEST_CASE(iteratorExpression);
        TEST_CASE(iteratorSameExpression);

        TEST_CASE(dereference);
        TEST_CASE(dereference_break);  // #3644 - handle "break"
        TEST_CASE(dereference_member);

        TEST_CASE(STLSize);
        TEST_CASE(STLSizeNoErr);
        TEST_CASE(negativeIndex);
        TEST_CASE(erase1);
        TEST_CASE(erase2);
        TEST_CASE(erase3);
        TEST_CASE(erase4);
        TEST_CASE(erase5);
        TEST_CASE(erase6);
        TEST_CASE(eraseBreak);
        TEST_CASE(eraseContinue);
        TEST_CASE(eraseReturn1);
        TEST_CASE(eraseReturn2);
        TEST_CASE(eraseReturn3);
        TEST_CASE(eraseGoto);
        TEST_CASE(eraseAssign1);
        TEST_CASE(eraseAssign2);
        TEST_CASE(eraseAssign3);
        TEST_CASE(eraseAssign4);
        TEST_CASE(eraseAssignByFunctionCall);
        TEST_CASE(eraseErase);
        TEST_CASE(eraseByValue);
        TEST_CASE(eraseIf);
        TEST_CASE(eraseOnVector);

        TEST_CASE(pushback1);
        TEST_CASE(pushback2);
        TEST_CASE(pushback3);
        TEST_CASE(pushback4);
        TEST_CASE(pushback5);
        TEST_CASE(pushback6);
        TEST_CASE(pushback7);
        TEST_CASE(pushback8);
        TEST_CASE(pushback9);
        TEST_CASE(pushback10);
        TEST_CASE(pushback11);
        TEST_CASE(pushback12);
        TEST_CASE(pushback13);
        TEST_CASE(insert1);
        TEST_CASE(insert2);

        TEST_CASE(stlBoundaries1);
        TEST_CASE(stlBoundaries2);
        TEST_CASE(stlBoundaries3);
        TEST_CASE(stlBoundaries4); // #4364
        TEST_CASE(stlBoundaries5); // #4352
        TEST_CASE(stlBoundaries6); // #7106

        // if (str.find("ab"))
        TEST_CASE(if_find);
        TEST_CASE(if_str_find);

        TEST_CASE(size1);
        TEST_CASE(size2);
        TEST_CASE(size3);
        TEST_CASE(size4); // #2652 - don't warn about vector/deque

        // Redundant conditions..
        // if (ints.find(123) != ints.end()) ints.remove(123);
        TEST_CASE(redundantCondition1);

        // missing inner comparison when incrementing iterator inside loop
        TEST_CASE(missingInnerComparison1);
        TEST_CASE(missingInnerComparison2);     // no FP when there is comparison
        TEST_CASE(missingInnerComparison3);     // no FP when there is iterator shadowing
        TEST_CASE(missingInnerComparison4);     // no FP when "break;" is used
        TEST_CASE(missingInnerComparison5);     // Ticket #2154 - FP
        TEST_CASE(missingInnerComparison6);     // #2643 - 'it=foo.insert(++it,0);'

        // catch common problems when using the string::c_str() function
        TEST_CASE(cstr);

        TEST_CASE(uselessCalls);
        TEST_CASE(stabilityOfChecks); // #4684 cppcheck crash in template function call

        TEST_CASE(dereferenceInvalidIterator);
        TEST_CASE(dereferenceInvalidIterator2); // #6572
        TEST_CASE(dereference_auto);

        TEST_CASE(loopAlgoElementAssign);
        TEST_CASE(loopAlgoAccumulateAssign);
        TEST_CASE(loopAlgoContainerInsert);
        TEST_CASE(loopAlgoIncrement);
        TEST_CASE(loopAlgoConditional);
        TEST_CASE(loopAlgoMinMax);

        TEST_CASE(invalidContainer);
        TEST_CASE(findInsert);
    }

    void check(const char code[], const bool inconclusive=false, const Standards::cppstd_t cppstandard=Standards::CPPLatest) {
        // Clear the error buffer..
        errout.str("");

        settings.inconclusive = inconclusive;
        settings.standards.cpp = cppstandard;


        // Tokenize..
        Tokenizer tokenizer(&settings, this);
        std::istringstream istr(code);

        CheckStl checkStl(&tokenizer, &settings, this);

        tokenizer.tokenize(istr, "test.cpp");
        checkStl.runChecks(&tokenizer, &settings, this);
    }

    void check(const std::string &code, const bool inconclusive=false) {
        check(code.c_str(), inconclusive);
    }

    void checkNormal(const char code[]) {
        // Clear the error buffer..
        errout.str("");

        // Tokenize..
        Tokenizer tokenizer(&settings, this);
        std::istringstream istr(code);
        tokenizer.tokenize(istr, "test.cpp");

        // Check..
        CheckStl checkStl(&tokenizer, &settings, this);
        checkStl.runChecks(&tokenizer, &settings, this);
    }

    void outOfBounds() {
        setMultiline();

        checkNormal("void f() {\n"
                    "  std::string s;\n"
                    "  s[10] = 1;\n"
                    "}");
        ASSERT_EQUALS("test.cpp:3:error:Out of bounds access in expression 's[10]' because 's' is empty.\n", errout.str());

        checkNormal("void f() {\n"
                    "  std::string s = \"abcd\";\n"
                    "  s[10] = 1;\n"
                    "}");
        ASSERT_EQUALS("test.cpp:3:error:Out of bounds access in 's[10]', if 's' size is 4 and '10' is 10\n", errout.str());

        checkNormal("void f(std::vector<int> v) {\n"
                    "    v.front();\n"
                    "    if (v.empty()) {}\n"
                    "}\n");
        ASSERT_EQUALS("test.cpp:2:warning:Either the condition 'v.empty()' is redundant or expression 'v.front()' cause access out of bounds.\n"
                      "test.cpp:3:note:condition 'v.empty()'\n"
                      "test.cpp:2:note:Access out of bounds\n", errout.str());

        checkNormal("void f(std::vector<int> v) {\n"
                    "    if (v.size() == 3) {}\n"
                    "    v[16] = 0;\n"
                    "}\n");
        ASSERT_EQUALS("test.cpp:3:warning:Either the condition 'v.size()==3' is redundant or v size can be 3. Expression 'v[16]' cause access out of bounds.\n"
                      "test.cpp:2:note:condition 'v.size()==3'\n"
                      "test.cpp:3:note:Access out of bounds\n", errout.str());

        checkNormal("void f(std::vector<int> v) {\n"
                    "    int i = 16;\n"
                    "    if (v.size() == 3) {\n"
                    "        v[i] = 0;\n"
                    "    }\n"
                    "}\n");
        ASSERT_EQUALS("test.cpp:4:warning:Either the condition 'v.size()==3' is redundant or v size can be 3. Expression 'v[i]' cause access out of bounds.\n"
                      "test.cpp:3:note:condition 'v.size()==3'\n"
                      "test.cpp:4:note:Access out of bounds\n", errout.str());

        checkNormal("void f(std::vector<int> v, int i) {\n"
                    "    if (v.size() == 3 || i == 16) {}\n"
                    "    v[i] = 0;\n"
                    "}\n");
        ASSERT_EQUALS("", errout.str());

        checkNormal("void f(std::map<int,int> x) {\n"
                    "    if (x.empty()) { x[1] = 2; }\n"
                    "}\n");
        ASSERT_EQUALS("", errout.str());

        checkNormal("void f(std::string s) {\n"
                    "    if (s.size() == 1) {\n"
                    "        s[2] = 0;\n"
                    "    }\n"
                    "}\n");
        ASSERT_EQUALS("test.cpp:3:warning:Either the condition 's.size()==1' is redundant or s size can be 1. Expression 's[2]' cause access out of bounds.\n"
                      "test.cpp:2:note:condition 's.size()==1'\n"
                      "test.cpp:3:note:Access out of bounds\n", errout.str());

        // Do not crash
        checkNormal("void a() {\n"
                    "  std::string b[];\n"
                    "  for (auto c : b)\n"
                    "    c.data();\n"
                    "}\n");
        ASSERT_EQUALS("", errout.str());

        checkNormal("std::string f(std::string x) {\n"
                    "  if (x.empty()) return {};\n"
                    "  x[0];\n"
                    "}\n");
        ASSERT_EQUALS("", errout.str());

        checkNormal("std::string f(std::string x) {\n"
                    "  if (x.empty()) return std::string{};\n"
                    "  x[0];\n"
                    "}\n");
        ASSERT_EQUALS("", errout.str());

        checkNormal("void f() {\n"
                    "  std::string s;\n"
                    "  x = s.begin() + 1;\n"
                    "}\n");
        ASSERT_EQUALS("test.cpp:3:error:Out of bounds access in expression 's.begin()+1' because 's' is empty.\n", errout.str());

        checkNormal("void f(int x) {\n"
                    "  std::string s;\n"
                    "  x = s.begin() + x;\n"
                    "}\n");
        ASSERT_EQUALS("test.cpp:3:error:Out of bounds access in expression 's.begin()+x' because 's' is empty and 'x' may be non-zero.\n", errout.str());

        checkNormal("char fstr1(){const std::string s = \"<a><b>\"; return s[42]; }\n"
                    "wchar_t fwstr1(){const std::wstring s = L\"<a><b>\"; return s[42]; }\n");
        ASSERT_EQUALS("test.cpp:1:error:Out of bounds access in 's[42]', if 's' size is 6 and '42' is 42\n"
                      "test.cpp:2:error:Out of bounds access in 's[42]', if 's' size is 6 and '42' is 42\n", errout.str());

        checkNormal("char fstr1(){const std::string s = \"<a><b>\"; return s[1]; }\n"
                    "wchar_t fwstr1(){const std::wstring s = L\"<a><b>\"; return s[1]; }\n");
        ASSERT_EQUALS("", errout.str());

        checkNormal("int f() {\n"
                    "    std::vector<int> v;\n"
                    "    std::vector<int> * pv = &v;\n"
                    "    return (*pv)[42];\n"
                    "}\n");
        ASSERT_EQUALS("test.cpp:4:error:Out of bounds access in expression '(*pv)[42]' because '*pv' is empty.\n", errout.str());

        checkNormal("void f() {\n"
                    "  std::string s;\n"
                    "  ++abc[s];\n"
                    "}");
        ASSERT_EQUALS("", errout.str());

        // # 9274
        checkNormal("char f(bool b) {\n"
                    "    const std::string s = \"<a><b>\";\n"
                    "    int x = 6;\n"
                    "    if(b) ++x;\n"
                    "    return s[x];\n"
                    "}\n");
        ASSERT_EQUALS("test.cpp:5:error:Out of bounds access in 's[x]', if 's' size is 6 and 'x' is 6\n", errout.str());

        checkNormal("void f() {\n"
                    "    static const int N = 4;\n"
                    "    std::array<int, N> x;\n"
                    "    x[0] = 0;\n"
                    "}\n");
        ASSERT_EQUALS("", errout.str());
    }

    void outOfBoundsIndexExpression() {
        setMultiline();

        checkNormal("void f(std::string s) {\n"
                    "  s[s.size()] = 1;\n"
                    "}");
        ASSERT_EQUALS("test.cpp:2:error:Out of bounds access of s, index 's.size()' is out of bounds.\n", errout.str());

        checkNormal("void f(std::string s) {\n"
                    "  s[s.size()+1] = 1;\n"
                    "}");
        ASSERT_EQUALS("test.cpp:2:error:Out of bounds access of s, index 's.size()+1' is out of bounds.\n", errout.str());

        checkNormal("void f(std::string s) {\n"
                    "  s[1+s.size()] = 1;\n"
                    "}");
        ASSERT_EQUALS("test.cpp:2:error:Out of bounds access of s, index '1+s.size()' is out of bounds.\n", errout.str());

        checkNormal("void f(std::string s) {\n"
                    "  s[x*s.size()] = 1;\n"
                    "}");
        ASSERT_EQUALS("test.cpp:2:error:Out of bounds access of s, index 'x*s.size()' is out of bounds.\n", errout.str());
    }

    void iterator1() {
        check("void f()\n"
              "{\n"
              "    std::list<int> l1;\n"
              "    std::list<int> l2;\n"
              "    for (std::list<int>::iterator it = l1.begin(); it != l2.end(); ++it)\n"
              "    { }\n"
              "}");
        ASSERT_EQUALS("[test.cpp:5]: (error) Iterators of different containers 'l1' and 'l2' are used together.\n",
                      errout.str());

        check("void f()\n"
              "{\n"
              "    std::list<int> l1;\n"
              "    std::list<int> l2;\n"
              "    for (std::list<int>::iterator it = l1.begin(); l2.end() != it; ++it)\n"
              "    { }\n"
              "}");
        ASSERT_EQUALS("[test.cpp:5]: (error) Iterators of different containers 'l2' and 'l1' are used together.\n",
                      errout.str());

        check("struct C { std::list<int> l1; void func(); };\n"
              "void C::func() {\n"
              "    std::list<int>::iterator it;\n"
              "    for (it = l1.begin(); it != l1.end(); ++it) { }\n"
              "    C c;\n"
              "    for (it = c.l1.begin(); it != c.l1.end(); ++it) { }\n"
              "}");
        ASSERT_EQUALS("", errout.str());

        // Same check with reverse iterator
        check("void f()\n"
              "{\n"
              "    std::list<int> l1;\n"
              "    std::list<int> l2;\n"
              "    for (std::list<int>::const_reverse_iterator it = l1.rbegin(); it != l2.rend(); ++it)\n"
              "    { }\n"
              "}");
        ASSERT_EQUALS("[test.cpp:5]: (error) Iterators of different containers 'l1' and 'l2' are used together.\n",
                      errout.str());
    }

    void iterator2() {
        check("void foo()\n"
              "{\n"
              "    std::list<int> l1;\n"
              "    std::list<int> l2;\n"
              "    std::list<int>::iterator it = l1.begin();\n"
              "    while (it != l2.end())\n"
              "    {\n"
              "        ++it;\n"
              "    }\n"
              "}");
        ASSERT_EQUALS("[test.cpp:5]: (error) Iterators of different containers 'l1' and 'l2' are used together.\n",
                      errout.str());

        check("void foo()\n"
              "{\n"
              "    std::list<int> l1;\n"
              "    std::list<int> l2;\n"
              "    std::list<int>::iterator it = l1.begin();\n"
              "    while (l2.end() != it)\n"
              "    {\n"
              "        ++it;\n"
              "    }\n"
              "}");
        ASSERT_EQUALS("[test.cpp:6]: (error) Iterators of different containers 'l2' and 'l1' are used together.\n",
                      errout.str());
    }

    void iterator3() {
        check("void foo()\n"
              "{\n"
              "    std::list<int> l1;\n"
              "    std::list<int> l2;\n"
              "    std::list<int>::iterator it = l1.begin();\n"
              "    l2.insert(it, 0);\n"
              "}");
        ASSERT_EQUALS("[test.cpp:6]: (error) Same iterator is used with different containers 'l1' and 'l2'.\n", errout.str());

        check("void foo() {\n" // #5803
              "    std::list<int> l1;\n"
              "    std::list<int> l2;\n"
              "    std::list<int>::iterator it = l1.begin();\n"
              "    l2.insert(it, l1.end());\n"
              "}");
        ASSERT_EQUALS("", errout.str());

        check("void foo() {\n" // #7658
              "    std::list<int> l1;\n"
              "    std::list<int> l2;\n"
              "    std::list<int>::iterator it = l1.begin();\n"
              "    std::list<int>::iterator end = l1.end();\n"
              "    l2.insert(it, end);\n"
              "}");
        ASSERT_EQUALS("", errout.str());

        // only warn for insert when there are preciself 2 arguments.
        check("void foo() {\n"
              "    std::list<int> l1;\n"
              "    std::list<int> l2;\n"
              "    std::list<int>::iterator it = l1.begin();\n"
              "    l2.insert(it);\n"
              "}");
        ASSERT_EQUALS("", errout.str());
        check("void foo() {\n"
              "    std::list<int> l1;\n"
              "    std::list<int> l2;\n"
              "    std::list<int>::iterator it = l1.begin();\n"
              "    l2.insert(it,0,1);\n"
              "}");
        ASSERT_EQUALS("", errout.str());

    }

    void iterator4() {
        check("void foo(std::vector<std::string> &test)\n"
              "{\n"
              "    std::set<int> result;\n"
              "    for (std::vector<std::string>::const_iterator cit = test.begin();\n"
              "        cit != test.end();\n"
              "        ++cit)\n"
              "    {\n"
              "        result.insert(cit->size());\n"
              "    }\n"
              "}");
        ASSERT_EQUALS("", errout.str());
    }

    void iterator5() {
        check("void foo()\n"
              "{\n"
              "    std::vector<int> ints1;\n"
              "    std::vector<int> ints2;\n"
              "    std::vector<int>::iterator it = std::find(ints1.begin(), ints2.end(), 22);\n"
              "}");
        ASSERT_EQUALS("[test.cpp:5]: (error) Iterators of different containers 'ints1' and 'ints2' are used together.\n",
                      errout.str());
    }

    void iterator6() {
        // Ticket #1357
        check("void foo(const std::set<int> &ints1)\n"
              "{\n"
              "    std::set<int> ints2;\n"
              "    std::set<int>::iterator it1 = ints1.begin();\n"
              "    std::set<int>::iterator it2 = ints1.end();\n"
              "    ints2.insert(it1, it2);\n"
              "}");
        ASSERT_EQUALS("", errout.str());

        check("void foo(const std::set<int> &ints1)\n"
              "{\n"
              "    std::set<int> ints2;\n"
              "    std::set<int>::iterator it1 = ints1.begin();\n"
              "    std::set<int>::iterator it2 = ints2.end();\n"
              "    ints2.insert(it1, it2);\n"
              "}");
        TODO_ASSERT_EQUALS("[test.cpp:6]: (error) Iterators of different containers are used together.\n", "", errout.str());
    }

    void iterator7() {
        check("void foo()\n"
              "{\n"
              "    std::vector<int> ints1;\n"
              "    std::vector<int> ints2;\n"
              "    std::vector<int>::iterator it = std::inplace_merge(ints1.begin(), std::advance(ints1.rbegin(), 5), ints2.end());\n"
              "}");
        ASSERT_EQUALS("[test.cpp:5]: (error) Iterators of different containers 'ints1' and 'ints2' are used together.\n",
                      errout.str());

        check("void foo()\n"
              "{\n"
              "    std::vector<int> ints1;\n"
              "    std::vector<int> ints2;\n"
              "    std::vector<int>::iterator it = std::inplace_merge(ints1.begin(), std::advance(ints2.rbegin(), 5), ints1.end());\n"
              "}");
        ASSERT_EQUALS("", errout.str());
    }

    void iterator8() {
        check("void foo()\n"
              "{\n"
              "    std::vector<int> ints1;\n"
              "    std::vector<int> ints2;\n"
              "    std::vector<int>::iterator it = std::find_first_of(ints1.begin(), ints2.end(), ints1.begin(), ints1.end());\n"
              "}");
        ASSERT_EQUALS("[test.cpp:5]: (error) Iterators of different containers 'ints1' and 'ints2' are used together.\n",
                      errout.str());

        check("void foo()\n"
              "{\n"
              "    std::vector<int> ints1;\n"
              "    std::vector<int> ints2;\n"
              "    std::vector<int>::iterator it = std::find_first_of(ints1.begin(), ints1.end(), ints2.begin(), ints1.end());\n"
              "}");
        ASSERT_EQUALS("[test.cpp:5]: (error) Iterators of different containers 'ints2' and 'ints1' are used together.\n",
                      errout.str());

        check("void foo()\n"
              "{\n"
              "    std::vector<int> ints1;\n"
              "    std::vector<int> ints2;\n"
              "    std::vector<int>::iterator it = std::find_first_of(foo.bar.begin(), foo.bar.end()-6, ints2.begin(), ints1.end());\n"
              "}");
        ASSERT_EQUALS("[test.cpp:5]: (error) Iterators of different containers 'ints2' and 'ints1' are used together.\n",
                      errout.str());

        check("void foo()\n"
              "{\n"
              "    std::vector<int> ints1;\n"
              "    std::vector<int> ints2;\n"
              "    std::vector<int>::iterator it = std::find_first_of(ints1.begin(), ints1.end(), ints2.begin(), ints2.end());\n"
              "}");
        ASSERT_EQUALS("", errout.str());

        // #6839
        check("void f(const std::wstring& a, const std::wstring& b) {\n"
              "    const std::string tp1 = std::string(a.begin(), b.end());\n"
              "    const std::wstring tp2 = std::string(b.begin(), a.end());\n"
              "    const std::u16string tp3(a.begin(), b.end());\n"
              "    const std::u32string tp4(b.begin(), a.end());\n"
              "    const std::string fp1 = std::string(a.begin(), a.end());\n"
              "    const std::string tp2(a.begin(), a.end());\n"
              "}");
        ASSERT_EQUALS( // TODO "[test.cpp:2]: (error) Iterators of different containers are used together.\n"
            // TODO "[test.cpp:3]: (error) Iterators of different containers are used together.\n"
            "[test.cpp:4]: (error) Iterators of different containers 'tp3' and 'a' are used together.\n"
            "[test.cpp:5]: (error) Iterators of different containers 'tp4' and 'b' are used together.\n",
            errout.str());
    }

    void iterator9() {
        // Ticket #1600
        check("void foo(std::vector<int> &r)\n"
              "{\n"
              "    std::vector<int>::iterator aI = r.begin();\n"
              "    while(aI != r.end())\n"
              "    {\n"
              "        if (*aI == 0)\n"
              "        {\n"
              "            r.insert(aI, 42);\n"
              "            return;\n"
              "        }\n"
              "        ++aI;\n"
              "    }\n"
              "}");
        ASSERT_EQUALS("", errout.str());

        // Ticket #2481
        check("void foo(std::vector<int> &r)\n"
              "{\n"
              "    std::vector<int>::iterator aI = r.begin();\n"
              "    while(aI != r.end())\n"
              "    {\n"
              "        if (*aI == 0)\n"
              "        {\n"
              "            r.insert(aI, 42);\n"
              "            break;\n"
              "        }\n"
              "        ++aI;\n"
              "    }\n"
              "}");
        ASSERT_EQUALS("", errout.str());

        // Execution path checking..
        check("void foo(std::vector<int> &r, int c)\n"
              "{\n"
              "    std::vector<int>::iterator aI = r.begin();\n"
              "    while(aI != r.end())\n"
              "    {\n"
              "        if (*aI == 0)\n"
              "        {\n"
              "            r.insert(aI, 42);\n"
              "            if (c)\n"
              "            {\n"
              "                return;\n"
              "            }\n"
              "        }\n"
              "        ++aI;\n"
              "    }\n"
              "}");
        TODO_ASSERT_EQUALS("[test.cpp:14] (error) After insert(), the iterator 'aI' may be invalid.", "", errout.str());
    }

    void iterator10() {
        // Ticket #1679
        check("void foo()\n"
              "{\n"
              "    std::set<int> s1;\n"
              "    std::set<int> s2;\n"
              "    for (std::set<int>::iterator it = s1.begin(); it != s1.end(); ++it)\n"
              "    {\n"
              "        if (true) { }\n"
              "        if (it != s2.end()) continue;\n"
              "    }\n"
              "}");
        ASSERT_EQUALS("[test.cpp:5]: (error) Iterators of different containers 's1' and 's2' are used together.\n",
                      errout.str());
    }

    void iterator11() {
        // Ticket #3433
        check("int main() {\n"
              "    map<int, int> myMap;\n"
              "    vector<string> myVector;\n"
              "    for(vector<int>::iterator x = myVector.begin(); x != myVector.end(); x++)\n"
              "        myMap.erase(*x);\n"
              "}");
        ASSERT_EQUALS("", errout.str());
    }

    void iterator12() {
        // Ticket #3201
        check("void f() {\n"
              "    std::map<int, int> map1;\n"
              "    std::map<int, int> map2;\n"
              "    std::map<int, int>::const_iterator it = map1.find(123);\n"
              "    if (it == map2.end()) { }"
              "}");
        ASSERT_EQUALS("[test.cpp:4]: (error) Iterators of different containers 'map1' and 'map2' are used together.\n",
                      errout.str());

        check("void f() {\n"
              "    std::map<int, int> map1;\n"
              "    std::map<int, int> map2;\n"
              "    std::map<int, int>::const_iterator it = map1.find(123);\n"
              "    if (map2.end() == it) { }"
              "}");
        ASSERT_EQUALS("[test.cpp:5]: (error) Iterators of different containers 'map2' and 'map1' are used together.\n",
                      errout.str());

        check("void f(std::string &s) {\n"
              "    int pos = s.find(x);\n"
              "    s.erase(pos);\n"
              "    s.erase(pos);\n"
              "}");
        ASSERT_EQUALS("", errout.str());
    }

    void iterator13() {
        check("void f() {\n"
              "    std::vector<int> a;\n"
              "    std::vector<int> t;\n"
              "    std::vector<int>::const_iterator it;\n"
              "    it = a.begin();\n"
              "    while (it!=a.end())\n"
              "        ++it;\n"
              "    it = t.begin();\n"
              "    while (it!=a.end())\n"
              "        ++it;\n"
              "}");
        ASSERT_EQUALS("[test.cpp:8]: (error) Iterators of different containers 't' and 'a' are used together.\n",
                      errout.str());

        // #4062
        check("void f() {\n"
              "    std::vector<int> a;\n"
              "    std::vector<int> t;\n"
              "    std::vector<int>::const_iterator it;\n"
              "    it = a.begin();\n"
              "    while (it!=a.end())\n"
              "        v++it;\n"
              "    it = t.begin();\n"
              "    while (it!=t.end())\n"
              "        ++it;\n"
              "}");
        ASSERT_EQUALS("", errout.str());

        check("void f() {\n"
              "    std::vector<int> a;\n"
              "    std::vector<int> t;\n"
              "    std::vector<int>::const_iterator it;\n"
              "    if(z)\n"
              "        it = a.begin();\n"
              "    else\n"
              "        it = t.begin();\n"
              "    while (z && it!=a.end())\n"
              "        v++it;\n"
              "    while (!z && it!=t.end())\n"
              "        v++it;\n"
              "}");
        ASSERT_EQUALS("", errout.str());
    }

    void iterator14() {
        check("void f() {\n"
              "    std::map<int,Foo> x;\n"
              "    std::map<int,Foo>::const_iterator it;\n"
              "    for (it = x.find(0)->second.begin(); it != x.find(0)->second.end(); ++it) {}\n"
              "}");
        ASSERT_EQUALS("", errout.str());
    }

    void iterator15() {
        check("void f(C1* x, std::list<int> a) {\n"
              "  std::list<int>::iterator pos = a.begin();\n"
              "  for(pos = x[0]->plist.begin(); pos != x[0]->plist.end(); ++pos) {}\n"
              "}");
        ASSERT_EQUALS("", errout.str());
    }

    void iterator16() {
        check("void foo()\n"
              "{\n"
              "    std::list<int> l1;\n"
              "    std::list<int> l2;\n"
              "    std::list<int>::iterator it1 = l1.begin();\n"
              "    std::list<int>::iterator it2 = l2.end();\n"
              "    while (it1 != it2)\n"
              "    {\n"
              "        ++it1;\n"
              "    }\n"
              "}");
        ASSERT_EQUALS("[test.cpp:5]: (error) Iterators of different containers 'l1' and 'l2' are used together.\n",
                      errout.str());

        check("void foo()\n"
              "{\n"
              "    std::list<int> l1;\n"
              "    std::list<int> l2;\n"
              "    std::list<int>::iterator it1 = l1.end();\n"
              "    std::list<int>::iterator it2 = l2.begin();\n"
              "    while (it2 != it1)\n"
              "    {\n"
              "        ++it2;\n"
              "    }\n"
              "}");
        ASSERT_EQUALS("[test.cpp:6]: (error) Iterators of different containers 'l2' and 'l1' are used together.\n",
                      errout.str());

        check("void foo()\n"
              "{\n"
              "    std::list<int> l1;\n"
              "    std::list<int> l2;\n"
              "    std::list<int>::iterator it2 = l2.end();\n"
              "    std::list<int>::iterator it1 = l1.begin();\n"
              "    while (it1 != it2)\n"
              "    {\n"
              "        ++it1;\n"
              "    }\n"
              "}");
        ASSERT_EQUALS("[test.cpp:6]: (error) Iterators of different containers 'l1' and 'l2' are used together.\n",
                      errout.str());

        check("void foo()\n"
              "{\n"
              "    std::set<int> l1;\n"
              "    std::set<int> l2(10, 4);\n"
              "    std::set<int>::iterator it1 = l1.begin();\n"
              "    std::set<int>::iterator it2 = l2.find(4);\n"
              "    while (it1 != it2)\n"
              "    {\n"
              "        ++it1;\n"
              "    }\n"
              "}");
        ASSERT_EQUALS("[test.cpp:5]: (error) Iterators of different containers 'l1' and 'l2' are used together.\n",
                      errout.str());
    }

    void iterator17() {
        check("void foo()\n"
              "{\n"
              "    std::list<int> l1;\n"
              "    std::list<int> l2;\n"
              "    std::list<int>::iterator it1 = l1.begin();\n"
              "    std::list<int>::iterator it2 = l1.end();\n"
              "    { it2 = l2.end(); }\n"
              "    while (it1 != it2)\n"
              "    {\n"
              "        ++it1;\n"
              "    }\n"
              "}");
        ASSERT_EQUALS("[test.cpp:5]: (error) Iterators of different containers 'l1' and 'l2' are used together.\n",
                      errout.str());

        check("void foo()\n"
              "{\n"
              "    std::list<int> l1;\n"
              "    std::list<int> l2;\n"
              "    std::list<int>::iterator it1 = l1.begin();\n"
              "    std::list<int>::iterator it2 = l1.end();\n"
              "    while (it1 != it2)\n"
              "    {\n"
              "        ++it1;\n"
              "    }\n"
              "    it2 = l2.end();\n"
              "}");
        ASSERT_EQUALS("", errout.str());

        check("void foo()\n"
              "{\n"
              "    std::list<int> l1;\n"
              "    std::list<int> l2;\n"
              "    std::list<int>::iterator it1 = l1.begin();\n"
              "    std::list<int>::iterator it2 = l1.end();\n"
              "    it1 = l2.end();\n"
              "    it1 = l1.end();\n"
              "    if (it1 != it2)\n"
              "    {\n"
              "        ++it1;\n"
              "    }\n"
              "}");
        ASSERT_EQUALS("", errout.str());

        check("void foo()\n"
              "{\n"
              "    std::list<int> l1;\n"
              "    std::list<int> l2;\n"
              "    std::list<int>::iterator it1 = l1.begin();\n"
              "    std::list<int>::iterator it2 = l1.end();\n"
              "    { it2 = l2.end(); }\n"
              "    it2 = l1.end();\n"
              "    { it2 = l2.end(); }\n"
              "    while (it1 != it2)\n"
              "    {\n"
              "        ++it1;\n"
              "    }\n"
              "}");
        ASSERT_EQUALS("[test.cpp:5]: (error) Iterators of different containers 'l1' and 'l2' are used together.\n",
                      errout.str());
    }

    void iterator18() {
        check("void foo()\n"
              "{\n"
              "    std::list<int> l1;\n"
              "    std::list<int> l2;\n"
              "    std::list<int>::iterator it1 = l1.begin();\n"
              "    std::list<int>::iterator it2 = l1.end();\n"
              "    while (++it1 != --it2)\n"
              "    {\n"
              "    }\n"
              "}");
        ASSERT_EQUALS("", errout.str());

        check("void foo()\n"
              "{\n"
              "    std::list<int> l1;\n"
              "    std::list<int> l2;\n"
              "    std::list<int>::iterator it1 = l1.begin();\n"
              "    std::list<int>::iterator it2 = l1.end();\n"
              "    while (it1++ != --it2)\n"
              "    {\n"
              "    }\n"
              "}");
        ASSERT_EQUALS("", errout.str());

        check("void foo()\n"
              "{\n"
              "    std::list<int> l1;\n"
              "    std::list<int> l2;\n"
              "    std::list<int>::iterator it1 = l1.begin();\n"
              "    std::list<int>::iterator it2 = l1.end();\n"
              "    if (--it2 > it1++)\n"
              "    {\n"
              "    }\n"
              "}");
        TODO_ASSERT_EQUALS("", "[test.cpp:7]: (error) Dangerous comparison using operator< on iterator.\n", errout.str());
    }

    void iterator19() {
        check("void foo()\n"
              "{\n"
              "    std::list<int> l1;\n"
              "    std::list<int>::iterator it1 = l1.begin();\n"
              "    {\n"
              "        std::list<int> l1;\n"
              "        if (it1 != l1.end())\n"
              "        {\n"
              "        }\n"
              "    }\n"
              "}");
        ASSERT_EQUALS("[test.cpp:7] -> [test.cpp:4]: (error) Same iterator is used with containers 'l1' that are defined in different scopes.\n", errout.str());

        check("void foo()\n"
              "{\n"
              "    std::list<int> l1;\n"
              "    std::list<int>::iterator it1 = l1.begin();\n"
              "    {\n"
              "        std::list<int> l1;\n"
              "        if (l1.end() > it1)\n"
              "        {\n"
              "        }\n"
              "    }\n"
              "}");
        TODO_ASSERT_EQUALS(
            "[test.cpp:7] -> [test.cpp:4]: (error) Same iterator is used with containers 'l1' that are defined in different scopes.\n",
            "[test.cpp:7] -> [test.cpp:7]: (error) Same iterator is used with containers 'l1' that are defined in different scopes.\n[test.cpp:7]: (error) Dangerous comparison using operator< on iterator.\n",
            errout.str());

        check("void foo()\n"
              "{\n"
              "    std::list<int> l1;\n"
              "    std::list<int>::iterator it1 = l1.begin();\n"
              "    {\n"
              "        std::list<int> l1;\n"
              "        std::list<int>::iterator it2 = l1.begin();\n"
              "        if (it1 != it2)\n"
              "        {\n"
              "        }\n"
              "    }\n"
              "}");
        ASSERT_EQUALS(
            "[test.cpp:8] -> [test.cpp:4]: (error) Same iterator is used with containers 'l1' that are defined in different scopes.\n",
            errout.str());

        check("void foo()\n"
              "{\n"
              "    std::list<int> l1;\n"
              "    std::list<int>::iterator it1 = l1.begin();\n"
              "    {\n"
              "        std::list<int> l1;\n"
              "        std::list<int>::iterator it2 = l1.begin();\n"
              "        if (it2 != it1)\n"
              "        {\n"
              "        }\n"
              "    }\n"
              "}");
        ASSERT_EQUALS(
            "[test.cpp:8] -> [test.cpp:7]: (error) Same iterator is used with containers 'l1' that are defined in different scopes.\n",
            errout.str());
    }

    void iterator20() {
        check("void foo()\n"
              "{\n"
              "    std::list<int> l1;\n"
              "    std::list<int> l2;\n"
              "    std::list<int>::iterator it1 = l1.begin();\n"
              "    std::list<int>::iterator it2 = l2.begin();\n"
              "    it1 = it2;\n"
              "    while (it1 != l1.end())\n"
              "    {\n"
              "        ++it1;\n"
              "    }\n"
              "}");
        ASSERT_EQUALS("[test.cpp:6]: (error) Iterators of different containers 'l2' and 'l1' are used together.\n",
                      errout.str());

        check("std::list<int> l3;\n"
              "std::list<int>::iterator bar()\n"
              "{\n"
              "    return l3.end();\n"
              "}\n"
              "void foo()\n"
              "{\n"
              "    std::list<int> l1;\n"
              "    std::list<int> l2;\n"
              "    std::list<int>::iterator it1 = l1.begin();\n"
              "    std::list<int>::iterator it2 = l2.begin();\n"
              "    it1 = bar();\n"
              "    while (it1 != it2)\n"
              "    {\n"
              "        ++it1;\n"
              "    }\n"
              "}");
        TODO_ASSERT_EQUALS("[test.cpp:13] -> [test.cpp:10] -> [test.cpp:11]: (error) Comparison of iterators from containers 'l1' and 'l2'.\n", "", errout.str());

    }

    void iterator21() {
        check("void foo()\n"
              "{\n"
              "    std::list<int> l1;\n"
              "    std::list<int> l2;\n"
              "    std::list<int>::iterator it1 = l1.end();\n"
              "    std::list<int>::iterator it2 = l2.begin();\n"
              "    if (it1 != it2)\n"
              "    {\n"
              "    }\n"
              "    if (it2 != it1)\n"
              "    {\n"
              "    }\n"
              "}");
        ASSERT_EQUALS("[test.cpp:5]: (error) Iterators of different containers 'l1' and 'l2' are used together.\n"
                      "[test.cpp:6]: (error) Iterators of different containers 'l2' and 'l1' are used together.\n",
                      errout.str());

        check("void foo()\n"
              "{\n"
              "    std::list<int> l1;\n"
              "    std::list<int> l2;\n"
              "    std::list<int>::iterator it1 = l1.end();\n"
              "    std::list<int>::iterator it2 = l2.begin();\n"
              "    if (it1 != it2 && it1 != it2)\n"
              "    {\n"
              "    }\n"
              "}");
        ASSERT_EQUALS("[test.cpp:5]: (error) Iterators of different containers 'l1' and 'l2' are used together.\n",
                      errout.str());
    }

    void iterator22() { // #7107
        check("void foo() {\n"
              "    std::list<int> &l = x.l;\n"
              "    std::list<int>::iterator it = l.find(123);\n"
              "    x.l.erase(it);\n"
              "}");
        ASSERT_EQUALS("", errout.str());
    }

    void iterator23() { // #9550
        check("struct A {\n"
              "    struct B {\n"
              "        bool operator==(const A::B& b) const;\n"
              "        int x;\n"
              "        int y;\n"
              "        int z;\n"
              "    };\n"
              "};\n"
              "bool A::B::operator==(const A::B& b) const {\n"
              "    return std::tie(x, y, z) == std::tie(b.x, b.y, b.z);\n"
              "}\n");
        ASSERT_EQUALS("", errout.str());
    }

    void iterator24() {
        // #9556
        check("void f(int a, int b) {\n"
              "  if (&a == &b) {}\n"
              "}\n");
        ASSERT_EQUALS("", errout.str());

        check("void f(int a, int b) {\n"
              "  if (std::for_each(&a, &b + 1, [](auto) {})) {}\n"
              "}\n");
        ASSERT_EQUALS("[test.cpp:2]: (error) Iterators of different containers 'a' and 'b' are used together.\n",
                      errout.str());

        check("void f(int a, int b) {\n"
              "  if (std::for_each(&a, &b, [](auto) {})) {}\n"
              "}\n");
        ASSERT_EQUALS("[test.cpp:2]: (error) Iterators of different containers 'a' and 'b' are used together.\n",
                      errout.str());

        check("void f(int a) {\n"
              "  if (std::for_each(&a, &a, [](auto) {})) {}\n"
              "}\n");
        ASSERT_EQUALS("[test.cpp:2]: (style) Same iterators expression are used for algorithm.\n", errout.str());

        check("void f(int a) {\n"
              "  if (std::for_each(&a, &a + 1, [](auto) {})) {}\n"
              "}\n");
        ASSERT_EQUALS("", errout.str());
    }

    void iteratorExpression() {
        check("std::vector<int>& f();\n"
              "std::vector<int>& g();\n"
              "void foo() {\n"
              "    (void)std::find(f().begin(), g().end(), 0);\n"
              "}\n");
        ASSERT_EQUALS("[test.cpp:4]: (warning) Iterators to containers from different expressions 'f()' and 'g()' are used together.\n", errout.str());

        check("std::vector<int>& f();\n"
              "std::vector<int>& g();\n"
              "void foo() {\n"
              "    if(f().begin() == g().end()) {}\n"
              "}\n");
        ASSERT_EQUALS("[test.cpp:4]: (warning) Iterators to containers from different expressions 'f()' and 'g()' are used together.\n", errout.str());

        check("std::vector<int>& f();\n"
              "std::vector<int>& g();\n"
              "void foo() {\n"
              "    auto size = f().end() - g().begin();\n"
              "}\n");
        ASSERT_EQUALS("[test.cpp:4]: (warning) Iterators to containers from different expressions 'f()' and 'g()' are used together.\n", errout.str());

        check("struct A {\n"
              "    std::vector<int>& f();\n"
              "    std::vector<int>& g();\n"
              "};\n"
              "void foo() {\n"
              "    (void)std::find(A().f().begin(), A().g().end(), 0);\n"
              "}\n");
        ASSERT_EQUALS("[test.cpp:6]: (warning) Iterators to containers from different expressions 'A().f()' and 'A().g()' are used together.\n", errout.str());

        check("struct A {\n"
              "    std::vector<int>& f();\n"
              "    std::vector<int>& g();\n"
              "};\n"
              "void foo() {\n"
              "    (void)std::find(A{} .f().begin(), A{} .g().end(), 0);\n"
              "}\n");
        ASSERT_EQUALS("[test.cpp:6]: (warning) Iterators to containers from different expressions 'A{}.f()' and 'A{}.g()' are used together.\n", errout.str());

        check("std::vector<int>& f();\n"
              "std::vector<int>& g();\n"
              "void foo() {\n"
              "    (void)std::find(begin(f()), end(g()), 0);\n"
              "}\n");
        ASSERT_EQUALS("[test.cpp:4]: (warning) Iterators to containers from different expressions 'f()' and 'g()' are used together.\n", errout.str());

        check("struct A {\n"
              "    std::vector<int>& f();\n"
              "    std::vector<int>& g();\n"
              "};\n"
              "void foo() {\n"
              "    (void)std::find(A().f().begin(), A().f().end(), 0);\n"
              "}\n");
        ASSERT_EQUALS("", errout.str());

        check("std::vector<int>& f();\n"
              "std::vector<int>& g();\n"
              "void foo() {\n"
              "    if(bar(f().begin()) == g().end()) {}\n"
              "}\n");
        ASSERT_EQUALS("", errout.str());

        check("std::vector<int>& f();\n"
              "std::vector<int>& g();\n"
              "void foo() {\n"
              "    auto it = f().end();\n"
              "    f().begin() - it\n"
              "    f().begin()+1 - it\n"
              "    f().begin() - (it + 1)\n"
              "    f().begin() - f().end()\n"
              "    f().begin()+1 - f().end()\n"
              "    f().begin() - (f().end() + 1)\n"
              "    (void)std::find(f().begin(), it, 0);\n"
              "    (void)std::find(f().begin(), it + 1, 0);\n"
              "    (void)std::find(f().begin() + 1, it + 1, 0);\n"
              "    (void)std::find(f().begin() + 1, it, 0);\n"
              "    (void)std::find(f().begin(), f().end(), 0);\n"
              "    (void)std::find(f().begin() + 1, f().end(), 0);\n"
              "    (void)std::find(f().begin(), f().end() - 1, 0);\n"
              "    (void)std::find(f().begin() + 1, f().end() - 1, 0);\n"
              "    (void)std::find(begin(f()), end(f()));\n"
              "    (void)std::find(begin(f()) + 1, end(f()), 0);\n"
              "    (void)std::find(begin(f()), end(f()) - 1, 0);\n"
              "    (void)std::find(begin(f()) + 1, end(f()) - 1, 0);\n"
              "}\n");
        ASSERT_EQUALS("", errout.str());

        check("std::vector<int>& f();\n"
              "std::vector<int>& g();\n"
              "void foo() {\n"
              "    if(f().begin() == f().end()) {}\n"
              "    if(f().begin() == f().end()+1) {}\n"
              "    if(f().begin()+1 == f().end()) {}\n"
              "    if(f().begin()+1 == f().end()+1) {}\n"
              "}\n");
        ASSERT_EQUALS("", errout.str());

        check("template<int N>\n"
              "std::vector<int>& f();\n"
              "void foo() {\n"
              "    if(f<1>().begin() == f<1>().end()) {}\n"
              "}\n");
        ASSERT_EQUALS("", errout.str());

        check("void f() {\n"
              "  if (a.begin().x == b.begin().x) {}\n"
              "  if (begin(a).x == begin(b).x) {}\n"
              "}\n");
        ASSERT_EQUALS("", errout.str());

        check("void f() {\n"
              "  std::list<int*> a;\n"
              "  std::list<int*> b;\n"
              "  if (*a.begin() == *b.begin()) {}\n"
              "}\n");
        ASSERT_EQUALS("", errout.str());

        check("void foo() {\n"
              "    if(f().begin(1) == f().end()) {}\n"
              "}\n");
        ASSERT_EQUALS("", errout.str());
    }

    void iteratorSameExpression() {
        check("void f(std::vector<int> v) {\n"
              "    std::for_each(v.begin(), v.begin(), [](int){});\n"
              "}\n");
        ASSERT_EQUALS("[test.cpp:2]: (style) Same iterators expression are used for algorithm.\n", errout.str());

        check("std::vector<int>& g();\n"
              "void f() {\n"
              "    std::for_each(g().begin(), g().begin(), [](int){});\n"
              "}\n");
        ASSERT_EQUALS("[test.cpp:3]: (style) Same iterators expression are used for algorithm.\n", errout.str());

        check("void f(std::vector<int> v) {\n"
              "    std::for_each(v.end(), v.end(), [](int){});\n"
              "}\n");
        ASSERT_EQUALS("[test.cpp:2]: (style) Same iterators expression are used for algorithm.\n", errout.str());

        check("std::vector<int>& g();\n"
              "void f() {\n"
              "    std::for_each(g().end(), g().end(), [](int){});\n"
              "}\n");
        ASSERT_EQUALS("[test.cpp:3]: (style) Same iterators expression are used for algorithm.\n", errout.str());

        check("std::vector<int>::iterator g();\n"
              "void f(std::vector<int> v) {\n"
              "    std::for_each(g(), g(), [](int){});\n"
              "}\n");
        ASSERT_EQUALS("[test.cpp:3]: (style) Same iterators expression are used for algorithm.\n", errout.str());

        check("void f(std::vector<int>::iterator it) {\n"
              "    std::for_each(it, it, [](int){});\n"
              "}\n");
        ASSERT_EQUALS("[test.cpp:2]: (style) Same iterators expression are used for algorithm.\n", errout.str());
    }

    // Dereferencing invalid pointer
    void dereference() {
        check("void f()\n"
              "{\n"
              "    std::vector<int> ints{1,2,3,4,5};\n"
              "    std::vector<int>::iterator iter;\n"
              "    iter = ints.begin() + 2;\n"
              "    ints.erase(iter);\n"
              "    std::cout << (*iter) << std::endl;\n"
              "}", true);
        TODO_ASSERT_EQUALS("[test.cpp:5] -> [test.cpp:6] -> [test.cpp:3] -> [test.cpp:7]: (error) Using iterator to local container 'ints' that may be invalid.\n", "[test.cpp:5] -> [test.cpp:6] -> [test.cpp:3] -> [test.cpp:7]: (error, inconclusive) Using iterator to local container 'ints' that may be invalid.\n", errout.str());

        // #6554 "False positive eraseDereference - erase in while() loop"
        check("typedef std::map<Packet> packetMap;\n"
              "packetMap waitingPackets;\n"
              "void ProcessRawPacket() {\n"
              "    packetMap::iterator wpi;\n"
              "    while ((wpi = waitingPackets.find(lastInOrder + 1)) != waitingPackets.end()) {\n"
              "        waitingPackets.erase(wpi);\n"
              "        for (unsigned pos = 0; pos < buf.size(); ) {     }\n"
              "    }\n"
              "}");
        ASSERT_EQUALS("", errout.str());

        // #8509 Uniform initialization ignored for iterator
        check("void f() {\n"
              "  std::vector<int> ints;\n"
              "  std::vector<int>::const_iterator iter {ints.cbegin()};\n"
              "  std::cout << (*iter) << std::endl;\n"
              "}");
        ASSERT_EQUALS("", errout.str());
    }

    void dereference_break() {  // #3644
        check("void f(std::vector<int> &ints) {\n"
              "    std::vector<int>::iterator iter;\n"
              "    for (iter=ints.begin();iter!=ints.end();++iter) {\n"
              "        if (*iter == 2) {\n"
              "            ints.erase(iter);\n"
              "            break;\n"
              "        }\n"
              "        if (*iter == 3) {\n"
              "            ints.erase(iter);\n"
              "            break;\n"
              "        }\n"
              "    }\n"
              "}");
        ASSERT_EQUALS("", errout.str());
    }

    void dereference_member() {
        check("void f()\n"
              "{\n"
              "    std::map<int, int> ints;\n"
              "    std::map<int, int>::iterator iter;\n"
              "    iter = ints.begin();\n"
              "    ints.erase(iter);\n"
              "    std::cout << iter->first << std::endl;\n"
              "}");
        ASSERT_EQUALS("[test.cpp:7] -> [test.cpp:6]: (error) Iterator 'iter' used after element has been erased.\n", errout.str());

        // Reverse iterator
        check("void f()\n"
              "{\n"
              "    std::map<int, int> ints;\n"
              "    std::map<int, int>::reverse_iterator iter;\n"
              "    iter = ints.rbegin();\n"
              "    ints.erase(iter);\n"
              "    std::cout << iter->first << std::endl;\n"
              "}");
        ASSERT_EQUALS("[test.cpp:7] -> [test.cpp:6]: (error) Iterator 'iter' used after element has been erased.\n", errout.str());
    }

    void dereference_auto() {
        check("void f()\n"
              "{\n"
              "    std::vector<int> ints{1,2,3,4,5};\n"
              "    auto iter = ints.begin() + 2;\n"
              "    ints.erase(iter);\n"
              "    std::cout << (*iter) << std::endl;\n"
              "}", true);
        TODO_ASSERT_EQUALS("[test.cpp:4] -> [test.cpp:5] -> [test.cpp:3] -> [test.cpp:6]: (error) Using iterator to local container 'ints' that may be invalid.\n", "[test.cpp:4] -> [test.cpp:5] -> [test.cpp:3] -> [test.cpp:6]: (error, inconclusive) Using iterator to local container 'ints' that may be invalid.\n", errout.str());

        check("void f() {\n"
              "    auto x = *myList.begin();\n"
              "    myList.erase(x);\n"
              "    auto b = x.first;\n"
              "}");
        ASSERT_EQUALS("", errout.str());

        check("const CXXRecordDecl *CXXRecordDecl::getTemplateInstantiationPattern() const {\n"
              "    if (auto *TD = dyn_cast<ClassTemplateSpecializationDecl>(this)) {\n"
              "        auto From = TD->getInstantiatedFrom();\n"
              "    }\n"
              "    return nullptr;\n"
              "}");
        ASSERT_EQUALS("", errout.str());
    }

    void STLSize() {
        check("void foo()\n"
              "{\n"
              "    std::vector<int> foo;\n"
              "    for (unsigned int ii = 0; ii <= foo.size(); ++ii)\n"
              "    {\n"
              "       foo[ii] = 0;\n"
              "    }\n"
              "}");
        ASSERT_EQUALS("[test.cpp:6]: (error) When ii==foo.size(), foo[ii] is out of bounds.\n", errout.str());

        check("void foo(std::vector<int> foo) {\n"
              "    for (unsigned int ii = 0; ii <= foo.size(); ++ii) {\n"
              "       foo.at(ii) = 0;\n"
              "    }\n"
              "}");
        ASSERT_EQUALS("[test.cpp:3]: (error) When ii==foo.size(), foo.at(ii) is out of bounds.\n", errout.str());

        check("void foo(const std::string& foo) {\n"
              "    for (unsigned int ii = 0; ii <= foo.length(); ++ii) {\n"
              "       foo[ii] = 'x';\n"
              "    }\n"
              "}");
        ASSERT_EQUALS("[test.cpp:3]: (error) When ii==foo.size(), foo[ii] is out of bounds.\n", errout.str());

        check("void foo(const std::string& foo, unsigned int ii) {\n"
              "    if (ii <= foo.length()) {\n"
              "       foo[ii] = 'x';\n"
              "    }\n"
              "}");
        ASSERT_EQUALS("[test.cpp:3]: (error) When ii==foo.size(), foo[ii] is out of bounds.\n", errout.str());

        check("void foo(const std::string& foo, unsigned int ii) {\n"
              "    do {\n"
              "       foo[ii] = 'x';\n"
              "       ++i;\n"
              "    } while(ii <= foo.length());\n"
              "}");
        ASSERT_EQUALS("[test.cpp:3]: (error) When ii==foo.size(), foo[ii] is out of bounds.\n", errout.str());

        check("void foo(const std::string& foo, unsigned int ii) {\n"
              "    if (anything()) {\n"
              "    } else if (ii <= foo.length()) {\n"
              "       foo[ii] = 'x';\n"
              "    }\n"
              "}");
        ASSERT_EQUALS("[test.cpp:4]: (error) When ii==foo.size(), foo[ii] is out of bounds.\n", errout.str());

        check("void foo()\n"
              "{\n"
              "    std::vector<int> foo;\n"
              "    foo.push_back(1);\n"
              "    for (unsigned int ii = 0; ii <= foo.size(); ++ii)\n"
              "    {\n"
              "    }\n"
              "    int ii = 0;\n"
              "    foo[ii] = 0;\n"
              "}");
        ASSERT_EQUALS("", errout.str());

        check("void foo() {\n"
              "    for (B b : D()) {}\n" // Don't crash on range-based for-loop
              "}");
        ASSERT_EQUALS("", errout.str());

        check("void foo(std::vector<int> foo) {\n"
              "    for (unsigned int ii = 0; ii <= foo.size() + 1; ++ii) {\n"
              "       foo.at(ii) = 0;\n"
              "    }\n"
              "}");
        TODO_ASSERT_EQUALS("[test.cpp:3]: (error) When ii==foo.size(), foo.at(ii) is out of bounds.\n", "", errout.str());
    }

    void STLSizeNoErr() {
        {
            check("void foo()\n"
                  "{\n"
                  "    std::vector<int> foo;\n"
                  "    for (unsigned int ii = 0; ii < foo.size(); ++ii)\n"
                  "    {\n"
                  "       foo[ii] = 0;\n"
                  "    }\n"
                  "}");
            ASSERT_EQUALS("", errout.str());
        }

        {
            check("void foo()\n"
                  "{\n"
                  "    std::vector<int> foo;\n"
                  "    for (unsigned int ii = 0; ii <= foo.size(); ++ii)\n"
                  "    {\n"
                  "    }\n"
                  "}");
            ASSERT_EQUALS("", errout.str());
        }

        {
            check("void foo()\n"
                  "{\n"
                  "    std::vector<int> foo;\n"
                  "    for (unsigned int ii = 0; ii <= foo.size(); ++ii)\n"
                  "    {\n"
                  "        if (ii == foo.size())\n"
                  "        {\n"
                  "        }\n"
                  "        else\n"
                  "        {\n"
                  "            foo[ii] = 0;\n"
                  "        }\n"
                  "    }\n"
                  "}");
            ASSERT_EQUALS("", errout.str());
        }

        {
            check("void f(const std::map<int,int> &data) {\n"
                  "    int i = x;"
                  "    for (int i = 5; i <= data.size(); i++)\n"
                  "        data[i] = 0;\n"
                  "}");
            ASSERT_EQUALS("", errout.str());
        }

        {
            check("void foo(std::vector<int> foo) {\n"
                  "    for (unsigned int ii = 0; ii <= foo.size() - 1; ++ii) {\n"
                  "       foo.at(ii) = 0;\n"
                  "    }\n"
                  "}");
            ASSERT_EQUALS("", errout.str());
        }
    }

    void negativeIndex() {
        check("void f(const std::vector<int> &v) {\n"
              "  v[-11] = 123;\n"
              "}");
        ASSERT_EQUALS("[test.cpp:2]: (error) Array index -11 is out of bounds.\n", errout.str());

        check("int f(int x, const std::vector<int>& a) {\n"
              "    if (!(x < 5))\n"
              "        return a[x - 5];\n"
              "    else\n"
              "        return a[4 - x];\n"
              "}\n");
        ASSERT_EQUALS("", errout.str());
    }



    void erase1() {
        check("void f()\n"
              "{\n"
              "    std::list<int>::iterator it;\n"
              "    for (it = foo.begin(); it != foo.end(); ++it) {\n"
              "        foo.erase(it);\n"
              "    }\n"
              "    for (it = foo.begin(); it != foo.end(); ++it) {\n"
              "        foo.erase(it);\n"
              "    }\n"
              "}");
        ASSERT_EQUALS("[test.cpp:4] -> [test.cpp:5]: (error) Iterator 'it' used after element has been erased.\n"
                      "[test.cpp:7] -> [test.cpp:8]: (error) Iterator 'it' used after element has been erased.\n", errout.str());

        check("void f(std::list<int> &ints)\n"
              "{\n"
              "    std::list<int>::iterator i = ints.begin();\n"
              "    i = ints.erase(i);\n"
              "    *i = 0;\n"
              "}");
        ASSERT_EQUALS("", errout.str());

        check("void f()\n"
              "{\n"
              "    std::list<int>::iterator i;\n"
              "    while (i != x.y.end())\n"
              "        i = x.y.erase(i);\n"
              "}");
        ASSERT_EQUALS("", errout.str());

        // #2101
        check("void f(vector< std::list<int> > &ints, unsigned int i)\n"
              "{\n"
              "    std::list<int>::iterator it;\n"
              "    for(it = ints[i].begin(); it != ints[i].end(); it++) {\n"
              "        if (*it % 2)\n"
              "            it = ints[i].erase(it);\n"
              "    }\n"
              "}");
        ASSERT_EQUALS("", errout.str());
    }

    void erase2() {
        check("static void f()\n"
              "{\n"
              "    for (iterator it = foo.begin(); it != foo.end(); it = next)\n"
              "    {\n"
              "        next = it;\n"
              "        next++;\n"
              "        foo.erase(it);\n"
              "    }\n"
              "}");
        ASSERT_EQUALS("", errout.str());
    }

    void erase3() {
        check("static void f(std::list<abc> &foo)\n"
              "{\n"
              "    std::list<abc>::iterator it = foo.begin();\n"
              "    foo.erase(it->a);\n"
              "    if (it->b);\n"
              "}");
        ASSERT_EQUALS("", errout.str());
    }

    void erase4() {
        check("void f()\n"
              "{\n"
              "    std::list<int>::iterator it, it2;\n"
              "    for (it = foo.begin(); it != i2; ++it)\n"
              "    {\n"
              "        foo.erase(it);\n"
              "    }\n"
              "}");
        ASSERT_EQUALS("[test.cpp:4] -> [test.cpp:6]: (error) Iterator 'it' used after element has been erased.\n", errout.str());

        check("void f()\n"
              "{\n"
              "    std::list<int>::iterator it = foo.begin();\n"
              "    for (; it != i2; ++it)\n"
              "    {\n"
              "        foo.erase(it);\n"
              "    }\n"
              "}");
        ASSERT_EQUALS("[test.cpp:4] -> [test.cpp:6]: (error) Iterator 'it' used after element has been erased.\n", errout.str());

        check("void f()\n"
              "{\n"
              "    std::list<int>::iterator it = foo.begin();\n"
              "    while (it != i2)\n"
              "    {\n"
              "        foo.erase(it);\n"
              "    }\n"
              "}");
        ASSERT_EQUALS("[test.cpp:4] -> [test.cpp:6]: (error) Iterator 'it' used after element has been erased.\n", errout.str());

        check("void f()\n"
              "{\n"
              "    std::list<int>::iterator it = foo.begin();\n"
              "    while (it != i2)\n"
              "    {\n"
              "        foo.erase(++it);\n"
              "    }\n"
              "}");
        ASSERT_EQUALS("[test.cpp:4] -> [test.cpp:6]: (error) Iterator 'it' used after element has been erased.\n", errout.str());
    }

    void erase5() {
        check("void f()\n"
              "{\n"
              "    std::list<int> foo;\n"
              "    std::list<int>::iterator it;\n"
              "    for (it = foo.begin(); it != foo.end(); ++it)\n"
              "    {\n"
              "        if (*it == 123)\n"
              "            foo.erase(it);\n"
              "    }\n"
              "}");
        ASSERT_EQUALS("[test.cpp:5] -> [test.cpp:8]: (error) Iterator 'it' used after element has been erased.\n", errout.str());
    }

    void erase6() {
        check("void f() {\n"
              "    std::vector<int> vec(3);\n"
              "    std::vector<int>::iterator it;\n"
              "    std::vector<int>::iterator itEnd = vec.end();\n"
              "    for (it = vec.begin(); it != itEnd; it = vec.begin(), itEnd = vec.end())\n"
              "    {\n"
              "        vec.erase(it);\n"
              "    }\n"
              "}");
        ASSERT_EQUALS("", errout.str());
    }

    void eraseBreak() {
        check("void f()\n"
              "{\n"
              "    for (std::vector<int>::iterator it = foo.begin(); it != foo.end(); ++it)\n"
              "    {\n"
              "        foo.erase(it);\n"
              "        if (x)"
              "            break;\n"
              "    }\n"
              "}");
        ASSERT_EQUALS("[test.cpp:3] -> [test.cpp:5]: (error) Iterator 'it' used after element has been erased.\n", errout.str());

        check("void f()\n"
              "{\n"
              "    for (std::vector<int>::iterator it = foo.begin(); it != foo.end(); ++it)\n"
              "    {\n"
              "        if (x) {\n"
              "            foo.erase(it);\n"
              "            break;\n"
              "        }\n"
              "    }\n"
              "}");
        ASSERT_EQUALS("", errout.str());

        check("void f(int x)\n"
              "{\n"
              "    for (std::vector<int>::iterator it = foo.begin(); it != foo.end(); ++it)\n"
              "    {\n"
              "        foo.erase(it);\n"
              "        if (x)"
              "            return;\n"
              "    }\n"
              "}");
        ASSERT_EQUALS("[test.cpp:3] -> [test.cpp:5]: (error) Iterator 'it' used after element has been erased.\n", errout.str());

    }

    void eraseContinue() {
        check("void f(std::vector<int> &ints)\n"
              "{\n"
              "    std::vector<int>::iterator it;\n"
              "    std::vector<int>::iterator jt = ints.begin();\n"
              "    for (it = ints.begin(); it != ints.end(); it = jt) {\n"
              "        ++jt;\n"
              "        if (*it == 1) {\n"
              "            jt = ints.erase(it);\n"
              "            continue;\n"
              "        }\n"
              "    }\n"
              "}");
        ASSERT_EQUALS("", errout.str());

        check("void f(std::map<uint32, uint32> my_map) {\n" // #7365
              "  std::map<uint32, uint32>::iterator itr = my_map.begin();\n"
              "  switch (itr->first) {\n"
              "  case 0:\n"
              "    my_map.erase(itr);\n"
              "    continue;\n"
              "  case 1:\n"
              "    itr->second = 1;\n"
              "    break;\n"
              "  }\n"
              "}");
        ASSERT_EQUALS("", errout.str());
    }

    void eraseReturn1() {
        check("void f()\n"
              "{\n"
              "    std::vector<int> foo;\n"
              "    std::vector<int>::iterator it;\n"
              "    for (it = foo.begin(); it != foo.end(); ++it)\n"
              "    {\n"
              "        foo.erase(it);\n"
              "        return;\n"
              "    }\n"
              "}");
        ASSERT_EQUALS("", errout.str());
    }

    void eraseReturn2() {
        check("void f()\n"
              "{\n"
              "    std::vector<int> foo;\n"
              "    std::vector<int>::iterator it;\n"
              "    for (it = foo.begin(); it != foo.end(); ++it)\n"
              "    {\n"
              "        if (*it == 1) {\n"
              "            foo.erase(it);\n"
              "            return;\n"
              "        }\n"
              "        else {\n"
              "            foo.erase(it);\n"
              "            return;\n"
              "        }\n"
              "    }\n"
              "}");
        ASSERT_EQUALS("", errout.str());
    }

    void eraseReturn3() {
        check("void f()\n"
              "{\n"
              "    std::vector<int> foo;\n"
              "    std::vector<int>::iterator it;\n"
              "    for (it = foo.begin(); it != foo.end(); ++it)\n"
              "    {\n"
              "        if (somecondition) {\n"
              "            if (*it == 1)\n"
              "                foo.erase(it);\n"
              "            else\n"
              "                *it = 0;\n"
              "            return;\n"
              "        }\n"
              "    }\n"
              "}");
        ASSERT_EQUALS("", errout.str());

        check("void f()\n"
              "{\n"
              "    std::vector<int> foo;\n"
              "    std::vector<int>::iterator it;\n"
              "    for (it = foo.begin(); it != foo.end(); ++it)\n"
              "    {\n"
              "        if (a) {\n"
              "            if (b)\n"
              "                foo.erase(it);\n"
              "            else\n"
              "                *it = 0;\n"
              "        }\n"
              "    }\n"
              "}");
        ASSERT_EQUALS("[test.cpp:5] -> [test.cpp:7] -> [test.cpp:8] -> [test.cpp:8] -> [test.cpp:7] -> [test.cpp:5] -> [test.cpp:9] -> [test.cpp:3] -> [test.cpp:5]: (error) Using iterator to local container 'foo' that may be invalid.\n", errout.str());
    }

    void eraseGoto() {
        check("void f()\n"
              "{\n"
              "    for (std::vector<int>::iterator it = foo.begin(); it != foo.end(); ++it)\n"
              "    {\n"
              "        foo.erase(it);\n"
              "        goto abc;\n"
              "    }\n"
              "bar:\n"
              "}");
        ASSERT_EQUALS("", errout.str());
    }

    void eraseAssign1() {
        check("void f()\n"
              "{\n"
              "    for (std::vector<int>::iterator it = foo.begin(); it != foo.end(); ++it)\n"
              "    {\n"
              "        foo.erase(it);\n"
              "        it = foo.begin();\n"
              "    }\n"
              "}");
        ASSERT_EQUALS("", errout.str());
    }

    void eraseAssign2() {
        check("void f(std::list<int> &ints)\n"
              "{\n"
              "    for (std::list<int>::iterator it = ints.begin(); it != ints.end();) {\n"
              "        if (*it == 123) {\n"
              "            std::list<int>::iterator copy = it;\n"
              "            ++copy;\n"
              "            ints.erase(it);\n"
              "            it = copy;\n"
              "        } else {\n"
              "            it->second = 123;\n"
              "            ++it;\n"
              "        }\n"
              "    }\n"
              "}");
        ASSERT_EQUALS("", errout.str());
    }

    void eraseAssign3() {
        check("void f(std::list<list<int> >& l) {\n"
              "    std::list<std::list<int> >::const_iterator i = l.begin();\n"
              "    std::list<int>::const_iterator j = (*i).begin();\n"
              "    cout << *j << endl;\n"
              "}");
        ASSERT_EQUALS("", errout.str());
    }

    void eraseAssign4() {
        check("void f(std::list<int> data) {\n"
              "  std::list<int>::const_iterator it = data.begin();\n"
              "  it = data.erase(it);\n"
              "  it = data.erase(it);\n"
              "}");
        ASSERT_EQUALS("", errout.str());

        check("void f(Data data) {\n"
              "  std::list<int>::const_iterator it = data.ints.begin();\n"
              "  it = data.ints.erase(it);\n"
              "  it = data.ints.erase(it);\n"
              "}");
        ASSERT_EQUALS("", errout.str());
    }

    void eraseAssignByFunctionCall() {
        check("void f(std::list<list<int> >& l) {\n"
              "    std::list<foo>::const_iterator i;\n"
              "    bar(i);\n"
              "    cout << *i;\n"
              "}");
        ASSERT_EQUALS("", errout.str());
    }

    void eraseErase() {
        check("void f(std::vector<ints> &ints)\n"
              "{\n"
              "    std::vector<int>::iterator iter;\n"
              "    iter = ints.begin() + 2;\n"
              "    ints.erase(iter);\n"
              "    ints.erase(iter);\n"
              "}", true);
        TODO_ASSERT_EQUALS("[test.cpp:1] -> [test.cpp:4] -> [test.cpp:5] -> [test.cpp:1] -> [test.cpp:6]: (error) Using iterator to local container 'ints' that may be invalid.\n", "[test.cpp:1] -> [test.cpp:4] -> [test.cpp:5] -> [test.cpp:1] -> [test.cpp:6]: (error, inconclusive) Using iterator to local container 'ints' that may be invalid.\n", errout.str());
    }

    void eraseByValue() {
        check("void f()\n"
              "{\n"
              "    std::set<int> foo;\n"
              "    for (std::set<int>::iterator it = foo.begin(); it != foo.end(); ++it)\n"
              "    {\n"
              "        foo.erase(*it);\n"
              "    }\n"
              "}");
        TODO_ASSERT_EQUALS("[test.cpp:6]: (error) Iterator 'it' becomes invalid when deleted by value from 'foo'\n", "", errout.str());

        check("int f(std::set<int> foo) {\n"
              "    std::set<int>::iterator it = foo.begin();\n"
              "    foo.erase(*it);\n"
              "    return *it;\n"
              "}");
        ASSERT_EQUALS("[test.cpp:4] -> [test.cpp:3]: (error) Iterator 'it' used after element has been erased.\n", errout.str());

        check("void f()\n"
              "{\n"
              "    std::set<int> foo;\n"
              "    std::set<int>::iterator it = foo.begin();\n"
              "    foo.erase(*it);\n"
              "}");
        ASSERT_EQUALS("", errout.str());

        // #5669
        check("void f() {\n"
              "    HashSet_Ref::iterator aIt = m_ImplementationMap.find( xEle );\n"
              "    m_SetLoadedFactories.erase(*aIt);\n"
              "    m_SetLoadedFactories.erase(aIt);\n"
              "}");
        ASSERT_EQUALS("", errout.str());

        check("void f(const std::list<int>& m_ImplementationMap) {\n"
              "    std::list<int>::iterator aIt = m_ImplementationMap.begin();\n"
              "    m_ImplementationMap.erase(*aIt);\n"
              "    m_ImplementationMap.erase(aIt);\n"
              "}");
        ASSERT_EQUALS("[test.cpp:4]: (error) Invalid iterator: aIt\n", errout.str());

        check("void f(const std::list<int>& m_ImplementationMap) {\n"
              "    std::list<int>::iterator aIt = m_ImplementationMap.begin();\n"
              "    std::list<int>::iterator bIt = m_ImplementationMap.begin();\n"
              "    m_ImplementationMap.erase(*bIt);\n"
              "    m_ImplementationMap.erase(aIt);\n"
              "}");
        ASSERT_EQUALS("", errout.str());
    }

    void eraseIf() {
        // #4816
        check("void func(std::list<std::string> strlist) {\n"
              "    for (std::list<std::string>::iterator str = strlist.begin(); str != strlist.end(); str++) {\n"
              "        if (func2(*str)) {\n"
              "    	       strlist.erase(str);\n"
              "            if (strlist.empty())\n"
              "                 return;\n"
              "        }\n"
              "    }\n"
              "}");
        ASSERT_EQUALS("[test.cpp:2] -> [test.cpp:4]: (error) Iterator 'str' used after element has been erased.\n", errout.str());
    }

    void eraseOnVector() {
        check("void f(const std::vector<int>& m_ImplementationMap) {\n"
              "    std::vector<int>::iterator aIt = m_ImplementationMap.begin();\n"
              "    m_ImplementationMap.erase(something(unknown));\n" // All iterators become invalidated when erasing from std::vector
              "    m_ImplementationMap.erase(aIt);\n"
              "}");
        ASSERT_EQUALS("[test.cpp:1] -> [test.cpp:2] -> [test.cpp:3] -> [test.cpp:1] -> [test.cpp:4]: (error) Using iterator to local container 'm_ImplementationMap' that may be invalid.\n", errout.str());

        check("void f(const std::vector<int>& m_ImplementationMap) {\n"
              "    std::vector<int>::iterator aIt = m_ImplementationMap.begin();\n"
              "    m_ImplementationMap.erase(*aIt);\n" // All iterators become invalidated when erasing from std::vector
              "    m_ImplementationMap.erase(aIt);\n"
              "}");
        ASSERT_EQUALS("[test.cpp:1] -> [test.cpp:2] -> [test.cpp:3] -> [test.cpp:1] -> [test.cpp:4]: (error) Using iterator to local container 'm_ImplementationMap' that may be invalid.\n", errout.str());

        check("void f(const std::vector<int>& m_ImplementationMap) {\n"
              "    std::vector<int>::iterator aIt = m_ImplementationMap.begin();\n"
              "    std::vector<int>::iterator bIt = m_ImplementationMap.begin();\n"
              "    m_ImplementationMap.erase(*bIt);\n" // All iterators become invalidated when erasing from std::vector
              "    aIt = m_ImplementationMap.erase(aIt);\n"
              "}");
        ASSERT_EQUALS("[test.cpp:1] -> [test.cpp:2] -> [test.cpp:4] -> [test.cpp:1] -> [test.cpp:5]: (error) Using iterator to local container 'm_ImplementationMap' that may be invalid.\n", errout.str());
    }

    void pushback1() {
        check("void f(const std::vector<int> &foo)\n"
              "{\n"
              "    std::vector<int>::const_iterator it = foo.begin();\n"
              "    foo.push_back(123);\n"
              "    *it;\n"
              "}");
        ASSERT_EQUALS("[test.cpp:1] -> [test.cpp:3] -> [test.cpp:4] -> [test.cpp:1] -> [test.cpp:5]: (error) Using iterator to local container 'foo' that may be invalid.\n", errout.str());
    }

    void pushback2() {
        check("void f()\n"
              "{\n"
              "    std::vector<int>::const_iterator it = foo.begin();\n"
              "    foo.push_back(123);\n"
              "    {\n"
              "        int *it = &foo[0];\n"
              "        *it = 456;\n"
              "    }\n"
              "}");
        ASSERT_EQUALS("", errout.str());
    }

    void pushback3() {
        check("void f()\n"
              "{\n"
              "    std::vector<int> foo;\n"
              "    foo.push_back(10);\n"
              "    std::vector<int>::iterator it;\n"
              "    for (it = foo.begin(); it != foo.end(); ++it)\n"
              "    {\n"
              "        foo.push_back(123);\n"
              "    }\n"
              "}");
        ASSERT_EQUALS("[test.cpp:6] -> [test.cpp:6] -> [test.cpp:8] -> [test.cpp:3] -> [test.cpp:6]: (error) Using iterator to local container 'foo' that may be invalid.\n", errout.str());
    }

    void pushback4() {
        check("void f()\n"
              "{\n"
              "    std::vector<int> ints;\n"
              "    ints.push_back(1);\n"
              "    int *first = &ints[0];\n"
              "    ints.push_back(2);\n"
              "    *first;\n"
              "}");
        ASSERT_EQUALS("[test.cpp:5] -> [test.cpp:6] -> [test.cpp:3] -> [test.cpp:7]: (error) Using pointer to local variable 'ints' that may be invalid.\n", errout.str());
    }

    void pushback5() {
        check("void f()\n"
              "{\n"
              "    std::vector<int>::const_iterator i;\n"
              "\n"
              "    for (i=v.begin(); i!=v.end(); ++i)\n"
              "    {\n"
              "    }\n"
              "\n"
              "    for (i=rhs.v.begin(); i!=rhs.v.end(); ++i)\n"
              "    {\n"
              "        v.push_back(*i);\n"
              "    }\n"
              "}");
        ASSERT_EQUALS("", errout.str());
    }

    void pushback6() {
        // ticket #735
        check("void f()\n"
              "{\n"
              "    std::vector<int> v;\n"
              "    v.push_back(1);\n"
              "    v.push_back(2);\n"
              "    for (std::vector<int>::iterator it = v.begin(); it != v.end(); ++it)\n"
              "    {\n"
              "        if (*it == 1)\n"
              "            v.push_back(10);\n"
              "    }\n"
              "}");
        ASSERT_EQUALS("[test.cpp:6] -> [test.cpp:8] -> [test.cpp:8] -> [test.cpp:6] -> [test.cpp:9] -> [test.cpp:3] -> [test.cpp:6]: (error) Using iterator to local container 'v' that may be invalid.\n", errout.str());

        check("void f()\n"
              "{\n"
              "    std::vector<int> v;\n"
              "    vector.push_back(1);\n"
              "    vector.push_back(2);\n"
              "    for (std::vector<int>::iterator it = v.begin(); it != v.end(); ++it)\n"
              "    {\n"
              "        if (*it == 1)\n"
              "            v.push_back(10);\n"
              "    }\n"
              "}");
        ASSERT_EQUALS("[test.cpp:6] -> [test.cpp:8] -> [test.cpp:8] -> [test.cpp:6] -> [test.cpp:9] -> [test.cpp:3] -> [test.cpp:6]: (error) Using iterator to local container 'v' that may be invalid.\n", errout.str());
    }

    void pushback7() {
        check("void f()\n"
              "{\n"
              "    std::vector<int> foo;\n"
              "    foo.push_back(10);\n"
              "    std::vector<int>::iterator it;\n"
              "    for (it = foo.begin(); it != foo.end(); it++)\n"
              "    {\n"
              "        foo.push_back(123);\n"
              "    }\n"
              "}");
        ASSERT_EQUALS("[test.cpp:6] -> [test.cpp:6] -> [test.cpp:8] -> [test.cpp:3] -> [test.cpp:6]: (error) Using iterator to local container 'foo' that may be invalid.\n", errout.str());
    }

    void pushback8() {
        check("void f()\n"
              "{\n"
              "    std::vector<int> ints;\n"
              "    std::vector<int>::const_iterator end = ints.end();\n"
              "    ints.push_back(10);\n"
              "    std::vector<int>::iterator it;\n"
              "    unsigned int sum = 0;\n"
              "    for (it = ints.begin(); it != end; ++it)\n"
              "    {\n"
              "        sum += *it;\n"
              "    }\n"
              "}");
        ASSERT_EQUALS("[test.cpp:4] -> [test.cpp:5] -> [test.cpp:3] -> [test.cpp:8]: (error) Using iterator to local container 'ints' that may be invalid.\n", errout.str());
    }

    void pushback9() {
        check("struct A {\n"
              "    std::vector<int> ints;\n"
              "};\n"
              "\n"
              "void f()\n"
              "{\n"
              "    std::vector<int> ints;\n"
              "    A a;\n"
              "    std::vector<int>::const_iterator i = ints.begin();\n"
              "    std::vector<int>::const_iterator e = ints.end();\n"
              "    while (i != e)\n"
              "    {\n"
              "        a.ints.push_back(*i);\n"
              "        ++i;\n"
              "    }\n"
              "}");
        ASSERT_EQUALS("", errout.str());
    }

    void pushback10() {
        check("void f(std::vector<int> &foo)\n"
              "{\n"
              "    std::vector<int>::const_iterator it = foo.begin();\n"
              "    foo.reserve(100);\n"
              "    *it = 0;\n"
              "}");
        ASSERT_EQUALS("[test.cpp:1] -> [test.cpp:3] -> [test.cpp:4] -> [test.cpp:1] -> [test.cpp:5]: (error) Using iterator to local container 'foo' that may be invalid.\n", errout.str());

        // in loop
        check("void f()\n"
              "{\n"
              "    std::vector<int> foo;\n"
              "    foo.push_back(10);\n"
              "    std::vector<int>::iterator it;\n"
              "    for (it = foo.begin(); it != foo.end(); ++it)\n"
              "    {\n"
              "        foo.reserve(123);\n"
              "    }\n"
              "}");
        ASSERT_EQUALS("[test.cpp:6] -> [test.cpp:6] -> [test.cpp:8] -> [test.cpp:3] -> [test.cpp:6]: (error) Using iterator to local container 'foo' that may be invalid.\n", errout.str());
    }

    void pushback11() {
        // #2798
        check("void f() {\n"
              "    std::vector<int> ints;\n"
              "    std::vector<int>::iterator it = ints.begin();\n"
              "    if (it == ints.begin()) {\n"
              "        ints.push_back(0);\n"
              "    } else {\n"
              "        ints.insert(it,0);\n"
              "    }\n"
              "}");
        ASSERT_EQUALS("", errout.str());
    }

    void pushback12() {
        // #4197
        check("void foo(double s)\n"
              "{\n"
              "    std::vector<double> vec;\n"
              "    for( std::vector<double>::iterator it = vec.begin(); it != vec.end(); ++it )\n"
              "    {\n"
              "        vec.insert( it, s );\n"
              "        for(unsigned int i = 0; i < 42; i++)\n"
              "        {}\n"
              "        *it;\n"
              "    }\n"
              "}");
        ASSERT_EQUALS(
            "[test.cpp:4] -> [test.cpp:6] -> [test.cpp:3] -> [test.cpp:9]: (error, inconclusive) Using iterator to local container 'vec' that may be invalid.\n",
            errout.str());
    }

    void pushback13() {
        check("bool Preprocessor::ConcatenateIncludeName(SmallString<128> &FilenameBuffer, SourceLocation &End) {\n"
              "    unsigned PreAppendSize = FilenameBuffer.size();\n"
              "    FilenameBuffer.resize(PreAppendSize + CurTok.getLength());\n"
              "    const char *BufPtr = &FilenameBuffer[PreAppendSize];\n"
              "    return true;\n"
              "}");
        ASSERT_EQUALS("", errout.str());
    }

    void insert1() {
        check("void f(std::vector<int> &ints)\n"
              "{\n"
              "    std::vector<int>::iterator iter = ints.begin() + 5;\n"
              "    ints.insert(ints.begin(), 1);\n"
              "    ++iter;\n"
              "}");
        ASSERT_EQUALS("[test.cpp:1] -> [test.cpp:3] -> [test.cpp:4] -> [test.cpp:1] -> [test.cpp:5]: (error) Using iterator to local container 'ints' that may be invalid.\n", errout.str());

        check("void f()\n"
              "{\n"
              "    std::vector<int> ints;\n"
              "    std::vector<int>::iterator iter = ints.begin();\n"
              "    ints.insert(iter, 1);\n"
              "}");
        ASSERT_EQUALS("", errout.str());

        check("void f()\n"
              "{\n"
              "    std::vector<int> ints;\n"
              "    std::vector<int>::iterator iter = ints.begin();\n"
              "    ints.insert(iter, 1);\n"
              "    ints.insert(iter, 2);\n"
              "}", true);
        TODO_ASSERT_EQUALS("[test.cpp:4] -> [test.cpp:5] -> [test.cpp:3] -> [test.cpp:6]: (error) Using iterator to local container 'ints' that may be invalid.\n", "[test.cpp:4] -> [test.cpp:5] -> [test.cpp:3] -> [test.cpp:6]: (error, inconclusive) Using iterator to local container 'ints' that may be invalid.\n", errout.str());

        check("void* f(const std::vector<Bar>& bars) {\n"
              "    std::vector<Bar>::iterator i = bars.begin();\n"
              "    bars.insert(Bar());\n"
              "    void* v = &i->foo;\n"
              "    return v;\n"
              "}");
        ASSERT_EQUALS("[test.cpp:1] -> [test.cpp:2] -> [test.cpp:3] -> [test.cpp:1] -> [test.cpp:4]: (error) Using iterator to local container 'bars' that may be invalid.\n", errout.str());

        check("Foo f(const std::vector<Bar>& bars) {\n"
              "    std::vector<Bar>::iterator i = bars.begin();\n"
              "    bars.insert(Bar());\n"
              "    return i->foo;\n"
              "}");
        ASSERT_EQUALS("[test.cpp:1] -> [test.cpp:2] -> [test.cpp:3] -> [test.cpp:1] -> [test.cpp:4]: (error) Using iterator to local container 'bars' that may be invalid.\n", errout.str());

        check("void f(const std::vector<Bar>& bars) {\n"
              "    for(std::vector<Bar>::iterator i = bars.begin(); i != bars.end(); ++i) {\n"
              "        i = bars.insert(i, bar);\n"
              "    }\n"
              "}");
        ASSERT_EQUALS("", errout.str());

        check("void f(const std::vector<Bar>& bars) {\n"
              "    for(std::vector<Bar>::iterator i = bars.begin(); i != bars.end(); ++i) {\n"
              "        bars.insert(i, bar);\n"
              "        i = bars.insert(i, bar);\n"
              "    }\n"
              "}");
<<<<<<< HEAD
        ASSERT_EQUALS(
            "[test.cpp:1] -> [test.cpp:2] -> [test.cpp:3] -> [test.cpp:1] -> [test.cpp:4]: (error, inconclusive) Using iterator to local container 'bars' that may be invalid.\n",
            errout.str());
=======
        TODO_ASSERT_EQUALS("[test.cpp:1] -> [test.cpp:2] -> [test.cpp:2] -> [test.cpp:3] -> [test.cpp:1] -> [test.cpp:2]: (error) Using iterator to local container 'bars' that may be invalid.\n", "", errout.str());
>>>>>>> d858bfc3

        check("void* f(const std::vector<Bar>& bars) {\n"
              "    std::vector<Bar>::iterator i = bars.begin();\n"
              "    bars.insert(i, Bar());\n"
              "    i = bars.insert(i, Bar());\n"
              "    void* v = &i->foo;\n"
              "    return v;\n"
              "}");
<<<<<<< HEAD
        ASSERT_EQUALS(
            "[test.cpp:1] -> [test.cpp:2] -> [test.cpp:3] -> [test.cpp:1] -> [test.cpp:4]: (error, inconclusive) Using iterator to local container 'bars' that may be invalid.\n"
            "[test.cpp:1] -> [test.cpp:4] -> [test.cpp:1] -> [test.cpp:5] -> [test.cpp:4] -> [test.cpp:1] -> [test.cpp:6]: (error) Using pointer to local variable 'bars' that may be invalid.\n",
            errout.str());
=======
        TODO_ASSERT_EQUALS("[test.cpp:1] -> [test.cpp:4] -> [test.cpp:1] -> [test.cpp:5] -> [test.cpp:4] -> [test.cpp:1] -> [test.cpp:6]: (error) Using pointer to local variable 'bars' that may be invalid.\n", "", errout.str());
>>>>>>> d858bfc3
    }

    void insert2() {
        // Ticket: #2169
        check("void f(std::vector<int> &vec) {\n"
              "    for(std::vector<int>::iterator iter = vec.begin(); iter != vec.end(); ++iter)\n"
              "    {\n"
              "        vec.insert(iter, 0);\n"
              "        break;\n"
              "    }\n"
              "}");
        ASSERT_EQUALS("", errout.str());

        check("void f(std::vector<int> &vec) {\n"
              "    for(std::vector<int>::iterator iter = vec.begin(); iter != vec.end(); ++iter)\n"
              "    {\n"
              "        if (*it == 0) {\n"
              "            vec.insert(iter, 0);\n"
              "            return;\n"
              "        }\n"
              "    }\n"
              "}");
        ASSERT_EQUALS("", errout.str());
    }

    template<size_t n, typename T>
    static size_t getArraylength(const T(&)[n]) {
        return n;
    }

    void stlBoundaries1() {
        const std::string stlCont[] = {
            "list", "set", "multiset", "map", "multimap"
        };

        for (size_t i = 0; i < getArraylength(stlCont); ++i) {
            check("void f()\n"
                  "{\n"
                  "    std::" + stlCont[i] + "<int>::iterator it;\n"
                  "    for (it = ab.begin(); it < ab.end(); ++it)\n"
                  "        ;\n"
                  "}");

            ASSERT_EQUALS_MSG("[test.cpp:4]: (error) Dangerous comparison using operator< on iterator.\n", errout.str(), stlCont[i]);
        }

        check("void f() {\n"
              "    std::forward_list<int>::iterator it;\n"
              "    for (it = ab.begin(); ab.end() > it; ++it) {}\n"
              "}");
        ASSERT_EQUALS("[test.cpp:3]: (error) Dangerous comparison using operator< on iterator.\n", errout.str());

        // #5926 no FP Dangerous comparison using operator< on iterator on std::deque
        check("void f() {\n"
              "    std::deque<int>::iterator it;\n"
              "    for (it = ab.begin(); ab.end() > it; ++it) {}\n"
              "}");
        ASSERT_EQUALS("", errout.str());
    }

    void stlBoundaries2() {
        check("void f()\n"
              "{\n"
              "    std::vector<std::string> files;\n"
              "    std::vector<std::string>::const_iterator it;\n"
              "    for (it = files.begin(); it < files.end(); it++) { }\n"
              "    for (it = files.begin(); it < files.end(); it++) { };\n"
              "}");

        ASSERT_EQUALS("", errout.str());
    }

    void stlBoundaries3() {
        check("void f()\n"
              "{\n"
              "    set<int> files;\n"
              "    set<int>::const_iterator current;\n"
              "    for (current = files.begin(); current != files.end(); ++current)\n"
              "    {\n"
              "       assert(*current < 100)\n"
              "    }\n"
              "}");

        ASSERT_EQUALS("", errout.str());

        check("bool f() {\n"
              "    static set<Foo>::const_iterator current;\n"
              "    return 25 > current->bar;\n"
              "}");
        ASSERT_EQUALS("[test.cpp:3]: (error) Invalid iterator 'current' used.\n", errout.str());
    }

    void stlBoundaries4() {

        check("void f() {\n"
              "    std::forward_list<std::vector<std::vector<int>>>::iterator it;\n"
              "    for (it = ab.begin(); ab.end() > it; ++it) {}\n"
              "}");
        ASSERT_EQUALS("[test.cpp:3]: (error) Dangerous comparison using operator< on iterator.\n", errout.str());

        // don't crash
        check("void f() {\n"
              "    if (list < 0) ;\n"
              "}");
        ASSERT_EQUALS("", errout.str());

        check("void f() {\n"
              "    if (list < 0) {\n"
              "        std::forward_list<std::vector<std::vector<int>>>::iterator it;\n"
              "        for (it = ab.begin(); ab.end() > it; ++it) {}\n"
              "    }\n"
              "}");
        ASSERT_EQUALS("[test.cpp:4]: (error) Dangerous comparison using operator< on iterator.\n", errout.str());
    }

    void stlBoundaries5() {
        check("class iterator { int foo(); };\n"
              "int foo() {\n"
              "    iterator i;\n"
              "    return i.foo();;\n"
              "}", true);
        ASSERT_EQUALS("", errout.str());

        check("class iterator {\n"
              "    Class operator*();\n"
              "    iterator& operator++();\n"
              "    int foo();\n"
              "};\n"
              "int foo() {\n"
              "    iterator i;\n"
              "    return i.foo();;\n"
              "}", true);
        ASSERT_EQUALS("[test.cpp:8]: (error, inconclusive) Invalid iterator 'i' used.\n", errout.str());
    }

    void stlBoundaries6() { // #7106
        check("void foo(std::vector<int>& vec) {\n"
              "    for (Function::iterator BB : vec) {\n"
              "        for (int Inst : *BB)\n"
              "        {\n"
              "        }\n"
              "    }\n"
              "}", true);
        ASSERT_EQUALS("", errout.str());
    }


    void if_find() {
        // ---------------------------
        // set::find
        // ---------------------------

        // error (simple)
        check("void f(std::set<int> s)\n"
              "{\n"
              "    if (s.find(12)) { }\n"
              "}");
        ASSERT_EQUALS("[test.cpp:3]: (warning) Suspicious condition. The result of find() is an iterator, but it is not properly checked.\n", errout.str());

        // error (pointer)
        check("void f(std::set<int> *s)\n"
              "{\n"
              "    if ((*s).find(12)) { }\n"
              "}");
        ASSERT_EQUALS("[test.cpp:3]: (warning) Suspicious condition. The result of find() is an iterator, but it is not properly checked.\n", errout.str());

        // error (pointer)
        check("void f(std::set<int> *s)\n"
              "{\n"
              "    if (s->find(12)) { }\n"
              "}");
        ASSERT_EQUALS("[test.cpp:3]: (warning) Suspicious condition. The result of find() is an iterator, but it is not properly checked.\n", errout.str());

        // error (array-like pointer)
        check("void f(std::set<int> *s)\n"
              "{\n"
              "    if (s[0].find(12)) { }\n"
              "}");
        ASSERT_EQUALS("[test.cpp:3]: (warning) Suspicious condition. The result of find() is an iterator, but it is not properly checked.\n", errout.str());

        // error (array)
        check("void f(std::set<int> s [10])\n"
              "{\n"
              "    if (s[0].find(12)) { }\n"
              "}");
        ASSERT_EQUALS("[test.cpp:3]: (warning) Suspicious condition. The result of find() is an iterator, but it is not properly checked.\n", errout.str());

        // error (undefined length array)
        check("void f(std::set<int> s [])\n"
              "{\n"
              "    if (s[0].find(12)) { }\n"
              "}");
        ASSERT_EQUALS("[test.cpp:3]: (warning) Suspicious condition. The result of find() is an iterator, but it is not properly checked.\n", errout.str());

        // error (vector)
        check("void f(std::vector<std::set<int> > s)\n"
              "{\n"
              "    if (s[0].find(12)) { }\n"
              "}");
        ASSERT_EQUALS("[test.cpp:3]: (warning) Suspicious condition. The result of find() is an iterator, but it is not properly checked.\n", errout.str());

        // error (assignment)
        check("void f(std::set<int> s)\n"
              "{\n"
              "    if (a || (x = s.find(12))) { }\n"
              "}");
        ASSERT_EQUALS("[test.cpp:3]: (warning) Suspicious condition. The result of find() is an iterator, but it is not properly checked.\n", errout.str());

        // ok (simple)
        check("void f(std::set<int> s)\n"
              "{\n"
              "    if (s.find(123) != s.end()) { }\n"
              "}");
        ASSERT_EQUALS("", errout.str());

        // ok (pointer)
        check("void f(std::set<int> *s)\n"
              "{\n"
              "    if ((*s).find(12) != s.end()) { }\n"
              "}");
        ASSERT_EQUALS("", errout.str());

        // ok (array-like pointer)
        check("void f(std::set<int> *s)\n"
              "{\n"
              "    if (s[0].find(12) != s.end()) { }\n"
              "}");
        ASSERT_EQUALS("", errout.str());

        // ok (array)
        check("void f(std::set<int> s [10])\n"
              "{\n"
              "    if (s[0].find(123) != s.end()) { }\n"
              "}");
        ASSERT_EQUALS("", errout.str());

        // ok (undefined length array)
        check("void f(std::set<int> s [])\n"
              "{\n"
              "    if (s[0].find(123) != s.end()) { }\n"
              "}");
        ASSERT_EQUALS("", errout.str());

        // ok (vector)
        check("void f(std::vector<std::set<int> > s)\n"
              "{\n"
              "    if (s[0].find(123) != s.end()) { }\n"
              "}");
        ASSERT_EQUALS("", errout.str());

        // ok (assignment)
        check("void f(std::set<int> s)\n"
              "{\n"
              "    if (a || (x = s.find(12)) != s.end()) { }\n"
              "}");
        ASSERT_EQUALS("", errout.str());

        // ok (dereference, #6402)
        check("void f(std::set<Foo> s) {\n"
              "    if (s.find(12).member) { }\n"
              "}");
        ASSERT_EQUALS("", errout.str());


        // ---------------------------
        // std::find
        // ---------------------------

        // error
        check("void f()\n"
              "{\n"
              "    if (std::find(a,b,c)) { }\n"
              "}");
        ASSERT_EQUALS("[test.cpp:3]: (warning) Suspicious condition. The result of find() is an iterator, but it is not properly checked.\n", errout.str());

        // ok
        check("void f()\n"
              "{\n"
              "    if (std::find(a,b,c) != c) { }\n"
              "}");
        ASSERT_EQUALS("", errout.str());

        // ok (less than comparison, #6217)
        check("void f(std::vector<int> s)\n"
              "{\n"
              "    if (std::find(a, b, c) < d) { }\n"
              "}");
        ASSERT_EQUALS("", errout.str());

        // #3714 - segmentation fault for syntax error
        ASSERT_THROW(check("void f() {\n"
                           "    if (()) { }\n"
                           "}"),
                     InternalError);

        // #3865
        check("void f() {\n"
              "    if ((std::find(a,b,c)) != b) { }\n"
              "}");
        ASSERT_EQUALS("", errout.str());
    }

    void if_str_find() {
        // error (simple)
        check("void f(const std::string &s)\n"
              "{\n"
              "    if (s.find(\"abc\")) { }\n"
              "}");
        ASSERT_EQUALS("[test.cpp:3]: (performance) Inefficient usage of string::find() in condition; string::starts_with() could be faster.\n", errout.str());

        // error (pointer)
        check("void f(const std::string *s)\n"
              "{\n"
              "    if ((*s).find(\"abc\")) { }\n"
              "}");
        ASSERT_EQUALS("[test.cpp:3]: (performance) Inefficient usage of string::find() in condition; string::starts_with() could be faster.\n", errout.str());

        // error (pointer)
        check("void f(const std::string *s)\n"
              "{\n"
              "    if (s->find(\"abc\")) { }\n"
              "}");
        ASSERT_EQUALS("[test.cpp:3]: (performance) Inefficient usage of string::find() in condition; string::starts_with() could be faster.\n", errout.str());

        // error (vector)
        check("void f(const std::vector<std::string> &s)\n"
              "{\n"
              "    if (s[0].find(\"abc\")) { }\n"
              "}");
        ASSERT_EQUALS("[test.cpp:3]: (performance) Inefficient usage of string::find() in condition; string::starts_with() could be faster.\n", errout.str());

        // #3162
        check("void f(const std::string& s1, const std::string& s2)\n"
              "{\n"
              "    if ((!s1.empty()) && (0 == s1.find(s2))) { }\n"
              "}");
        ASSERT_EQUALS("[test.cpp:3]: (performance) Inefficient usage of string::find() in condition; string::starts_with() could be faster.\n", errout.str());

        // #4102
        check("void f(const std::string &define) {\n"
              "    if (define.find(\"=\") + 1U == define.size());\n"
              "}");
        ASSERT_EQUALS("", errout.str());

        check("void f(std::string a, std::string b) {\n"  // #4480
              "    if (a.find(\"<\") < b.find(\">\")) {}\n"
              "}");
        ASSERT_EQUALS("", errout.str());

        check("void f(const std::string &s) {\n"
              "    if (foo(s.find(\"abc\"))) { }\n"
              "}");
        ASSERT_EQUALS("", errout.str());

        // #7349 - std::string::find_first_of
        check("void f(const std::string &s) {\n"
              "    if (s.find_first_of(\"abc\")==0) { }\n"
              "}");
        ASSERT_EQUALS("", errout.str());
    }


    void size1() {
        const char* code = "struct Fred {\n"
                           "    void foo();\n"
                           "    std::list<int> x;\n"
                           "};\n"
                           "void Fred::foo()\n"
                           "{\n"
                           "    if (x.size() == 0) {}\n"
                           "}";
        check(code, false, Standards::CPP03);
        ASSERT_EQUALS("[test.cpp:7]: (performance) Possible inefficient checking for 'x' emptiness.\n", errout.str());
        check(code);
        ASSERT_EQUALS("", errout.str());

        code = "std::list<int> x;\n"
               "void f()\n"
               "{\n"
               "    if (x.size() == 0) {}\n"
               "}";
        check(code, false, Standards::CPP03);
        ASSERT_EQUALS("[test.cpp:4]: (performance) Possible inefficient checking for 'x' emptiness.\n", errout.str());
        check(code);
        ASSERT_EQUALS("", errout.str());

        code = "void f()\n"
               "{\n"
               "    std::list<int> x;\n"
               "    if (x.size() == 0) {}\n"
               "}";
        check(code, false, Standards::CPP03);
        ASSERT_EQUALS("[test.cpp:4]: (performance) Possible inefficient checking for 'x' emptiness.\n", errout.str());
        check(code);
        ASSERT_EQUALS("", errout.str());

        code = "void f()\n"
               "{\n"
               "    std::list<int> x;\n"
               "    if (0 == x.size()) {}\n"
               "}";
        check(code, false, Standards::CPP03);
        ASSERT_EQUALS("[test.cpp:4]: (performance) Possible inefficient checking for 'x' emptiness.\n", errout.str());
        check(code);
        ASSERT_EQUALS("", errout.str());

        code = "void f()\n"
               "{\n"
               "    std::list<int> x;\n"
               "    if (x.size() != 0) {}\n"
               "}";
        check(code, false, Standards::CPP03);
        ASSERT_EQUALS("[test.cpp:4]: (performance) Possible inefficient checking for 'x' emptiness.\n", errout.str());
        check(code);
        ASSERT_EQUALS("", errout.str());

        code = "void f()\n"
               "{\n"
               "    std::list<int> x;\n"
               "    if (0 != x.size()) {}\n"
               "}";
        check(code, false, Standards::CPP03);
        ASSERT_EQUALS("[test.cpp:4]: (performance) Possible inefficient checking for 'x' emptiness.\n", errout.str());
        check(code);
        ASSERT_EQUALS("", errout.str());

        code = "void f()\n"
               "{\n"
               "    std::list<int> x;\n"
               "    if (x.size() > 0) {}\n"
               "}";
        check(code, false, Standards::CPP03);
        ASSERT_EQUALS("[test.cpp:4]: (performance) Possible inefficient checking for 'x' emptiness.\n", errout.str());
        check(code);
        ASSERT_EQUALS("", errout.str());

        code = "void f()\n"
               "{\n"
               "    std::list<int> x;\n"
               "    if (0 < x.size()) {}\n"
               "}";
        check(code, false, Standards::CPP03);
        ASSERT_EQUALS("[test.cpp:4]: (performance) Possible inefficient checking for 'x' emptiness.\n", errout.str());
        check(code);
        ASSERT_EQUALS("", errout.str());

        code =  "void f()\n"
                "{\n"
                "    std::list<int> x;\n"
                "    if (x.size() >= 1) {}\n"
                "}";
        check(code, false, Standards::CPP03);
        ASSERT_EQUALS("[test.cpp:4]: (performance) Possible inefficient checking for 'x' emptiness.\n", errout.str());
        check(code);
        ASSERT_EQUALS("", errout.str());

        code = "void f()\n"
               "{\n"
               "    std::list<int> x;\n"
               "    if (x.size() < 1) {}\n"
               "}";
        check(code, false, Standards::CPP03);
        ASSERT_EQUALS("[test.cpp:4]: (performance) Possible inefficient checking for 'x' emptiness.\n", errout.str());
        check(code);
        ASSERT_EQUALS("", errout.str());

        code = "void f()\n"
               "{\n"
               "    std::list<int> x;\n"
               "    if (1 <= x.size()) {}\n"
               "}";
        check(code, false, Standards::CPP03);
        ASSERT_EQUALS("[test.cpp:4]: (performance) Possible inefficient checking for 'x' emptiness.\n", errout.str());
        check(code);
        ASSERT_EQUALS("", errout.str());

        code = "void f()\n"
               "{\n"
               "    std::list<int> x;\n"
               "    if (1 > x.size()) {}\n"
               "}";
        check(code, false, Standards::CPP03);
        ASSERT_EQUALS("[test.cpp:4]: (performance) Possible inefficient checking for 'x' emptiness.\n", errout.str());
        check(code);
        ASSERT_EQUALS("", errout.str());

        code = "void f()\n"
               "{\n"
               "    std::list<int> x;\n"
               "    if (x.size()) {}\n"
               "}";
        check(code, false, Standards::CPP03);
        ASSERT_EQUALS("[test.cpp:4]: (performance) Possible inefficient checking for 'x' emptiness.\n", errout.str());
        check(code);
        ASSERT_EQUALS("", errout.str());

        code = "void f()\n"
               "{\n"
               "    std::list<int> x;\n"
               "    if (!x.size()) {}\n"
               "}";
        check(code, false, Standards::CPP03);
        ASSERT_EQUALS("[test.cpp:4]: (performance) Possible inefficient checking for 'x' emptiness.\n", errout.str());
        check(code);
        ASSERT_EQUALS("", errout.str());

        check("void f()\n"
              "{\n"
              "    std::list<int> x;\n"
              "    fun(x.size());\n"
              "}");
        ASSERT_EQUALS("", errout.str());

        code ="void f()\n"
              "{\n"
              "    std::list<int> x;\n"
              "    fun(!x.size());\n"
              "}";
        check(code, false, Standards::CPP03);
        ASSERT_EQUALS("[test.cpp:4]: (performance) Possible inefficient checking for 'x' emptiness.\n", errout.str());
        check(code);
        ASSERT_EQUALS("", errout.str());

        code = "void f()\n"
               "{\n"
               "    std::list<int> x;\n"
               "    fun(a && x.size());\n"
               "}";
        check(code, false, Standards::CPP03);
        ASSERT_EQUALS("[test.cpp:4]: (performance) Possible inefficient checking for 'x' emptiness.\n", errout.str());
        check(code);
        ASSERT_EQUALS("", errout.str());

        check("void f() {\n" // #4039
              "    std::list<int> x;\n"
              "    fun(width % x.size() != 0);\n"
              "}");
        ASSERT_EQUALS("", errout.str());

        // #4584
        check("void f() {\n"
              "    std::list<int> x;\n"
              "    if (foo + 1 > x.size()) {}\n"
              "}");
        ASSERT_EQUALS("", errout.str());
        check("void f() {\n"
              "    std::list<int> x;\n"
              "    if (x.size() < 1 + foo) {}\n"
              "}");
        ASSERT_EQUALS("", errout.str());
    }

    void size2() {
        const char* code = "struct Fred {\n"
                           "    std::list<int> x;\n"
                           "};\n"
                           "struct Wilma {\n"
                           "    Fred f;\n"
                           "    void foo();\n"
                           "};\n"
                           "void Wilma::foo()\n"
                           "{\n"
                           "    if (f.x.size() == 0) {}\n"
                           "}";
        check(code, false, Standards::CPP03);
        ASSERT_EQUALS("[test.cpp:10]: (performance) Possible inefficient checking for 'x' emptiness.\n", errout.str());
        check(code);
        ASSERT_EQUALS("", errout.str());
    }

    void size3() {
        const char* code = "namespace N {\n"
                           "    class Zzz {\n"
                           "    public:\n"
                           "        std::list<int> x;\n"
                           "    };\n"
                           "}\n"
                           "using namespace N;\n"
                           "Zzz * zzz;\n"
                           "int main() {\n"
                           "    if (zzz->x.size() > 0) { }\n"
                           "}";
        check(code, false, Standards::CPP03);
        ASSERT_EQUALS("[test.cpp:10]: (performance) Possible inefficient checking for 'x' emptiness.\n", errout.str());

        code = "namespace N {\n"
               "    class Zzz {\n"
               "    public:\n"
               "        std::list<int> x;\n"
               "    };\n"
               "}\n"
               "using namespace N;\n"
               "int main() {\n"
               "    Zzz * zzz;\n"
               "    if (zzz->x.size() > 0) { }\n"
               "}";
        check(code, false, Standards::CPP03);
        ASSERT_EQUALS("[test.cpp:10]: (performance) Possible inefficient checking for 'x' emptiness.\n", errout.str());
        check(code);
        ASSERT_EQUALS("", errout.str());
    }

    void size4() { // #2652 - don't warn about vector/deque
        check("void f(std::vector<int> &v) {\n"
              "    if (v.size() > 0U) {}\n"
              "}");
        ASSERT_EQUALS("", errout.str());

        check("void f(std::deque<int> &v) {\n"
              "    if (v.size() > 0U) {}\n"
              "}");
        ASSERT_EQUALS("", errout.str());

        check("void f(std::array<int,3> &a) {\n"
              "    if (a.size() > 0U) {}\n"
              "}");
        ASSERT_EQUALS("", errout.str());
    }

    void redundantCondition1() {
        check("void f(string haystack)\n"
              "{\n"
              "    if (haystack.find(needle) != haystack.end())\n"
              "        haystack.remove(needle);"
              "}");
        ASSERT_EQUALS("[test.cpp:3]: (style) Redundant checking of STL container element existence before removing it.\n", errout.str());
    }

    void missingInnerComparison1() {
        check("void f(std::set<int> &ints) {\n"
              "    for (std::set<int>::iterator it = ints.begin(); it != ints.end(); ++it) {\n"
              "        if (a) {\n"
              "            it++;\n"
              "        }\n"
              "    }\n"
              "}");
        ASSERT_EQUALS("[test.cpp:4] -> [test.cpp:2]: (warning) Missing bounds check for extra iterator increment in loop.\n", errout.str());

        check("void f(std::map<int,int> &ints) {\n"
              "    for (std::map<int,int>::iterator it = ints.begin(); it != ints.end(); ++it) {\n"
              "        ++it->second;\n"
              "    }\n"
              "}");
        ASSERT_EQUALS("", errout.str());
    }

    void missingInnerComparison2() {
        check("void f(std::set<int> &ints) {\n"
              "    for (std::set<int>::iterator it = ints.begin(); it != ints.end(); ++it) {\n"
              "        if (a) {\n"
              "            it++;\n"
              "            if (it == ints.end())\n"
              "                return;\n"
              "        }\n"
              "    }\n"
              "}");
        ASSERT_EQUALS("", errout.str());
    }

    void missingInnerComparison3() {
        check("void f(std::set<int> &ints) {\n"
              "    for (std::set<int>::iterator it = ints.begin(); it != ints.end(); ++it) {\n"
              "        for (std::set<int>::iterator it = ints2.begin(); it != ints2.end(); ++it)\n"
              "        { }\n"
              "    }\n"
              "}");
        ASSERT_EQUALS("", errout.str());
    }

    void missingInnerComparison4() {
        check("function f1(std::list<int> &l1) {\n"
              "    for(std::list<int>::iterator i = l1.begin(); i != l1.end(); i++) {\n"
              "        if (*i == 44) {\n"
              "            l1.insert(++i, 55);\n"
              "            break;\n"
              "        }\n"
              "    }\n"
              "}");
        ASSERT_EQUALS("", errout.str());

        check("function f1(std::list<int> &l1) {\n"
              "    for(std::list<int>::iterator i = l1.begin(); i != l1.end(); i++) {\n"
              "        if (*i == 44) {\n"
              "            l1.insert(++i, 55);\n"
              "            return;\n"
              "        }\n"
              "    }\n"
              "}");
        ASSERT_EQUALS("", errout.str());
    }

    void missingInnerComparison5() {
        check("void f() {\n"
              "    for(it = map1.begin(); it != map1.end(); it++) {\n"
              "        str[i++] = (*it).first;\n"
              "    }\n"
              "}");
        ASSERT_EQUALS("", errout.str());
    }

    void missingInnerComparison6() {
        check("void f(std::string &s) {\n"
              "    for(string::iterator it = s.begin(); it != s.end(); it++) {\n"
              "        it = s.insert(++it, 0);\n"
              "    }\n"
              "}");
        ASSERT_EQUALS("", errout.str());
    }

    void cstr() {
        check("void f() {\n"
              "    std::string errmsg;\n"
              "    throw errmsg.c_str();\n"
              "}");
        ASSERT_EQUALS("[test.cpp:3]: (error) Dangerous usage of c_str(). The value returned by c_str() is invalid after throwing exception.\n", errout.str());

        check("const char *get_msg() {\n"
              "    std::string errmsg;\n"
              "    return errmsg.c_str();\n"
              "}");
        ASSERT_EQUALS("[test.cpp:3]: (error) Dangerous usage of c_str(). The value returned by c_str() is invalid after this call.\n", errout.str());

        check("const char *get_msg() {\n"
              "    std::ostringstream errmsg;\n"
              "    return errmsg.str().c_str();\n"
              "}");
        ASSERT_EQUALS("[test.cpp:3]: (error) Dangerous usage of c_str(). The value returned by c_str() is invalid after this call.\n", errout.str());

        check("const char *get_msg() {\n"
              "    std::string errmsg;\n"
              "    return std::string(\"ERROR: \" + errmsg).c_str();\n"
              "}");
        ASSERT_EQUALS("[test.cpp:3]: (error) Dangerous usage of c_str(). The value returned by c_str() is invalid after this call.\n", errout.str());

        check("const char *get_msg() {\n"
              "    std::string errmsg;\n"
              "    return (\"ERROR: \" + errmsg).c_str();\n"
              "}");
        ASSERT_EQUALS("[test.cpp:3]: (error) Dangerous usage of c_str(). The value returned by c_str() is invalid after this call.\n", errout.str());

        check("const char *get_msg() {\n"
              "    std::string errmsg;\n"
              "    return (\"ERROR: \" + std::string(\"crash me\")).c_str();\n"
              "}");
        ASSERT_EQUALS("[test.cpp:3]: (error) Dangerous usage of c_str(). The value returned by c_str() is invalid after this call.\n", errout.str());

        check("void f() {\n"
              "    std::ostringstream errmsg;\n"
              "    const char *c = errmsg.str().c_str();\n"
              "}");
        ASSERT_EQUALS("[test.cpp:3]: (error) Dangerous usage of c_str(). The value returned by c_str() is invalid after this call.\n", errout.str());

        check("std::string f();\n"
              "\n"
              "void foo() {\n"
              "    const char *c = f().c_str();\n"
              "}");
        ASSERT_EQUALS("[test.cpp:4]: (error) Dangerous usage of c_str(). The value returned by c_str() is invalid after this call.\n", errout.str());

        check("class Foo {\n"
              "    const char *f();\n"
              "};\n"
              "const char *Foo::f() {\n"
              "    std::string s;\n"
              "    return s.c_str();\n"
              "}");
        ASSERT_EQUALS("[test.cpp:6]: (error) Dangerous usage of c_str(). The value returned by c_str() is invalid after this call.\n", errout.str());

        check("class Foo {\n"
              "    std::string GetVal() const;\n"
              "};\n"
              "const char *f() {\n"
              "    Foo f;\n"
              "    return f.GetVal().c_str();\n"
              "}");
        ASSERT_EQUALS("[test.cpp:6]: (error) Dangerous usage of c_str(). The value returned by c_str() is invalid after this call.\n", errout.str());

        check("const char* foo() {\n"
              "    static std::string text;\n"
              "    text = \"hello world\\n\";\n"
              "    return text.c_str();\n"
              "}");
        ASSERT_EQUALS("", errout.str()); // #3427

        // Implicit conversion back to std::string
        check("std::string get_msg() {\n"
              "    std::string errmsg;\n"
              "    return errmsg.c_str();\n"
              "}");
        ASSERT_EQUALS("[test.cpp:3]: (performance) Returning the result of c_str() in a function that returns std::string is slow and redundant.\n", errout.str());

        check("const std::string& get_msg() {\n"
              "    std::string errmsg;\n"
              "    return errmsg.c_str();\n"
              "}");
        ASSERT_EQUALS("[test.cpp:3]: (performance) Returning the result of c_str() in a function that returns std::string is slow and redundant.\n", errout.str());

        check("class Foo {\n"
              "    std::string GetVal() const;\n"
              "};\n"
              "std::string f() {\n"
              "    Foo f;\n"
              "    return f.GetVal().c_str();\n"
              "}");
        ASSERT_EQUALS("[test.cpp:6]: (performance) Returning the result of c_str() in a function that returns std::string is slow and redundant.\n", errout.str());

        check("std::string get_msg() {\n"
              "    std::string errmsg;\n"
              "    return errmsg;\n"
              "}");
        ASSERT_EQUALS("", errout.str());

        check("std::string get_msg() {\n" // #3678
              "    MyStringClass errmsg;\n"
              "    return errmsg.c_str();\n"
              "}");
        ASSERT_EQUALS("", errout.str());

        check("void Foo1(const std::string& str) {}\n"
              "void Foo2(char* c, const std::string str) {}\n"
              "void Foo3(std::string& rstr) {}\n"
              "void Foo4(std::string str, const std::string& str) {}\n"
              "void Bar() {\n"
              "    std::string str = \"bar\";\n"
              "    std::stringstream ss(\"foo\");\n"
              "    Foo1(str);\n"
              "    Foo1(str.c_str());\n"
              "    Foo2(str.c_str(), str);\n"
              "    Foo2(str.c_str(), str.c_str());\n"
              "    Foo3(str.c_str());\n"
              "    Foo4(str, str);\n"
              "    Foo4(str.c_str(), str);\n"
              "    Foo4(str, str.c_str());\n"
              "    Foo4(ss.str(), ss.str().c_str());\n"
              "    Foo4(str.c_str(), str.c_str());\n"
              "}");

        ASSERT_EQUALS("[test.cpp:9]: (performance) Passing the result of c_str() to a function that takes std::string as argument no. 1 is slow and redundant.\n"
                      "[test.cpp:11]: (performance) Passing the result of c_str() to a function that takes std::string as argument no. 2 is slow and redundant.\n"
                      "[test.cpp:14]: (performance) Passing the result of c_str() to a function that takes std::string as argument no. 1 is slow and redundant.\n"
                      "[test.cpp:15]: (performance) Passing the result of c_str() to a function that takes std::string as argument no. 2 is slow and redundant.\n"
                      "[test.cpp:16]: (performance) Passing the result of c_str() to a function that takes std::string as argument no. 2 is slow and redundant.\n"
                      "[test.cpp:17]: (performance) Passing the result of c_str() to a function that takes std::string as argument no. 1 is slow and redundant.\n"
                      "[test.cpp:17]: (performance) Passing the result of c_str() to a function that takes std::string as argument no. 2 is slow and redundant.\n", errout.str());

        check("void Foo1(const std::string& str) {}\n"
              "void Foo2(char* c, const std::string str) {}\n"
              "void Bar() {\n"
              "    std::string str = \"bar\";\n"
              "    Foo1(str, foo);\n" // Don't crash
              "    Foo2(str.c_str());\n" // Don't crash
              "}");
        ASSERT_EQUALS("", errout.str());

        check("struct Foo {\n"
              "    void func(std::string str) const {}\n"
              "    static void sfunc(std::string str) {}\n"
              "};\n"
              "void func(std::string str) {}\n"
              "void Bar() {\n"
              "    std::string str = \"bar\";\n"
              "    Foo foo;\n"
              "    func(str.c_str());\n"
              "    Foo::sfunc(str.c_str());\n"
              "    foo.func(str.c_str());\n"
              "}");
        TODO_ASSERT_EQUALS("[test.cpp:9]: (performance) Passing the result of c_str() to a function that takes std::string as argument 1 is slow and redundant.\n"
                           "[test.cpp:10]: (performance) Passing the result of c_str() to a function that takes std::string as argument 1 is slow and redundant.\n",
                           "", errout.str());

        check("void svgFile(const std::string &content, const std::string &fileName, const double end = 1000., const double start = 0.);\n"
              "void Bar(std::string filename) {\n"
              "    std::string str = \"bar\";\n"
              "    std::ofstream svgFile(filename.c_str(), std::ios::trunc);\n"
              "    svgFile << \"test\";\n"
              "}");
        ASSERT_EQUALS("", errout.str());

        check("void Foo(const char* p) {}\n"
              "void Foo(const std::string& str) {Foo(str.c_str());}\n" // Overloaded
              "void Bar() {\n"
              "    std::string str = \"bar\";\n"
              "    Foo(str);\n"
              "    Foo(str.c_str());\n"
              "}");
        ASSERT_EQUALS("", errout.str());

        check("int atoi(const std::string& str) {\n" // #3729: Don't suggest recursive call
              "    return atoi(str.c_str());\n"
              "}");
        ASSERT_EQUALS("", errout.str());

        check("std::string hello()\n"
              "{\n"
              "     return \"hello\";\n"
              "}\n"
              "\n"
              "const char *f()\n"
              "{\n"
              "    return hello().c_str();\n"
              "}");
        ASSERT_EQUALS("[test.cpp:8]: (error) Dangerous usage of c_str(). The value returned by c_str() is invalid after this call.\n", errout.str());

        check("class Fred {\n"
              "    std::string hello();\n"
              "    const char *f();\n"
              "};\n"
              "std::string Fred::hello()\n"
              "{\n"
              "     return \"hello\";\n"
              "}\n"
              "const char *Fred::f()\n"
              "{\n"
              "    return hello().c_str();\n"
              "}");
        ASSERT_EQUALS("[test.cpp:11]: (error) Dangerous usage of c_str(). The value returned by c_str() is invalid after this call.\n", errout.str());

        // #4183 - using MyStringClass.c_str()
        check("void a(const std::string &str);\n"
              "\n"
              "void b() {\n"
              "    MyStringClass s;\n"
              "    a(s.c_str());\n"
              "}");
        ASSERT_EQUALS("", errout.str());

        check("std::string Format(const char * name) {\n" // #4938
              "    return String::Format(\"%s:\", name).c_str();\n"
              "}");
        ASSERT_EQUALS("", errout.str());

        // #7480
        check("struct InternalMapInfo {\n"
              "    std::string author;\n"
              "};\n"
              "const char* GetMapAuthor(int index) {\n"
              "    const InternalMapInfo* mapInfo = &internal_getMapInfo;\n"
              "    return mapInfo->author.c_str();\n"
              "}");
        ASSERT_EQUALS("", errout.str());

        check("struct InternalMapInfo {\n"
              "    std::string author;\n"
              "};\n"
              "std::string GetMapAuthor(int index) {\n"
              "    const InternalMapInfo* mapInfo = &internal_getMapInfo;\n"
              "    return mapInfo->author.c_str();\n"
              "}");
        ASSERT_EQUALS("[test.cpp:6]: (performance) Returning the result of c_str() in a function that returns std::string is slow and redundant.\n", errout.str());

        check("struct InternalMapInfo {\n"
              "    std::string author;\n"
              "};\n"
              "const char* GetMapAuthor(int index) {\n"
              "    const InternalMapInfo mapInfo = internal_getMapInfo;\n"
              "    return mapInfo.author.c_str();\n"
              "}");
        ASSERT_EQUALS("[test.cpp:6]: (error) Dangerous usage of c_str(). The value returned by c_str() is invalid after this call.\n", errout.str());

        check("struct S {\n" // #7656
              "    std::string data;\n"
              "};\n"
              "const S& getS();\n"
              "const char* test() {\n"
              "    const struct S &s = getS();\n"
              "    return s.data.c_str();\n"
              "}");
        ASSERT_EQUALS("", errout.str());

        check("struct S {\n" // #7930
              "    std::string data;\n"
              "};\n"
              "const char* test() {\n"
              "    S s;\n"
              "    std::string &ref = s.data;\n"
              "    return ref.c_str();\n"
              "}");
        ASSERT_EQUALS("[test.cpp:7]: (error) Dangerous usage of c_str(). The value returned by c_str() is invalid after this call.\n", errout.str());
    }

    void uselessCalls() {
        check("void f()\n"
              "{\n"
              "    string s1, s2;\n"
              "    s1.swap(s2);\n"
              "    s2.swap(s2);\n"
              "};");
        ASSERT_EQUALS("", errout.str());

        check("void f()\n"
              "{\n"
              "    std::string s1, s2;\n"
              "    s1.swap(s2);\n"
              "    s2.swap(s2);\n"
              "};");
        ASSERT_EQUALS("[test.cpp:5]: (performance) It is inefficient to swap a object with itself by calling 's2.swap(s2)'\n", errout.str());

        check("void f()\n"
              "{\n"
              "    std::string s1, s2;\n"
              "    s1.compare(s2);\n"
              "    s2.compare(s2);\n"
              "    s1.compare(s2.c_str());\n"
              "    s1.compare(0, s1.size(), s1);\n"
              "};");
        ASSERT_EQUALS("[test.cpp:5]: (warning) It is inefficient to call 's2.compare(s2)' as it always returns 0.\n", errout.str());

        // #7370 False positive uselessCallsCompare on unknown type
        check("class ReplayIteratorImpl{\n"
              "  int Compare(ReplayIteratorImpl* other) {\n"
              "    int cmp;\n"
              "    int ret = cursor_->compare(cursor_, other->cursor_, &cmp);\n"
              "    return (cmp);\n"
              "  }\n"
              "  WT_CURSOR *cursor_;\n"
              "};");
        ASSERT_EQUALS("", errout.str());

        check("void f()\n"
              "{\n"
              "    int x=1;\n"
              "    std::string s1, s2;\n"
              "    s1 = s1.substr();\n"
              "    s2 = s1.substr(x);\n"
              "    s1 = s2.substr(0, x);\n"
              "    s1 = s2.substr(0,std::string::npos);\n"
              "    s1 = s2.substr(x+5-n, 0);\n"
              "};");
        ASSERT_EQUALS("[test.cpp:5]: (performance) Ineffective call of function \'substr\' because it returns a copy of "
                      "the object. Use operator= instead.\n"
                      "[test.cpp:8]: (performance) Ineffective call of function \'substr\' because it returns a copy of "
                      "the object. Use operator= instead.\n"
                      "[test.cpp:9]: (performance) Ineffective call of function \'substr\' because it returns an empty string.\n", errout.str());

        check("void f()\n"
              "{\n"
              "    int x=1;\n"
              "    string s1, s2;\n"
              "    s1 = s1.substr();\n"
              "    s2 = s1.substr(x);\n"
              "    s1 = s2.substr(0, x);\n"
              "    s1 = s2.substr(0,std::string::npos);\n"
              "    s1 = s2.substr(x+5-n, 0);\n"
              "};");
        ASSERT_EQUALS("", errout.str());

        check("int main()\n"
              "{\n"
              "    std::string str = \"a1b1\";\n"
              "    return str.find(str[1], 2);\n"
              "}");
        ASSERT_EQUALS("", errout.str());

        check("bool foo(std::vector<int>& v) {\n"
              "    v.empty();\n"
              "    return v.empty();\n"
              "}");
        ASSERT_EQUALS("[test.cpp:2]: (warning) Ineffective call of function 'empty()'. Did you intend to call 'clear()' instead?\n", errout.str());

        check("void f() {\n" // #4938
              "    OdString str;\n"
              "    str.empty();\n"
              "}");
        ASSERT_EQUALS("", errout.str());

        check("void f() {\n" // #4032
              "    const std::string greeting(\"Hello World !!!\");\n"
              "    const std::string::size_type npos = greeting.rfind(\" \");\n"
              "    if (npos != std::string::npos)\n"
              "        std::cout << greeting.substr(0, npos) << std::endl;\n"
              "}");
        ASSERT_EQUALS("", errout.str());

        check("void f() {\n"
              "    std::vector<int> a;\n"
              "    std::remove(a.begin(), a.end(), val);\n"
              "    std::remove_if(a.begin(), a.end(), val);\n"
              "    std::unique(a.begin(), a.end(), val);\n"
              "    x = std::remove(a.begin(), a.end(), val);\n"
              "    a.erase(std::remove(a.begin(), a.end(), val));\n"
              "    std::remove(\"foo.txt\");\n"
              "}");
        ASSERT_EQUALS("[test.cpp:3]: (warning) Return value of std::remove() ignored. Elements remain in container.\n"
                      "[test.cpp:4]: (warning) Return value of std::remove_if() ignored. Elements remain in container.\n"
                      "[test.cpp:5]: (warning) Return value of std::unique() ignored. Elements remain in container.\n", errout.str());

        // #4431 - fp
        check("bool f() {\n"
              "    return x ? true : (y.empty());\n"
              "}");
        ASSERT_EQUALS("", errout.str());

        // #8360
        check("void f(std::string s) {\n"
              "    for (;s.empty();) {}\n"
              "}");
        ASSERT_EQUALS("", errout.str());
    }

    void stabilityOfChecks() {
        // Stability test: 4684 cppcheck crash in template function call.
        check("template<class T>\n"
              "class EffectivityRangeData {};\n"
              "template<class T>\n"
              "class EffectivityRange {\n"
              "    void unite() {\n"
              "        x < vector < EffectivityRangeData<int >> >();\n"
              "        EffectivityRange<int> er;\n"
              "    }\n"
              "    void shift() { EffectivityRangeData<int>::iterator it;  } \n"
              "};\n");
        ASSERT_EQUALS("", errout.str());
    }

    void dereferenceInvalidIterator() {
        // Test simplest "if" with && case
        check("void foo(std::string::iterator& i) {\n"
              "    if (std::isalpha(*i) && i != str.end()) {\n"
              "        std::cout << *i;\n"
              "    }\n"
              "}\n");
        ASSERT_EQUALS("[test.cpp:2]: (warning) Possible dereference of an invalid iterator: i\n", errout.str());

        check("void foo(std::string::iterator& i) {\n"
              "    if(foo) { bar(); }\n"
              "    else if (std::isalpha(*i) && i != str.end()) {\n"
              "        std::cout << *i;\n"
              "    }\n"
              "}\n");
        ASSERT_EQUALS("[test.cpp:3]: (warning) Possible dereference of an invalid iterator: i\n", errout.str());

        // Test suggested correction doesn't report an error
        check("void foo(std::string::iterator& i) {\n"
              "    if (i != str.end() && std::isalpha(*i)) {\n"
              "        std::cout << *i;\n"
              "    }\n"
              "}\n");
        ASSERT_EQUALS("", errout.str());

        // Test "while" with "&&" case
        check("void foo(std::string::iterator& i) {\n"
              "    while (std::isalpha(*i) && i != str.end()) {\n"
              "        std::cout << *i;\n"
              "        i ++;\n"
              "    }\n"
              "}\n");
        ASSERT_EQUALS("[test.cpp:2]: (warning) Possible dereference of an invalid iterator: i\n", errout.str());

        check("void foo(std::string::iterator& i) {\n"
              "    do {\n"
              "        std::cout << *i;\n"
              "        i ++;\n"
              "    } while (std::isalpha(*i) && i != str.end());\n"
              "}\n");
        ASSERT_EQUALS("[test.cpp:5]: (warning) Possible dereference of an invalid iterator: i\n", errout.str());

        // Test "while" with "||" case
        check("void foo(std::string::iterator& i) {\n"
              "    while (!(!std::isalpha(*i) || i == str.end())) {\n"
              "        std::cout << *i;\n"
              "        i ++;\n"
              "    }\n"
              "}\n");
        ASSERT_EQUALS("[test.cpp:2]: (warning) Possible dereference of an invalid iterator: i\n", errout.str());

        // Test fix for "while" with "||" case
        check("void foo(std::string::iterator& i) {\n"
              "    while (!(i == str.end() || !std::isalpha(*i))) {\n"
              "        std::cout << *i;\n"
              "        i ++;\n"
              "    }\n"
              "}\n");
        ASSERT_EQUALS("", errout.str());

        // Test "for" with "&&" case
        check("void foo(std::string::iterator& i) {\n"
              "    for (; std::isalpha(*i) && i != str.end() ;) {\n"
              "        std::cout << *i;\n"
              "        i ++;\n"
              "    }\n"
              "}\n");
        ASSERT_EQUALS("[test.cpp:2]: (warning) Possible dereference of an invalid iterator: i\n", errout.str());

        // Test "for" with "||" case
        check("void foo(std::string::iterator& i) {\n"
              "    for (; std::isalpha(*i) || i == str.end() ;) {\n"
              "        std::cout << *i;\n"
              "        i ++;\n"
              "    }\n"
              "}\n");
        ASSERT_EQUALS("[test.cpp:2]: (warning) Possible dereference of an invalid iterator: i\n", errout.str());

        // Test that a dereference outside the condition part of a "for"
        // loop does not result in a false positive
        check("void foo(std::string::iterator& i) {\n"
              "    for (char c = *i; isRunning && i != str.end() ;) {\n"
              "        std::cout << c;\n"
              "        i ++;\n"
              "    }\n"
              "}\n");
        ASSERT_EQUALS("", errout.str());

        // Test that other "&&" terms in the condition don't invalidate the check
        check("void foo(char* c, std::string::iterator& i) {\n"
              "    if (*c && std::isalpha(*i) && i != str.end()) {\n"
              "        std::cout << *i;\n"
              "    }\n"
              "}\n");
        ASSERT_EQUALS("[test.cpp:2]: (warning) Possible dereference of an invalid iterator: i\n", errout.str());

        // Test that dereference of different variable doesn't trigger a false positive
        check("void foo(const char* c, std::string::iterator& i) {\n"
              "    if (std::isalpha(*c) && i != str.end()) {\n"
              "        std::cout << *c;\n"
              "    }\n"
              "}\n");
        ASSERT_EQUALS("", errout.str());

        // Test case involving "rend()" instead of "end()"
        check("void foo(std::string::iterator& i) {\n"
              "    while (std::isalpha(*i) && i != str.rend()) {\n"
              "        std::cout << *i;\n"
              "        i ++;\n"
              "    }\n"
              "}\n");
        ASSERT_EQUALS("[test.cpp:2]: (warning) Possible dereference of an invalid iterator: i\n", errout.str());

        // Test that mixed "&&" and "||" don't result in a false positive
        check("void foo(std::string::iterator& i) {\n"
              "    if ((i == str.end() || *i) || (isFoo() && i != str.end())) {\n"
              "        std::cout << \"foo\";\n"
              "    }\n"
              "}\n");
        ASSERT_EQUALS("", errout.str());
    }

    void dereferenceInvalidIterator2() {
        // Self-implemented iterator class
        check("class iterator {\n"
              "public:\n"
              "    CCommitPointer m_ptr;\n"
              "    iterator() {}\n"
              "    CCommitPointer& operator*() {\n"
              "        return m_ptr;\n"
              "    }\n"
              "    CCommitPointer* operator->() {\n"
              "        return &m_ptr;\n"
              "    }\n"
              "    iterator& operator++() {\n"
              "        ++m_ptr.m_place;\n"
              "        return *this;\n"
              "    }\n"
              "    }; \n"
              "    iterator begin() {\n"
              "    iterator it; \n"
              "    it->m_place = 0;\n"
              "    return it; \n"
              "}\n", true);
        ASSERT_EQUALS("[test.cpp:18]: (error, inconclusive) Invalid iterator 'it' used.\n", errout.str());
    }

    void loopAlgoElementAssign() {
        check("void foo() {\n"
              "    for(int& x:v)\n"
              "        x = 1;\n"
              "}\n",
              true);
        ASSERT_EQUALS("[test.cpp:3]: (style) Consider using std::fill algorithm instead of a raw loop.\n", errout.str());

        check("void foo() {\n"
              "    for(int& x:v)\n"
              "        x = x + 1;\n"
              "}\n",
              true);
        ASSERT_EQUALS("[test.cpp:3]: (style) Consider using std::transform algorithm instead of a raw loop.\n", errout.str());

        check("void foo(int a, int b) {\n"
              "    for(int& x:v)\n"
              "        x = a + b;\n"
              "}\n",
              true);
        ASSERT_EQUALS("[test.cpp:3]: (style) Consider using std::fill or std::generate algorithm instead of a raw loop.\n", errout.str());

        check("void foo() {\n"
              "    for(int& x:v)\n"
              "        x += 1;\n"
              "}\n",
              true);
        ASSERT_EQUALS("[test.cpp:3]: (style) Consider using std::transform algorithm instead of a raw loop.\n", errout.str());

        check("void foo() {\n"
              "    for(int& x:v)\n"
              "        x = f();\n"
              "}\n",
              true);
        ASSERT_EQUALS("[test.cpp:3]: (style) Consider using std::generate algorithm instead of a raw loop.\n", errout.str());

        check("void foo() {\n"
              "    for(int& x:v) {\n"
              "        f();\n"
              "        x = 1;\n"
              "    }\n"
              "}\n",
              true);
        ASSERT_EQUALS("", errout.str());

        check("void foo() {\n"
              "    for(int& x:v) {\n"
              "        x = 1;\n"
              "        f();\n"
              "    }\n"
              "}\n",
              true);
        ASSERT_EQUALS("", errout.str());

        // There should probably be a message for unconditional break
        check("void foo() {\n"
              "    for(int& x:v) {\n"
              "        x = 1;\n"
              "        break;\n"
              "    }\n"
              "}\n",
              true);
        ASSERT_EQUALS("", errout.str());

        check("void foo() {\n"
              "    for(int& x:v)\n"
              "        x = ++x;\n"
              "}\n",
              true);
        ASSERT_EQUALS("", errout.str());
    }

    void loopAlgoAccumulateAssign() {
        check("void foo() {\n"
              "    int n = 0;\n"
              "    for(int x:v)\n"
              "        n += x;\n"
              "}\n",
              true);
        ASSERT_EQUALS("[test.cpp:4]: (style) Consider using std::accumulate algorithm instead of a raw loop.\n", errout.str());

        check("void foo() {\n"
              "    int n = 0;\n"
              "    for(int x:v)\n"
              "        n = n + x;\n"
              "}\n",
              true);
        ASSERT_EQUALS("[test.cpp:4]: (style) Consider using std::accumulate algorithm instead of a raw loop.\n", errout.str());

        check("void foo() {\n"
              "    int n = 0;\n"
              "    for(int x:v)\n"
              "        n += 1;\n"
              "}\n",
              true);
        ASSERT_EQUALS("[test.cpp:4]: (style) Consider using std::distance algorithm instead of a raw loop.\n", errout.str());

        check("void foo() {\n"
              "    int n = 0;\n"
              "    for(int x:v)\n"
              "        n = n + 1;\n"
              "}\n",
              true);
        ASSERT_EQUALS("[test.cpp:4]: (style) Consider using std::distance algorithm instead of a raw loop.\n", errout.str());

        check("bool f(int);\n"
              "void foo() {\n"
              "    bool b = false;\n"
              "    for(int x:v)\n"
              "        b &= f(x);\n"
              "}\n",
              true);
        ASSERT_EQUALS("[test.cpp:5]: (style) Consider using std::any_of, std::all_of, std::none_of, or std::accumulate algorithm instead of a raw loop.\n", errout.str());

        check("bool f(int);\n"
              "void foo() {\n"
              "    bool b = false;\n"
              "    for(int x:v)\n"
              "        b |= f(x);\n"
              "}\n",
              true);
        ASSERT_EQUALS("[test.cpp:5]: (style) Consider using std::any_of, std::all_of, std::none_of, or std::accumulate algorithm instead of a raw loop.\n", errout.str());

        check("bool f(int);\n"
              "void foo() {\n"
              "    bool b = false;\n"
              "    for(int x:v)\n"
              "        b = b && f(x);\n"
              "}\n",
              true);
        ASSERT_EQUALS("[test.cpp:5]: (style) Consider using std::any_of, std::all_of, std::none_of, or std::accumulate algorithm instead of a raw loop.\n", errout.str());

        check("bool f(int);\n"
              "void foo() {\n"
              "    bool b = false;\n"
              "    for(int x:v)\n"
              "        b = b || f(x);\n"
              "}\n",
              true);
        ASSERT_EQUALS("[test.cpp:5]: (style) Consider using std::any_of, std::all_of, std::none_of, or std::accumulate algorithm instead of a raw loop.\n", errout.str());

        check("void foo() {\n"
              "    int n = 0;\n"
              "    for(int& x:v)\n"
              "        n = ++x;\n"
              "}\n",
              true);
        ASSERT_EQUALS("", errout.str());
    }

    void loopAlgoContainerInsert() {
        check("void foo() {\n"
              "    std::vector<int> c;\n"
              "    for(int x:v)\n"
              "        c.push_back(x);\n"
              "}\n",
              true);
        ASSERT_EQUALS("[test.cpp:4]: (style) Consider using std::copy algorithm instead of a raw loop.\n", errout.str());

        check("void foo() {\n"
              "    std::vector<int> c;\n"
              "    for(int x:v)\n"
              "        c.push_back(f(x));\n"
              "}\n",
              true);
        ASSERT_EQUALS("[test.cpp:4]: (style) Consider using std::transform algorithm instead of a raw loop.\n", errout.str());

        check("void foo() {\n"
              "    std::vector<int> c;\n"
              "    for(int x:v)\n"
              "        c.push_back(x + 1);\n"
              "}\n",
              true);
        ASSERT_EQUALS("[test.cpp:4]: (style) Consider using std::transform algorithm instead of a raw loop.\n", errout.str());

        check("void foo() {\n"
              "    std::vector<int> c;\n"
              "    for(int x:v)\n"
              "        c.push_front(x);\n"
              "}\n",
              true);
        ASSERT_EQUALS("[test.cpp:4]: (style) Consider using std::copy algorithm instead of a raw loop.\n", errout.str());

        check("void foo() {\n"
              "    std::vector<int> c;\n"
              "    for(int x:v)\n"
              "        c.push_front(f(x));\n"
              "}\n",
              true);
        ASSERT_EQUALS("[test.cpp:4]: (style) Consider using std::transform algorithm instead of a raw loop.\n", errout.str());

        check("void foo() {\n"
              "    std::vector<int> c;\n"
              "    for(int x:v)\n"
              "        c.push_front(x + 1);\n"
              "}\n",
              true);
        ASSERT_EQUALS("[test.cpp:4]: (style) Consider using std::transform algorithm instead of a raw loop.\n", errout.str());

        check("void foo() {\n"
              "    std::vector<int> c;\n"
              "    for(int x:v)\n"
              "        c.push_back(v);\n"
              "}\n",
              true);
        ASSERT_EQUALS("", errout.str());

        check("void foo() {\n"
              "    std::vector<int> c;\n"
              "    for(int x:v)\n"
              "        c.push_back(0);\n"
              "}\n",
              true);
        ASSERT_EQUALS("", errout.str());
    }

    void loopAlgoIncrement() {
        check("void foo() {\n"
              "    int n = 0;\n"
              "    for(int x:v)\n"
              "        n++;\n"
              "}\n",
              true);
        ASSERT_EQUALS("[test.cpp:4]: (style) Consider using std::distance algorithm instead of a raw loop.\n", errout.str());

        check("void foo() {\n"
              "    int n = 0;\n"
              "    for(int x:v)\n"
              "        ++n;\n"
              "}\n",
              true);
        ASSERT_EQUALS("[test.cpp:4]: (style) Consider using std::distance algorithm instead of a raw loop.\n", errout.str());

        check("void foo() {\n"
              "    for(int& x:v)\n"
              "        x++;\n"
              "}\n",
              true);
        ASSERT_EQUALS("[test.cpp:3]: (style) Consider using std::transform algorithm instead of a raw loop.\n", errout.str());

        check("void foo() {\n"
              "    for(int& x:v)\n"
              "        ++x;\n"
              "}\n",
              true);
        ASSERT_EQUALS("[test.cpp:3]: (style) Consider using std::transform algorithm instead of a raw loop.\n", errout.str());
    }

    void loopAlgoConditional() {
        check("bool pred(int x);\n"
              "void foo() {\n"
              "    for(int& x:v) {\n"
              "        if (pred(x)) {\n"
              "            x = 1; \n"
              "        }\n"
              "    }\n"
              "}\n",
              true);
        ASSERT_EQUALS("[test.cpp:5]: (style) Consider using std::replace_if algorithm instead of a raw loop.\n", errout.str());

        check("bool pred(int x);\n"
              "void foo() {\n"
              "    int n = 0;\n"
              "    for(int x:v) {\n"
              "        if (pred(x)) {\n"
              "            n += x; \n"
              "        }\n"
              "    }\n"
              "}\n",
              true);
        ASSERT_EQUALS("[test.cpp:6]: (style) Consider using std::accumulate algorithm instead of a raw loop.\n", errout.str());

        check("bool pred(int x);\n"
              "void foo() {\n"
              "    int n = 0;\n"
              "    for(int x:v) {\n"
              "        if (pred(x)) {\n"
              "            n += 1; \n"
              "        }\n"
              "    }\n"
              "}\n",
              true);
        ASSERT_EQUALS("[test.cpp:6]: (style) Consider using std::count_if algorithm instead of a raw loop.\n", errout.str());

        check("bool pred(int x);\n"
              "void foo() {\n"
              "    int n = 0;\n"
              "    for(int x:v) {\n"
              "        if (pred(x)) {\n"
              "            n++; \n"
              "        }\n"
              "    }\n"
              "}\n",
              true);
        ASSERT_EQUALS("[test.cpp:6]: (style) Consider using std::count_if algorithm instead of a raw loop.\n", errout.str());

        check("bool pred(int x);\n"
              "void foo() {\n"
              "    for(int& x:v) {\n"
              "        if (pred(x)) {\n"
              "            x = x + 1; \n"
              "        }\n"
              "    }\n"
              "}\n",
              true);
        ASSERT_EQUALS("[test.cpp:5]: (style) Consider using std::transform algorithm instead of a raw loop.\n", errout.str());

        check("bool pred(int x);\n"
              "void foo() {\n"
              "    std::vector<int> c;\n"
              "    for(int x:v) {\n"
              "        if (pred(x)) {\n"
              "            c.push_back(x); \n"
              "        }\n"
              "    }\n"
              "}\n",
              true);
        ASSERT_EQUALS("[test.cpp:6]: (style) Consider using std::copy_if algorithm instead of a raw loop.\n", errout.str());

        check("bool pred(int x);\n"
              "bool foo() {\n"
              "    for(int x:v) {\n"
              "        if (pred(x)) {\n"
              "            return false; \n"
              "        }\n"
              "    }\n"
              "    return true;\n"
              "}\n",
              true);
        ASSERT_EQUALS("[test.cpp:4]: (style) Consider using std::any_of algorithm instead of a raw loop.\n", errout.str());

        check("bool pred(int x);\n"
              "bool foo() {\n"
              "    for(int x:v) {\n"
              "        if (pred(x)) {\n"
              "            break; \n"
              "        }\n"
              "    }\n"
              "    return true;\n"
              "}\n",
              true);
        ASSERT_EQUALS("[test.cpp:4]: (style) Consider using std::any_of algorithm instead of a raw loop.\n", errout.str());

        check("bool pred(int x);\n"
              "void f();\n"
              "void foo() {\n"
              "    for(int x:v) {\n"
              "        if (pred(x)) {\n"
              "            f(); \n"
              "            break; \n"
              "        }\n"
              "    }\n"
              "}\n",
              true);
        ASSERT_EQUALS("[test.cpp:5]: (style) Consider using std::any_of algorithm instead of a raw loop.\n", errout.str());

        check("bool pred(int x);\n"
              "void f(int x);\n"
              "void foo() {\n"
              "    for(int x:v) {\n"
              "        if (pred(x)) {\n"
              "            f(x); \n"
              "            break; \n"
              "        }\n"
              "    }\n"
              "}\n",
              true);
        ASSERT_EQUALS("[test.cpp:5]: (style) Consider using std::find_if algorithm instead of a raw loop.\n", errout.str());

        check("bool pred(int x);\n"
              "bool foo() {\n"
              "    bool b = false;\n"
              "    for(int x:v) {\n"
              "        if (pred(x)) {\n"
              "            b = true;\n"
              "        }\n"
              "    }\n"
              "    if(b) {}\n"
              "    return true;\n"
              "}\n",
              true);
        ASSERT_EQUALS("[test.cpp:6]: (style) Consider using std::any_of, std::all_of, std::none_of, or std::accumulate algorithm instead of a raw loop.\n", errout.str());

        check("bool pred(int x);\n"
              "bool foo() {\n"
              "    bool b = false;\n"
              "    for(int x:v) {\n"
              "        if (pred(x)) {\n"
              "            b |= true;\n"
              "        }\n"
              "    }\n"
              "    return true;\n"
              "}\n",
              true);
        ASSERT_EQUALS("[test.cpp:6]: (style) Consider using std::any_of, std::all_of, std::none_of, or std::accumulate algorithm instead of a raw loop.\n", errout.str());

        check("bool pred(int x);\n"
              "bool foo() {\n"
              "    bool b = false;\n"
              "    for(int x:v) {\n"
              "        if (pred(x)) {\n"
              "            b &= true;\n"
              "        }\n"
              "    }\n"
              "    return true;\n"
              "}\n",
              true);
        ASSERT_EQUALS("[test.cpp:6]: (style) Consider using std::any_of, std::all_of, std::none_of, or std::accumulate algorithm instead of a raw loop.\n", errout.str());

        check("bool pred(int x);\n"
              "bool foo() {\n"
              "    for(int x:v) {\n"
              "        if (pred(x)) {\n"
              "            return false; \n"
              "        }\n"
              "        return true;\n"
              "    }\n"
              "}\n",
              true);
        ASSERT_EQUALS("", errout.str());

        // There is no transform_if
        check("bool pred(int x);\n"
              "void foo() {\n"
              "    std::vector<int> c;\n"
              "    for(int x:v) {\n"
              "        if (pred(x)) {\n"
              "            c.push_back(x + 1); \n"
              "        }\n"
              "    }\n"
              "}\n",
              true);
        ASSERT_EQUALS("", errout.str());

        check("bool pred(int x);\n"
              "void foo() {\n"
              "    for(int& x:v) {\n"
              "        x++;\n"
              "        if (pred(x)) {\n"
              "            x = 1; \n"
              "        }\n"
              "    }\n"
              "}\n",
              true);
        ASSERT_EQUALS("", errout.str());

        check("bool pred(int x);\n"
              "void f();\n"
              "void foo() {\n"
              "    for(int x:v) {\n"
              "        if (pred(x)) {\n"
              "            if(x) { return; }\n"
              "            break; \n"
              "        }\n"
              "    }\n"
              "}\n",
              true);
        ASSERT_EQUALS("", errout.str());
    }

    void loopAlgoMinMax() {
        check("void foo() {\n"
              "    int n = 0;\n"
              "    for(int x:v)\n"
              "        n = x > n ? x : n;\n"
              "}\n",
              true);
        ASSERT_EQUALS("[test.cpp:4]: (style) Consider using std::max_element algorithm instead of a raw loop.\n", errout.str());

        check("void foo() {\n"
              "    int n = 0;\n"
              "    for(int x:v)\n"
              "        n = x < n ? x : n;\n"
              "}\n",
              true);
        ASSERT_EQUALS("[test.cpp:4]: (style) Consider using std::min_element algorithm instead of a raw loop.\n", errout.str());

        check("void foo() {\n"
              "    int n = 0;\n"
              "    for(int x:v)\n"
              "        n = x > n ? n : x;\n"
              "}\n",
              true);
        ASSERT_EQUALS("[test.cpp:4]: (style) Consider using std::min_element algorithm instead of a raw loop.\n", errout.str());

        check("void foo() {\n"
              "    int n = 0;\n"
              "    for(int x:v)\n"
              "        n = x < n ? n : x;\n"
              "}\n",
              true);
        ASSERT_EQUALS("[test.cpp:4]: (style) Consider using std::max_element algorithm instead of a raw loop.\n", errout.str());

        check("void foo(int m) {\n"
              "    int n = 0;\n"
              "    for(int x:v)\n"
              "        n = x > m ? x : n;\n"
              "}\n",
              true);
        ASSERT_EQUALS("[test.cpp:4]: (style) Consider using std::accumulate algorithm instead of a raw loop.\n", errout.str());
    }

    void invalidContainer() {
        check("void f(std::vector<int> &v) {\n"
              "    auto v0 = v.begin();\n"
              "    v.push_back(123);\n"
              "    std::cout << *v0 << std::endl;\n"
              "}\n",
              true);
        ASSERT_EQUALS("[test.cpp:1] -> [test.cpp:2] -> [test.cpp:3] -> [test.cpp:1] -> [test.cpp:4]: (error) Using iterator to local container 'v' that may be invalid.\n", errout.str());

        check("std::string e();\n"
              "void a() {\n"
              "  std::vector<std::string> b;\n"
              "  for (std::vector<std::string>::const_iterator c; c != b.end(); ++c) {\n"
              "    std::string f = e();\n"
              "    std::string::const_iterator d = f.begin();\n"
              "    if (d != f.end()) {}\n"
              "  }\n"
              "}\n",
              true);
        ASSERT_EQUALS("", errout.str());

        check("void f(std::vector<int> &v) {\n"
              "    int *v0 = &v[0];\n"
              "    v.push_back(123);\n"
              "    std::cout << (*v0)[0] << std::endl;\n"
              "}\n",
              true);
        ASSERT_EQUALS("[test.cpp:1] -> [test.cpp:2] -> [test.cpp:3] -> [test.cpp:1] -> [test.cpp:4]: (error) Using pointer to local variable 'v' that may be invalid.\n", errout.str());

        check("void f() {\n"
              "    std::vector<int> v = {1};\n"
              "    int &v0 = v.front();\n"
              "    v.push_back(123);\n"
              "    std::cout << v0 << std::endl;\n"
              "}\n",
              true);
        ASSERT_EQUALS(
            "[test.cpp:3] -> [test.cpp:3] -> [test.cpp:4] -> [test.cpp:5]: (error) Reference to v that may be invalid.\n",
            errout.str());

        check("void f() {\n"
              "    std::vector<int> v = {1};\n"
              "    int &v0 = v[0];\n"
              "    v.push_back(123);\n"
              "    std::cout << v0 << std::endl;\n"
              "}\n",
              true);
        ASSERT_EQUALS("[test.cpp:3] -> [test.cpp:4] -> [test.cpp:5]: (error) Reference to v that may be invalid.\n",
                      errout.str());

        check("void f(std::vector<int> &v) {\n"
              "    int &v0 = v.front();\n"
              "    v.push_back(123);\n"
              "    std::cout << v0 << std::endl;\n"
              "}\n",
              true);
        ASSERT_EQUALS(
            "[test.cpp:2] -> [test.cpp:2] -> [test.cpp:1] -> [test.cpp:3] -> [test.cpp:4]: (error) Reference to v that may be invalid.\n",
            errout.str());

        check("void f(std::vector<int> &v) {\n"
              "    int &v0 = v[0];\n"
              "    v.push_back(123);\n"
              "    std::cout << v0 << std::endl;\n"
              "}\n",
              true);
        ASSERT_EQUALS(
            "[test.cpp:2] -> [test.cpp:1] -> [test.cpp:3] -> [test.cpp:4]: (error) Reference to v that may be invalid.\n",
            errout.str());

        check("void f(std::vector<int> &v) {\n"
              "    std::vector<int> *v0 = &v;\n"
              "    v.push_back(123);\n"
              "    std::cout << (*v0)[0] << std::endl;\n"
              "}\n",
              true);
        ASSERT_EQUALS("", errout.str());

        check("const std::vector<int> * g(int);\n"
              "void f() {\n"
              "    const std::vector<int> *v = g(1);\n"
              "    if (v && v->size() == 1U) {\n"
              "        const int &m = v->front();\n"
              "    }\n"
              "\n"
              "    v = g(2);\n"
              "    if (v && v->size() == 1U) {\n"
              "        const int &m = v->front();\n"
              "        if (m == 0) {}\n"
              "    }\n"
              "}\n",
              true);
        ASSERT_EQUALS("", errout.str());

        check("std::vector<std::string> g();\n"
              "void f() {\n"
              "    std::vector<std::string> x = g();\n"
              "    const std::string& y = x[1];\n"
              "    std::string z;\n"
              "    z += \"\";\n"
              "    z += y;\n"
              "}\n",true);
        ASSERT_EQUALS("", errout.str());

        check("void f(std::vector<char> v)\n"
              "{\n"
              "    auto *cur = v.data();\n"
              "    auto *end = cur + v.size();\n"
              "    while (cur < end) {\n"
              "        v.erase(v.begin(), FindNext(v));\n"
              "        cur = v.data();\n"
              "        end = cur + v.size();\n"
              "    }\n"
              "}\n",true);
        ASSERT_EQUALS("", errout.str());
    }

    void findInsert() {
        check("void f1(std::set<unsigned>& s, unsigned x) {\n"
              "    if (s.find(x) == s.end()) {\n"
              "        s.insert(x);\n"
              "    }\n"
              "}\n",
              true);
        ASSERT_EQUALS("[test.cpp:3]: (performance) Searching before insertion is not necessary.\n", errout.str());

        check("void f2(std::map<unsigned, unsigned>& m, unsigned x) {\n"
              "    if (m.find(x) == m.end()) {\n"
              "        m.emplace(x, 1);\n"
              "    } else {\n"
              "        m[x] = 1;\n"
              "    }\n"
              "}\n",
              true);
        ASSERT_EQUALS("[test.cpp:3]: (performance) Searching before insertion is not necessary.\n", errout.str());

        check("void f3(std::map<unsigned, unsigned>& m, unsigned x) {\n"
              "    if (m.count(x) == 0) {\n"
              "        m.emplace(x, 1);\n"
              "    }\n"
              "}\n",
              true);
        ASSERT_EQUALS("[test.cpp:3]: (performance) Searching before insertion is not necessary.\n", errout.str());

        check("void f4(std::set<unsigned>& s, unsigned x) {\n"
              "    if (s.find(x) == s.end()) {\n"
              "        s.insert(x);\n"
              "    }\n"
              "}\n",
              true);
        ASSERT_EQUALS("[test.cpp:3]: (performance) Searching before insertion is not necessary.\n", errout.str());

        check("void f5(std::map<unsigned, unsigned>& m, unsigned x) {\n"
              "    if (m.count(x) == 0) {\n"
              "        m.emplace(x, 1);\n"
              "    } else {\n"
              "        m[x] = 1;\n"
              "    }\n"
              "}\n",
              true);
        ASSERT_EQUALS("[test.cpp:3]: (performance) Searching before insertion is not necessary.\n", errout.str());

        check("void f6(std::map<unsigned, unsigned>& m, unsigned x) {\n"
              "    if (m.count(x) == 0) {\n"
              "        m.emplace(x, 1);\n"
              "    }\n"
              "}\n",
              true);
        ASSERT_EQUALS("[test.cpp:3]: (performance) Searching before insertion is not necessary.\n", errout.str());

        check("void f1(std::unordered_set<unsigned>& s, unsigned x) {\n"
              "    if (s.find(x) == s.end()) {\n"
              "        s.insert(x);\n"
              "    }\n"
              "}\n",
              true);
        ASSERT_EQUALS("[test.cpp:3]: (performance) Searching before insertion is not necessary.\n", errout.str());

        check("void f2(std::unordered_map<unsigned, unsigned>& m, unsigned x) {\n"
              "    if (m.find(x) == m.end()) {\n"
              "        m.emplace(x, 1);\n"
              "    } else {\n"
              "        m[x] = 1;\n"
              "    }\n"
              "}\n",
              true);
        ASSERT_EQUALS("[test.cpp:3]: (performance) Searching before insertion is not necessary.\n", errout.str());

        check("void f3(std::unordered_map<unsigned, unsigned>& m, unsigned x) {\n"
              "    if (m.count(x) == 0) {\n"
              "        m.emplace(x, 1);\n"
              "    }\n"
              "}\n",
              true);
        ASSERT_EQUALS("[test.cpp:3]: (performance) Searching before insertion is not necessary.\n", errout.str());

        check("void f4(std::unordered_set<unsigned>& s, unsigned x) {\n"
              "    if (s.find(x) == s.end()) {\n"
              "        s.insert(x);\n"
              "    }\n"
              "}\n",
              true);
        ASSERT_EQUALS("[test.cpp:3]: (performance) Searching before insertion is not necessary.\n", errout.str());

        check("void f5(std::unordered_map<unsigned, unsigned>& m, unsigned x) {\n"
              "    if (m.count(x) == 0) {\n"
              "        m.emplace(x, 1);\n"
              "    } else {\n"
              "        m[x] = 1;\n"
              "    }\n"
              "}\n",
              true);
        ASSERT_EQUALS("[test.cpp:3]: (performance) Searching before insertion is not necessary.\n", errout.str());

        check("void f6(std::unordered_map<unsigned, unsigned>& m, unsigned x) {\n"
              "    if (m.count(x) == 0) {\n"
              "        m.emplace(x, 1);\n"
              "    }\n"
              "}\n",
              true);
        ASSERT_EQUALS("[test.cpp:3]: (performance) Searching before insertion is not necessary.\n", errout.str());

        check("void g1(std::map<unsigned, unsigned>& m, unsigned x) {\n"
              "    if (m.find(x) == m.end()) {\n"
              "        m.emplace(x, 1);\n"
              "    } else {\n"
              "        m[x] = 2;\n"
              "    }\n"
              "}\n",
              true);
        ASSERT_EQUALS("", errout.str());

        check("void g1(std::map<unsigned, unsigned>& m, unsigned x) {\n"
              "    if (m.count(x) == 0) {\n"
              "        m.emplace(x, 1);\n"
              "    } else {\n"
              "        m[x] = 2;\n"
              "    }\n"
              "}\n",
              true);
        ASSERT_EQUALS("", errout.str());

        check("void f1(QSet<unsigned>& s, unsigned x) {\n"
              "    if (s.find(x) == s.end()) {\n"
              "        s.insert(x);\n"
              "    }\n"
              "}\n",
              true);
        ASSERT_EQUALS("", errout.str());

        check("void f1(std::multiset<unsigned>& s, unsigned x) {\n"
              "    if (s.find(x) == s.end()) {\n"
              "        s.insert(x);\n"
              "    }\n"
              "}\n",
              true);
        ASSERT_EQUALS("", errout.str());

        check("void f2(std::multimap<unsigned, unsigned>& m, unsigned x) {\n"
              "    if (m.find(x) == m.end()) {\n"
              "        m.emplace(x, 1);\n"
              "    } else {\n"
              "        m[x] = 1;\n"
              "    }\n"
              "}\n",
              true);
        ASSERT_EQUALS("", errout.str());

        check("void f3(std::multimap<unsigned, unsigned>& m, unsigned x) {\n"
              "    if (m.count(x) == 0) {\n"
              "        m.emplace(x, 1);\n"
              "    }\n"
              "}\n",
              true);
        ASSERT_EQUALS("", errout.str());

        check("void f4(std::multiset<unsigned>& s, unsigned x) {\n"
              "    if (s.find(x) == s.end()) {\n"
              "        s.insert(x);\n"
              "    }\n"
              "}\n",
              true);
        ASSERT_EQUALS("", errout.str());

        check("void f5(std::multimap<unsigned, unsigned>& m, unsigned x) {\n"
              "    if (m.count(x) == 0) {\n"
              "        m.emplace(x, 1);\n"
              "    } else {\n"
              "        m[x] = 1;\n"
              "    }\n"
              "}\n",
              true);
        ASSERT_EQUALS("", errout.str());

        check("void f1(std::unordered_multiset<unsigned>& s, unsigned x) {\n"
              "    if (s.find(x) == s.end()) {\n"
              "        s.insert(x);\n"
              "    }\n"
              "}\n",
              true);
        ASSERT_EQUALS("", errout.str());

        check("void f2(std::unordered_multimap<unsigned, unsigned>& m, unsigned x) {\n"
              "    if (m.find(x) == m.end()) {\n"
              "        m.emplace(x, 1);\n"
              "    } else {\n"
              "        m[x] = 1;\n"
              "    }\n"
              "}\n",
              true);
        ASSERT_EQUALS("", errout.str());

        check("void f3(std::unordered_multimap<unsigned, unsigned>& m, unsigned x) {\n"
              "    if (m.count(x) == 0) {\n"
              "        m.emplace(x, 1);\n"
              "    }\n"
              "}\n",
              true);
        ASSERT_EQUALS("", errout.str());

        check("void f4(std::unordered_multiset<unsigned>& s, unsigned x) {\n"
              "    if (s.find(x) == s.end()) {\n"
              "        s.insert(x);\n"
              "    }\n"
              "}\n",
              true);
        ASSERT_EQUALS("", errout.str());

        check("void f5(std::unordered_multimap<unsigned, unsigned>& m, unsigned x) {\n"
              "    if (m.count(x) == 0) {\n"
              "        m.emplace(x, 1);\n"
              "    } else {\n"
              "        m[x] = 1;\n"
              "    }\n"
              "}\n",
              true);
        ASSERT_EQUALS("", errout.str());
    }
};

REGISTER_TEST(TestStl)<|MERGE_RESOLUTION|>--- conflicted
+++ resolved
@@ -2221,13 +2221,7 @@
               "        i = bars.insert(i, bar);\n"
               "    }\n"
               "}");
-<<<<<<< HEAD
-        ASSERT_EQUALS(
-            "[test.cpp:1] -> [test.cpp:2] -> [test.cpp:3] -> [test.cpp:1] -> [test.cpp:4]: (error, inconclusive) Using iterator to local container 'bars' that may be invalid.\n",
-            errout.str());
-=======
         TODO_ASSERT_EQUALS("[test.cpp:1] -> [test.cpp:2] -> [test.cpp:2] -> [test.cpp:3] -> [test.cpp:1] -> [test.cpp:2]: (error) Using iterator to local container 'bars' that may be invalid.\n", "", errout.str());
->>>>>>> d858bfc3
 
         check("void* f(const std::vector<Bar>& bars) {\n"
               "    std::vector<Bar>::iterator i = bars.begin();\n"
@@ -2236,14 +2230,7 @@
               "    void* v = &i->foo;\n"
               "    return v;\n"
               "}");
-<<<<<<< HEAD
-        ASSERT_EQUALS(
-            "[test.cpp:1] -> [test.cpp:2] -> [test.cpp:3] -> [test.cpp:1] -> [test.cpp:4]: (error, inconclusive) Using iterator to local container 'bars' that may be invalid.\n"
-            "[test.cpp:1] -> [test.cpp:4] -> [test.cpp:1] -> [test.cpp:5] -> [test.cpp:4] -> [test.cpp:1] -> [test.cpp:6]: (error) Using pointer to local variable 'bars' that may be invalid.\n",
-            errout.str());
-=======
         TODO_ASSERT_EQUALS("[test.cpp:1] -> [test.cpp:4] -> [test.cpp:1] -> [test.cpp:5] -> [test.cpp:4] -> [test.cpp:1] -> [test.cpp:6]: (error) Using pointer to local variable 'bars' that may be invalid.\n", "", errout.str());
->>>>>>> d858bfc3
     }
 
     void insert2() {
