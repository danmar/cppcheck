--- conflicted
+++ resolved
@@ -144,17 +144,13 @@
         TEST_CASE(dereferenceInvalidIterator);
         TEST_CASE(dereferenceInvalidIterator2); // #6572
         TEST_CASE(dereference_auto);
-<<<<<<< HEAD
-
-        TEST_CASE(readingEmptyStlContainer);
+
         TEST_CASE(loopAlgoElementAssign);
         TEST_CASE(loopAlgoAccumulateAssign);
         TEST_CASE(loopAlgoContainerInsert);
         TEST_CASE(loopAlgoIncrement);
         TEST_CASE(loopAlgoConditional);
         TEST_CASE(loopAlgoMinMax);
-=======
->>>>>>> 4e7ed9ea
     }
 
     void check(const char code[], const bool inconclusive=false, const Standards::cppstd_t cppstandard=Standards::CPP11) {
@@ -3167,227 +3163,6 @@
               "}\n");
         ASSERT_EQUALS("[test.cpp:18]: (error, inconclusive) Invalid iterator 'it' used.\n", errout.str());
     }
-<<<<<<< HEAD
-
-    void readingEmptyStlContainer() {
-        check("void f() {\n"
-              "    std::map<int, std::string> CMap;\n"
-              "    std::string strValue = CMap[1]; \n"
-              "    std::cout << strValue << CMap.size() << std::endl;\n"
-              "}\n",true);
-        ASSERT_EQUALS("[test.cpp:3]: (style, inconclusive) Reading from empty STL container 'CMap'\n", errout.str());
-
-        check("void f() {\n"
-              "    std::map<int,std::string> CMap;\n"
-              "    std::string strValue = CMap[1];"
-              "}\n",true);
-        ASSERT_EQUALS("[test.cpp:3]: (style, inconclusive) Reading from empty STL container 'CMap'\n", errout.str());
-
-        check("void f() {\n"
-              "    std::map<int,std::string> CMap;\n"
-              "    CMap[1] = \"123\";\n"
-              "    std::string strValue = CMap[1];"
-              "}\n",true);
-        ASSERT_EQUALS("", errout.str());
-
-        check("std::vector<std::string> f() {\n"
-              "    try {\n"
-              "        std::vector<std::string> Vector;\n"
-              "        std::vector<std::string> v2 = Vector;\n"
-              "        std::string strValue = v2[1]; \n" // Do not complain here - this is a consecutive fault of the line above.
-              "    }\n"
-              "    return Vector;\n"
-              "}\n",true);
-        ASSERT_EQUALS("[test.cpp:4]: (style, inconclusive) Reading from empty STL container 'Vector'\n", errout.str());
-
-        check("Vector f() {\n"
-              "    try {\n"
-              "        std::vector<std::string> Vector;\n"
-              "        Vector.push_back(\"123\");\n"
-              "        std::vector<std::string> v2 = Vector;\n"
-              "        std::string strValue = v2[0]; \n"
-              "    }\n"
-              "    return Vector;\n"
-              "}\n", true);
-        ASSERT_EQUALS("", errout.str());
-
-        check("void f() {\n"
-              "    std::map<std::string,std::string> mymap;\n"
-              "    mymap[\"Bakery\"] = \"Barbara\";\n"
-              "    std:string bakery_name = mymap[\"Bakery\"];\n"
-              "}\n", true);
-        ASSERT_EQUALS("", errout.str());
-
-        check("void f() {\n"
-              "    std::vector<int> v;\n"
-              "    v.insert(1);\n"
-              "    int i = v[0];\n"
-              "}\n", true);
-        ASSERT_EQUALS("", errout.str());
-
-        check("void f() {\n"
-              "    std::vector<int> v;\n"
-              "    initialize(v);\n"
-              "    int i = v[0];\n"
-              "}", true);
-        ASSERT_EQUALS("", errout.str());
-
-        check("char f() {\n"
-              "    std::string s(foo);\n"
-              "    return s[0];\n"
-              "}", true);
-        ASSERT_EQUALS("", errout.str());
-
-        check("void f() {\n"
-              "    std::vector<int> v = foo();\n"
-              "    if(bar) v.clear();\n"
-              "    int i = v.find(foobar);\n"
-              "}", true);
-        ASSERT_EQUALS("", errout.str());
-
-        check("void f(std::set<int> v) {\n"
-              "    v.clear();\n"
-              "    int i = v.find(foobar);\n"
-              "}", true);
-        ASSERT_EQUALS("[test.cpp:3]: (style, inconclusive) Reading from empty STL container 'v'\n", errout.str());
-
-        check("void f(std::set<int> v) {\n"
-              "    v.clear();\n"
-              "    v.begin();\n"
-              "}", true);
-        ASSERT_EQUALS("[test.cpp:3]: (style, inconclusive) Reading from empty STL container 'v'\n", errout.str());
-
-        check("void f(std::set<int> v) {\n"
-              "    v.clear();\n"
-              "    *v.begin();\n"
-              "}", true);
-        ASSERT_EQUALS("[test.cpp:3]: (style, inconclusive) Reading from empty STL container 'v'\n", errout.str());
-
-        check("void f(std::set<int> v) {\n"
-              "    v.clear();\n"
-              "    for(auto i = v.cbegin();\n"
-              "        i != v.cend(); ++i) {}\n"
-              "}", true);
-        ASSERT_EQUALS("[test.cpp:4]: (style, inconclusive) Reading from empty STL container 'v'\n", errout.str());
-
-        check("void f(std::set<int> v) {\n"
-              "    v.clear();\n"
-              "    foo(v.begin());\n"
-              "}", true);
-        ASSERT_EQUALS("", errout.str());
-
-        check("void f() {\n"
-              "    std::map<int, std::string> CMap;\n"
-              "    std::string strValue = CMap[1];\n"
-              "    std::string strValue2 = CMap[1];\n"
-              "}\n", true);
-        ASSERT_EQUALS("[test.cpp:3]: (style, inconclusive) Reading from empty STL container 'CMap'\n", errout.str());
-
-        // #4306
-        check("void f(std::vector<int> v) {\n"
-              "    v.clear();\n"
-              "    for(int i = 0; i < v.size(); i++) { cout << v[i]; }\n"
-              "}", true);
-        ASSERT_EQUALS("[test.cpp:3]: (style, inconclusive) Reading from empty STL container 'v'\n", errout.str());
-
-        // #7449 - nonlocal vector
-        check("std::vector<int> v;\n"
-              "void f() {\n"
-              "  v.clear();\n"
-              "  dostuff()\n"
-              "  if (v.empty()) { }\n"
-              "}", true);
-        ASSERT_EQUALS("", errout.str());
-
-        check("std::vector<int> v;\n"
-              "void f() {\n"
-              "  v.clear();\n"
-              "  if (v.empty()) { }\n"
-              "}", true);
-        ASSERT_EQUALS("[test.cpp:4]: (style, inconclusive) Reading from empty STL container 'v'\n", errout.str());
-
-        // #6663
-        check("void foo() {\n"
-              "    std::set<int> container;\n"
-              "    while (container.size() < 5)\n"
-              "        container.insert(22);\n"
-              "}", true);
-        ASSERT_EQUALS("", errout.str());
-
-        // #6679
-        check("class C {\n"
-              "    C() {\n"
-              "        switch (ret) {\n"
-              "            case 1:\n"
-              "                vec.clear();\n"
-              "                break;\n"
-              "            case 2:\n"
-              "                if (vec.empty())\n"
-              "                    ;\n"
-              "                break;\n"
-              "        }\n"
-              "    }\n"
-              "    std::vector<int> vec;\n"
-              "};", true);
-        ASSERT_EQUALS("", errout.str());
-
-        check("class C {\n"
-              "    C() {\n"
-              "        switch (ret) {\n"
-              "            case 1:\n"
-              "                vec.clear();\n"
-              "            case 2:\n"
-              "                if (vec.empty())\n"
-              "                    ;\n"
-              "                break;\n"
-              "        }\n"
-              "    }\n"
-              "    std::vector<int> vec;\n"
-              "};", true);
-        ASSERT_EQUALS("", errout.str());
-
-        check("class C {\n"
-              "    C() {\n"
-              "        switch (ret) {\n"
-              "            case 1:\n"
-              "                vec.clear();\n"
-              "                if (vec.empty())\n"
-              "                    ;\n"
-              "                break;\n"
-              "        }\n"
-              "    }\n"
-              "    std::vector<int> vec;\n"
-              "};", true);
-        ASSERT_EQUALS("[test.cpp:6]: (style, inconclusive) Reading from empty STL container 'vec'\n", errout.str());
-
-        // #7560
-        check("std::vector<int> test;\n"
-              "std::vector<int>::iterator it;\n"
-              "void Reset() {\n"
-              "    test.clear();\n"
-              "    it = test.end();\n"
-              "}");
-        ASSERT_EQUALS("", errout.str());
-
-        // #8055
-        check("int main() {\n"
-              "    std::string str;\n"
-              "    auto l = [&]() {\n"
-              "        if (str[0] == 'A')\n"
-              "            std::cout << \"!\";\n"
-              "    }\n"
-              "    str = \"A\";\n"
-              "    l();\n"
-              "}");
-        ASSERT_EQUALS("", errout.str());
-
-        check("void f(const std::vector<std::string> &v) {\n"
-              "  for (const std::string& s : v) {\n"
-              "    if (s.find(x) != string::npos) {}\n"
-              "  }\n"
-              "}", true);
-        ASSERT_EQUALS("", errout.str());
-    }
 
     void loopAlgoElementAssign() {
         check("void foo() {\n"
@@ -3839,8 +3614,6 @@
               "}\n",true);
         ASSERT_EQUALS("[test.cpp:4]: (style) Consider using std::accumulate algorithm instead of a raw loop.\n", errout.str());
     }
-=======
->>>>>>> 4e7ed9ea
 };
 
 REGISTER_TEST(TestStl)