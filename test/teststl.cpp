--- conflicted
+++ resolved
@@ -646,20 +646,20 @@
                     "}\n");
         ASSERT_EQUALS("", errout.str());
 
-<<<<<<< HEAD
         checkNormal("void f(std::vector<int>& v, int i) {\n"
                     "    if (i > -1) {\n"
                     "        v.erase(v.begin() + i);\n"
                     "        if (v.empty()) {}\n"
                     "    }\n"
-=======
+                    "}\n");
+        ASSERT_EQUALS("", errout.str());
+
         checkNormal("void g(const char *, ...) { exit(1); }\n" // #10025
                     "void f(const char c[]) {\n"
                     "    std::vector<int> v = get();\n"
                     "    if (v.empty())\n"
                     "        g(\"\", c[0]);\n"
                     "    return h(&v[0], v.size()); \n"
->>>>>>> c7ef602c
                     "}\n");
         ASSERT_EQUALS("", errout.str());
     }
