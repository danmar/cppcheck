--- conflicted
+++ resolved
@@ -3895,7 +3895,6 @@
                       errout.str());
 
         check("void f(const std::string& s);\n" // #8336
-<<<<<<< HEAD
               "struct T {\n"
               "    std::string g();\n"
               "    std::string a[1];\n"
@@ -3911,13 +3910,6 @@
                       "[test.cpp:9]: (performance) Passing the result of c_str() to a function that takes std::string as argument no. 1 is slow and redundant.\n"
                       "[test.cpp:10]: (performance) Passing the result of c_str() to a function that takes std::string as argument no. 1 is slow and redundant.\n"
                       "[test.cpp:11]: (performance) Passing the result of c_str() to a function that takes std::string as argument no. 1 is slow and redundant.\n",
-=======
-              "void g(const std::vector<std::string>& v) {\n"
-              "    for (std::vector<std::string>::const_iterator it = v.begin(); it != v.end(); ++it)\n"
-              "        f(it->c_str());\n"
-              "}\n");
-        ASSERT_EQUALS("[test.cpp:4]: (performance) Passing the result of c_str() to a function that takes std::string as argument no. 1 is slow and redundant.\n",
->>>>>>> f81fc112
                       errout.str());
 
         check("void svgFile(const std::string &content, const std::string &fileName, const double end = 1000., const double start = 0.);\n"
@@ -4094,16 +4086,6 @@
               "}\n");
         ASSERT_EQUALS("", errout.str());
 
-<<<<<<< HEAD
-        check("void f(std::stringstream& strm, const std::string& s) {\n" // #7515
-              "    strm << s.c_str();\n"
-              "    strm << \"abc\" << s.c_str();\n"
-              "    strm << \"abc\" << s.c_str() << \"def\";\n"
-              "}\n");
-        ASSERT_EQUALS("[test.cpp:2]: (performance) Passing the result of c_str() to a stream is slow and redundant.\n"
-                      "[test.cpp:3]: (performance) Passing the result of c_str() to a stream is slow and redundant.\n"
-                      "[test.cpp:4]: (performance) Passing the result of c_str() to a stream is slow and redundant.\n",
-=======
         check("struct T {\n" // #7515
               "    std::string g();\n"
               "    std::string a[1];\n"
@@ -4126,7 +4108,6 @@
                       "[test.cpp:11]: (performance) Passing the result of c_str() to a stream is slow and redundant.\n"
                       "[test.cpp:12]: (performance) Passing the result of c_str() to a stream is slow and redundant.\n"
                       "[test.cpp:14]: (performance) Passing the result of c_str() to a stream is slow and redundant.\n",
->>>>>>> f81fc112
                       errout.str());
     }
 
