/*
 * Cppcheck - A tool for static C/C++ code analysis
 * Copyright (C) 2007-2025 Cppcheck team.
 *
 * This program is free software: you can redistribute it and/or modify
 * it under the terms of the GNU General Public License as published by
 * the Free Software Foundation, either version 3 of the License, or
 * (at your option) any later version.
 *
 * This program is distributed in the hope that it will be useful,
 * but WITHOUT ANY WARRANTY; without even the implied warranty of
 * MERCHANTABILITY or FITNESS FOR A PARTICULAR PURPOSE.  See the
 * GNU General Public License for more details.
 *
 * You should have received a copy of the GNU General Public License
 * along with this program.  If not, see <http://www.gnu.org/licenses/>.
 */

#include "checkstl.h"
#include "errortypes.h"
#include "fixture.h"
#include "helpers.h"
#include "settings.h"
#include "standards.h"
#include "utils.h"

#include <cstddef>
#include <string>

class TestStl : public TestFixture {
public:
    TestStl() : TestFixture("TestStl") {}

private:
    /*const*/ Settings settings = settingsBuilder().severity(Severity::warning).severity(Severity::style).severity(Severity::performance).library("std.cfg").build();

    void run() override {
        TEST_CASE(outOfBounds);
        TEST_CASE(outOfBoundsSymbolic);
        TEST_CASE(outOfBoundsIndexExpression);
        TEST_CASE(outOfBoundsIterator);

        TEST_CASE(iterator1);
        TEST_CASE(iterator2);
        TEST_CASE(iterator3);
        TEST_CASE(iterator4);
        TEST_CASE(iterator5);
        TEST_CASE(iterator6);
        TEST_CASE(iterator7);
        TEST_CASE(iterator8);
        TEST_CASE(iterator9);
        TEST_CASE(iterator10);
        TEST_CASE(iterator11);
        TEST_CASE(iterator12);
        TEST_CASE(iterator13);
        TEST_CASE(iterator14); // #8191
        TEST_CASE(iterator15); // #8341
        TEST_CASE(iterator16);
        TEST_CASE(iterator17);
        TEST_CASE(iterator18);
        TEST_CASE(iterator19);
        TEST_CASE(iterator20);
        TEST_CASE(iterator21);
        TEST_CASE(iterator22);
        TEST_CASE(iterator23);
        TEST_CASE(iterator24);
        TEST_CASE(iterator25); // #9742
        TEST_CASE(iterator26); // #9176
        TEST_CASE(iterator27); // #10378
        TEST_CASE(iterator28); // #10450
        TEST_CASE(iterator29);
        TEST_CASE(iterator30);
        TEST_CASE(iterator31);
        TEST_CASE(iteratorExpression);
        TEST_CASE(iteratorSameExpression);
        TEST_CASE(mismatchingContainerIterator);
        TEST_CASE(eraseIteratorOutOfBounds);

        TEST_CASE(dereference);
        TEST_CASE(dereference_break);  // #3644 - handle "break"
        TEST_CASE(dereference_member);

        TEST_CASE(STLSize);
        TEST_CASE(STLSizeNoErr);
        TEST_CASE(negativeIndex);
        TEST_CASE(negativeIndexMultiline);
        TEST_CASE(erase1);
        TEST_CASE(erase2);
        TEST_CASE(erase3);
        TEST_CASE(erase4);
        TEST_CASE(erase5);
        TEST_CASE(erase6);
        TEST_CASE(eraseBreak);
        TEST_CASE(eraseContinue);
        TEST_CASE(eraseReturn1);
        TEST_CASE(eraseReturn2);
        TEST_CASE(eraseReturn3);
        TEST_CASE(eraseGoto);
        TEST_CASE(eraseAssign1);
        TEST_CASE(eraseAssign2);
        TEST_CASE(eraseAssign3);
        TEST_CASE(eraseAssign4);
        TEST_CASE(eraseAssignByFunctionCall);
        TEST_CASE(eraseErase);
        TEST_CASE(eraseByValue);
        TEST_CASE(eraseIf);
        TEST_CASE(eraseOnVector);

        TEST_CASE(pushback1);
        TEST_CASE(pushback2);
        TEST_CASE(pushback3);
        TEST_CASE(pushback4);
        TEST_CASE(pushback5);
        TEST_CASE(pushback6);
        TEST_CASE(pushback7);
        TEST_CASE(pushback8);
        TEST_CASE(pushback9);
        TEST_CASE(pushback10);
        TEST_CASE(pushback11);
        TEST_CASE(pushback12);
        TEST_CASE(pushback13);
        TEST_CASE(insert1);
        TEST_CASE(insert2);
        TEST_CASE(popback1);

        TEST_CASE(stlBoundaries1);
        TEST_CASE(stlBoundaries2);
        TEST_CASE(stlBoundaries3);
        TEST_CASE(stlBoundaries4); // #4364
        TEST_CASE(stlBoundaries5); // #4352
        TEST_CASE(stlBoundaries6); // #7106

        // if (str.find("ab"))
        TEST_CASE(if_find);
        TEST_CASE(if_str_find);

        TEST_CASE(size1);
        TEST_CASE(size2);
        TEST_CASE(size3);
        TEST_CASE(size4); // #2652 - don't warn about vector/deque

        // Redundant conditions..
        // if (ints.find(123) != ints.end()) ints.remove(123);
        TEST_CASE(redundantCondition1);

        // missing inner comparison when incrementing iterator inside loop
        TEST_CASE(missingInnerComparison1);
        TEST_CASE(missingInnerComparison2);     // no FP when there is comparison
        TEST_CASE(missingInnerComparison3);     // no FP when there is iterator shadowing
        TEST_CASE(missingInnerComparison4);     // no FP when "break;" is used
        TEST_CASE(missingInnerComparison5);     // Ticket #2154 - FP
        TEST_CASE(missingInnerComparison6);     // #2643 - 'it=foo.insert(++it,0);'

        // catch common problems when using the string::c_str() function
        TEST_CASE(cstr);

        TEST_CASE(uselessCalls);
        TEST_CASE(stabilityOfChecks); // #4684 cppcheck crash in template function call

        TEST_CASE(dereferenceInvalidIterator);
        TEST_CASE(dereferenceInvalidIterator2); // #6572
        TEST_CASE(dereference_auto);

        TEST_CASE(loopAlgoElementAssign);
        TEST_CASE(loopAlgoAccumulateAssign);
        TEST_CASE(loopAlgoContainerInsert);
        TEST_CASE(loopAlgoIncrement);
        TEST_CASE(loopAlgoConditional);
        TEST_CASE(loopAlgoMinMax);
        TEST_CASE(loopAlgoMultipleReturn);

        TEST_CASE(invalidContainer);
        TEST_CASE(invalidContainerLoop);
        TEST_CASE(findInsert);

        TEST_CASE(checkKnownEmptyContainer);
        TEST_CASE(checkMutexes);
    }

    struct CheckOptions
    {
        CheckOptions() = default;
        bool inconclusive = false;
        Standards::cppstd_t cppstandard = Standards::CPPLatest;
    };

#define check(...) check_(__FILE__, __LINE__, __VA_ARGS__)
    template<size_t size>
    void check_(const char* file, int line, const char (&code)[size], const CheckOptions& options = make_default_obj()) {
        const Settings settings1 = settingsBuilder(settings).certainty(Certainty::inconclusive, options.inconclusive).cpp(options.cppstandard).build();

        // Tokenize..
        SimpleTokenizer tokenizer(settings1, *this);

        ASSERT_LOC(tokenizer.tokenize(code), file, line);

        runChecks<CheckStl>(tokenizer, this);
    }

    // TODO: get rid of this
    void check_(const char* file, int line, const std::string& code) {
        // Tokenize..
        SimpleTokenizer tokenizer(settings, *this);

        ASSERT_LOC(tokenizer.tokenize(code), file, line);

        runChecks<CheckStl>(tokenizer, this);
    }

#define checkNormal(code) checkNormal_(code, __FILE__, __LINE__)
    template<size_t size>
    void checkNormal_(const char (&code)[size], const char* file, int line) {
        // Tokenize..
        SimpleTokenizer tokenizer(settings, *this);
        ASSERT_LOC(tokenizer.tokenize(code), file, line);

        // Check..
        runChecks<CheckStl>(tokenizer, this);
    }

    void outOfBounds() {
        setMultiline();

        checkNormal("bool f(const int a, const int b)\n" // #8648
                    "{\n"
                    "    std::cout << a << b;\n"
                    "    return true;\n"
                    "}\n"
                    "void f(const std::vector<int> &v)\n"
                    "{\n"
                    "    if(v.size() >=2 &&\n"
                    "            bar(v[2], v[3]) )\n"                          // v[3] is accessed
                    "    {;}\n"
                    "}\n");
        ASSERT_EQUALS("test.cpp:9:warning:Either the condition 'v.size()>=2' is redundant or size of 'v' can be 2. Expression 'v[2]' causes access out of bounds.\n"
                      "test.cpp:8:note:condition 'v.size()>=2'\n"
                      "test.cpp:9:note:Access out of bounds\n"
                      "test.cpp:9:warning:Either the condition 'v.size()>=2' is redundant or size of 'v' can be 2. Expression 'v[3]' causes access out of bounds.\n"
                      "test.cpp:8:note:condition 'v.size()>=2'\n"
                      "test.cpp:9:note:Access out of bounds\n", errout_str());

        checkNormal("void f() {\n"
                    "  std::string s;\n"
                    "  s[10] = 1;\n"
                    "}");
        ASSERT_EQUALS("test.cpp:3:error:Out of bounds access in expression 's[10]' because 's' is empty.\n", errout_str());

        checkNormal("void f() {\n"
                    "  std::string s = \"abcd\";\n"
                    "  s[10] = 1;\n"
                    "}");
        ASSERT_EQUALS("test.cpp:3:error:Out of bounds access in 's[10]', if 's' size is 4 and '10' is 10\n", errout_str());

        checkNormal("void f(std::vector<int> v) {\n"
                    "    v.front();\n"
                    "    if (v.empty()) {}\n"
                    "}");
        ASSERT_EQUALS("test.cpp:2:warning:Either the condition 'v.empty()' is redundant or expression 'v.front()' causes access out of bounds.\n"
                      "test.cpp:3:note:condition 'v.empty()'\n"
                      "test.cpp:2:note:Access out of bounds\n", errout_str());

        checkNormal("void f(std::vector<int> v) {\n"
                    "    if (v.size() == 3) {}\n"
                    "    v[16] = 0;\n"
                    "}");
        ASSERT_EQUALS("test.cpp:3:warning:Either the condition 'v.size()==3' is redundant or size of 'v' can be 3. Expression 'v[16]' causes access out of bounds.\n"
                      "test.cpp:2:note:condition 'v.size()==3'\n"
                      "test.cpp:3:note:Access out of bounds\n", errout_str());

        checkNormal("void f(std::vector<int> v) {\n"
                    "    int i = 16;\n"
                    "    if (v.size() == 3) {\n"
                    "        v[i] = 0;\n"
                    "    }\n"
                    "}");
        ASSERT_EQUALS("test.cpp:4:warning:Either the condition 'v.size()==3' is redundant or size of 'v' can be 3. Expression 'v[i]' causes access out of bounds.\n"
                      "test.cpp:3:note:condition 'v.size()==3'\n"
                      "test.cpp:4:note:Access out of bounds\n", errout_str());

        checkNormal("void f(std::vector<int> v, int i) {\n"
                    "    if (v.size() == 3 || i == 16) {}\n"
                    "    v[i] = 0;\n"
                    "}");
        ASSERT_EQUALS("", errout_str());

        checkNormal("void f(std::map<int,int> x) {\n"
                    "    if (x.empty()) { x[1] = 2; }\n"
                    "}");
        ASSERT_EQUALS("", errout_str());

        checkNormal("void f(std::string s) {\n"
                    "    if (s.size() == 1) {\n"
                    "        s[2] = 0;\n"
                    "    }\n"
                    "}");
        ASSERT_EQUALS("test.cpp:3:warning:Either the condition 's.size()==1' is redundant or size of 's' can be 1. Expression 's[2]' causes access out of bounds.\n"
                      "test.cpp:2:note:condition 's.size()==1'\n"
                      "test.cpp:3:note:Access out of bounds\n", errout_str());

        // Do not crash
        checkNormal("void a() {\n"
                    "  std::string b[];\n"
                    "  for (auto c : b)\n"
                    "    c.data();\n"
                    "}");
        ASSERT_EQUALS("", errout_str());

        checkNormal("std::string f(std::string x) {\n"
                    "  if (x.empty()) return {};\n"
                    "  x[0];\n"
                    "}");
        ASSERT_EQUALS("", errout_str());

        checkNormal("std::string f(std::string x) {\n"
                    "  if (x.empty()) return std::string{};\n"
                    "  x[0];\n"
                    "}");
        ASSERT_EQUALS("", errout_str());

        checkNormal("void f() {\n"
                    "  std::string s;\n"
                    "  x = s.begin() + 1;\n"
                    "}");
        ASSERT_EQUALS(
            "test.cpp:3:error:Out of bounds access in expression 's.begin()+1' because 's' is empty.\n"
            "test.cpp:3:error:Out of bounds access in expression 's.begin()+1' because 's' is empty.\n",   // duplicate
            errout_str());

        checkNormal("void f(int x) {\n"
                    "  std::string s;\n"
                    "  auto it = s.begin() + x;\n"
                    "}");
        ASSERT_EQUALS("test.cpp:3:error:Out of bounds access in expression 's.begin()+x' because 's' is empty and 'x' may be non-zero.\n", errout_str());

        checkNormal("char fstr1(){const std::string s = \"<a><b>\"; return s[42]; }\n"
                    "wchar_t fwstr1(){const std::wstring s = L\"<a><b>\"; return s[42]; }");
        ASSERT_EQUALS("test.cpp:1:error:Out of bounds access in 's[42]', if 's' size is 6 and '42' is 42\n"
                      "test.cpp:2:error:Out of bounds access in 's[42]', if 's' size is 6 and '42' is 42\n", errout_str());

        checkNormal("char fstr1(){const std::string s = \"<a><b>\"; return s[1]; }\n"
                    "wchar_t fwstr1(){const std::wstring s = L\"<a><b>\"; return s[1]; }");
        ASSERT_EQUALS("", errout_str());

        checkNormal("int f() {\n"
                    "    std::vector<int> v;\n"
                    "    std::vector<int> * pv = &v;\n"
                    "    return (*pv)[42];\n"
                    "}");
        ASSERT_EQUALS("test.cpp:4:error:Out of bounds access in expression '(*pv)[42]' because '*pv' is empty.\n", errout_str());

        checkNormal("void f() {\n"
                    "  std::string s;\n"
                    "  ++abc[s];\n"
                    "}");
        ASSERT_EQUALS("", errout_str());

        // # 9274
        checkNormal("char f(bool b) {\n"
                    "    const std::string s = \"<a><b>\";\n"
                    "    int x = 6;\n"
                    "    if(b) ++x;\n"
                    "    return s[x];\n"
                    "}");
        ASSERT_EQUALS("test.cpp:5:error:Out of bounds access in 's[x]', if 's' size is 6 and 'x' is 6\n", errout_str());

        checkNormal("void f() {\n"
                    "    static const int N = 4;\n"
                    "    std::array<int, N> x;\n"
                    "    x[0] = 0;\n"
                    "}");
        ASSERT_EQUALS("", errout_str());

        checkNormal("void f(bool b) {\n"
                    "    std::vector<int> x;\n"
                    "    if (b)\n"
                    "        x.push_back(1);\n"
                    "    if (x.size() < 2)\n"
                    "        return;\n"
                    "    x[0] = 2;\n"
                    "}\n");
        ASSERT_EQUALS("", errout_str());

        checkNormal("void f(bool b) {\n"
                    "    std::vector<int> v;\n"
                    "    if(v.at(b?42:0)) {}\n"
                    "}\n");
        ASSERT_EQUALS(
            "test.cpp:3:error:Out of bounds access in expression 'v.at(b?42:0)' because 'v' is empty.\n",
            errout_str());

        checkNormal("void f(std::vector<int> v, bool b){\n"
                    "    if (v.size() == 1)\n"
                    "        if(v.at(b?42:0)) {}\n"
                    "}\n");
        ASSERT_EQUALS(
            "test.cpp:3:warning:Either the condition 'v.size()==1' is redundant or size of 'v' can be 1. Expression 'v.at(b?42:0)' causes access out of bounds.\n"
            "test.cpp:2:note:condition 'v.size()==1'\n"
            "test.cpp:3:note:Access out of bounds\n",
            errout_str());

        check("struct T {\n"
              "  std::vector<int>* v;\n"
              "};\n"
              "struct S {\n"
              "  T t;\n"
              "};\n"
              "long g(S& s);\n"
              "int f() {\n"
              "  std::vector<int> ArrS;\n"
              "  S s = { { &ArrS } };\n"
              "  g(s);\n"
              "  return ArrS[0];\n"
              "}\n", dinit(CheckOptions, $.inconclusive = true));
        ASSERT_EQUALS("", errout_str());

        check("struct T {\n"
              "  std::vector<int>* v;\n"
              "};\n"
              "struct S {\n"
              "  std::vector<T> t;\n"
              "};\n"
              "long g(S& s);\n"
              "int f() {\n"
              "  std::vector<int> ArrS;\n"
              "  S s = { { { &ArrS } } };\n"
              "  g(s);\n"
              "  return ArrS[0];\n"
              "}\n",
              dinit(CheckOptions, $.inconclusive = true));
        ASSERT_EQUALS("", errout_str());

        check("struct T {\n"
              "  std::vector<int>* v;\n"
              "};\n"
              "struct S {\n"
              "  std::vector<std::vector<T>> t;\n"
              "};\n"
              "long g(S& s);\n"
              "int f() {\n"
              "  std::vector<int> ArrS;\n"
              "  S s = { { { { &ArrS } } } };\n"
              "  g(s);\n"
              "  return ArrS[0];\n"
              "}\n",
              dinit(CheckOptions, $.inconclusive = true));
        ASSERT_EQUALS("", errout_str());

        check("struct T {\n"
              "  std::vector<int>* v;\n"
              "};\n"
              "struct S {\n"
              "  T t;\n"
              "};\n"
              "long g(S& s);\n"
              "int f() {\n"
              "  std::vector<int> ArrS;\n"
              "  S s { { &ArrS } };\n"
              "  g(s);\n"
              "  return ArrS[0];\n"
              "}\n",
              dinit(CheckOptions, $.inconclusive = true));
        ASSERT_EQUALS("", errout_str());

        check("struct T {\n"
              "  std::vector<int>* v;\n"
              "};\n"
              "struct S {\n"
              "  std::vector<T> t;\n"
              "};\n"
              "long g(S& s);\n"
              "int f() {\n"
              "  std::vector<int> ArrS;\n"
              "  S s { { { &ArrS } } };\n"
              "  g(s);\n"
              "  return ArrS[0];\n"
              "}\n",
              dinit(CheckOptions, $.inconclusive = true));
        ASSERT_EQUALS("", errout_str());

        check("struct T {\n"
              "  std::vector<int>* v;\n"
              "};\n"
              "struct S {\n"
              "  std::vector<std::vector<T>> t;\n"
              "};\n"
              "long g(S& s);\n"
              "int f() {\n"
              "  std::vector<int> ArrS;\n"
              "  S s { { { { &ArrS } } } };\n"
              "  g(s);\n"
              "  return ArrS[0];\n"
              "}\n",
              dinit(CheckOptions, $.inconclusive = true));
        ASSERT_EQUALS("", errout_str());

        checkNormal("extern void Bar(const double, const double);\n"
                    "void f(std::vector<double> &r, const double ) {\n"
                    "    std::vector<double> result;\n"
                    "    double d = 0.0;\n"
                    "    const double inc = 0.1;\n"
                    "    for(unsigned int i = 0; i < 10; ++i) {\n"
                    "        result.push_back(d);\n"
                    "        d = (i + 1) * inc;\n"
                    "    }\n"
                    "    Bar(1.0, d);\n"
                    "    Bar(10U, result.size());\n"
                    "    Bar(0.0, result[0]);\n"
                    "    Bar(0.34, result[1]);\n"
                    "}\n");
        ASSERT_EQUALS("", errout_str());

        checkNormal("void f(size_t entries) {\n"
                    "    std::vector<uint8_t> v;\n"
                    "    if (v.size() < entries + 2)\n"
                    "        v.resize(entries + 2);\n"
                    "    v[0] = 1;\n"
                    "}\n");
        ASSERT_EQUALS("", errout_str());

        checkNormal("void f(size_t entries) {\n"
                    "    std::vector<uint8_t> v;\n"
                    "    if (v.size() < entries)\n"
                    "        v.resize(entries);\n"
                    "    v[0] = 1;\n"
                    "}\n");
        ASSERT_EQUALS("test.cpp:5:error:Out of bounds access in expression 'v[0]' because 'v' is empty.\n", errout_str());

        checkNormal("void f(size_t entries) {\n"
                    "    if (entries < 2) return;\n"
                    "    std::vector<uint8_t> v;\n"
                    "    if (v.size() < entries)\n"
                    "        v.resize(entries);\n"
                    "    v[0] = 1;\n"
                    "}\n");
        ASSERT_EQUALS("", errout_str());

        checkNormal("void f(size_t entries) {\n"
                    "    if (entries == 0) return;\n"
                    "    std::vector<uint8_t> v;\n"
                    "    if (v.size() < entries)\n"
                    "        v.resize(entries);\n"
                    "    v[0] = 1;\n"
                    "}\n");
        ASSERT_EQUALS("", errout_str());

        checkNormal("void foo(std::vector<int>* PArr, int n) {\n"
                    " std::vector<int> Arr;\n"
                    " if (!PArr)\n"
                    "   PArr = &Arr;\n"
                    " PArr->resize(n);\n"
                    " for (int i = 0; i < n; ++i)\n"
                    "   (*PArr)[i] = 1;\n"
                    "}\n");
        ASSERT_EQUALS("", errout_str());

        checkNormal("int f() {\n"
                    "    std::vector<int> v;\n"
                    "    std::vector<int> * pv = &v;\n"
                    "    return (*pv).at(42);\n"
                    "}\n");
        ASSERT_EQUALS("test.cpp:4:error:Out of bounds access in expression '(*pv).at(42)' because '*pv' is empty.\n",
                      errout_str());

        checkNormal("std::string f(const char* DirName) {\n"
                    "  if (DirName == nullptr)\n"
                    "      return {};\n"
                    "  std::string Name{ DirName };\n"
                    "  if (!Name.empty() && Name.back() != '\\\\')\n"
                    "    Name += '\\\\';\n"
                    "  return Name;\n"
                    "}\n");
        ASSERT_EQUALS("", errout_str());

        checkNormal("bool f(bool b) {\n"
                    "  std::vector<int> v;\n"
                    "  if (b)\n"
                    "    v.push_back(0);\n"
                    "  for(auto i:v)\n"
                    "    if (v[i] > 0)\n"
                    "      return true;\n"
                    "  return false;\n"
                    "}\n");
        ASSERT_EQUALS("test.cpp:5:style:Consider using std::any_of algorithm instead of a raw loop.\n", errout_str());

        checkNormal("std::vector<int> range(int n);\n"
                    "bool f(bool b) {\n"
                    "  std::vector<int> v;\n"
                    "  if (b)\n"
                    "    v.push_back(1);\n"
                    "  assert(range(v.size()).size() == v.size());\n"
                    "  for(auto i:range(v.size()))\n"
                    "    if (v[i] > 0)\n"
                    "      return true;\n"
                    "  return false;\n"
                    "}\n");
        ASSERT_EQUALS("test.cpp:7:style:Consider using std::any_of algorithm instead of a raw loop.\n", errout_str());

        checkNormal("bool g();\n"
                    "int f(int x) {\n"
                    "    std::vector<int> v;\n"
                    "    if (g())\n"
                    "        v.emplace_back(x);\n"
                    "    const auto n = (int)v.size();\n"
                    "    for (int i = 0; i < n; ++i)\n"
                    "        if (v[i] > 0)\n"
                    "            return i;\n"
                    "    return 0;\n"
                    "}\n");
        ASSERT_EQUALS("test.cpp:8:style:Consider using std::find_if algorithm instead of a raw loop.\n", errout_str());

        checkNormal("bool g();\n"
                    "int f(int x) {\n"
                    "    std::vector<int> v;\n"
                    "    if (g())\n"
                    "        v.emplace_back(x);\n"
                    "    const auto n = static_cast<int>(v.size());\n"
                    "    for (int i = 0; i < n; ++i)\n"
                    "        if (v[i] > 0)\n"
                    "            return i;\n"
                    "    return 0;\n"
                    "}\n");
        ASSERT_EQUALS("test.cpp:8:style:Consider using std::find_if algorithm instead of a raw loop.\n", errout_str());

        checkNormal("bool g();\n"
                    "void f(int x) {\n"
                    "    std::vector<int> v;\n"
                    "    if (g())\n"
                    "        v.emplace_back(x);\n"
                    "    const int n = v.size();\n"
                    "    h(n);\n"
                    "    for (int i = 0; i < n; ++i)\n"
                    "        h(v[i]);\n"
                    "}\n");
        ASSERT_EQUALS("", errout_str());

        checkNormal("void foo(const std::vector<int> &v) {\n"
                    "    if(v.size() >=1 && v[0] == 4 && v[1] == 2){}\n"
                    "}\n");
        ASSERT_EQUALS("test.cpp:2:warning:Either the condition 'v.size()>=1' is redundant or size of 'v' can be 1. Expression 'v[1]' causes access out of bounds.\n"
                      "test.cpp:2:note:condition 'v.size()>=1'\n"
                      "test.cpp:2:note:Access out of bounds\n", errout_str());

        checkNormal("int f(int x, int y) {\n"
                    "    std::vector<int> a = {0,1,2};\n"
                    "    if(x<2)\n"
                    "        y = a[x] + 1;\n"
                    "    else\n"
                    "        y = a[x];\n"
                    "    return y;\n"
                    "}\n");
        ASSERT_EQUALS(
            "test.cpp:6:warning:Either the condition 'x<2' is redundant or 'x' can have the value greater or equal to 3. Expression 'a[x]' causes access out of bounds.\n"
            "test.cpp:3:note:condition 'x<2'\n"
            "test.cpp:6:note:Access out of bounds\n",
            errout_str());

        checkNormal("int f(std::vector<int> v) {\n"
                    "    if (v.size() > 3)\n"
                    "        return v[v.size() - 3];\n"
                    "    return 0;\n"
                    "}\n");
        ASSERT_EQUALS("", errout_str());

        checkNormal("void f(std::vector<int> v) {\n"
                    "    v[v.size() - 1];\n"
                    "    if (v.size() == 1) {}\n"
                    "}\n");
        ASSERT_EQUALS("", errout_str());

        checkNormal("void f(int n) {\n"
                    "    std::vector<int> v = {1, 2, 3, 4};\n"
                    "    const int i = qMin(n, v.size());\n"
                    "    if (i > 1)\n"
                    "        v[i] = 1;\n"
                    "}\n");
        ASSERT_EQUALS("", errout_str());

        checkNormal("void f(std::vector<int>& v, int i) {\n"
                    "    if (i > -1) {\n"
                    "        v.erase(v.begin() + i);\n"
                    "        if (v.empty()) {}\n"
                    "    }\n"
                    "}\n");
        ASSERT_EQUALS("", errout_str());

        checkNormal("void g(const char *, ...) { exit(1); }\n" // #10025
                    "void f(const char c[]) {\n"
                    "    std::vector<int> v = get();\n"
                    "    if (v.empty())\n"
                    "        g(\"\", c[0]);\n"
                    "    return h(&v[0], v.size()); \n"
                    "}\n");
        ASSERT_EQUALS("", errout_str());

        checkNormal("void f(int i, std::vector<int> v) {\n" // #9157
                    "    if (i <= (int)v.size()) {\n"
                    "        if (v[i]) {}\n"
                    "    }\n"
                    "    if (i <= static_cast<int>(v.size())) {\n"
                    "        if (v[i]) {}\n"
                    "    }\n"
                    "}\n");
        ASSERT_EQUALS("test.cpp:3:warning:Either the condition 'i<=(int)v.size()' is redundant or 'i' can have the value v.size(). Expression 'v[i]' causes access out of bounds.\n"
                      "test.cpp:2:note:condition 'i<=(int)v.size()'\n"
                      "test.cpp:3:note:Access out of bounds\n"
                      "test.cpp:6:warning:Either the condition 'i<=static_cast<int>(v.size())' is redundant or 'i' can have the value v.size(). Expression 'v[i]' causes access out of bounds.\n"
                      "test.cpp:5:note:condition 'i<=static_cast<int>(v.size())'\n"
                      "test.cpp:6:note:Access out of bounds\n",
                      errout_str());

        check("template<class Iterator>\n"
              "void b(Iterator d) {\n"
              "  std::string c = \"a\";\n"
              "  d + c.length();\n"
              "}\n"
              "void f() {\n"
              "  std::string buf;\n"
              "  b(buf.begin());\n"
              "}\n",
              dinit(CheckOptions, $.inconclusive = true));
        ASSERT_EQUALS("test.cpp:4:error:Out of bounds access in expression 'd+c.length()' because 'buf' is empty.\n",
                      errout_str());

        check("template<class Iterator>\n"
              "void b(Iterator d) {\n"
              "  std::string c = \"a\";\n"
              "  sort(d, d + c.length());\n"
              "}\n"
              "void f() {\n"
              "  std::string buf;\n"
              "  b(buf.begin());\n"
              "}\n",
              dinit(CheckOptions, $.inconclusive = true));
        ASSERT_EQUALS("", errout_str());

        check("int f(const std::vector<int> &v) {\n"
              "    return !v.empty() ? 42 : v.back();\n"
              "}\n",
              dinit(CheckOptions, $.inconclusive = true));
        ASSERT_EQUALS(
            "test.cpp:2:warning:Either the condition 'v.empty()' is redundant or expression 'v.back()' causes access out of bounds.\n"
            "test.cpp:2:note:condition 'v.empty()'\n"
            "test.cpp:2:note:Access out of bounds\n",
            errout_str());

        check("std::vector<int> g() {\n" // #10779
              "    std::vector<int> v(10);\n"
              "    for(int i = 0; i <= 10; ++i)\n"
              "        v[i] = 42;\n"
              "    return v;\n"
              "}\n");
        ASSERT_EQUALS("test.cpp:4:error:Out of bounds access in 'v[i]', if 'v' size is 10 and 'i' is 10\n",
                      errout_str());

        check("void f() {\n"
              "    int s = 2;\n"
              "    std::vector <int> v(s);\n"
              "    v[100] = 1;\n"
              "}\n");
        ASSERT_EQUALS("test.cpp:4:error:Out of bounds access in 'v[100]', if 'v' size is 2 and '100' is 100\n",
                      errout_str());

        check("void f() {\n"
              "    std::vector <int> v({ 1, 2, 3 });\n"
              "    v[100] = 1;\n"
              "}\n");
        ASSERT_EQUALS("test.cpp:3:error:Out of bounds access in 'v[100]', if 'v' size is 3 and '100' is 100\n",
                      errout_str());

        check("void f() {\n"
              "    char c[] = { 1, 2, 3 };\n"
              "    std::vector<char> v(c, sizeof(c) + c);\n"
              "    v[100] = 1;\n"
              "}\n");
        ASSERT_EQUALS("test.cpp:4:error:Out of bounds access in 'v[100]', if 'v' size is 3 and '100' is 100\n",
                      errout_str());

        check("void f() {\n"
              "    char c[] = { 1, 2, 3 };\n"
              "    std::vector<char> v{ c, c + sizeof(c) };\n"
              "    v[100] = 1;\n"
              "}\n");
        ASSERT_EQUALS("test.cpp:4:error:Out of bounds access in 'v[100]', if 'v' size is 3 and '100' is 100\n",
                      errout_str());

        check("void f() {\n"
              "    int i[] = { 1, 2, 3 };\n"
              "    std::vector<int> v(i, i + sizeof(i) / 4);\n"
              "    v[100] = 1;\n"
              "}\n");
        ASSERT_EQUALS("test.cpp:4:error:Out of bounds access in 'v[100]', if 'v' size is 3 and '100' is 100\n",
                      errout_str());

        check("void f() {\n" // #6615
              "    int i[] = { 1, 2, 3 };\n"
              "    std::vector<int> v(i, i + sizeof(i) / sizeof(int));\n"
              "    v[100] = 1;\n"
              "}\n");
        TODO_ASSERT_EQUALS("test.cpp:4:error:Out of bounds access in 'v[100]', if 'v' size is 3 and '100' is 100\n",
                           "",
                           errout_str());

        check("void f() {\n"
              "    std::array<int, 10> a = {};\n"
              "    a[10];\n"
              "    constexpr std::array<int, 10> b = {};\n"
              "    b[10];\n"
              "    const std::array<int, 10> c = {};\n"
              "    c[10];\n"
              "    static constexpr std::array<int, 10> d = {};\n"
              "    d[10];\n"
              "}\n");
        ASSERT_EQUALS("test.cpp:3:error:Out of bounds access in 'a[10]', if 'a' size is 10 and '10' is 10\n"
                      "test.cpp:5:error:Out of bounds access in 'b[10]', if 'b' size is 10 and '10' is 10\n"
                      "test.cpp:7:error:Out of bounds access in 'c[10]', if 'c' size is 10 and '10' is 10\n"
                      "test.cpp:9:error:Out of bounds access in 'd[10]', if 'd' size is 10 and '10' is 10\n",
                      errout_str());

        check("struct test_fixed {\n"
              "    std::array<int, 10> array = {};\n"
              "    void index(int i) { array[i]; }\n"
              "};\n"
              "void f() {\n"
              "    test_fixed x = test_fixed();\n"
              "    x.index(10);\n"
              "}\n");
        ASSERT_EQUALS("test.cpp:3:error:Out of bounds access in 'array[i]', if 'array' size is 10 and 'i' is 10\n",
                      errout_str());

        check("struct test_constexpr {\n"
              "    static constexpr std::array<int, 10> array = {};\n"
              "    void index(int i) { array[i]; }\n"
              "};\n"
              "void f() {\n"
              "    test_constexpr x = test_constexpr();\n"
              "    x.index(10);\n"
              "}\n");
        ASSERT_EQUALS("test.cpp:3:error:Out of bounds access in 'array[i]', if 'array' size is 10 and 'i' is 10\n",
                      errout_str());

        checkNormal("struct A {\n"
                    "    const std::vector<int>& v;\n"
                    "    A(const std::vector<int>& x) : v(x)\n"
                    "    {}\n"
                    "    int f() const {\n"
                    "        return v[0];\n"
                    "    }\n"
                    "};\n");
        ASSERT_EQUALS("", errout_str());

        checkNormal("struct A {\n"
                    "    static const std::vector<int> v;\n"
                    "    int f() const {\n"
                    "        return v[0];\n"
                    "    }\n"
                    "};\n"
                    "const std::vector<int> A::v = {1, 2};\n");
        ASSERT_EQUALS("", errout_str());

        checkNormal("struct a {\n"
                    "    std::vector<int> g() const;\n"
                    "};\n"
                    "int f(const a& b) {\n"
                    "    auto c = b.g();\n"
                    "    assert(not c.empty());\n"
                    "    int d = c.front();\n"
                    "    return d;\n"
                    "}\n");
        ASSERT_EQUALS("", errout_str());

        checkNormal("std::string f() {\n"
                    "    std::map<int, std::string> m = { { 1, \"1\" } };\n"
                    "    return m.at(1);\n"
                    "}\n");
        ASSERT_EQUALS("", errout_str());

        checkNormal("struct A {\n"
                    "  virtual void init_v(std::vector<int> *v) = 0;\n"
                    "};\n"
                    "A* create_a();\n"
                    "struct B {\n"
                    "  B() : a(create_a()) {}\n"
                    "  void init_v(std::vector<int> *v) {\n"
                    "    a->init_v(v);\n"
                    "  }\n"
                    "  A* a;\n"
                    "};\n"
                    "void f() {\n"
                    "  B b;\n"
                    "  std::vector<int> v;\n"
                    "  b.init_v(&v);\n"
                    "  v[0];\n"
                    "}\n");
        ASSERT_EQUALS("", errout_str());

        checkNormal("void f(std::vector<int>* v) {\n"
                    "  if (v->empty())\n"
                    "    v->push_back(1);\n"
                    "  auto x = v->back();\n"
                    "}\n");
        ASSERT_EQUALS("", errout_str());

        checkNormal("template <typename T, uint8_t count>\n"
                    "struct Foo {\n"
                    "    std::array<T, count> items = {0};\n"
                    "    T maxCount = count;\n"
                    "    explicit Foo(const T& maxValue = (std::numeric_limits<T>::max)()) : maxCount(maxValue) {}\n"
                    "    bool Set(const uint8_t idx) {\n"
                    "        if (CheckBounds(idx) && items[idx] < maxCount) {\n"
                    "            items[idx] += 1;\n"
                    "            return true;\n"
                    "        }\n"
                    "        return false;\n"
                    "    }\n"
                    "    static bool CheckBounds(const uint8_t idx) { return idx < count; }\n"
                    "};\n"
                    "void f() {\n"
                    "    Foo<uint8_t, 42U> x;\n"
                    "    if (x.Set(42U)) {}\n"
                    "}\n");
        ASSERT_EQUALS("", errout_str());

        checkNormal("struct S { void g(std::span<int>& r) const; };\n" // #11828
                    "int f(const S& s) {\n"
                    "    std::span<int> t;\n"
                    "    s.g(t);\n"
                    "    return t[0];\n"
                    "}\n");
        ASSERT_EQUALS("", errout_str());

        checkNormal("char h() {\n"
                    "    std::string s;\n"
                    "    std::string_view sv(s);\n"
                    "    return s[2];\n"
                    "}\n");
        ASSERT_EQUALS("test.cpp:4:error:Out of bounds access in expression 's[2]' because 's' is empty.\n", errout_str());

        checkNormal("void f() {\n" // #12738
                    "    std::vector<double> v{ 0, 0.1 };\n"
                    "    (void)v[0];\n"
                    "}\n");
        ASSERT_EQUALS("", errout_str());
    }

    void outOfBoundsSymbolic()
    {
        check("void foo(std::string textline, int col) {\n"
              "    if(col > textline.size())\n"
              "        return false;\n"
              "    int x = textline[col];\n"
              "}\n");
        ASSERT_EQUALS(
            "[test.cpp:2] -> [test.cpp:4]: (warning) Either the condition 'col>textline.size()' is redundant or 'col' can have the value textline.size(). Expression 'textline[col]' causes access out of bounds.\n",
            errout_str());
    }

    void outOfBoundsIndexExpression() {
        setMultiline();

        checkNormal("void f(std::string s) {\n"
                    "  s[s.size()] = 1;\n"
                    "}");
        ASSERT_EQUALS("test.cpp:2:error:Out of bounds access of s, index 's.size()' is out of bounds.\n", errout_str());

        checkNormal("void f(std::string s) {\n"
                    "  s[s.size()+1] = 1;\n"
                    "}");
        ASSERT_EQUALS("test.cpp:2:error:Out of bounds access of s, index 's.size()+1' is out of bounds.\n", errout_str());

        checkNormal("void f(std::string s) {\n"
                    "  s[1+s.size()] = 1;\n"
                    "}");
        ASSERT_EQUALS("test.cpp:2:error:Out of bounds access of s, index '1+s.size()' is out of bounds.\n", errout_str());

        checkNormal("void f(std::string s) {\n"
                    "  s[x*s.size()] = 1;\n"
                    "}");
        ASSERT_EQUALS("test.cpp:2:error:Out of bounds access of s, index 'x*s.size()' is out of bounds.\n", errout_str());

        checkNormal("bool f(std::string_view& sv) {\n" // #10031
                    "    return sv[sv.size()] == '\\0';\n"
                    "}\n");
        ASSERT_EQUALS("test.cpp:2:error:Out of bounds access of sv, index 'sv.size()' is out of bounds.\n", errout_str());
    }
    void outOfBoundsIterator() {
        check("int f() {\n"
              "    std::vector<int> v;\n"
              "    auto it = v.begin();\n"
              "    return *it;\n"
              "}\n");
        ASSERT_EQUALS("[test.cpp:4]: (error) Out of bounds access in expression 'it' because 'v' is empty.\n",
                      errout_str());

        check("int f() {\n"
              "    std::vector<int> v;\n"
              "    v.push_back(0);\n"
              "    auto it = v.begin() + 1;\n"
              "    return *it;\n"
              "}\n");
        ASSERT_EQUALS("[test.cpp:5]: (error) Out of bounds access in 'it', if 'v' size is 1 and 'it' is at position 1 from the beginning\n",
                      errout_str());

        check("int f() {\n"
              "    std::vector<int> v;\n"
              "    v.push_back(0);\n"
              "    auto it = v.end() - 1;\n"
              "    return *it;\n"
              "}\n");
        ASSERT_EQUALS("", errout_str());

        check("int f() {\n"
              "    std::vector<int> v;\n"
              "    v.push_back(0);\n"
              "    auto it = v.end() - 2;\n"
              "    return *it;\n"
              "}\n");
        ASSERT_EQUALS("[test.cpp:5]: (error) Out of bounds access in 'it', if 'v' size is 1 and 'it' is at position 2 from the end\n",
                      errout_str());

        check("void g(int);\n"
              "void f(std::vector<int> x) {\n"
              "    std::map<int, int> m;\n"
              "    if (!m.empty()) {\n"
              "        g(m.begin()->second);\n"
              "    }\n"
              "}\n");
        ASSERT_EQUALS("", errout_str());

        check("void f() {\n"
              "    std::vector<int> vec;\n"
              "    std::vector<int>::iterator it = vec.begin();\n"
              "    *it = 1;\n"
              "}\n");
        ASSERT_EQUALS("[test.cpp:4]: (error) Out of bounds access in expression 'it' because 'vec' is empty.\n",
                      errout_str());

        check("void f() {\n"
              "    std::vector<int> vec;\n"
              "    auto it = vec.begin();\n"
              "    *it = 1;\n"
              "}\n");
        ASSERT_EQUALS("[test.cpp:4]: (error) Out of bounds access in expression 'it' because 'vec' is empty.\n",
                      errout_str());
    }

    void iterator1() {
        check("void f()\n"
              "{\n"
              "    std::list<int> l1;\n"
              "    std::list<int> l2;\n"
              "    for (std::list<int>::iterator it = l1.begin(); it != l2.end(); ++it)\n"
              "    { }\n"
              "}");
        ASSERT_EQUALS("[test.cpp:5]: (error) Iterators of different containers 'l1' and 'l2' are used together.\n",
                      errout_str());

        check("void f()\n"
              "{\n"
              "    std::list<int> l1;\n"
              "    std::list<int> l2;\n"
              "    for (std::list<int>::iterator it = l1.begin(); l2.end() != it; ++it)\n"
              "    { }\n"
              "}");
        ASSERT_EQUALS("[test.cpp:5]: (error) Iterators of different containers 'l2' and 'l1' are used together.\n",
                      errout_str());

        check("struct C { std::list<int> l1; void func(); };\n"
              "void C::func() {\n"
              "    std::list<int>::iterator it;\n"
              "    for (it = l1.begin(); it != l1.end(); ++it) { }\n"
              "    C c;\n"
              "    for (it = c.l1.begin(); it != c.l1.end(); ++it) { }\n"
              "}");
        ASSERT_EQUALS("", errout_str());

        // Same check with reverse iterator
        check("void f()\n"
              "{\n"
              "    std::list<int> l1;\n"
              "    std::list<int> l2;\n"
              "    for (std::list<int>::const_reverse_iterator it = l1.rbegin(); it != l2.rend(); ++it)\n"
              "    { }\n"
              "}");
        ASSERT_EQUALS("[test.cpp:5]: (error) Iterators of different containers 'l1' and 'l2' are used together.\n",
                      errout_str());
    }

    void iterator2() {
        check("void foo()\n"
              "{\n"
              "    std::list<int> l1;\n"
              "    std::list<int> l2;\n"
              "    std::list<int>::iterator it = l1.begin();\n"
              "    while (it != l2.end())\n"
              "    {\n"
              "        ++it;\n"
              "    }\n"
              "}");
        ASSERT_EQUALS("[test.cpp:5]: (error) Iterators of different containers 'l1' and 'l2' are used together.\n",
                      errout_str());

        check("void foo()\n"
              "{\n"
              "    std::list<int> l1;\n"
              "    std::list<int> l2;\n"
              "    std::list<int>::iterator it = l1.begin();\n"
              "    while (l2.end() != it)\n"
              "    {\n"
              "        ++it;\n"
              "    }\n"
              "}");
        ASSERT_EQUALS("[test.cpp:6]: (error) Iterators of different containers 'l2' and 'l1' are used together.\n",
                      errout_str());
    }

    void iterator3() {
        check("void foo()\n"
              "{\n"
              "    std::list<int> l1;\n"
              "    std::list<int> l2;\n"
              "    std::list<int>::iterator it = l1.begin();\n"
              "    l2.insert(it, 0);\n"
              "}");
        ASSERT_EQUALS("[test.cpp:6]: (error) Same iterator is used with different containers 'l1' and 'l2'.\n"
                      "[test.cpp:6]: (error) Iterator 'it' referring to container 'l1' is used with container 'l2'.\n",
                      errout_str());

        check("void foo() {\n" // #5803
              "    std::list<int> l1;\n"
              "    std::list<int> l2;\n"
              "    std::list<int>::iterator it = l1.begin();\n"
              "    l2.insert(it, l1.end());\n"
              "}");
        ASSERT_EQUALS("", errout_str());

        check("void foo() {\n" // #7658
              "    std::list<int> l1;\n"
              "    std::list<int> l2;\n"
              "    std::list<int>::iterator it = l1.begin();\n"
              "    std::list<int>::iterator end = l1.end();\n"
              "    l2.insert(it, end);\n"
              "}");
        ASSERT_EQUALS("", errout_str());

        // only warn for insert when there are preciself 2 arguments.
        check("void foo() {\n"
              "    std::list<int> l1;\n"
              "    std::list<int> l2;\n"
              "    std::list<int>::iterator it = l1.begin();\n"
              "    l2.insert(it);\n"
              "}");
        ASSERT_EQUALS("", errout_str());
        check("void foo() {\n"
              "    std::list<int> l1;\n"
              "    std::list<int> l2;\n"
              "    std::list<int>::iterator it = l1.begin();\n"
              "    l2.insert(it,0,1);\n"
              "}");
        ASSERT_EQUALS("", errout_str());

    }

    void iterator4() {
        check("void foo(std::vector<std::string> &test)\n"
              "{\n"
              "    std::set<int> result;\n"
              "    for (std::vector<std::string>::const_iterator cit = test.begin();\n"
              "        cit != test.end();\n"
              "        ++cit)\n"
              "    {\n"
              "        result.insert(cit->size());\n"
              "    }\n"
              "}");
        ASSERT_EQUALS("", errout_str());
    }

    void iterator5() {
        check("void foo(std::vector<int> ints1, std::vector<int> ints2)\n"
              "{\n"
              "    std::vector<int>::iterator it = std::find(ints1.begin(), ints2.end(), 22);\n"
              "}");
        ASSERT_EQUALS("[test.cpp:3]: (error) Iterators of different containers 'ints1' and 'ints2' are used together.\n",
                      errout_str());
    }

    void iterator6() {
        // Ticket #1357
        check("void foo(const std::set<int> &ints1)\n"
              "{\n"
              "    std::set<int> ints2;\n"
              "    std::set<int>::iterator it1 = ints1.begin();\n"
              "    std::set<int>::iterator it2 = ints1.end();\n"
              "    ints2.insert(it1, it2);\n"
              "}");
        ASSERT_EQUALS("", errout_str());

        check("void foo(const std::set<int> &ints1)\n"
              "{\n"
              "    std::set<int> ints2;\n"
              "    std::set<int>::iterator it1 = ints1.begin();\n"
              "    std::set<int>::iterator it2 = ints2.end();\n"
              "    ints2.insert(it1, it2);\n"
              "}");
        TODO_ASSERT_EQUALS("[test.cpp:6]: (error) Iterators of different containers are used together.\n", "", errout_str());
    }

    void iterator7() {
        check("void foo(std::vector<int> ints1, std::vector<int> ints2)\n"
              "{\n"
              "    std::vector<int>::iterator it = std::inplace_merge(ints1.begin(), std::advance(ints1.rbegin(), 5), ints2.end());\n"
              "}");
        ASSERT_EQUALS("[test.cpp:3]: (error) Iterators of different containers 'ints1' and 'ints2' are used together.\n",
                      errout_str());

        check("void foo(std::vector<int> ints1, std::vector<int> ints2)\n"
              "{\n"
              "    std::vector<int>::iterator it = std::inplace_merge(ints1.begin(), std::advance(ints2.rbegin(), 5), ints1.end());\n"
              "}");
        ASSERT_EQUALS("", errout_str());
    }

    void iterator8() {
        check("void foo(std::vector<int> ints1, std::vector<int> ints2)\n"
              "{\n"
              "    std::vector<int>::iterator it = std::find_first_of(ints1.begin(), ints2.end(), ints1.begin(), ints1.end());\n"
              "}");
        ASSERT_EQUALS("[test.cpp:3]: (error) Iterators of different containers 'ints1' and 'ints2' are used together.\n",
                      errout_str());

        check("void foo(std::vector<int> ints1, std::vector<int> ints2)\n"
              "{\n"
              "    std::vector<int>::iterator it = std::find_first_of(ints1.begin(), ints1.end(), ints2.begin(), ints1.end());\n"
              "}");
        ASSERT_EQUALS("[test.cpp:3]: (error) Iterators of different containers 'ints2' and 'ints1' are used together.\n",
                      errout_str());

        check("void foo(std::vector<int> ints1, std::vector<int> ints2)\n"
              "{\n"
              "    std::vector<int>::iterator it = std::find_first_of(foo.bar.begin(), foo.bar.end()-6, ints2.begin(), ints1.end());\n"
              "}");
        ASSERT_EQUALS("[test.cpp:3]: (error) Iterators of different containers 'ints2' and 'ints1' are used together.\n",
                      errout_str());

        check("void foo(std::vector<int> ints1, std::vector<int> ints2)\n"
              "{\n"
              "    std::vector<int>::iterator it = std::find_first_of(ints1.begin(), ints1.end(), ints2.begin(), ints2.end());\n"
              "}");
        ASSERT_EQUALS("", errout_str());

        // #6839
        check("void f(const std::wstring& a, const std::wstring& b) {\n"
              "    const std::string tp1 = std::string(a.begin(), b.end());\n"
              "    const std::wstring tp2 = std::string(b.begin(), a.end());\n"
              "    const std::u16string tp3(a.begin(), b.end());\n"
              "    const std::u32string tp4(b.begin(), a.end());\n"
              "    const std::string fp1 = std::string(a.begin(), a.end());\n"
              "    const std::string tp2(a.begin(), a.end());\n"
              "}");
        ASSERT_EQUALS( // TODO "[test.cpp:2]: (error) Iterators of different containers are used together.\n"
            // TODO "[test.cpp:3]: (error) Iterators of different containers are used together.\n"
            "[test.cpp:4]: (error) Iterators of different containers 'tp3' and 'a' are used together.\n"
            "[test.cpp:5]: (error) Iterators of different containers 'tp4' and 'b' are used together.\n",
            errout_str());
    }

    void iterator9() {
        // Ticket #1600
        check("void foo(std::vector<int> &r)\n"
              "{\n"
              "    std::vector<int>::iterator aI = r.begin();\n"
              "    while(aI != r.end())\n"
              "    {\n"
              "        if (*aI == 0)\n"
              "        {\n"
              "            r.insert(aI, 42);\n"
              "            return;\n"
              "        }\n"
              "        ++aI;\n"
              "    }\n"
              "}");
        ASSERT_EQUALS("", errout_str());

        // Ticket #2481
        check("void foo(std::vector<int> &r)\n"
              "{\n"
              "    std::vector<int>::iterator aI = r.begin();\n"
              "    while(aI != r.end())\n"
              "    {\n"
              "        if (*aI == 0)\n"
              "        {\n"
              "            r.insert(aI, 42);\n"
              "            break;\n"
              "        }\n"
              "        ++aI;\n"
              "    }\n"
              "}");
        ASSERT_EQUALS("", errout_str());

        // Execution path checking..
        check("void foo(std::vector<int> &r, int c)\n"
              "{\n"
              "    std::vector<int>::iterator aI = r.begin();\n"
              "    while(aI != r.end())\n"
              "    {\n"
              "        if (*aI == 0)\n"
              "        {\n"
              "            r.insert(aI, 42);\n"
              "            if (c)\n"
              "            {\n"
              "                return;\n"
              "            }\n"
              "        }\n"
              "        ++aI;\n"
              "    }\n"
              "}");
        TODO_ASSERT_EQUALS("[test.cpp:14] (error) After insert(), the iterator 'aI' may be invalid.", "", errout_str());
    }

    void iterator10() {
        // Ticket #1679
        check("void foo()\n"
              "{\n"
              "    std::set<int> s1;\n"
              "    std::set<int> s2;\n"
              "    for (std::set<int>::iterator it = s1.begin(); it != s1.end(); ++it)\n"
              "    {\n"
              "        if (true) { }\n"
              "        if (it != s2.end()) continue;\n"
              "    }\n"
              "}");
        ASSERT_EQUALS("[test.cpp:5]: (error) Iterators of different containers 's1' and 's2' are used together.\n",
                      errout_str());
    }

    void iterator11() {
        // Ticket #3433
        check("int main() {\n"
              "    map<int, int> myMap;\n"
              "    vector<string> myVector;\n"
              "    for(vector<int>::iterator x = myVector.begin(); x != myVector.end(); x++)\n"
              "        myMap.erase(*x);\n"
              "}");
        ASSERT_EQUALS("", errout_str());
    }

    void iterator12() {
        // Ticket #3201
        check("void f() {\n"
              "    std::map<int, int> map1;\n"
              "    std::map<int, int> map2;\n"
              "    std::map<int, int>::const_iterator it = map1.find(123);\n"
              "    if (it == map2.end()) { }"
              "}");
        ASSERT_EQUALS("[test.cpp:4]: (error) Iterators of different containers 'map1' and 'map2' are used together.\n",
                      errout_str());

        check("void f() {\n"
              "    std::map<int, int> map1;\n"
              "    std::map<int, int> map2;\n"
              "    std::map<int, int>::const_iterator it = map1.find(123);\n"
              "    if (map2.end() == it) { }"
              "}");
        ASSERT_EQUALS("[test.cpp:5]: (error) Iterators of different containers 'map2' and 'map1' are used together.\n",
                      errout_str());

        check("void f(std::string &s) {\n"
              "    int pos = s.find(x);\n"
              "    s.erase(pos);\n"
              "    s.erase(pos);\n"
              "}");
        ASSERT_EQUALS("", errout_str());
    }

    void iterator13() {
        check("void f() {\n"
              "    std::vector<int> a;\n"
              "    std::vector<int> t;\n"
              "    std::vector<int>::const_iterator it;\n"
              "    it = a.begin();\n"
              "    while (it!=a.end())\n"
              "        ++it;\n"
              "    it = t.begin();\n"
              "    while (it!=a.end())\n"
              "        ++it;\n"
              "}");
        ASSERT_EQUALS("[test.cpp:8]: (error) Iterators of different containers 't' and 'a' are used together.\n",
                      errout_str());

        // #4062
        check("void f() {\n"
              "    std::vector<int> a;\n"
              "    std::vector<int> t;\n"
              "    std::vector<int>::const_iterator it;\n"
              "    it = a.begin();\n"
              "    while (it!=a.end())\n"
              "        ++it;\n"
              "    it = t.begin();\n"
              "    while (it!=t.end())\n"
              "        ++it;\n"
              "}");
        ASSERT_EQUALS("", errout_str());

        check("void f() {\n"
              "    std::vector<int> a;\n"
              "    std::vector<int> t;\n"
              "    std::vector<int>::const_iterator it;\n"
              "    if(z)\n"
              "        it = a.begin();\n"
              "    else\n"
              "        it = t.begin();\n"
              "    while (z && it!=a.end())\n"
              "        ++it;\n"
              "    while (!z && it!=t.end())\n"
              "        ++it;\n"
              "}");
        ASSERT_EQUALS("", errout_str());
    }

    void iterator14() {
        check("void f() {\n"
              "    std::map<int,Foo> x;\n"
              "    std::map<int,Foo>::const_iterator it;\n"
              "    for (it = x.find(0)->second.begin(); it != x.find(0)->second.end(); ++it) {}\n"
              "}");
        ASSERT_EQUALS("", errout_str());
    }

    void iterator15() {
        check("void f(C1* x, std::list<int> a) {\n"
              "  std::list<int>::iterator pos = a.begin();\n"
              "  for(pos = x[0]->plist.begin(); pos != x[0]->plist.end(); ++pos) {}\n"
              "}");
        ASSERT_EQUALS("", errout_str());
    }

    void iterator16() {
        check("void foo()\n"
              "{\n"
              "    std::list<int> l1;\n"
              "    std::list<int> l2;\n"
              "    std::list<int>::iterator it1 = l1.begin();\n"
              "    std::list<int>::iterator it2 = l2.end();\n"
              "    while (it1 != it2)\n"
              "    {\n"
              "        ++it1;\n"
              "    }\n"
              "}");
        ASSERT_EQUALS("[test.cpp:5]: (error) Iterators of different containers 'l1' and 'l2' are used together.\n",
                      errout_str());

        check("void foo()\n"
              "{\n"
              "    std::list<int> l1;\n"
              "    std::list<int> l2;\n"
              "    std::list<int>::iterator it1 = l1.end();\n"
              "    std::list<int>::iterator it2 = l2.begin();\n"
              "    while (it2 != it1)\n"
              "    {\n"
              "        ++it2;\n"
              "    }\n"
              "}");
        ASSERT_EQUALS("[test.cpp:6]: (error) Iterators of different containers 'l2' and 'l1' are used together.\n",
                      errout_str());

        check("void foo()\n"
              "{\n"
              "    std::list<int> l1;\n"
              "    std::list<int> l2;\n"
              "    std::list<int>::iterator it2 = l2.end();\n"
              "    std::list<int>::iterator it1 = l1.begin();\n"
              "    while (it1 != it2)\n"
              "    {\n"
              "        ++it1;\n"
              "    }\n"
              "}");
        ASSERT_EQUALS("[test.cpp:6]: (error) Iterators of different containers 'l1' and 'l2' are used together.\n",
                      errout_str());

        check("void foo()\n"
              "{\n"
              "    std::set<int> l1;\n"
              "    std::set<int> l2(10, 4);\n"
              "    std::set<int>::iterator it1 = l1.begin();\n"
              "    std::set<int>::iterator it2 = l2.find(4);\n"
              "    while (it1 != it2)\n"
              "    {\n"
              "        ++it1;\n"
              "    }\n"
              "}");
        ASSERT_EQUALS("[test.cpp:5]: (error) Iterators of different containers 'l1' and 'l2' are used together.\n",
                      errout_str());
    }

    void iterator17() {
        check("void foo()\n"
              "{\n"
              "    std::list<int> l1;\n"
              "    std::list<int> l2;\n"
              "    std::list<int>::iterator it1 = l1.begin();\n"
              "    std::list<int>::iterator it2 = l1.end();\n"
              "    { it2 = l2.end(); }\n"
              "    while (it1 != it2)\n"
              "    {\n"
              "        ++it1;\n"
              "    }\n"
              "}");
        ASSERT_EQUALS("[test.cpp:5]: (error) Iterators of different containers 'l1' and 'l2' are used together.\n",
                      errout_str());

        check("void foo()\n"
              "{\n"
              "    std::list<int> l1;\n"
              "    std::list<int> l2;\n"
              "    std::list<int>::iterator it1 = l1.begin();\n"
              "    std::list<int>::iterator it2 = l1.end();\n"
              "    while (it1 != it2)\n"
              "    {\n"
              "        ++it1;\n"
              "    }\n"
              "    it2 = l2.end();\n"
              "}");
        ASSERT_EQUALS("", errout_str());

        check("void foo()\n"
              "{\n"
              "    std::list<int> l1;\n"
              "    std::list<int> l2;\n"
              "    std::list<int>::iterator it1 = l1.begin();\n"
              "    std::list<int>::iterator it2 = l1.end();\n"
              "    it1 = l2.end();\n"
              "    it1 = l1.end();\n"
              "    if (it1 != it2)\n"
              "    {\n"
              "        ++it1;\n"
              "    }\n"
              "}");
        ASSERT_EQUALS("", errout_str());

        check("void foo()\n"
              "{\n"
              "    std::list<int> l1;\n"
              "    std::list<int> l2;\n"
              "    std::list<int>::iterator it1 = l1.begin();\n"
              "    std::list<int>::iterator it2 = l1.end();\n"
              "    { it2 = l2.end(); }\n"
              "    it2 = l1.end();\n"
              "    { it2 = l2.end(); }\n"
              "    while (it1 != it2)\n"
              "    {\n"
              "        ++it1;\n"
              "    }\n"
              "}");
        ASSERT_EQUALS("[test.cpp:5]: (error) Iterators of different containers 'l1' and 'l2' are used together.\n",
                      errout_str());
    }

    void iterator18() {
        check("void foo(std::list<int> l1, std::list<int> l2)\n"
              "{\n"
              "    std::list<int>::iterator it1 = l1.begin();\n"
              "    std::list<int>::iterator it2 = l1.end();\n"
              "    while (++it1 != --it2)\n"
              "    {\n"
              "    }\n"
              "}");
        ASSERT_EQUALS("", errout_str());

        check("void foo(std::list<int> l1, std::list<int> l2)\n"
              "{\n"
              "    std::list<int>::iterator it1 = l1.begin();\n"
              "    std::list<int>::iterator it2 = l1.end();\n"
              "    while (it1++ != --it2)\n"
              "    {\n"
              "    }\n"
              "}");
        ASSERT_EQUALS("", errout_str());

        check("void foo(std::list<int> l1, std::list<int> l2)\n"
              "{\n"
              "    std::list<int>::iterator it1 = l1.begin();\n"
              "    std::list<int>::iterator it2 = l1.end();\n"
              "    if (--it2 > it1++)\n"
              "    {\n"
              "    }\n"
              "}");
        TODO_ASSERT_EQUALS("", "[test.cpp:5]: (error) Dangerous comparison using operator< on iterator.\n", errout_str());
    }

    void iterator19() {
        check("void foo()\n"
              "{\n"
              "    std::list<int> l1;\n"
              "    std::list<int>::iterator it1 = l1.begin();\n"
              "    {\n"
              "        std::list<int> l1;\n"
              "        if (it1 != l1.end())\n"
              "        {\n"
              "        }\n"
              "    }\n"
              "}");
        ASSERT_EQUALS(
            "[test.cpp:7] -> [test.cpp:4]: (error) Same iterator is used with containers 'l1' that are temporaries or defined in different scopes.\n",
            errout_str());

        check("void foo()\n"
              "{\n"
              "    std::list<int> l1;\n"
              "    std::list<int>::iterator it1 = l1.begin();\n"
              "    {\n"
              "        std::list<int> l1;\n"
              "        if (l1.end() > it1)\n"
              "        {\n"
              "        }\n"
              "    }\n"
              "}");
        TODO_ASSERT_EQUALS(
            "[test.cpp:7] -> [test.cpp:4]: (error) Same iterator is used with containers 'l1' that are defined in different scopes.\n",
            "[test.cpp:7] -> [test.cpp:7]: (error) Same iterator is used with containers 'l1' that are temporaries or defined in different scopes.\n[test.cpp:7]: (error) Dangerous comparison using operator< on iterator.\n",
            errout_str());

        check("void foo()\n"
              "{\n"
              "    std::list<int> l1;\n"
              "    std::list<int>::iterator it1 = l1.begin();\n"
              "    {\n"
              "        std::list<int> l1;\n"
              "        std::list<int>::iterator it2 = l1.begin();\n"
              "        if (it1 != it2)\n"
              "        {\n"
              "        }\n"
              "    }\n"
              "}");
        ASSERT_EQUALS(
            "[test.cpp:8] -> [test.cpp:4]: (error) Same iterator is used with containers 'l1' that are temporaries or defined in different scopes.\n",
            errout_str());

        check("void foo()\n"
              "{\n"
              "    std::list<int> l1;\n"
              "    std::list<int>::iterator it1 = l1.begin();\n"
              "    {\n"
              "        std::list<int> l1;\n"
              "        std::list<int>::iterator it2 = l1.begin();\n"
              "        if (it2 != it1)\n"
              "        {\n"
              "        }\n"
              "    }\n"
              "}");
        ASSERT_EQUALS(
            "[test.cpp:8] -> [test.cpp:7]: (error) Same iterator is used with containers 'l1' that are temporaries or defined in different scopes.\n",
            errout_str());

        check("std::set<int> g() {\n"
              "    static const std::set<int> s = {1};\n"
              "    return s;\n"
              "}\n"
              "void f() {\n"
              "    if (g().find(2) == g().end()) {}\n"
              "}\n");
        ASSERT_EQUALS(
            "[test.cpp:6] -> [test.cpp:6]: (error) Same iterator is used with containers 'g()' that are temporaries or defined in different scopes.\n",
            errout_str());

        check("std::set<long> f() {\n" // #5804
              "    std::set<long> s;\n"
              "    return s;\n"
              "}\n"
              "void g() {\n"
              "    for (std::set<long>::iterator it = f().begin(); it != f().end(); ++it) {}\n"
              "}\n");
        ASSERT_EQUALS(
            "[test.cpp:6] -> [test.cpp:6]: (error) Same iterator is used with containers 'f()' that are temporaries or defined in different scopes.\n",
            errout_str());
    }

    void iterator20() {
        check("void foo()\n"
              "{\n"
              "    std::list<int> l1;\n"
              "    std::list<int> l2;\n"
              "    std::list<int>::iterator it1 = l1.begin();\n"
              "    std::list<int>::iterator it2 = l2.begin();\n"
              "    it1 = it2;\n"
              "    while (it1 != l1.end())\n"
              "    {\n"
              "        ++it1;\n"
              "    }\n"
              "}");
        ASSERT_EQUALS("[test.cpp:6]: (error) Iterators of different containers 'l2' and 'l1' are used together.\n",
                      errout_str());

        check("std::list<int> l3;\n"
              "std::list<int>::iterator bar()\n"
              "{\n"
              "    return l3.end();\n"
              "}\n"
              "void foo()\n"
              "{\n"
              "    std::list<int> l1;\n"
              "    std::list<int> l2;\n"
              "    std::list<int>::iterator it1 = l1.begin();\n"
              "    std::list<int>::iterator it2 = l2.begin();\n"
              "    it1 = bar();\n"
              "    while (it1 != it2)\n"
              "    {\n"
              "        ++it1;\n"
              "    }\n"
              "}");
        TODO_ASSERT_EQUALS("[test.cpp:13] -> [test.cpp:10] -> [test.cpp:11]: (error) Comparison of iterators from containers 'l1' and 'l2'.\n", "", errout_str());

    }

    void iterator21() {
        check("void foo()\n"
              "{\n"
              "    std::list<int> l1;\n"
              "    std::list<int> l2;\n"
              "    std::list<int>::iterator it1 = l1.end();\n"
              "    std::list<int>::iterator it2 = l2.begin();\n"
              "    if (it1 != it2)\n"
              "    {\n"
              "    }\n"
              "    if (it2 != it1)\n"
              "    {\n"
              "    }\n"
              "}");
        ASSERT_EQUALS("[test.cpp:5]: (error) Iterators of different containers 'l1' and 'l2' are used together.\n"
                      "[test.cpp:6]: (error) Iterators of different containers 'l2' and 'l1' are used together.\n",
                      errout_str());

        check("void foo()\n"
              "{\n"
              "    std::list<int> l1;\n"
              "    std::list<int> l2;\n"
              "    std::list<int>::iterator it1 = l1.end();\n"
              "    std::list<int>::iterator it2 = l2.begin();\n"
              "    if (it1 != it2 && it1 != it2)\n"
              "    {\n"
              "    }\n"
              "}");
        ASSERT_EQUALS("[test.cpp:5]: (error) Iterators of different containers 'l1' and 'l2' are used together.\n"
                      "[test.cpp:5]: (error) Iterators of different containers 'l1' and 'l2' are used together.\n", // duplicate
                      errout_str());
    }

    void iterator22() { // #7107
        check("void foo() {\n"
              "    std::list<int> &l = x.l;\n"
              "    std::list<int>::iterator it = l.find(123);\n"
              "    x.l.erase(it);\n"
              "}");
        ASSERT_EQUALS("", errout_str());
    }

    void iterator23() { // #9550
        check("struct A {\n"
              "    struct B {\n"
              "        bool operator==(const A::B& b) const;\n"
              "        int x;\n"
              "        int y;\n"
              "        int z;\n"
              "    };\n"
              "};\n"
              "bool A::B::operator==(const A::B& b) const {\n"
              "    return std::tie(x, y, z) == std::tie(b.x, b.y, b.z);\n"
              "}");
        ASSERT_EQUALS("", errout_str());
    }

    void iterator24() {
        // #9556
        check("void f(int a, int b) {\n"
              "  if (&a == &b) {}\n"
              "}");
        ASSERT_EQUALS("", errout_str());

        check("void f(int a, int b) {\n"
              "  if (std::for_each(&a, &b + 1, [](auto) {})) {}\n"
              "}");
        ASSERT_EQUALS("[test.cpp:2]: (error) Iterators of different containers 'a' and 'b' are used together.\n",
                      errout_str());

        check("void f(int a, int b) {\n"
              "  if (std::for_each(&a, &b, [](auto) {})) {}\n"
              "}");
        ASSERT_EQUALS("[test.cpp:2]: (error) Iterators of different containers 'a' and 'b' are used together.\n",
                      errout_str());

        check("void f(int a) {\n"
              "  if (std::for_each(&a, &a, [](auto) {})) {}\n"
              "}");
        ASSERT_EQUALS("[test.cpp:2]: (style) Same iterators expression are used for algorithm.\n", errout_str());

        check("void f(int a) {\n"
              "  if (std::for_each(&a, &a + 1, [](auto) {})) {}\n"
              "}");
        ASSERT_EQUALS("", errout_str());
    }

    void iterator25() {
        // #9742
        check("struct S {\n"
              "  std::vector<int>& v;\n"
              "};\n"
              "struct T {\n"
              "    bool operator()(const S& lhs, const S& rhs) const {\n"
              "        return &lhs.v != &rhs.v;\n"
              "    }\n"
              "};");
        ASSERT_EQUALS("", errout_str());
    }

    void iterator26() { // #9176
        check(
            "#include <map>\n"
            "int main()\n"
            "{"
            "  std::map<char const*, int> m{ {\"a\", 1} };\n"
            "  if (auto iter = m.find(\"x\"); iter != m.end()) {\n"
            "    return iter->second;\n"
            "  }\n"
            "  return 0;\n"
            "}\n");
        ASSERT_EQUALS("", errout_str());
    }

    void iterator27() {
        // #10378
        check("struct A {\n"
              "    int a;\n"
              "    int b;\n"
              "};\n"
              "int f(std::map<int, A> m) {\n"
              "    auto it =  m.find( 1 );\n"
              "    const int a( it == m.cend() ? 0 : it->second.a );\n"
              "    const int b( it == m.cend() ? 0 : it->second.b );\n"
              "    return a + b;\n"
              "}\n");
        ASSERT_EQUALS("", errout_str());
    }

    void iterator28()
    {
        // #10450
        check("struct S {\n"
              "    struct Private {\n"
              "        std::list<int> l;\n"
              "    };\n"
              "    std::unique_ptr<Private> p;\n"
              "    int foo();\n"
              "};\n"
              "int S::foo() {\n"
              "    for(auto iter = p->l.begin(); iter != p->l.end(); ++iter) {\n"
              "        if(*iter == 1) {\n"
              "            p->l.erase(iter);\n"
              "            return 1;\n"
              "        }\n"
              "    }\n"
              "    return 0;\n"
              "}\n");
        ASSERT_EQUALS("[test.cpp:10]: (style) Consider using std::find_if algorithm instead of a raw loop.\n", errout_str());
    }

    void iterator29()
    {
        // #11511
        check("std::vector<int>& g();\n"
              "void f() {\n"
              "    auto v = g();\n"
              "    auto it = g().begin();\n"
              "    while (it != g().end())\n"
              "        it = v.erase(it);\n"
              "}\n");
        ASSERT_EQUALS("[test.cpp:6]: (error) Iterator 'it' referring to container 'g()' is used with container 'v'.\n", errout_str());

        check("std::vector<int>& g(int);\n"
              "void f(int i, int j) {\n"
              "    auto& r = g(i);\n"
              "    auto it = g(j).begin();\n"
              "    while (it != g(j).end())\n"
              "        it = r.erase(it);\n"
              "}\n");
        ASSERT_EQUALS("[test.cpp:6]: (error) Iterator 'it' referring to container 'g(j)' is used with container 'r'.\n", errout_str());

        check("std::vector<int>& g();\n"
              "void f() {\n"
              "    auto& r = g();\n"
              "    auto it = g().begin();\n"
              "    while (it != g().end())\n"
              "        it = r.erase(it);\n"
              "}\n");
        ASSERT_EQUALS("", errout_str());
    }

    void iterator30()
    {
        check("struct S {\n" // #12641
              "    bool b;\n"
              "    std::list<int> A, B;\n"
              "    void f();\n"
              "};\n"
              "void S::f() {\n"
              "    std::list<int>::iterator i = (b ? B : A).begin();\n"
              "    while (i != (b ? B : A).end()) {\n"
              "        ++i;\n"
              "    }\n"
              "}\n");
        ASSERT_EQUALS("", errout_str());
    }

    void iterator31()
    {
        check("struct S {\n" // #13327
              "    std::string a;\n"
              "};\n"
              "struct T {\n"
              "    S s;\n"
              "};\n"
              "bool f(const S& s) {\n"
              "    std::string b;\n"
              "    return s.a.c_str() == b.c_str();\n"
              "}\n"
              "bool g(const T& t) {\n"
              "    std::string b;\n"
              "    return t.s.a.c_str() == b.c_str();\n"
              "}\n");
        ASSERT_EQUALS("[test.cpp:9]: (error) Iterators of different containers 's.a' and 'b' are used together.\n"
                      "[test.cpp:13]: (error) Iterators of different containers 't.s.a' and 'b' are used together.\n",
                      errout_str());
    }

    void iteratorExpression() {
        check("std::vector<int>& f();\n"
              "std::vector<int>& g();\n"
              "void foo() {\n"
              "    (void)std::find(f().begin(), g().end(), 0);\n"
              "}");
        ASSERT_EQUALS("[test.cpp:4]: (error) Iterators of different containers 'f()' and 'g()' are used together.\n",
                      errout_str());

        check("std::vector<int>& f();\n"
              "std::vector<int>& g();\n"
              "void foo() {\n"
              "    if(f().begin() == g().end()) {}\n"
              "}");
        ASSERT_EQUALS("[test.cpp:4]: (error) Iterators of different containers 'f()' and 'g()' are used together.\n",
                      errout_str());

        check("std::vector<int>& f();\n"
              "std::vector<int>& g();\n"
              "void foo() {\n"
              "    auto size = f().end() - g().begin();\n"
              "}");
        ASSERT_EQUALS("[test.cpp:4]: (error) Iterators of different containers 'f()' and 'g()' are used together.\n",
                      errout_str());

        check("struct A {\n"
              "    std::vector<int>& f();\n"
              "    std::vector<int>& g();\n"
              "};\n"
              "void foo() {\n"
              "    (void)std::find(A().f().begin(), A().g().end(), 0);\n"
              "}");
        ASSERT_EQUALS(
            "[test.cpp:6]: (error) Iterators of different containers 'A().f()' and 'A().g()' are used together.\n",
            errout_str());

        check("struct A {\n"
              "    std::vector<int>& f();\n"
              "    std::vector<int>& g();\n"
              "};\n"
              "void foo() {\n"
              "    (void)std::find(A{} .f().begin(), A{} .g().end(), 0);\n"
              "}");
        ASSERT_EQUALS(
            "[test.cpp:6]: (error) Iterators of different containers 'A{}.f()' and 'A{}.g()' are used together.\n",
            errout_str());

        check("std::vector<int>& f();\n"
              "std::vector<int>& g();\n"
              "void foo() {\n"
              "    (void)std::find(begin(f()), end(g()), 0);\n"
              "}");
        ASSERT_EQUALS("[test.cpp:4]: (warning) Iterators to containers from different expressions 'f()' and 'g()' are used together.\n", errout_str());

        check("struct A {\n"
              "    std::vector<int>& f();\n"
              "    std::vector<int>& g();\n"
              "};\n"
              "void foo() {\n"
              "    (void)std::find(A().f().begin(), A().f().end(), 0);\n"
              "}");
        ASSERT_EQUALS("", errout_str());

        check("std::vector<int>& f();\n"
              "std::vector<int>& g();\n"
              "void foo() {\n"
              "    if(bar(f().begin()) == g().end()) {}\n"
              "}");
        ASSERT_EQUALS("", errout_str());

        check("std::vector<int>& f();\n"
              "void foo() {\n"
              "    auto it = f().end() - 1;\n"
              "    f().begin() - it;\n"
              "    f().begin()+1 - it;\n"
              "    f().begin() - (it + 1);\n"
              "    f().begin() - f().end();\n"
              "    f().begin()+1 - f().end();\n"
              "    f().begin() - (f().end() + 1);\n"
              "    (void)std::find(f().begin(), it, 0);\n"
              "    (void)std::find(f().begin(), it + 1, 0);\n"
              "    (void)std::find(f().begin() + 1, it + 1, 0);\n"
              "    (void)std::find(f().begin() + 1, it, 0);\n"
              "    (void)std::find(f().begin(), f().end(), 0);\n"
              "    (void)std::find(f().begin() + 1, f().end(), 0);\n"
              "    (void)std::find(f().begin(), f().end() - 1, 0);\n"
              "    (void)std::find(f().begin() + 1, f().end() - 1, 0);\n"
              "    (void)std::find(begin(f()), end(f()));\n"
              "    (void)std::find(begin(f()) + 1, end(f()), 0);\n"
              "    (void)std::find(begin(f()), end(f()) - 1, 0);\n"
              "    (void)std::find(begin(f()) + 1, end(f()) - 1, 0);\n"
              "}");
        ASSERT_EQUALS("[test.cpp:9]: (error) Dereference of an invalid iterator: f().end()+1\n", errout_str());

        check("std::vector<int>& f();\n"
              "void foo() {\n"
              "    if(f().begin() == f().end()) {}\n"
              "    if(f().begin() == f().end()+1) {}\n"
              "    if(f().begin()+1 == f().end()) {}\n"
              "    if(f().begin()+1 == f().end()+1) {}\n"
              "}");
        ASSERT_EQUALS("[test.cpp:4]: (error) Dereference of an invalid iterator: f().end()+1\n"
                      "[test.cpp:6]: (error) Dereference of an invalid iterator: f().end()+1\n",
                      errout_str());

        check("std::vector<int>& f();\n"
              "void foo() {\n"
              "    if(std::begin(f()) == std::end(f())) {}\n"
              "    if(std::begin(f()) == std::end(f())+1) {}\n"
              "    if(std::begin(f())+1 == std::end(f())) {}\n"
              "    if(std::begin(f())+1 == std::end(f())+1) {}\n"
              "}");
        ASSERT_EQUALS("[test.cpp:4]: (error) Dereference of an invalid iterator: std::end(f())+1\n"
                      "[test.cpp:6]: (error) Dereference of an invalid iterator: std::end(f())+1\n",
                      errout_str());

        check("template<int N>\n"
              "std::vector<int>& f();\n"
              "void foo() {\n"
              "    if(f<1>().begin() == f<1>().end()) {}\n"
              "}");
        ASSERT_EQUALS("", errout_str());

        check("void f() {\n"
              "  if (a.begin().x == b.begin().x) {}\n"
              "  if (begin(a).x == begin(b).x) {}\n"
              "}");
        ASSERT_EQUALS("", errout_str());

        check("void f(std::list<int*> a, std::list<int*> b) {\n"
              "  if (*a.begin() == *b.begin()) {}\n"
              "}");
        ASSERT_EQUALS("", errout_str());

        check("void foo() {\n"
              "    if(f().begin(1) == f().end()) {}\n"
              "}");
        ASSERT_EQUALS("", errout_str());

        check("void foo(const uint8_t* data, const uint32_t dataLength) {\n"
              "    const uint32_t minimumLength = sizeof(uint16_t) + sizeof(uint16_t);\n"
              "    if (dataLength >= minimumLength) {\n"
              "        char* payload = new char[dataLength - minimumLength];\n"
              "        std::copy(&data[minimumLength], &data[dataLength], payload);\n"
              "    }\n"
              "}\n");
        ASSERT_EQUALS("", errout_str());

        check("bool f(const std::vector<int>& a, const std::vector<int>& b) {\n" // #11469
              "    return (a.begin() - a.end()) == (b.begin() - b.end());\n"
              "}\n");
        ASSERT_EQUALS("", errout_str());

        check("struct S {\n" // #11469
              "    const std::vector<int>* vec() const { return &v; }\n"
              "    const std::vector<int> v;\n"
              "};\n"
              "void f(const S& a, const S& b) {\n"
              "    if (a.vec()->begin() - a.vec()->end() != b.vec()->begin() - b.vec()->end()) {}\n"
              "}\n");
        ASSERT_EQUALS("", errout_str());
    }

    void iteratorSameExpression() {
        check("void f(std::vector<int> v) {\n"
              "    std::for_each(v.begin(), v.begin(), [](int){});\n"
              "}");
        ASSERT_EQUALS("[test.cpp:2]: (style) Same iterators expression are used for algorithm.\n", errout_str());

        check("std::vector<int>& g();\n"
              "void f() {\n"
              "    std::for_each(g().begin(), g().begin(), [](int){});\n"
              "}");
        ASSERT_EQUALS("[test.cpp:3]: (style) Same iterators expression are used for algorithm.\n", errout_str());

        check("void f(std::vector<int> v) {\n"
              "    std::for_each(v.end(), v.end(), [](int){});\n"
              "}");
        ASSERT_EQUALS("[test.cpp:2]: (style) Same iterators expression are used for algorithm.\n", errout_str());

        check("std::vector<int>& g();\n"
              "void f() {\n"
              "    std::for_each(g().end(), g().end(), [](int){});\n"
              "}");
        ASSERT_EQUALS("[test.cpp:3]: (style) Same iterators expression are used for algorithm.\n", errout_str());

        check("std::vector<int>::iterator g();\n"
              "void f(std::vector<int> v) {\n"
              "    std::for_each(g(), g(), [](int){});\n"
              "}");
        ASSERT_EQUALS("[test.cpp:3]: (style) Same iterators expression are used for algorithm.\n", errout_str());

        check("void f(std::vector<int>::iterator it) {\n"
              "    std::for_each(it, it, [](int){});\n"
              "}");
        ASSERT_EQUALS("[test.cpp:2]: (style) Same iterators expression are used for algorithm.\n", errout_str());
    }

    void mismatchingContainerIterator() {
        check("std::vector<int> to_vector(int value) {\n"
              "    std::vector<int> a, b;\n"
              "    a.insert(b.end(), value);\n"
              "    return a;\n"
              "}");
        ASSERT_EQUALS("[test.cpp:3]: (error) Iterator 'b.end()' referring to container 'b' is used with container 'a'.\n", errout_str());

        check("std::vector<int> f(std::vector<int> a, std::vector<int> b) {\n"
              "    a.erase(b.begin());\n"
              "    return a;\n"
              "}");
        ASSERT_EQUALS("[test.cpp:2]: (error) Iterator 'b.begin()' referring to container 'b' is used with container 'a'.\n", errout_str());

        // #9973
        check("void f() {\n"
              "    std::list<int> l1;\n"
              "    std::list<int> l2;\n"
              "    std::list<int>& l = l2;\n"
              "    for (auto it = l.begin(); it != l.end(); ++it) {\n"
              "        if (*it == 1) {\n"
              "            l.erase(it);\n"
              "            break;\n"
              "        }\n"
              "    }\n"
              "}\n");
        ASSERT_EQUALS("[test.cpp:6]: (style) Consider using std::find_if algorithm instead of a raw loop.\n", errout_str());

        // #10012
        check("struct a {\n"
              "    int b;\n"
              "    int end() { return b; }\n"
              "};\n"
              "void f(a c, a d) {\n"
              "    if (c.end() == d.end()) {}\n"
              "}\n");
        ASSERT_EQUALS("", errout_str());

        // #10467
        check("void f(std::array<std::vector<int>, N>& A) {\n"
              "  for (auto& a : A) {\n"
              "    auto it = std::find_if(a.begin(), a.end(), \n"
              "                           [](auto i) { return i == 0; });\n"
              "    if (it != a.end()) {}\n"
              "  }\n"
              "}\n");
        ASSERT_EQUALS("", errout_str());

        // #10604
        check("struct S {\n"
              "    std::vector<int> v;\n"
              "};\n"
              "void f(S& s, int m) {\n"
              "    s.v.erase(s.v.begin() + m);\n"
              "}\n");
        ASSERT_EQUALS("", errout_str());

        // #11093
        check("struct S {\n"
              "    std::vector<int> v1, v2;\n"
              "    void f(bool b) {\n"
              "        std::vector<int>& v = b ? v1 : v2;\n"
              "        v.erase(v.begin());\n"
              "    }\n"
              "};\n");
        ASSERT_EQUALS("", errout_str());

        // #12377
        check("void f(bool b) {\n"
              "    std::vector<int> *pv;\n"
              "    if (b) {\n"
              "        std::vector<int>& r = get1();\n"
              "        pv = &r;\n"
              "    }\n"
              "    else {\n"
              "        std::vector<int>& r = get2();\n"
              "        pv = &r;\n"
              "    }\n"
              "    std::vector<int>::iterator it = pv->begin();\n"
              "    it = pv->erase(it, it + 2);\n"
              "}\n");
        ASSERT_EQUALS("", errout_str());

        check("struct S {\n"
              "    std::vector<int> v;\n"
              "    void f() {\n"
              "        std::vector<int>* p = &v;\n"
              "        p->insert(std::find(p->begin(), p->end(), 0), 1);\n"
              "    }\n"
              "};\n");
        ASSERT_EQUALS("", errout_str());

        check("struct S {\n"
              "    std::vector<int> v;\n"
              "    void f(int i) {\n"
              "        std::vector<int>* p = &v;\n"
              "        if (p->size() > i)\n"
              "            p->erase(p->begin() + i, p->end());\n"
              "    }\n"
              "};\n");
        ASSERT_EQUALS("", errout_str());

        // #11067
        check("struct S {\n"
              "    std::vector<int> v;\n"
              "    std::list<std::vector<int>::const_iterator> li;\n"
              "    void f();\n"
              "};\n"
              "void S::f() {\n"
              "    v.erase(*li.begin());\n"
              "    li.pop_front();\n"
              "}\n");
        ASSERT_EQUALS("", errout_str());

        check("void f(std::set<std::string>& a, std::stack<std::set<std::string>::iterator>& b) {\n"
              "    while (!b.empty()) {\n"
              "        a.erase(b.top());\n"
              "        b.pop();\n"
              "    }\n"
              "}\n");
        ASSERT_EQUALS("", errout_str());

        check("void f(std::vector<int>& a, std::vector<std::vector<int>::iterator>& b) {\n"
              "    auto it = b.begin();\n"
              "    a.erase(*it);\n"
              "}\n");
        ASSERT_EQUALS("", errout_str());

        check("namespace N {\n" // #12443
              "    std::vector<int> v;\n"
              "}\n"
              "using namespace N;\n"
              "void f() {\n"
              "    auto it = std::find(v.begin(), v.end(), 0);\n"
              "    if (it != N::v.end()) {}\n"
              "}\n");
        ASSERT_EQUALS("", errout_str());

        check("void f(void* p) {\n" // #12445
              "    std::vector<int>&v = *(std::vector<int>*)(p);\n"
              "    v.erase(v.begin(), v.end());\n"
              "}\n");
        ASSERT_EQUALS("", errout_str());

        // #13408
        check("void f(const std::vector<int>& v) {\n"
              "    for (const auto& i : v) {\n"
              "        if (std::distance(&*v.cbegin(), &i)) {}\n"
              "    }   \n"
              "}\n");
        ASSERT_EQUALS("", errout_str());
    }

    void eraseIteratorOutOfBounds() {
        check("void f() {\n"
              "    std::vector<int> v;\n"
              "    v.erase(v.begin());\n"
              "}\n");
        ASSERT_EQUALS("[test.cpp:3]: (error) Calling function 'erase()' on the iterator 'v.begin()' which is out of bounds.\n", errout_str());

        check("void f() {\n"
              "    std::vector<int> v;\n"
              "    v.erase(v.end());\n"
              "}\n");
        ASSERT_EQUALS("[test.cpp:3]: (error) Calling function 'erase()' on the iterator 'v.end()' which is out of bounds.\n", errout_str());

        check("void f() {\n"
              "    std::vector<int> v;\n"
              "    auto it = v.begin();\n"
              "    v.erase(it);\n"
              "}\n");
        ASSERT_EQUALS("[test.cpp:4]: (error) Calling function 'erase()' on the iterator 'it' which is out of bounds.\n", errout_str());

        check("void f() {\n"
              "    std::vector<int> v{ 1, 2, 3 };\n"
              "    auto it = v.end();\n"
              "    v.erase(it);\n"
              "}\n");
        ASSERT_EQUALS("[test.cpp:4]: (error) Calling function 'erase()' on the iterator 'it' which is out of bounds.\n", errout_str());

        check("void f() {\n"
              "    std::vector<int> v{ 1, 2, 3 };\n"
              "    auto it = v.begin();\n"
              "    v.erase(it);\n"
              "}\n");
        ASSERT_EQUALS("", errout_str());

        check("void f() {\n"
              "    std::vector<int> v{ 1, 2, 3 };\n"
              "    v.erase(v.end() - 1);\n"
              "}\n");
        ASSERT_EQUALS("", errout_str());

        check("void f() {\n"
              "    std::vector<int> v{ 1, 2, 3 };\n"
              "    v.erase(v.begin() - 1);\n"
              "}\n");
        ASSERT_EQUALS("[test.cpp:3]: (error) Calling function 'erase()' on the iterator 'v.begin()-1' which is out of bounds.\n"
                      "[test.cpp:3]: (error) Dereference of an invalid iterator: v.begin()-1\n",
                      errout_str());

        check("void f(std::vector<int>& v, std::vector<int>::iterator it) {\n"
              "    if (it == v.end()) {}\n"
              "    v.erase(it);\n"
              "}\n");
        ASSERT_EQUALS("[test.cpp:3]: (warning) Either the condition 'it==v.end()' is redundant or function 'erase()' is called on the iterator 'it' which is out of bounds.\n",
                      errout_str());

        check("void f() {\n"
              "    std::vector<int> v;\n"
              "    ((v).erase)(v.begin());\n"
              "}\n");
        ASSERT_EQUALS("[test.cpp:3]: (error) Calling function 'erase()' on the iterator 'v.begin()' which is out of bounds.\n",
                      errout_str());
    }

    // Dereferencing invalid pointer
    void dereference() {
        check("void f()\n"
              "{\n"
              "    std::vector<int> ints{1,2,3,4,5};\n"
              "    std::vector<int>::iterator iter;\n"
              "    iter = ints.begin() + 2;\n"
              "    ints.erase(iter);\n"
              "    std::cout << (*iter) << std::endl;\n"
              "}", dinit(CheckOptions, $.inconclusive = true));
        TODO_ASSERT_EQUALS("[test.cpp:5] -> [test.cpp:6] -> [test.cpp:3] -> [test.cpp:7]: (error) Using iterator to local container 'ints' that may be invalid.\n", "[test.cpp:5] -> [test.cpp:6] -> [test.cpp:3] -> [test.cpp:7]: (error, inconclusive) Using iterator to local container 'ints' that may be invalid.\n", errout_str());

        // #6554 "False positive eraseDereference - erase in while() loop"
        check("typedef std::map<Packet> packetMap;\n"
              "packetMap waitingPackets;\n"
              "void ProcessRawPacket() {\n"
              "    packetMap::iterator wpi;\n"
              "    while ((wpi = waitingPackets.find(lastInOrder + 1)) != waitingPackets.end()) {\n"
              "        waitingPackets.erase(wpi);\n"
              "        for (unsigned pos = 0; pos < buf.size(); ) {     }\n"
              "    }\n"
              "}");
        ASSERT_EQUALS("", errout_str());

        // #8509 Uniform initialization ignored for iterator
        check("void f() {\n"
              "  std::vector<int> ints;\n"
              "  std::vector<int>::const_iterator iter {ints.cbegin()};\n"
              "  std::cout << (*iter) << std::endl;\n"
              "}");
        ASSERT_EQUALS("", errout_str());
    }

    void dereference_break() {  // #3644
        check("void f(std::vector<int> &ints) {\n"
              "    std::vector<int>::iterator iter;\n"
              "    for (iter=ints.begin();iter!=ints.end();++iter) {\n"
              "        if (*iter == 2) {\n"
              "            ints.erase(iter);\n"
              "            break;\n"
              "        }\n"
              "        if (*iter == 3) {\n"
              "            ints.erase(iter);\n"
              "            break;\n"
              "        }\n"
              "    }\n"
              "}");
        ASSERT_EQUALS("", errout_str());
    }

    void dereference_member() {
        check("void f()\n"
              "{\n"
              "    std::map<int, int> ints;\n"
              "    std::map<int, int>::iterator iter;\n"
              "    iter = ints.begin();\n"
              "    ints.erase(iter);\n"
              "    std::cout << iter->first << std::endl;\n"
              "}");
        ASSERT_EQUALS("[test.cpp:7] -> [test.cpp:6]: (error) Iterator 'iter' used after element has been erased.\n"
                      "[test.cpp:6]: (error) Calling function 'erase()' on the iterator 'iter' which is out of bounds.\n",
                      errout_str());

        // Reverse iterator
        check("void f()\n"
              "{\n"
              "    std::map<int, int> ints;\n"
              "    std::map<int, int>::reverse_iterator iter;\n"
              "    iter = ints.rbegin();\n"
              "    ints.erase(iter);\n"
              "    std::cout << iter->first << std::endl;\n"
              "}");
        ASSERT_EQUALS("[test.cpp:7] -> [test.cpp:6]: (error) Iterator 'iter' used after element has been erased.\n"
                      "[test.cpp:6]: (error) Calling function 'erase()' on the iterator 'iter' which is out of bounds.\n",
                      errout_str());
    }

    void dereference_auto() {
        check("void f()\n"
              "{\n"
              "    std::vector<int> ints{1,2,3,4,5};\n"
              "    auto iter = ints.begin() + 2;\n"
              "    ints.erase(iter);\n"
              "    std::cout << (*iter) << std::endl;\n"
              "}", dinit(CheckOptions, $.inconclusive = true));
        TODO_ASSERT_EQUALS("[test.cpp:4] -> [test.cpp:5] -> [test.cpp:3] -> [test.cpp:6]: (error) Using iterator to local container 'ints' that may be invalid.\n", "[test.cpp:4] -> [test.cpp:5] -> [test.cpp:3] -> [test.cpp:6]: (error, inconclusive) Using iterator to local container 'ints' that may be invalid.\n", errout_str());

        check("void f() {\n"
              "    auto x = *myList.begin();\n"
              "    myList.erase(x);\n"
              "    auto b = x.first;\n"
              "}");
        ASSERT_EQUALS("", errout_str());

        check("const CXXRecordDecl *CXXRecordDecl::getTemplateInstantiationPattern() const {\n"
              "    if (auto *TD = dyn_cast<ClassTemplateSpecializationDecl>(this)) {\n"
              "        auto From = TD->getInstantiatedFrom();\n"
              "    }\n"
              "    return nullptr;\n"
              "}");
        ASSERT_EQUALS("", errout_str());
    }

    void STLSize() {
        check("void foo()\n"
              "{\n"
              "    std::vector<int> foo;\n"
              "    for (unsigned int ii = 0; ii <= foo.size(); ++ii)\n"
              "    {\n"
              "       foo[ii] = 0;\n"
              "    }\n"
              "}");
        ASSERT_EQUALS(
            "[test.cpp:6]: (error) Out of bounds access in expression 'foo[ii]' because 'foo' is empty.\n",
            errout_str());

        check("void foo(std::vector<int> foo) {\n"
              "    for (unsigned int ii = 0; ii <= foo.size(); ++ii) {\n"
              "       foo.at(ii) = 0;\n"
              "    }\n"
              "}");
        ASSERT_EQUALS("[test.cpp:3]: (error) When ii==foo.size(), foo.at(ii) is out of bounds.\n", errout_str());

        check("void foo(std::string& foo) {\n"
              "    for (unsigned int ii = 0; ii <= foo.length(); ++ii) {\n"
              "       foo[ii] = 'x';\n"
              "    }\n"
              "}");
        ASSERT_EQUALS("[test.cpp:3]: (error) When ii==foo.size(), foo[ii] is out of bounds.\n", errout_str());

        check("void foo(std::string& foo, unsigned int ii) {\n"
              "    if (ii <= foo.length()) {\n"
              "       foo[ii] = 'x';\n"
              "    }\n"
              "}");
        ASSERT_EQUALS("[test.cpp:3]: (error) When ii==foo.size(), foo[ii] is out of bounds.\n", errout_str());

        check("void foo(std::string& foo, unsigned int ii) {\n"
              "    do {\n"
              "       foo[ii] = 'x';\n"
              "       ++i;\n"
              "    } while(ii <= foo.length());\n"
              "}");
        ASSERT_EQUALS("[test.cpp:3]: (error) When ii==foo.size(), foo[ii] is out of bounds.\n", errout_str());

        check("void foo(std::string& foo, unsigned int ii) {\n"
              "    if (anything()) {\n"
              "    } else if (ii <= foo.length()) {\n"
              "       foo[ii] = 'x';\n"
              "    }\n"
              "}");
        ASSERT_EQUALS("[test.cpp:4]: (error) When ii==foo.size(), foo[ii] is out of bounds.\n", errout_str());

        check("void foo()\n"
              "{\n"
              "    std::vector<int> foo;\n"
              "    foo.push_back(1);\n"
              "    for (unsigned int ii = 0; ii <= foo.size(); ++ii)\n"
              "    {\n"
              "    }\n"
              "    int ii = 0;\n"
              "    foo[ii] = 0;\n"
              "}");
        ASSERT_EQUALS("", errout_str());

        check("void foo() {\n"
              "    for (B b : D()) {}\n" // Don't crash on range-based for-loop
              "}");
        ASSERT_EQUALS("", errout_str());

        check("void foo(std::vector<int> foo) {\n"
              "    for (unsigned int ii = 0; ii <= foo.size() + 1; ++ii) {\n"
              "       foo.at(ii) = 0;\n"
              "    }\n"
              "}");
        TODO_ASSERT_EQUALS("[test.cpp:3]: (error) When ii==foo.size(), foo.at(ii) is out of bounds.\n", "", errout_str());
    }

    void STLSizeNoErr() {
        {
            check("void foo()\n"
                  "{\n"
                  "    std::vector<int> foo;\n"
                  "    for (unsigned int ii = 0; ii < foo.size(); ++ii)\n"
                  "    {\n"
                  "       foo[ii] = 0;\n"
                  "    }\n"
                  "}");
            ASSERT_EQUALS("", errout_str());
        }

        {
            check("void foo()\n"
                  "{\n"
                  "    std::vector<int> foo;\n"
                  "    for (unsigned int ii = 0; ii <= foo.size(); ++ii)\n"
                  "    {\n"
                  "    }\n"
                  "}");
            ASSERT_EQUALS("", errout_str());
        }

        {
            check("void foo()\n"
                  "{\n"
                  "    std::vector<int> foo;\n"
                  "    for (unsigned int ii = 0; ii <= foo.size(); ++ii)\n"
                  "    {\n"
                  "        if (ii == foo.size())\n"
                  "        {\n"
                  "        }\n"
                  "        else\n"
                  "        {\n"
                  "            foo[ii] = 0;\n"
                  "        }\n"
                  "    }\n"
                  "}");
            ASSERT_EQUALS(
                "[test.cpp:11]: (error) Out of bounds access in expression 'foo[ii]' because 'foo' is empty.\n",
                errout_str());
        }

        {
            check("void f(const std::map<int,int> &data) {\n"
                  "    int i = x;"
                  "    for (int i = 5; i <= data.size(); i++)\n"
                  "        data[i] = 0;\n"
                  "}");
            ASSERT_EQUALS("", errout_str());
        }

        {
            check("void foo(std::vector<int> foo) {\n"
                  "    for (unsigned int ii = 0; ii <= foo.size() - 1; ++ii) {\n"
                  "       foo.at(ii) = 0;\n"
                  "    }\n"
                  "}");
            ASSERT_EQUALS("", errout_str());
        }
    }

    void negativeIndex() {
        check("void f(const std::vector<int> &v) {\n"
              "  v[-11] = 123;\n"
              "}");
        ASSERT_EQUALS("[test.cpp:2]: (error) Array index -11 is out of bounds.\n", errout_str());

        check("int f(int x, const std::vector<int>& a) {\n"
              "    if (!(x < 5))\n"
              "        return a[x - 5];\n"
              "    else\n"
              "        return a[4 - x];\n"
              "}");
        ASSERT_EQUALS("", errout_str());

        check("std::array<int,6> values;\n"
              "int get_value();\n"
              "int compute() {\n"
              "    int i = get_value();\n"
              "    if( i < 0 || i > 5)\n"
              "        return -1;\n"
              "    int sum = 0;\n"
              "    for( int j = i+1; j < 7; ++j)\n"
              "        sum += values[j-1];\n"
              "    return sum;\n"
              "}\n");
        ASSERT_EQUALS("", errout_str());

        check("struct B { virtual int g() { return 0; } };\n" // #11831
              "struct C {\n"
              "    int h() const { return b->g(); }\n"
              "    B* b;\n"
              "};\n"
              "struct O {\n"
              "    int f() const;\n"
              "    std::vector<int> v;\n"
              "    C c;\n"
              "};\n"
              "int O::f() const { return v[c.h() - 1]; }\n");
        ASSERT_EQUALS("", errout_str());

        check("void f(const std::vector<int>& v) {\n" // #13196
              "    if (v.empty())\n"
              "        return;\n"
              "    int idx = -1;\n"
              "    for (int i = 0; i < v.size(); ++i) {\n"
              "        idx = i;\n"
              "    }\n"
              "    (void)v[idx];\n"
              "}\n");
        ASSERT_EQUALS("", errout_str());

        const auto oldSettings = settings;
        settings.daca = true;

        check("void f() {\n"
              "    const char a[][5] = { \"1\", \"true\", \"on\", \"yes\" };\n"
              "}\n");
        ASSERT_EQUALS("", errout_str());

        settings = oldSettings;
    }

    void negativeIndexMultiline() {
        setMultiline();
        const auto oldSettings = settings;
        settings.verbose = true;

        check("bool valid(int);\n" // #11697
              "void f(int i, const std::vector<int>& v) {\n"
              "    if (!valid(i))\n"
              "        return;\n"
              "    if (v[i]) {}\n"
              "}\n"
              "void g(const std::vector<int>& w) {\n"
              "    f(-1, w);\n"
              "}\n");
        ASSERT_EQUALS("test.cpp:5:warning:Array index -1 is out of bounds.\n"
                      "test.cpp:8:note:Calling function 'f', 1st argument '-1' value is -1\n"
                      "test.cpp:3:note:Assuming condition is false\n"
                      "test.cpp:5:note:Negative array index\n",
                      errout_str());

        settings = oldSettings;
    }

    void erase1() {
        check("void f()\n"
              "{\n"
              "    std::list<int>::iterator it;\n"
              "    for (it = foo.begin(); it != foo.end(); ++it) {\n"
              "        foo.erase(it);\n"
              "    }\n"
              "    for (it = foo.begin(); it != foo.end(); ++it) {\n"
              "        foo.erase(it);\n"
              "    }\n"
              "}");
        ASSERT_EQUALS("[test.cpp:4] -> [test.cpp:5]: (error) Iterator 'it' used after element has been erased.\n"
                      "[test.cpp:7] -> [test.cpp:8]: (error) Iterator 'it' used after element has been erased.\n", errout_str());

        check("void f(std::list<int> &ints)\n"
              "{\n"
              "    std::list<int>::iterator i = ints.begin();\n"
              "    i = ints.erase(i);\n"
              "    *i = 0;\n"
              "}");
        ASSERT_EQUALS("", errout_str());

        check("void f()\n"
              "{\n"
              "    std::list<int>::iterator i;\n"
              "    while (i != x.y.end())\n"
              "        i = x.y.erase(i);\n"
              "}");
        ASSERT_EQUALS("", errout_str());

        // #2101
        check("void f(vector< std::list<int> > &ints, unsigned int i)\n"
              "{\n"
              "    std::list<int>::iterator it;\n"
              "    for(it = ints[i].begin(); it != ints[i].end(); it++) {\n"
              "        if (*it % 2)\n"
              "            it = ints[i].erase(it);\n"
              "    }\n"
              "}");
        ASSERT_EQUALS("", errout_str());
    }

    void erase2() {
        check("static void f()\n"
              "{\n"
              "    for (iterator it = foo.begin(); it != foo.end(); it = next)\n"
              "    {\n"
              "        next = it;\n"
              "        next++;\n"
              "        foo.erase(it);\n"
              "    }\n"
              "}");
        ASSERT_EQUALS("", errout_str());
    }

    void erase3() {
        check("static void f(std::list<abc> &foo)\n"
              "{\n"
              "    std::list<abc>::iterator it = foo.begin();\n"
              "    foo.erase(it->a);\n"
              "    if (it->b);\n"
              "}");
        ASSERT_EQUALS("", errout_str());
    }

    void erase4() {
        check("void f()\n"
              "{\n"
              "    std::list<int>::iterator it, it2;\n"
              "    for (it = foo.begin(); it != i2; ++it)\n"
              "    {\n"
              "        foo.erase(it);\n"
              "    }\n"
              "}");
        ASSERT_EQUALS("[test.cpp:4] -> [test.cpp:6]: (error) Iterator 'it' used after element has been erased.\n", errout_str());

        check("void f()\n"
              "{\n"
              "    std::list<int>::iterator it = foo.begin();\n"
              "    for (; it != i2; ++it)\n"
              "    {\n"
              "        foo.erase(it);\n"
              "    }\n"
              "}");
        ASSERT_EQUALS("[test.cpp:4] -> [test.cpp:6]: (error) Iterator 'it' used after element has been erased.\n", errout_str());

        check("void f()\n"
              "{\n"
              "    std::list<int>::iterator it = foo.begin();\n"
              "    while (it != i2)\n"
              "    {\n"
              "        foo.erase(it);\n"
              "    }\n"
              "}");
        ASSERT_EQUALS("[test.cpp:4] -> [test.cpp:6]: (error) Iterator 'it' used after element has been erased.\n", errout_str());

        check("void f()\n"
              "{\n"
              "    std::list<int>::iterator it = foo.begin();\n"
              "    while (it != i2)\n"
              "    {\n"
              "        foo.erase(++it);\n"
              "    }\n"
              "}");
        ASSERT_EQUALS("[test.cpp:4] -> [test.cpp:6]: (error) Iterator 'it' used after element has been erased.\n", errout_str());
    }

    void erase5() {
        check("void f()\n"
              "{\n"
              "    std::list<int> foo;\n"
              "    std::list<int>::iterator it;\n"
              "    for (it = foo.begin(); it != foo.end(); ++it)\n"
              "    {\n"
              "        if (*it == 123)\n"
              "            foo.erase(it);\n"
              "    }\n"
              "}");
        ASSERT_EQUALS("[test.cpp:5] -> [test.cpp:8]: (error) Iterator 'it' used after element has been erased.\n", errout_str());
    }

    void erase6() {
        check("void f() {\n"
              "    std::vector<int> vec(3);\n"
              "    std::vector<int>::iterator it;\n"
              "    std::vector<int>::iterator itEnd = vec.end();\n"
              "    for (it = vec.begin(); it != itEnd; it = vec.begin(), itEnd = vec.end())\n"
              "    {\n"
              "        vec.erase(it);\n"
              "    }\n"
              "}");
        ASSERT_EQUALS("", errout_str());
    }

    void eraseBreak() {
        check("void f()\n"
              "{\n"
              "    for (std::vector<int>::iterator it = foo.begin(); it != foo.end(); ++it)\n"
              "    {\n"
              "        foo.erase(it);\n"
              "        if (x)"
              "            break;\n"
              "    }\n"
              "}");
        ASSERT_EQUALS("[test.cpp:3] -> [test.cpp:5]: (error) Iterator 'it' used after element has been erased.\n", errout_str());

        check("void f()\n"
              "{\n"
              "    for (std::vector<int>::iterator it = foo.begin(); it != foo.end(); ++it)\n"
              "    {\n"
              "        if (x) {\n"
              "            foo.erase(it);\n"
              "            break;\n"
              "        }\n"
              "    }\n"
              "}");
        ASSERT_EQUALS("", errout_str());

        check("void f(int x)\n"
              "{\n"
              "    for (std::vector<int>::iterator it = foo.begin(); it != foo.end(); ++it)\n"
              "    {\n"
              "        foo.erase(it);\n"
              "        if (x)"
              "            return;\n"
              "    }\n"
              "}");
        ASSERT_EQUALS("[test.cpp:3] -> [test.cpp:5]: (error) Iterator 'it' used after element has been erased.\n", errout_str());

    }

    void eraseContinue() {
        check("void f(std::vector<int> &ints)\n"
              "{\n"
              "    std::vector<int>::iterator it;\n"
              "    std::vector<int>::iterator jt = ints.begin();\n"
              "    for (it = ints.begin(); it != ints.end(); it = jt) {\n"
              "        ++jt;\n"
              "        if (*it == 1) {\n"
              "            jt = ints.erase(it);\n"
              "            continue;\n"
              "        }\n"
              "    }\n"
              "}");
        ASSERT_EQUALS("", errout_str());

        check("void f(std::map<uint32, uint32> my_map) {\n" // #7365
              "  std::map<uint32, uint32>::iterator itr = my_map.begin();\n"
              "  switch (itr->first) {\n"
              "  case 0:\n"
              "    my_map.erase(itr);\n"
              "    continue;\n"
              "  case 1:\n"
              "    itr->second = 1;\n"
              "    break;\n"
              "  }\n"
              "}");
        ASSERT_EQUALS("", errout_str());
    }

    void eraseReturn1() {
        check("void f()\n"
              "{\n"
              "    std::vector<int> foo;\n"
              "    std::vector<int>::iterator it;\n"
              "    for (it = foo.begin(); it != foo.end(); ++it)\n"
              "    {\n"
              "        foo.erase(it);\n"
              "        return;\n"
              "    }\n"
              "}");
        ASSERT_EQUALS("", errout_str());
    }

    void eraseReturn2() {
        check("void f()\n"
              "{\n"
              "    std::vector<int> foo;\n"
              "    std::vector<int>::iterator it;\n"
              "    for (it = foo.begin(); it != foo.end(); ++it)\n"
              "    {\n"
              "        if (*it == 1) {\n"
              "            foo.erase(it);\n"
              "            return;\n"
              "        }\n"
              "        else {\n"
              "            foo.erase(it);\n"
              "            return;\n"
              "        }\n"
              "    }\n"
              "}");
        ASSERT_EQUALS("", errout_str());
    }

    void eraseReturn3() {
        check("void f()\n"
              "{\n"
              "    std::vector<int> foo;\n"
              "    std::vector<int>::iterator it;\n"
              "    for (it = foo.begin(); it != foo.end(); ++it)\n"
              "    {\n"
              "        if (somecondition) {\n"
              "            if (*it == 1)\n"
              "                foo.erase(it);\n"
              "            else\n"
              "                *it = 0;\n"
              "            return;\n"
              "        }\n"
              "    }\n"
              "}");
        ASSERT_EQUALS("", errout_str());

        check("void f()\n"
              "{\n"
              "    std::vector<int> foo;\n"
              "    std::vector<int>::iterator it;\n"
              "    for (it = foo.begin(); it != foo.end(); ++it)\n"
              "    {\n"
              "        if (a) {\n"
              "            if (b)\n"
              "                foo.erase(it);\n" // <- TODO: erase shound't cause inconclusive valueflow
              "            else\n"
              "                *it = 0;\n"
              "        }\n"
              "    }\n"
              "}");
        TODO_ASSERT_EQUALS(
            "[test.cpp:5] -> [test.cpp:7] -> [test.cpp:8] -> [test.cpp:8] -> [test.cpp:7] -> [test.cpp:5] -> [test.cpp:9] -> [test.cpp:3] -> [test.cpp:5]: (error) Using iterator to local container 'foo' that may be invalid.\n",
            "[test.cpp:5] -> [test.cpp:7] -> [test.cpp:8] -> [test.cpp:8] -> [test.cpp:7] -> [test.cpp:5] -> [test.cpp:9] -> [test.cpp:3] -> [test.cpp:5]: (error, inconclusive) Using iterator to local container 'foo' that may be invalid.\n",
            errout_str());
    }

    void eraseGoto() {
        check("void f()\n"
              "{\n"
              "    for (std::vector<int>::iterator it = foo.begin(); it != foo.end(); ++it)\n"
              "    {\n"
              "        foo.erase(it);\n"
              "        goto abc;\n"
              "    }\n"
              "bar:\n"
              "}");
        ASSERT_EQUALS("", errout_str());
    }

    void eraseAssign1() {
        check("void f()\n"
              "{\n"
              "    for (std::vector<int>::iterator it = foo.begin(); it != foo.end(); ++it)\n"
              "    {\n"
              "        foo.erase(it);\n"
              "        it = foo.begin();\n"
              "    }\n"
              "}");
        ASSERT_EQUALS("", errout_str());
    }

    void eraseAssign2() {
        check("void f(std::list<int> &ints)\n"
              "{\n"
              "    for (std::list<int>::iterator it = ints.begin(); it != ints.end();) {\n"
              "        if (*it == 123) {\n"
              "            std::list<int>::iterator copy = it;\n"
              "            ++copy;\n"
              "            ints.erase(it);\n"
              "            it = copy;\n"
              "        } else {\n"
              "            it->second = 123;\n"
              "            ++it;\n"
              "        }\n"
              "    }\n"
              "}");
        ASSERT_EQUALS("", errout_str());
    }

    void eraseAssign3() {
        check("void f(std::list<list<int> >& l) {\n"
              "    std::list<std::list<int> >::const_iterator i = l.begin();\n"
              "    std::list<int>::const_iterator j = (*i).begin();\n"
              "    cout << *j << endl;\n"
              "}");
        ASSERT_EQUALS("", errout_str());
    }

    void eraseAssign4() {
        check("void f(std::list<int> data) {\n"
              "  std::list<int>::const_iterator it = data.begin();\n"
              "  it = data.erase(it);\n"
              "  it = data.erase(it);\n"
              "}");
        ASSERT_EQUALS("", errout_str());

        check("void f(Data data) {\n"
              "  std::list<int>::const_iterator it = data.ints.begin();\n"
              "  it = data.ints.erase(it);\n"
              "  it = data.ints.erase(it);\n"
              "}");
        ASSERT_EQUALS("", errout_str());
    }

    void eraseAssignByFunctionCall() {
        check("void f(std::list<list<int> >& l) {\n"
              "    std::list<foo>::const_iterator i;\n"
              "    bar(i);\n"
              "    cout << *i;\n"
              "}");
        ASSERT_EQUALS("", errout_str());
    }

    void eraseErase() {
        check("void f(std::vector<ints> &ints)\n"
              "{\n"
              "    std::vector<int>::iterator iter;\n"
              "    iter = ints.begin() + 2;\n"
              "    ints.erase(iter);\n"
              "    ints.erase(iter);\n"
              "}", dinit(CheckOptions, $.inconclusive = true));
        TODO_ASSERT_EQUALS("[test.cpp:1] -> [test.cpp:4] -> [test.cpp:5] -> [test.cpp:1] -> [test.cpp:6]: (error) Using iterator to local container 'ints' that may be invalid.\n", "[test.cpp:1] -> [test.cpp:4] -> [test.cpp:5] -> [test.cpp:1] -> [test.cpp:6]: (error, inconclusive) Using iterator to local container 'ints' that may be invalid.\n", errout_str());
    }

    void eraseByValue() {
        check("void f()\n"
              "{\n"
              "    std::set<int> foo;\n"
              "    for (std::set<int>::iterator it = foo.begin(); it != foo.end(); ++it)\n"
              "    {\n"
              "        foo.erase(*it);\n"
              "    }\n"
              "}");
        TODO_ASSERT_EQUALS("[test.cpp:6]: (error) Iterator 'it' becomes invalid when deleted by value from 'foo'\n", "", errout_str());

        check("int f(std::set<int> foo) {\n"
              "    std::set<int>::iterator it = foo.begin();\n"
              "    foo.erase(*it);\n"
              "    return *it;\n"
              "}");
        ASSERT_EQUALS("[test.cpp:4] -> [test.cpp:3]: (error) Iterator 'it' used after element has been erased.\n", errout_str());

        check("void f(std::set<int> foo)\n"
              "{\n"
              "    std::set<int>::iterator it = foo.begin();\n"
              "    foo.erase(*it);\n"
              "}");
        ASSERT_EQUALS("", errout_str());

        // #5669
        check("void f() {\n"
              "    HashSet_Ref::iterator aIt = m_ImplementationMap.find( xEle );\n"
              "    m_SetLoadedFactories.erase(*aIt);\n"
              "    m_SetLoadedFactories.erase(aIt);\n"
              "}");
        ASSERT_EQUALS("", errout_str());

        check("void f(const std::list<int>& m_ImplementationMap) {\n"
              "    std::list<int>::iterator aIt = m_ImplementationMap.begin();\n"
              "    m_ImplementationMap.erase(*aIt);\n"
              "    m_ImplementationMap.erase(aIt);\n"
              "}");
        ASSERT_EQUALS("[test.cpp:4]: (error) Invalid iterator: aIt\n", errout_str());

        check("void f(const std::list<int>& m_ImplementationMap) {\n"
              "    std::list<int>::iterator aIt = m_ImplementationMap.begin();\n"
              "    std::list<int>::iterator bIt = m_ImplementationMap.begin();\n"
              "    m_ImplementationMap.erase(*bIt);\n"
              "    m_ImplementationMap.erase(aIt);\n"
              "}");
        ASSERT_EQUALS("", errout_str());
    }

    void eraseIf() {
        // #4816
        check("void func(std::list<std::string> strlist) {\n"
              "    for (std::list<std::string>::iterator str = strlist.begin(); str != strlist.end(); str++) {\n"
              "        if (func2(*str)) {\n"
              "            strlist.erase(str);\n"
              "            if (strlist.empty())\n"
              "                 return;\n"
              "        }\n"
              "    }\n"
              "}");
        ASSERT_EQUALS("[test.cpp:2] -> [test.cpp:4]: (error) Iterator 'str' used after element has been erased.\n", errout_str());
    }

    void eraseOnVector() {
        check("void f(std::vector<int>& v) {\n"
              "    std::vector<int>::iterator aIt = v.begin();\n"
              "    v.erase(something(unknown));\n" // All iterators become invalidated when erasing from std::vector
              "    v.erase(aIt);\n"
              "}");
        ASSERT_EQUALS("[test.cpp:1] -> [test.cpp:2] -> [test.cpp:3] -> [test.cpp:1] -> [test.cpp:4]: (error) Using iterator to local container 'v' that may be invalid.\n", errout_str());

        check("void f(std::vector<int>& v) {\n"
              "    std::vector<int>::iterator aIt = v.begin();\n"
              "    std::vector<int>::iterator bIt = v.begin();\n"
              "    v.erase(bIt);\n" // All iterators become invalidated when erasing from std::vector
              "    aIt = v.erase(aIt);\n"
              "}");
        ASSERT_EQUALS("[test.cpp:1] -> [test.cpp:2] -> [test.cpp:4] -> [test.cpp:1] -> [test.cpp:5]: (error) Using iterator to local container 'v' that may be invalid.\n", errout_str());
    }

    void pushback1() {
        check("void f(const std::vector<int> &foo)\n"
              "{\n"
              "    std::vector<int>::const_iterator it = foo.begin();\n"
              "    foo.push_back(123);\n"
              "    *it;\n"
              "}");
        ASSERT_EQUALS("[test.cpp:1] -> [test.cpp:3] -> [test.cpp:4] -> [test.cpp:1] -> [test.cpp:5]: (error) Using iterator to local container 'foo' that may be invalid.\n", errout_str());
    }

    void pushback2() {
        check("void f()\n"
              "{\n"
              "    std::vector<int>::const_iterator it = foo.begin();\n"
              "    foo.push_back(123);\n"
              "    {\n"
              "        int *it = &foo[0];\n"
              "        *it = 456;\n"
              "    }\n"
              "}");
        ASSERT_EQUALS("", errout_str());
    }

    void pushback3() {
        check("void f()\n"
              "{\n"
              "    std::vector<int> foo;\n"
              "    foo.push_back(10);\n"
              "    std::vector<int>::iterator it;\n"
              "    for (it = foo.begin(); it != foo.end(); ++it)\n"
              "    {\n"
              "        foo.push_back(123);\n"
              "    }\n"
              "}");
        ASSERT_EQUALS("[test.cpp:6] -> [test.cpp:6] -> [test.cpp:8] -> [test.cpp:3] -> [test.cpp:6]: (error) Using iterator to local container 'foo' that may be invalid.\n", errout_str());
    }

    void pushback4() {
        check("void f()\n"
              "{\n"
              "    std::vector<int> ints;\n"
              "    ints.push_back(1);\n"
              "    int *first = &ints[0];\n"
              "    ints.push_back(2);\n"
              "    *first;\n"
              "}");
        ASSERT_EQUALS("[test.cpp:5] -> [test.cpp:6] -> [test.cpp:3] -> [test.cpp:7]: (error) Using pointer to local variable 'ints' that may be invalid.\n", errout_str());
    }

    void pushback5() {
        check("void f()\n"
              "{\n"
              "    std::vector<int>::const_iterator i;\n"
              "\n"
              "    for (i=v.begin(); i!=v.end(); ++i)\n"
              "    {\n"
              "    }\n"
              "\n"
              "    for (i=rhs.v.begin(); i!=rhs.v.end(); ++i)\n"
              "    {\n"
              "        v.push_back(*i);\n"
              "    }\n"
              "}");
        ASSERT_EQUALS("", errout_str());
    }

    void pushback6() {
        // ticket #735
        check("void f()\n"
              "{\n"
              "    std::vector<int> v;\n"
              "    v.push_back(1);\n"
              "    v.push_back(2);\n"
              "    for (std::vector<int>::iterator it = v.begin(); it != v.end(); ++it)\n"
              "    {\n"
              "        if (*it == 1)\n"
              "            v.push_back(10);\n"
              "    }\n"
              "}");
        ASSERT_EQUALS("[test.cpp:6] -> [test.cpp:8] -> [test.cpp:8] -> [test.cpp:6] -> [test.cpp:9] -> [test.cpp:3] -> [test.cpp:6]: (error) Using iterator to local container 'v' that may be invalid.\n", errout_str());

        check("void f()\n"
              "{\n"
              "    std::vector<int> v;\n"
              "    vector.push_back(1);\n"
              "    vector.push_back(2);\n"
              "    for (std::vector<int>::iterator it = v.begin(); it != v.end(); ++it)\n"
              "    {\n"
              "        if (*it == 1)\n"
              "            v.push_back(10);\n"
              "    }\n"
              "}");
        ASSERT_EQUALS("[test.cpp:6] -> [test.cpp:8] -> [test.cpp:8] -> [test.cpp:6] -> [test.cpp:9] -> [test.cpp:3] -> [test.cpp:6]: (error) Using iterator to local container 'v' that may be invalid.\n", errout_str());
    }

    void pushback7() {
        check("void f()\n"
              "{\n"
              "    std::vector<int> foo;\n"
              "    foo.push_back(10);\n"
              "    std::vector<int>::iterator it;\n"
              "    for (it = foo.begin(); it != foo.end(); it++)\n"
              "    {\n"
              "        foo.push_back(123);\n"
              "    }\n"
              "}");
        ASSERT_EQUALS("[test.cpp:6] -> [test.cpp:6] -> [test.cpp:8] -> [test.cpp:3] -> [test.cpp:6]: (error) Using iterator to local container 'foo' that may be invalid.\n", errout_str());
    }

    void pushback8() {
        check("void f()\n"
              "{\n"
              "    std::vector<int> ints;\n"
              "    std::vector<int>::const_iterator end = ints.end();\n"
              "    ints.push_back(10);\n"
              "    std::vector<int>::iterator it;\n"
              "    unsigned int sum = 0;\n"
              "    for (it = ints.begin(); it != end; ++it)\n"
              "    {\n"
              "        sum += *it;\n"
              "    }\n"
              "}");
        ASSERT_EQUALS("[test.cpp:10]: (style) Consider using std::accumulate algorithm instead of a raw loop.\n"
                      "[test.cpp:4] -> [test.cpp:5] -> [test.cpp:3] -> [test.cpp:8]: (error) Using iterator to local container 'ints' that may be invalid.\n",
                      errout_str());
    }

    void pushback9() {
        check("struct A {\n"
              "    std::vector<int> ints;\n"
              "};\n"
              "\n"
              "void f()\n"
              "{\n"
              "    std::vector<int> ints;\n"
              "    A a;\n"
              "    std::vector<int>::const_iterator i = ints.begin();\n"
              "    std::vector<int>::const_iterator e = ints.end();\n"
              "    while (i != e)\n"
              "    {\n"
              "        a.ints.push_back(*i);\n"
              "        ++i;\n"
              "    }\n"
              "}");
        ASSERT_EQUALS("", errout_str());
    }

    void pushback10() {
        check("void f(std::vector<int> &foo)\n"
              "{\n"
              "    std::vector<int>::const_iterator it = foo.begin();\n"
              "    foo.reserve(100);\n"
              "    *it = 0;\n"
              "}");
        ASSERT_EQUALS("[test.cpp:1] -> [test.cpp:3] -> [test.cpp:4] -> [test.cpp:1] -> [test.cpp:5]: (error) Using iterator to local container 'foo' that may be invalid.\n", errout_str());

        // in loop
        check("void f()\n"
              "{\n"
              "    std::vector<int> foo;\n"
              "    foo.push_back(10);\n"
              "    std::vector<int>::iterator it;\n"
              "    for (it = foo.begin(); it != foo.end(); ++it)\n"
              "    {\n"
              "        foo.reserve(123);\n"
              "    }\n"
              "}");
        ASSERT_EQUALS("[test.cpp:6] -> [test.cpp:6] -> [test.cpp:8] -> [test.cpp:3] -> [test.cpp:6]: (error) Using iterator to local container 'foo' that may be invalid.\n", errout_str());
    }

    void pushback11() {
        // #2798
        check("void f() {\n"
              "    std::vector<int> ints;\n"
              "    std::vector<int>::iterator it = ints.begin();\n"
              "    if (it == ints.begin()) {\n"
              "        ints.push_back(0);\n"
              "    } else {\n"
              "        ints.insert(it,0);\n"
              "    }\n"
              "}");
        ASSERT_EQUALS("", errout_str());
    }

    void pushback12() {
        // #4197
        check("void foo(double s)\n"
              "{\n"
              "    std::vector<double> vec;\n"
              "    for( std::vector<double>::iterator it = vec.begin(); it != vec.end(); ++it )\n"
              "    {\n"
              "        vec.insert( it, s );\n"
              "        for(unsigned int i = 0; i < 42; i++)\n"
              "        {}\n"
              "        *it;\n"
              "    }\n"
              "}");
        ASSERT_EQUALS(
            "[test.cpp:4] -> [test.cpp:6] -> [test.cpp:3] -> [test.cpp:9]: (error, inconclusive) Using iterator to local container 'vec' that may be invalid.\n",
            errout_str());
    }

    void pushback13() {
        check("bool Preprocessor::ConcatenateIncludeName(SmallString<128> &FilenameBuffer, SourceLocation &End) {\n"
              "    unsigned PreAppendSize = FilenameBuffer.size();\n"
              "    FilenameBuffer.resize(PreAppendSize + CurTok.getLength());\n"
              "    const char *BufPtr = &FilenameBuffer[PreAppendSize];\n"
              "    return true;\n"
              "}");
        ASSERT_EQUALS("", errout_str());
    }

    void insert1() {
        check("void f(std::vector<int> &ints)\n"
              "{\n"
              "    std::vector<int>::iterator iter = ints.begin() + 5;\n"
              "    ints.insert(ints.begin(), 1);\n"
              "    ++iter;\n"
              "}");
        ASSERT_EQUALS("[test.cpp:1] -> [test.cpp:3] -> [test.cpp:4] -> [test.cpp:1] -> [test.cpp:5]: (error) Using iterator to local container 'ints' that may be invalid.\n", errout_str());

        check("void f()\n"
              "{\n"
              "    std::vector<int> ints;\n"
              "    std::vector<int>::iterator iter = ints.begin();\n"
              "    ints.insert(iter, 1);\n"
              "}");
        ASSERT_EQUALS("", errout_str());

        check("void f()\n"
              "{\n"
              "    std::vector<int> ints;\n"
              "    std::vector<int>::iterator iter = ints.begin();\n"
              "    ints.insert(iter, 1);\n"
              "    ints.insert(iter, 2);\n"
              "}", dinit(CheckOptions, $.inconclusive = true));
        TODO_ASSERT_EQUALS("[test.cpp:4] -> [test.cpp:5] -> [test.cpp:3] -> [test.cpp:6]: (error) Using iterator to local container 'ints' that may be invalid.\n", "[test.cpp:4] -> [test.cpp:5] -> [test.cpp:3] -> [test.cpp:6]: (error, inconclusive) Using iterator to local container 'ints' that may be invalid.\n", errout_str());

        check("void* f(const std::vector<Bar>& bars) {\n"
              "    std::vector<Bar>::iterator i = bars.begin();\n"
              "    bars.insert(Bar());\n"
              "    void* v = &i->foo;\n"
              "    return v;\n"
              "}");
        ASSERT_EQUALS("[test.cpp:1] -> [test.cpp:2] -> [test.cpp:3] -> [test.cpp:1] -> [test.cpp:4]: (error) Using iterator to local container 'bars' that may be invalid.\n", errout_str());

        check("Foo f(const std::vector<Bar>& bars) {\n"
              "    std::vector<Bar>::iterator i = bars.begin();\n"
              "    bars.insert(Bar());\n"
              "    return i->foo;\n"
              "}");
        ASSERT_EQUALS("[test.cpp:1] -> [test.cpp:2] -> [test.cpp:3] -> [test.cpp:1] -> [test.cpp:4]: (error) Using iterator to local container 'bars' that may be invalid.\n", errout_str());

        check("void f(const std::vector<Bar>& bars) {\n"
              "    for(std::vector<Bar>::iterator i = bars.begin(); i != bars.end(); ++i) {\n"
              "        i = bars.insert(i, bar);\n"
              "    }\n"
              "}");
        ASSERT_EQUALS("", errout_str());

        // TODO: This shouldn't be inconclusive
        check("void f(const std::vector<Bar>& bars) {\n"
              "    for(std::vector<Bar>::iterator i = bars.begin(); i != bars.end(); ++i) {\n"
              "        bars.insert(i, bar);\n"
              "        i = bars.insert(i, bar);\n"
              "    }\n"
              "}");
        ASSERT_EQUALS("[test.cpp:1] -> [test.cpp:2] -> [test.cpp:3] -> [test.cpp:1] -> [test.cpp:4]: (error, inconclusive) Using iterator to local container 'bars' that may be invalid.\n", errout_str());

        // TODO: This shouldn't be inconclusive
        check("void* f(const std::vector<Bar>& bars) {\n"
              "    std::vector<Bar>::iterator i = bars.begin();\n"
              "    bars.insert(i, Bar());\n"
              "    i = bars.insert(i, Bar());\n"
              "    void* v = &i->foo;\n"
              "    return v;\n"
              "}");
        ASSERT_EQUALS("[test.cpp:1] -> [test.cpp:2] -> [test.cpp:3] -> [test.cpp:1] -> [test.cpp:4]: (error, inconclusive) Using iterator to local container 'bars' that may be invalid.\n", errout_str());
    }

    void insert2() {
        // Ticket: #2169
        check("void f(std::vector<int> &vec) {\n"
              "    for(std::vector<int>::iterator iter = vec.begin(); iter != vec.end(); ++iter)\n"
              "    {\n"
              "        vec.insert(iter, 0);\n"
              "        break;\n"
              "    }\n"
              "}");
        ASSERT_EQUALS("", errout_str());

        check("void f(std::vector<int> &vec) {\n"
              "    for(std::vector<int>::iterator iter = vec.begin(); iter != vec.end(); ++iter)\n"
              "    {\n"
              "        if (*it == 0) {\n"
              "            vec.insert(iter, 0);\n"
              "            return;\n"
              "        }\n"
              "    }\n"
              "}");
        ASSERT_EQUALS("", errout_str());
    }

    void popback1() { // #11553
        check("void f() {\n"
              "    std::vector<int> v;\n"
              "    v.pop_back();\n"
              "    std::list<int> l;\n"
              "    l.pop_front();\n"
              "}\n");
        ASSERT_EQUALS("[test.cpp:3]: (error) Out of bounds access in expression 'v.pop_back()' because 'v' is empty.\n"
                      "[test.cpp:5]: (error) Out of bounds access in expression 'l.pop_front()' because 'l' is empty.\n",
                      errout_str());

        check("void f(std::vector<int>& v) {\n"
              "    if (v.empty()) {}\n"
              "    v.pop_back();\n"
              "}\n");
        ASSERT_EQUALS("[test.cpp:2] -> [test.cpp:3]: (warning) Either the condition 'v.empty()' is redundant or expression 'v.pop_back()' causes access out of bounds.\n",
                      errout_str());

        check("void f(std::vector<int>& v) {\n"
              "    v.pop_back();\n"
              "    if (v.empty()) {}\n"
              "}\n");
        ASSERT_EQUALS("", errout_str());
    }

    void stlBoundaries1() {
        const std::string stlCont[] = {
            "list", "set", "multiset", "map", "multimap"
        };

        for (size_t i = 0; i < getArrayLength(stlCont); ++i) {
            check("void f()\n"
                  "{\n"
                  "    std::" + stlCont[i] + "<int>::iterator it;\n"
                  "    for (it = ab.begin(); it < ab.end(); ++it)\n"
                  "        ;\n"
                  "}");

            ASSERT_EQUALS_MSG("[test.cpp:4]: (error) Dangerous comparison using operator< on iterator.\n", errout_str(), stlCont[i]);
        }

        check("void f() {\n"
              "    std::forward_list<int>::iterator it;\n"
              "    for (it = ab.begin(); ab.end() > it; ++it) {}\n"
              "}");
        ASSERT_EQUALS("[test.cpp:3]: (error) Dangerous comparison using operator< on iterator.\n", errout_str());

        // #5926 no FP Dangerous comparison using operator< on iterator on std::deque
        check("void f() {\n"
              "    std::deque<int>::iterator it;\n"
              "    for (it = ab.begin(); ab.end() > it; ++it) {}\n"
              "}");
        ASSERT_EQUALS("", errout_str());
    }

    void stlBoundaries2() {
        check("void f()\n"
              "{\n"
              "    std::vector<std::string> files;\n"
              "    std::vector<std::string>::const_iterator it;\n"
              "    for (it = files.begin(); it < files.end(); it++) { }\n"
              "    for (it = files.begin(); it < files.end(); it++) { };\n"
              "}");

        ASSERT_EQUALS("", errout_str());
    }

    void stlBoundaries3() {
        check("void f()\n"
              "{\n"
              "    set<int> files;\n"
              "    set<int>::const_iterator current;\n"
              "    for (current = files.begin(); current != files.end(); ++current)\n"
              "    {\n"
              "       assert(*current < 100)\n"
              "    }\n"
              "}");

        ASSERT_EQUALS("", errout_str());

        check("bool f() {\n"
              "    static set<Foo>::const_iterator current;\n"
              "    return 25 > current->bar;\n"
              "}");
        ASSERT_EQUALS("[test.cpp:3]: (error) Invalid iterator 'current' used.\n", errout_str());
    }

    void stlBoundaries4() {

        check("void f() {\n"
              "    std::forward_list<std::vector<std::vector<int>>>::iterator it;\n"
              "    for (it = ab.begin(); ab.end() > it; ++it) {}\n"
              "}");
        ASSERT_EQUALS("[test.cpp:3]: (error) Dangerous comparison using operator< on iterator.\n", errout_str());

        // don't crash
        check("void f() {\n"
              "    if (list < 0) ;\n"
              "}");
        ASSERT_EQUALS("", errout_str());

        check("void f() {\n"
              "    if (list < 0) {\n"
              "        std::forward_list<std::vector<std::vector<int>>>::iterator it;\n"
              "        for (it = ab.begin(); ab.end() > it; ++it) {}\n"
              "    }\n"
              "}");
        ASSERT_EQUALS("[test.cpp:4]: (error) Dangerous comparison using operator< on iterator.\n", errout_str());
    }

    void stlBoundaries5() {
        check("class iterator { int foo(); };\n"
              "int foo() {\n"
              "    iterator i;\n"
              "    return i.foo();;\n"
              "}", dinit(CheckOptions, $.inconclusive = true));
        ASSERT_EQUALS("", errout_str());

        check("class iterator {\n"
              "    Class operator*();\n"
              "    iterator& operator++();\n"
              "    int foo();\n"
              "};\n"
              "int foo() {\n"
              "    iterator i;\n"
              "    return i.foo();;\n"
              "}", dinit(CheckOptions, $.inconclusive = true));
        ASSERT_EQUALS("[test.cpp:8]: (error, inconclusive) Invalid iterator 'i' used.\n", errout_str());
    }

    void stlBoundaries6() { // #7106
        check("void foo(std::vector<int>& vec) {\n"
              "    for (Function::iterator BB : vec) {\n"
              "        for (int Inst : *BB)\n"
              "        {\n"
              "        }\n"
              "    }\n"
              "}", dinit(CheckOptions, $.inconclusive = true));
        ASSERT_EQUALS("", errout_str());
    }


    void if_find() {
        // ---------------------------
        // set::find
        // ---------------------------

        // error (simple)
        check("void f(std::set<int> s)\n"
              "{\n"
              "    if (s.find(12)) { }\n"
              "}");
        ASSERT_EQUALS("[test.cpp:3]: (warning) Suspicious condition. The result of find() is an iterator, but it is not properly checked.\n", errout_str());

        // error (pointer)
        check("void f(std::set<int> *s)\n"
              "{\n"
              "    if ((*s).find(12)) { }\n"
              "}");
        ASSERT_EQUALS("[test.cpp:3]: (warning) Suspicious condition. The result of find() is an iterator, but it is not properly checked.\n", errout_str());

        // error (pointer)
        check("void f(std::set<int> *s)\n"
              "{\n"
              "    if (s->find(12)) { }\n"
              "}");
        ASSERT_EQUALS("[test.cpp:3]: (warning) Suspicious condition. The result of find() is an iterator, but it is not properly checked.\n", errout_str());

        // error (array-like pointer)
        check("void f(std::set<int> *s)\n"
              "{\n"
              "    if (s[0].find(12)) { }\n"
              "}");
        ASSERT_EQUALS("[test.cpp:3]: (warning) Suspicious condition. The result of find() is an iterator, but it is not properly checked.\n", errout_str());

        // error (array)
        check("void f(std::set<int> s [10])\n"
              "{\n"
              "    if (s[0].find(12)) { }\n"
              "}");
        ASSERT_EQUALS("[test.cpp:3]: (warning) Suspicious condition. The result of find() is an iterator, but it is not properly checked.\n", errout_str());

        // error (undefined length array)
        check("void f(std::set<int> s [])\n"
              "{\n"
              "    if (s[0].find(12)) { }\n"
              "}");
        ASSERT_EQUALS("[test.cpp:3]: (warning) Suspicious condition. The result of find() is an iterator, but it is not properly checked.\n", errout_str());

        // error (vector)
        check("void f(std::vector<std::set<int> > s)\n"
              "{\n"
              "    if (s[0].find(12)) { }\n"
              "}");
        ASSERT_EQUALS("[test.cpp:3]: (warning) Suspicious condition. The result of find() is an iterator, but it is not properly checked.\n", errout_str());

        // error (assignment)
        check("void f(std::set<int> s)\n"
              "{\n"
              "    if (a || (x = s.find(12))) { }\n"
              "}");
        ASSERT_EQUALS("[test.cpp:3]: (warning) Suspicious condition. The result of find() is an iterator, but it is not properly checked.\n", errout_str());

        // ok (simple)
        check("void f(std::set<int> s)\n"
              "{\n"
              "    if (s.find(123) != s.end()) { }\n"
              "}");
        ASSERT_EQUALS("", errout_str());

        // ok (pointer)
        check("void f(std::set<int> *s)\n"
              "{\n"
              "    if ((*s).find(12) != s.end()) { }\n"
              "}");
        ASSERT_EQUALS("", errout_str());

        // ok (array-like pointer)
        check("void f(std::set<int> *s)\n"
              "{\n"
              "    if (s[0].find(12) != s->end()) { }\n"
              "}");
        ASSERT_EQUALS("", errout_str());

        // ok (array)
        check("void f(std::set<int> s [10])\n"
              "{\n"
              "    if (s[0].find(123) != s->end()) { }\n"
              "}");
        ASSERT_EQUALS("", errout_str());

        // ok (undefined length array)
        check("void f(std::set<int> s [])\n"
              "{\n"
              "    if (s[0].find(123) != s->end()) { }\n"
              "}");
        ASSERT_EQUALS("", errout_str());

        // ok (assignment)
        check("void f(std::set<int> s)\n"
              "{\n"
              "    if (a || (x = s.find(12)) != s.end()) { }\n"
              "}");
        ASSERT_EQUALS("", errout_str());

        // ok (dereference, #6402)
        check("void f(std::set<Foo> s) {\n"
              "    if (s.find(12).member) { }\n"
              "}");
        ASSERT_EQUALS("", errout_str());

        check("void f(std::set<int> s) {\n"
              "    if (auto result = s.find(123); result != s.end()) {}\n"
              "}");
        ASSERT_EQUALS("", errout_str());

        // ---------------------------
        // std::find
        // ---------------------------

        // error
        check("void f()\n"
              "{\n"
              "    if (std::find(a,b,c)) { }\n"
              "}");
        ASSERT_EQUALS("[test.cpp:3]: (warning) Suspicious condition. The result of find() is an iterator, but it is not properly checked.\n", errout_str());

        // ok
        check("void f()\n"
              "{\n"
              "    if (std::find(a,b,c) != c) { }\n"
              "}");
        ASSERT_EQUALS("", errout_str());

        // ok (less than comparison, #6217)
        check("void f(std::vector<int> s)\n"
              "{\n"
              "    if (std::find(a, b, c) < d) { }\n"
              "}");
        ASSERT_EQUALS("", errout_str());

        // #3714 - segmentation fault for syntax error
        ASSERT_THROW_INTERNAL(check("void f() {\n"
                                    "    if (()) { }\n"
                                    "}"),
                              AST);

        // #3865
        check("void f() {\n"
              "    if ((std::find(a,b,c)) != b) { }\n"
              "}");
        ASSERT_EQUALS("", errout_str());
    }

    void if_str_find() {
        // error (simple)
        check("void f(const std::string &s)\n"
              "{\n"
              "    if (s.find(\"abc\")) { }\n"
              "}");
        ASSERT_EQUALS("[test.cpp:3]: (performance) Inefficient usage of string::find() in condition; string::starts_with() could be faster.\n", errout_str());

        // error (pointer)
        check("void f(const std::string *s)\n"
              "{\n"
              "    if ((*s).find(\"abc\")) { }\n"
              "}");
        ASSERT_EQUALS("[test.cpp:3]: (performance) Inefficient usage of string::find() in condition; string::starts_with() could be faster.\n", errout_str());

        // error (pointer)
        check("void f(const std::string *s)\n"
              "{\n"
              "    if (s->find(\"abc\")) { }\n"
              "}");
        ASSERT_EQUALS("[test.cpp:3]: (performance) Inefficient usage of string::find() in condition; string::starts_with() could be faster.\n", errout_str());

        // error (vector)
        check("void f(const std::vector<std::string> &s)\n"
              "{\n"
              "    if (s[0].find(\"abc\")) { }\n"
              "}");
        ASSERT_EQUALS("[test.cpp:3]: (performance) Inefficient usage of string::find() in condition; string::starts_with() could be faster.\n", errout_str());

        // #3162
        check("void f(const std::string& s1, const std::string& s2)\n"
              "{\n"
              "    if ((!s1.empty()) && (0 == s1.find(s2))) { }\n"
              "}");
        ASSERT_EQUALS("[test.cpp:3]: (performance) Inefficient usage of string::find() in condition; string::starts_with() could be faster.\n", errout_str());

        // #4102
        check("void f(const std::string &define) {\n"
              "    if (define.find(\"=\") + 1U == define.size());\n"
              "}");
        ASSERT_EQUALS("", errout_str());

        check("void f(std::string a, std::string b) {\n"  // #4480
              "    if (a.find(\"<\") < b.find(\">\")) {}\n"
              "}");
        ASSERT_EQUALS("", errout_str());

        check("void f(const std::string &s) {\n"
              "    if (foo(s.find(\"abc\"))) { }\n"
              "}");
        ASSERT_EQUALS("", errout_str());

        // #7349 - std::string::find_first_of
        check("void f(const std::string &s) {\n"
              "    if (s.find_first_of(\"abc\")==0) { }\n"
              "}");
        ASSERT_EQUALS("", errout_str());

        // # 10153
        check("int main() {\n"
              "  for (;;) {\n"
              "    std::string line = getLine();\n"
              "    if (line.find(\" GL_EXTENSIONS =\") < 12)\n"
              "      return 1;\n"
              "  }\n"
              "  return 0;\n"
              "}");
        ASSERT_EQUALS("", errout_str());
    }


    void size1() {
        {
            const char code[] = "struct Fred {\n"
                                "    void foo();\n"
                                "    std::list<int> x;\n"
                                "};\n"
                                "void Fred::foo()\n"
                                "{\n"
                                "    if (x.size() == 0) {}\n"
                                "}";
            check(code, dinit(CheckOptions, $.cppstandard = Standards::CPP03));
            ASSERT_EQUALS("[test.cpp:7]: (performance) Possible inefficient checking for 'x' emptiness.\n", errout_str());
            check(code);
            ASSERT_EQUALS("", errout_str());
        }

        {
            const char code[] = "std::list<int> x;\n"
                                "void f()\n"
                                "{\n"
                                "    if (x.size() == 0) {}\n"
                                "}";
            check(code, dinit(CheckOptions, $.cppstandard = Standards::CPP03));
            ASSERT_EQUALS("[test.cpp:4]: (performance) Possible inefficient checking for 'x' emptiness.\n", errout_str());
            check(code);
            ASSERT_EQUALS("", errout_str());
        }

        {
            const char code[] = "void f()\n"
                                "{\n"
                                "    std::list<int> x;\n"
                                "    if (x.size() == 0) {}\n"
                                "}";
            check(code, dinit(CheckOptions, $.cppstandard = Standards::CPP03));
            ASSERT_EQUALS("[test.cpp:4]: (performance) Possible inefficient checking for 'x' emptiness.\n", errout_str());
            check(code);
            ASSERT_EQUALS("", errout_str());
        }

        {
            const char code[] = "void f()\n"
                                "{\n"
                                "    std::list<int> x;\n"
                                "    if (0 == x.size()) {}\n"
                                "}";
            check(code, dinit(CheckOptions, $.cppstandard = Standards::CPP03));
            ASSERT_EQUALS("[test.cpp:4]: (performance) Possible inefficient checking for 'x' emptiness.\n", errout_str());
            check(code);
            ASSERT_EQUALS("", errout_str());
        }

        {
            const char code[] = "void f()\n"
                                "{\n"
                                "    std::list<int> x;\n"
                                "    if (x.size() != 0) {}\n"
                                "}";
            check(code, dinit(CheckOptions, $.cppstandard = Standards::CPP03));
            ASSERT_EQUALS("[test.cpp:4]: (performance) Possible inefficient checking for 'x' emptiness.\n", errout_str());
            check(code);
            ASSERT_EQUALS("", errout_str());
        }

        {
            const char code[] = "void f()\n"
                                "{\n"
                                "    std::list<int> x;\n"
                                "    if (0 != x.size()) {}\n"
                                "}";
            check(code, dinit(CheckOptions, $.cppstandard = Standards::CPP03));
            ASSERT_EQUALS("[test.cpp:4]: (performance) Possible inefficient checking for 'x' emptiness.\n", errout_str());
            check(code);
            ASSERT_EQUALS("", errout_str());
        }

        {
            const char code[] = "void f()\n"
                                "{\n"
                                "    std::list<int> x;\n"
                                "    if (x.size() > 0) {}\n"
                                "}";
            check(code, dinit(CheckOptions, $.cppstandard = Standards::CPP03));
            ASSERT_EQUALS("[test.cpp:4]: (performance) Possible inefficient checking for 'x' emptiness.\n", errout_str());
            check(code);
            ASSERT_EQUALS("", errout_str());
        }

        {
            const char code[] = "void f()\n"
                                "{\n"
                                "    std::list<int> x;\n"
                                "    if (0 < x.size()) {}\n"
                                "}";
            check(code, dinit(CheckOptions, $.cppstandard = Standards::CPP03));
            ASSERT_EQUALS("[test.cpp:4]: (performance) Possible inefficient checking for 'x' emptiness.\n", errout_str());
            check(code);
            ASSERT_EQUALS("", errout_str());
        }

        {
            const char code[] =  "void f()\n"
                                "{\n"
                                "    std::list<int> x;\n"
                                "    if (x.size() >= 1) {}\n"
                                "}";
            check(code, dinit(CheckOptions, $.cppstandard = Standards::CPP03));
            ASSERT_EQUALS("[test.cpp:4]: (performance) Possible inefficient checking for 'x' emptiness.\n", errout_str());
            check(code);
            ASSERT_EQUALS("", errout_str());
        }

        {
            const char code[] = "void f()\n"
                                "{\n"
                                "    std::list<int> x;\n"
                                "    if (x.size() < 1) {}\n"
                                "}";
            check(code, dinit(CheckOptions, $.cppstandard = Standards::CPP03));
            ASSERT_EQUALS("[test.cpp:4]: (performance) Possible inefficient checking for 'x' emptiness.\n", errout_str());
            check(code);
            ASSERT_EQUALS("", errout_str());
        }

        {
            const char code[] = "void f()\n"
                                "{\n"
                                "    std::list<int> x;\n"
                                "    if (1 <= x.size()) {}\n"
                                "}";
            check(code, dinit(CheckOptions, $.cppstandard = Standards::CPP03));
            ASSERT_EQUALS("[test.cpp:4]: (performance) Possible inefficient checking for 'x' emptiness.\n", errout_str());
            check(code);
            ASSERT_EQUALS("", errout_str());
        }

        {
            const char code[] = "void f()\n"
                                "{\n"
                                "    std::list<int> x;\n"
                                "    if (1 > x.size()) {}\n"
                                "}";
            check(code, dinit(CheckOptions, $.cppstandard = Standards::CPP03));
            ASSERT_EQUALS("[test.cpp:4]: (performance) Possible inefficient checking for 'x' emptiness.\n", errout_str());
            check(code);
            ASSERT_EQUALS("", errout_str());
        }

        {
            const char code[] = "void f()\n"
                                "{\n"
                                "    std::list<int> x;\n"
                                "    if (x.size()) {}\n"
                                "}";
            check(code, dinit(CheckOptions, $.cppstandard = Standards::CPP03));
            ASSERT_EQUALS("[test.cpp:4]: (performance) Possible inefficient checking for 'x' emptiness.\n", errout_str());
            check(code);
            ASSERT_EQUALS("", errout_str());
        }

        {
            const char code[] = "void f()\n"
                                "{\n"
                                "    std::list<int> x;\n"
                                "    if (!x.size()) {}\n"
                                "}";
            check(code, dinit(CheckOptions, $.cppstandard = Standards::CPP03));
            ASSERT_EQUALS("[test.cpp:4]: (performance) Possible inefficient checking for 'x' emptiness.\n", errout_str());
            check(code);
            ASSERT_EQUALS("", errout_str());
        }

        check("void f()\n"
              "{\n"
              "    std::list<int> x;\n"
              "    fun(x.size());\n"
              "}");
        ASSERT_EQUALS("", errout_str());

        {
            const char code[] ="void f()\n"
                                "{\n"
                                "    std::list<int> x;\n"
                                "    fun(!x.size());\n"
                                "}";
            check(code, dinit(CheckOptions, $.cppstandard = Standards::CPP03));
            ASSERT_EQUALS("[test.cpp:4]: (performance) Possible inefficient checking for 'x' emptiness.\n", errout_str());
            check(code);
            ASSERT_EQUALS("", errout_str());
        }

        {
            const char code[] = "void f()\n"
                                "{\n"
                                "    std::list<int> x;\n"
                                "    fun(a && x.size());\n"
                                "}";
            check(code, dinit(CheckOptions, $.cppstandard = Standards::CPP03));
            ASSERT_EQUALS("[test.cpp:4]: (performance) Possible inefficient checking for 'x' emptiness.\n", errout_str());
            check(code);
            ASSERT_EQUALS("", errout_str());
        }

        check("void f() {\n" // #4039
              "    std::list<int> x;\n"
              "    fun(width % x.size() != 0);\n"
              "}");
        ASSERT_EQUALS("", errout_str());

        // #4584
        check("void f() {\n"
              "    std::list<int> x;\n"
              "    if (foo + 1 > x.size()) {}\n"
              "}");
        ASSERT_EQUALS("", errout_str());
        check("void f() {\n"
              "    std::list<int> x;\n"
              "    if (x.size() < 1 + foo) {}\n"
              "}");
        ASSERT_EQUALS("", errout_str());
    }

    void size2() {
        const char code[] = "struct Fred {\n"
                            "    std::list<int> x;\n"
                            "};\n"
                            "struct Wilma {\n"
                            "    Fred f;\n"
                            "    void foo();\n"
                            "};\n"
                            "void Wilma::foo()\n"
                            "{\n"
                            "    if (f.x.size() == 0) {}\n"
                            "}";
        check(code, dinit(CheckOptions, $.cppstandard = Standards::CPP03));
        ASSERT_EQUALS(
            "[test.cpp:10]: (performance) Possible inefficient checking for 'x' emptiness.\n"
            "[test.cpp:10]: (performance) Possible inefficient checking for 'x' emptiness.\n",   // duplicate
            errout_str());

        check(code);
        ASSERT_EQUALS("", errout_str());
    }

    void size3() {
        {
            const char code[] = "namespace N {\n"
                                "    class Zzz {\n"
                                "    public:\n"
                                "        std::list<int> x;\n"
                                "    };\n"
                                "}\n"
                                "using namespace N;\n"
                                "Zzz * zzz;\n"
                                "int main() {\n"
                                "    if (zzz->x.size() > 0) { }\n"
                                "}";
            check(code, dinit(CheckOptions, $.cppstandard = Standards::CPP03));
            ASSERT_EQUALS(
                "[test.cpp:10]: (performance) Possible inefficient checking for 'x' emptiness.\n"
                "[test.cpp:10]: (performance) Possible inefficient checking for 'x' emptiness.\n",   // duplicate
                errout_str());
        }

        {
            const char code[] = "namespace N {\n"
                                "    class Zzz {\n"
                                "    public:\n"
                                "        std::list<int> x;\n"
                                "    };\n"
                                "}\n"
                                "using namespace N;\n"
                                "int main() {\n"
                                "    Zzz * zzz;\n"
                                "    if (zzz->x.size() > 0) { }\n"
                                "}";
            check(code, dinit(CheckOptions, $.cppstandard = Standards::CPP03));
            ASSERT_EQUALS(
                "[test.cpp:10]: (performance) Possible inefficient checking for 'x' emptiness.\n"
                "[test.cpp:10]: (performance) Possible inefficient checking for 'x' emptiness.\n",   // duplicate
                errout_str());

            check(code);
            ASSERT_EQUALS("", errout_str());
        }
    }

    void size4() { // #2652 - don't warn about vector/deque
        check("void f(std::vector<int> &v) {\n"
              "    if (v.size() > 0U) {}\n"
              "}");
        ASSERT_EQUALS("", errout_str());

        check("void f(std::deque<int> &v) {\n"
              "    if (v.size() > 0U) {}\n"
              "}");
        ASSERT_EQUALS("", errout_str());

        check("void f(std::array<int,3> &a) {\n"
              "    if (a.size() > 0U) {}\n"
              "}");
        ASSERT_EQUALS("", errout_str());
    }

    void redundantCondition1() {
        check("void f(string haystack)\n"
              "{\n"
              "    if (haystack.find(needle) != haystack.end())\n"
              "        haystack.remove(needle);"
              "}");
        ASSERT_EQUALS("[test.cpp:3]: (style) Redundant checking of STL container element existence before removing it.\n", errout_str());
    }

    void missingInnerComparison1() {
        check("void f(std::set<int> &ints) {\n"
              "    for (std::set<int>::iterator it = ints.begin(); it != ints.end(); ++it) {\n"
              "        if (a) {\n"
              "            it++;\n"
              "        }\n"
              "    }\n"
              "}");
        ASSERT_EQUALS("[test.cpp:4] -> [test.cpp:2]: (warning) Missing bounds check for extra iterator increment in loop.\n", errout_str());

        check("void f(std::map<int,int> &ints) {\n"
              "    for (std::map<int,int>::iterator it = ints.begin(); it != ints.end(); ++it) {\n"
              "        ++it->second;\n"
              "    }\n"
              "}");
        ASSERT_EQUALS("", errout_str());

        check("void f(const std::vector<std::string> &v) {\n"
              "    for(std::vector<std::string>::const_iterator it = v.begin(); it != v.end(); ++it) {\n"
              "        if(it+2 != v.end())\n"
              "        {\n"
              "            ++it;\n"
              "            ++it;\n"
              "        }\n"
              "    }\n"
              "}");
        ASSERT_EQUALS("", errout_str());
    }

    void missingInnerComparison2() {
        check("void f(std::set<int> &ints) {\n"
              "    for (std::set<int>::iterator it = ints.begin(); it != ints.end(); ++it) {\n"
              "        if (a) {\n"
              "            it++;\n"
              "            if (it == ints.end())\n"
              "                return;\n"
              "        }\n"
              "    }\n"
              "}");
        ASSERT_EQUALS("", errout_str());
    }

    void missingInnerComparison3() {
        check("void f(std::set<int> &ints) {\n"
              "    for (std::set<int>::iterator it = ints.begin(); it != ints.end(); ++it) {\n"
              "        for (std::set<int>::iterator it = ints2.begin(); it != ints2.end(); ++it)\n"
              "        { }\n"
              "    }\n"
              "}");
        ASSERT_EQUALS("", errout_str());
    }

    void missingInnerComparison4() {
        check("function f1(std::list<int> &l1) {\n"
              "    for(std::list<int>::iterator i = l1.begin(); i != l1.end(); i++) {\n"
              "        if (*i == 44) {\n"
              "            l1.insert(++i, 55);\n"
              "            break;\n"
              "        }\n"
              "    }\n"
              "}");
        ASSERT_EQUALS("[test.cpp:3]: (style) Consider using std::find_if algorithm instead of a raw loop.\n", errout_str());

        check("function f1(std::list<int> &l1) {\n"
              "    for(std::list<int>::iterator i = l1.begin(); i != l1.end(); i++) {\n"
              "        if (*i == 44) {\n"
              "            l1.insert(++i, 55);\n"
              "            return;\n"
              "        }\n"
              "    }\n"
              "}");
        ASSERT_EQUALS("[test.cpp:3]: (style) Consider using std::find_if algorithm instead of a raw loop.\n", errout_str());
    }

    void missingInnerComparison5() {
        check("void f() {\n"
              "    for(it = map1.begin(); it != map1.end(); it++) {\n"
              "        str[i++] = (*it).first;\n"
              "    }\n"
              "}");
        ASSERT_EQUALS("", errout_str());
    }

    void missingInnerComparison6() {
        check("void f(std::string &s) {\n"
              "    for(string::iterator it = s.begin(); it != s.end(); it++) {\n"
              "        it = s.insert(++it, 0);\n"
              "    }\n"
              "}");
        ASSERT_EQUALS("", errout_str());
    }

    void cstr() {
        check("void f() {\n"
              "    std::string errmsg;\n"
              "    throw errmsg.c_str();\n"
              "}");
        ASSERT_EQUALS("[test.cpp:3]: (error) Dangerous usage of c_str(). The value returned by c_str() is invalid after throwing exception.\n", errout_str());

        check("const char *get_msg() {\n"
              "    std::string errmsg;\n"
              "    return errmsg.c_str();\n"
              "}");
        ASSERT_EQUALS("[test.cpp:3]: (error) Dangerous usage of c_str(). The value returned by c_str() is invalid after this call.\n", errout_str());

        check("const char *get_msg() {\n"
              "    std::ostringstream errmsg;\n"
              "    return errmsg.str().c_str();\n"
              "}");
        ASSERT_EQUALS("[test.cpp:3]: (error) Dangerous usage of c_str(). The value returned by c_str() is invalid after this call.\n", errout_str());

        check("const char *get_msg() {\n"
              "    std::string errmsg;\n"
              "    return std::string(\"ERROR: \" + errmsg).c_str();\n"
              "}");
        ASSERT_EQUALS("[test.cpp:3]: (error) Dangerous usage of c_str(). The value returned by c_str() is invalid after this call.\n", errout_str());

        check("const char *get_msg() {\n"
              "    std::string errmsg;\n"
              "    return (\"ERROR: \" + errmsg).c_str();\n"
              "}");
        ASSERT_EQUALS("[test.cpp:3]: (error) Dangerous usage of c_str(). The value returned by c_str() is invalid after this call.\n", errout_str());

        check("const char *get_msg() {\n"
              "    std::string errmsg;\n"
              "    return (\"ERROR: \" + std::string(\"crash me\")).c_str();\n"
              "}");
        ASSERT_EQUALS("[test.cpp:3]: (error) Dangerous usage of c_str(). The value returned by c_str() is invalid after this call.\n", errout_str());

        check("void f() {\n"
              "    std::ostringstream errmsg;\n"
              "    const char *c = errmsg.str().c_str();\n"
              "}");
        ASSERT_EQUALS("[test.cpp:3]: (error) Dangerous usage of c_str(). The value returned by c_str() is invalid after this call.\n", errout_str());

        check("std::string f();\n"
              "\n"
              "void foo() {\n"
              "    const char *c = f().c_str();\n"
              "}");
        ASSERT_EQUALS("[test.cpp:4]: (error) Dangerous usage of c_str(). The value returned by c_str() is invalid after this call.\n", errout_str());

        check("class Foo {\n"
              "    const char *f();\n"
              "};\n"
              "const char *Foo::f() {\n"
              "    std::string s;\n"
              "    return s.c_str();\n"
              "}");
        ASSERT_EQUALS("[test.cpp:6]: (error) Dangerous usage of c_str(). The value returned by c_str() is invalid after this call.\n", errout_str());

        check("class Foo {\n"
              "    std::string GetVal() const;\n"
              "};\n"
              "const char *f() {\n"
              "    Foo f;\n"
              "    return f.GetVal().c_str();\n"
              "}");
        ASSERT_EQUALS("[test.cpp:6]: (error) Dangerous usage of c_str(). The value returned by c_str() is invalid after this call.\n", errout_str());

        check("const char* foo() {\n"
              "    static std::string text;\n"
              "    text = \"hello world\\n\";\n"
              "    return text.c_str();\n"
              "}");
        ASSERT_EQUALS("", errout_str()); // #3427

        // Implicit conversion back to std::string
        check("std::string get_msg() {\n"
              "    std::string errmsg;\n"
              "    return errmsg.c_str();\n"
              "}");
        ASSERT_EQUALS("[test.cpp:3]: (performance) Returning the result of c_str() in a function that returns std::string is slow and redundant.\n", errout_str());

        check("const std::string& get_msg() {\n"
              "    std::string errmsg;\n"
              "    return errmsg.c_str();\n"
              "}");
        ASSERT_EQUALS("[test.cpp:3]: (performance) Returning the result of c_str() in a function that returns std::string is slow and redundant.\n", errout_str());

        check("class Foo {\n"
              "    std::string GetVal() const;\n"
              "};\n"
              "std::string f() {\n"
              "    Foo f;\n"
              "    return f.GetVal().c_str();\n"
              "}");
        ASSERT_EQUALS("[test.cpp:6]: (performance) Returning the result of c_str() in a function that returns std::string is slow and redundant.\n", errout_str());

        check("std::string get_msg() {\n"
              "    std::string errmsg;\n"
              "    return errmsg;\n"
              "}");
        ASSERT_EQUALS("", errout_str());

        check("std::string get_msg() {\n" // #3678
              "    MyStringClass errmsg;\n"
              "    return errmsg.c_str();\n"
              "}");
        ASSERT_EQUALS("", errout_str());

        check("void Foo1(const std::string& str) {}\n"
              "void Foo2(const char* c, const std::string str) {}\n"
              "void Foo3(std::string& rstr) {}\n"
              "void Foo4(std::string str, const std::string& str) {}\n"
              "void Bar() {\n"
              "    std::string str = \"bar\";\n"
              "    std::stringstream ss(\"foo\");\n"
              "    Foo1(str);\n"
              "    Foo1(str.c_str());\n"
              "    Foo2(str.c_str(), str);\n"
              "    Foo2(str.c_str(), str.c_str());\n"
              "    Foo3(str.c_str());\n"
              "    Foo4(str, str);\n"
              "    Foo4(str.c_str(), str);\n"
              "    Foo4(str, str.c_str());\n"
              "    Foo4(ss.str(), ss.str().c_str());\n"
              "    Foo4(str.c_str(), str.c_str());\n"
              "}");

        ASSERT_EQUALS("[test.cpp:9]: (performance) Passing the result of c_str() to a function that takes std::string as argument no. 1 is slow and redundant.\n"
                      "[test.cpp:11]: (performance) Passing the result of c_str() to a function that takes std::string as argument no. 2 is slow and redundant.\n"
                      "[test.cpp:14]: (performance) Passing the result of c_str() to a function that takes std::string as argument no. 1 is slow and redundant.\n"
                      "[test.cpp:15]: (performance) Passing the result of c_str() to a function that takes std::string as argument no. 2 is slow and redundant.\n"
                      "[test.cpp:16]: (performance) Passing the result of c_str() to a function that takes std::string as argument no. 2 is slow and redundant.\n"
                      "[test.cpp:17]: (performance) Passing the result of c_str() to a function that takes std::string as argument no. 1 is slow and redundant.\n"
                      "[test.cpp:17]: (performance) Passing the result of c_str() to a function that takes std::string as argument no. 2 is slow and redundant.\n", errout_str());

        check("void Foo1(const std::string& str) {}\n"
              "void Foo2(char* c, const std::string str) {}\n"
              "void Bar() {\n"
              "    std::string str = \"bar\";\n"
              "    Foo1(str, foo);\n" // Don't crash
              "    Foo2(str.c_str());\n" // Don't crash
              "}");
        ASSERT_EQUALS("", errout_str());

        check("struct Foo {\n"
              "    void func(std::string str) const {}\n"
              "    static void sfunc(std::string str) {}\n"
              "};\n"
              "void func(std::string str) {}\n"
              "void Bar() {\n"
              "    std::string str = \"bar\";\n"
              "    Foo foo;\n"
              "    func(str.c_str());\n"
              "    Foo::sfunc(str.c_str());\n"
              "    foo.func(str.c_str());\n"
              "}");
        ASSERT_EQUALS("[test.cpp:9]: (performance) Passing the result of c_str() to a function that takes std::string as argument no. 1 is slow and redundant.\n"
                      "[test.cpp:10]: (performance) Passing the result of c_str() to a function that takes std::string as argument no. 1 is slow and redundant.\n"
                      "[test.cpp:11]: (performance) Passing the result of c_str() to a function that takes std::string as argument no. 1 is slow and redundant.\n",
                      errout_str());

        check("void f(const std::string& s);\n" // #8336
              "struct T {\n"
              "    std::string g();\n"
              "    std::string a[1];\n"
              "    struct U { std::string s; } u;"
              "};\n"
              "namespace N { namespace O { std::string s; } }\n"
              "void g(const std::vector<std::string>& v, T& t) {\n"
              "    for (std::vector<std::string>::const_iterator it = v.begin(); it != v.end(); ++it)\n"
              "        f(it->c_str());\n"
              "    f(v.begin()->c_str());\n"
              "    f(t.g().c_str());\n"
              "    f(t.a[0].c_str());\n"
              "    f(t.u.s.c_str());\n"
              "    f(N::O::s.c_str());\n"
              "}\n");
        ASSERT_EQUALS("[test.cpp:9]: (performance) Passing the result of c_str() to a function that takes std::string as argument no. 1 is slow and redundant.\n"
                      "[test.cpp:10]: (performance) Passing the result of c_str() to a function that takes std::string as argument no. 1 is slow and redundant.\n"
                      "[test.cpp:11]: (performance) Passing the result of c_str() to a function that takes std::string as argument no. 1 is slow and redundant.\n"
                      "[test.cpp:12]: (performance) Passing the result of c_str() to a function that takes std::string as argument no. 1 is slow and redundant.\n"
                      "[test.cpp:13]: (performance) Passing the result of c_str() to a function that takes std::string as argument no. 1 is slow and redundant.\n"
                      "[test.cpp:14]: (performance) Passing the result of c_str() to a function that takes std::string as argument no. 1 is slow and redundant.\n",
                      errout_str());

        check("void svgFile(const std::string &content, const std::string &fileName, const double end = 1000., const double start = 0.);\n"
              "void Bar(std::string filename) {\n"
              "    std::string str = \"bar\";\n"
              "    std::ofstream svgFile(filename.c_str(), std::ios::trunc);\n"
              "    svgFile << \"test\";\n"
              "}");
        ASSERT_EQUALS("", errout_str());

        check("void Foo(const char* p) {}\n"
              "void Foo(const std::string& str) {Foo(str.c_str());}\n" // Overloaded
              "void Bar() {\n"
              "    std::string str = \"bar\";\n"
              "    Foo(str);\n"
              "    Foo(str.c_str());\n"
              "}");
        ASSERT_EQUALS("", errout_str());

        check("int atoi(const std::string& str) {\n" // #3729: Don't suggest recursive call
              "    return atoi(str.c_str());\n"
              "}");
        ASSERT_EQUALS("", errout_str());

        check("std::string hello()\n"
              "{\n"
              "     return \"hello\";\n"
              "}\n"
              "\n"
              "const char *f()\n"
              "{\n"
              "    return hello().c_str();\n"
              "}");
        ASSERT_EQUALS("[test.cpp:8]: (error) Dangerous usage of c_str(). The value returned by c_str() is invalid after this call.\n", errout_str());

        check("class Fred {\n"
              "    std::string hello();\n"
              "    const char *f();\n"
              "};\n"
              "std::string Fred::hello()\n"
              "{\n"
              "     return \"hello\";\n"
              "}\n"
              "const char *Fred::f()\n"
              "{\n"
              "    return hello().c_str();\n"
              "}");
        ASSERT_EQUALS("[test.cpp:11]: (error) Dangerous usage of c_str(). The value returned by c_str() is invalid after this call.\n", errout_str());

        // #4183 - using MyStringClass.c_str()
        check("void a(const std::string &str);\n"
              "\n"
              "void b() {\n"
              "    MyStringClass s;\n"
              "    a(s.c_str());\n"
              "}");
        ASSERT_EQUALS("", errout_str());

        check("std::string Format(const char * name) {\n" // #4938
              "    return String::Format(\"%s:\", name).c_str();\n"
              "}");
        ASSERT_EQUALS("", errout_str());

        // #7480
        check("struct InternalMapInfo {\n"
              "    std::string author;\n"
              "};\n"
              "const char* GetMapAuthor(int index) {\n"
              "    const InternalMapInfo* mapInfo = &internal_getMapInfo;\n"
              "    return mapInfo->author.c_str();\n"
              "}");
        ASSERT_EQUALS("", errout_str());

        check("struct InternalMapInfo {\n"
              "    std::string author;\n"
              "};\n"
              "std::string GetMapAuthor(int index) {\n"
              "    const InternalMapInfo* mapInfo = &internal_getMapInfo;\n"
              "    return mapInfo->author.c_str();\n"
              "}");
        ASSERT_EQUALS("[test.cpp:6]: (performance) Returning the result of c_str() in a function that returns std::string is slow and redundant.\n", errout_str());

        check("struct InternalMapInfo {\n"
              "    std::string author;\n"
              "};\n"
              "const char* GetMapAuthor(int index) {\n"
              "    const InternalMapInfo mapInfo = internal_getMapInfo;\n"
              "    return mapInfo.author.c_str();\n"
              "}");
        ASSERT_EQUALS("[test.cpp:6]: (error) Dangerous usage of c_str(). The value returned by c_str() is invalid after this call.\n", errout_str());

        check("struct S {\n" // #7656
              "    std::string data;\n"
              "};\n"
              "const S& getS();\n"
              "const char* test() {\n"
              "    const struct S &s = getS();\n"
              "    return s.data.c_str();\n"
              "}");
        ASSERT_EQUALS("", errout_str());

        check("struct S {\n" // #7930
              "    std::string data;\n"
              "};\n"
              "const char* test() {\n"
              "    S s;\n"
              "    std::string &ref = s.data;\n"
              "    return ref.c_str();\n"
              "}");
        ASSERT_EQUALS("[test.cpp:7]: (error) Dangerous usage of c_str(). The value returned by c_str() is invalid after this call.\n", errout_str());

        check("void f(const wchar_t* w, int i = 0, ...);\n" // #10357
              "void f(const std::string& s, int i = 0);\n"
              "void g(const std::wstring& p) {\n"
              "    f(p.c_str());\n"
              "}\n");
        ASSERT_EQUALS("", errout_str());

        check("struct S {\n" //#9161
              "    const char* f() const noexcept {\n"
              "        return (\"\" + m).c_str();\n"
              "    }\n"
              "    std::string m;\n"
              "};\n", dinit(CheckOptions, $.inconclusive = true));
        ASSERT_EQUALS("[test.cpp:3]: (error) Dangerous usage of c_str(). The value returned by c_str() is invalid after this call.\n", errout_str());

        check("struct S {\n" // #10493
              "    void f(const char** pp);\n"
              "    std::string s;\n"
              "};\n"
              "void S::f(const char** pp) {\n"
              "    try {\n"
              "        *pp = member.c_str();\n"
              "    }\n"
              "    catch (...) {\n"
              "        s = \"xyz\";\n"
              "        *pp = member.c_str();\n"
              "    }\n"
              "}\n");
        ASSERT_EQUALS("", errout_str());

        check("std::string f(const std::string& a) {\n"
              "    std::string b(a.c_str());\n"
              "    return b;\n"
              "}\n");
        ASSERT_EQUALS("[test.cpp:2]: (performance) Constructing a std::string from the result of c_str() is slow and redundant.\n", errout_str());

        check("std::string f(const std::string& a) {\n"
              "    std::string b{ a.c_str() };\n"
              "    return b;\n"
              "}\n");
        ASSERT_EQUALS("[test.cpp:2]: (performance) Constructing a std::string from the result of c_str() is slow and redundant.\n", errout_str());

        check("std::string f(const std::string& a) {\n"
              "    std::string b = a.c_str();\n"
              "    return b;\n"
              "}\n");
        ASSERT_EQUALS("[test.cpp:2]: (performance) Assigning the result of c_str() to a std::string is slow and redundant.\n", errout_str());

        check("std::string g(const std::string& a, const std::string& b) {\n"
              "    return a + b.c_str();\n"
              "}\n");
        ASSERT_EQUALS("[test.cpp:2]: (performance) Concatenating the result of c_str() and a std::string is slow and redundant.\n", errout_str());

        check("std::string g(const std::string& a, const std::string& b) {\n"
              "    return a.c_str() + b;\n"
              "}\n");
        ASSERT_EQUALS("[test.cpp:2]: (performance) Concatenating the result of c_str() and a std::string is slow and redundant.\n", errout_str());

        check("std::vector<double> v;\n" // don't crash
              "int i;\n"
              "void f() {\n"
              "    const double* const QM_R__ buf(v.data() + i);\n"
              "}\n");
        ASSERT_EQUALS("", errout_str());

        check("struct T {\n" // #7515
              "    std::string g();\n"
              "    std::string a[1];\n"
              "    std::vector<std::string> v;\n"
              "};\n"
              "void f(std::stringstream& strm, const std::string& s, T& t) {\n"
              "    strm << s.c_str();\n"
              "    strm << \"abc\" << s.c_str();\n"
              "    strm << \"abc\" << s.c_str() << \"def\";\n"
              "    strm << \"abc\" << t.g().c_str() << \"def\";\n"
              "    strm << t.a[0].c_str();\n"
              "    strm << t.v.begin()->c_str();\n"
              "    auto it = t.v.begin()\n"
              "    strm << it->c_str();\n"
              "}\n");
        ASSERT_EQUALS("[test.cpp:7]: (performance) Passing the result of c_str() to a stream is slow and redundant.\n"
                      "[test.cpp:8]: (performance) Passing the result of c_str() to a stream is slow and redundant.\n"
                      "[test.cpp:9]: (performance) Passing the result of c_str() to a stream is slow and redundant.\n"
                      "[test.cpp:10]: (performance) Passing the result of c_str() to a stream is slow and redundant.\n"
                      "[test.cpp:11]: (performance) Passing the result of c_str() to a stream is slow and redundant.\n"
                      "[test.cpp:12]: (performance) Passing the result of c_str() to a stream is slow and redundant.\n"
                      "[test.cpp:14]: (performance) Passing the result of c_str() to a stream is slow and redundant.\n",
                      errout_str());

        check("struct S { std::string str; };\n"
              "struct T { S s; };\n"
              "struct U { T t[1]; };\n"
              "void f(const T& t, const U& u, std::string& str) {\n"
              "    if (str.empty())\n"
              "        str = t.s.str.c_str();\n"
              "    else\n"
              "        str = u.t[0].s.str.c_str();\n"
              "}\n");
        ASSERT_EQUALS("[test.cpp:6]: (performance) Assigning the result of c_str() to a std::string is slow and redundant.\n"
                      "[test.cpp:8]: (performance) Assigning the result of c_str() to a std::string is slow and redundant.\n",
                      errout_str());

        check("void f(std::string_view);\n" // #11547
              "void g(const std::string & s) {\n"
              "    f(s.c_str());\n"
              "}\n");
        ASSERT_EQUALS("[test.cpp:3]: (performance) Passing the result of c_str() to a function that takes std::string_view as argument no. 1 is slow and redundant.\n",
                      errout_str());

        check("std::string_view f(const std::string& s) {\n"
              "    std::string_view sv = s.c_str();\n"
              "    return sv;\n"
              "}\n"
              "std::string_view g(const std::string& s) {\n"
              "    std::string_view sv{ s.c_str() };\n"
              "    return sv;\n"
              "}\n");
        ASSERT_EQUALS("[test.cpp:2]: (performance) Assigning the result of c_str() to a std::string_view is slow and redundant.\n"
                      "[test.cpp:6]: (performance) Constructing a std::string_view from the result of c_str() is slow and redundant.\n",
                      errout_str());

        check("void f(const std::string& s) {\n" // #11819
              "    std::string_view sv(s.data(), 13);\n"
              "}\n");
        ASSERT_EQUALS("", errout_str());

        check("struct S { std::string x; };\n" // #11802
              "std::vector<std::shared_ptr<S>> global;\n"
              "const char* f() {\n"
              "    auto s = std::make_shared<S>();\n"
              "    global.push_back(s);\n"
              "    return s->x.c_str();\n"
              "}\n");
        ASSERT_EQUALS("", errout_str());
    }

    void uselessCalls() {
        check("void f()\n"
              "{\n"
              "    string s1, s2;\n"
              "    s1.swap(s2);\n"
              "    s2.swap(s2);\n"
              "};");
        ASSERT_EQUALS("", errout_str());

        check("void f()\n"
              "{\n"
              "    std::string s1, s2;\n"
              "    s1.swap(s2);\n"
              "    s2.swap(s2);\n"
              "};");
        ASSERT_EQUALS("[test.cpp:5]: (performance) It is inefficient to swap a object with itself by calling 's2.swap(s2)'\n", errout_str());

        check("void f()\n"
              "{\n"
              "    std::string s1, s2;\n"
              "    s1.compare(s2);\n"
              "    s2.compare(s2);\n"
              "    s1.compare(s2.c_str());\n"
              "    s1.compare(0, s1.size(), s1);\n"
              "};");
        ASSERT_EQUALS("[test.cpp:5]: (warning) It is inefficient to call 's2.compare(s2)' as it always returns 0.\n", errout_str());

        // #7370 False positive uselessCallsCompare on unknown type
        check("class ReplayIteratorImpl{\n"
              "  int Compare(ReplayIteratorImpl* other) {\n"
              "    int cmp;\n"
              "    int ret = cursor_->compare(cursor_, other->cursor_, &cmp);\n"
              "    return (cmp);\n"
              "  }\n"
              "  WT_CURSOR *cursor_;\n"
              "};");
        ASSERT_EQUALS("", errout_str());

        check("void f()\n"
              "{\n"
              "    int x=1;\n"
              "    std::string s1, s2;\n"
              "    s1 = s1.substr();\n"
              "    s2 = s1.substr(x);\n"
              "    s1 = s2.substr(0, x);\n"
              "    s1 = s2.substr(0,std::string::npos);\n"
              "    s1 = s2.substr(x+5-n, 0);\n"
              "};");
        ASSERT_EQUALS("[test.cpp:5]: (performance) Ineffective call of function \'substr\' because it returns a copy of "
                      "the object. Use operator= instead.\n"
                      "[test.cpp:8]: (performance) Ineffective call of function \'substr\' because it returns a copy of "
                      "the object. Use operator= instead.\n"
                      "[test.cpp:9]: (performance) Ineffective call of function \'substr\' because it returns an empty string.\n", errout_str());

        check("void f()\n"
              "{\n"
              "    int x=1;\n"
              "    string s1, s2;\n"
              "    s1 = s1.substr();\n"
              "    s2 = s1.substr(x);\n"
              "    s1 = s2.substr(0, x);\n"
              "    s1 = s2.substr(0,std::string::npos);\n"
              "    s1 = s2.substr(x+5-n, 0);\n"
              "};");
        ASSERT_EQUALS("", errout_str());

        check("int main()\n"
              "{\n"
              "    std::string str = \"a1b1\";\n"
              "    return str.find(str[1], 2);\n"
              "}");
        ASSERT_EQUALS("", errout_str());

        check("bool foo(std::vector<int>& v) {\n"
              "    v.empty();\n"
              "    return v.empty();\n"
              "}");
        ASSERT_EQUALS("[test.cpp:2]: (warning) Ineffective call of function 'empty()'. Did you intend to call 'clear()' instead?\n", errout_str());

        check("void f() {\n" // #4938
              "    OdString str;\n"
              "    str.empty();\n"
              "}");
        ASSERT_EQUALS("", errout_str());

        check("void f() {\n" // #4032
              "    const std::string greeting(\"Hello World !!!\");\n"
              "    const std::string::size_type npos = greeting.rfind(\" \");\n"
              "    if (npos != std::string::npos)\n"
              "        std::cout << greeting.substr(0, npos) << std::endl;\n"
              "}");
        ASSERT_EQUALS("", errout_str());

        check("void f(std::vector<int> a) {\n"
              "    std::remove(a.begin(), a.end(), val);\n"
              "    std::remove_if(a.begin(), a.end(), val);\n"
              "    std::unique(a.begin(), a.end(), val);\n"
              "    x = std::remove(a.begin(), a.end(), val);\n"
              "    a.erase(std::remove(a.begin(), a.end(), val));\n"
              "    std::remove(\"foo.txt\");\n"
              "}");
        ASSERT_EQUALS("[test.cpp:2]: (warning) Return value of std::remove() ignored. Elements remain in container.\n"
                      "[test.cpp:3]: (warning) Return value of std::remove_if() ignored. Elements remain in container.\n"
                      "[test.cpp:4]: (warning) Return value of std::unique() ignored. Elements remain in container.\n", errout_str());

        // #4431 - fp
        check("bool f() {\n"
              "    return x ? true : (y.empty());\n"
              "}");
        ASSERT_EQUALS("", errout_str());

        // #8360
        check("void f(std::string s) {\n"
              "    for (;s.empty();) {}\n"
              "}");
        ASSERT_EQUALS("", errout_str());

        // #11166
        check("std::string f(std::string s) {\n"
              "    s = s.substr(0, s.size() - 1);\n"
              "    return s;\n"
              "}\n");
        ASSERT_EQUALS("[test.cpp:2]: (performance) Ineffective call of function 'substr' because a prefix of the string is assigned to itself. Use resize() or pop_back() instead.\n",
                      errout_str());

        check("std::string f(std::string s, std::size_t start, std::size_t end, const std::string& i) {\n"
              "    s = s.substr(0, start) + i + s.substr(end + 1);\n"
              "    return s;\n"
              "}\n");
        ASSERT_EQUALS("[test.cpp:2]: (performance) Ineffective call of function 'substr' because a prefix of the string is assigned to itself. Use replace() instead.\n",
                      errout_str());

        check("std::string f(std::string s, std::size_t end) {\n"
              "    s = { s.begin(), s.begin() + end };\n"
              "    return s;\n"
              "}\n");
        ASSERT_EQUALS("[test.cpp:2]: (performance) Inefficient constructor call: container 's' is assigned a partial copy of itself. Use erase() or resize() instead.\n",
                      errout_str());

        check("std::list<int> f(std::list<int> l, std::size_t end) {\n"
              "    l = { l.begin(), l.begin() + end };\n"
              "    return l;\n"
              "}\n");
        ASSERT_EQUALS("[test.cpp:2]: (performance) Inefficient constructor call: container 'l' is assigned a partial copy of itself. Use erase() or resize() instead.\n",
                      errout_str());

        check("std::string f(std::string s, std::size_t end) {\n"
              "    s = std::string{ s.begin(), s.begin() + end };\n"
              "    return s;\n"
              "}\n");
        ASSERT_EQUALS("[test.cpp:2]: (performance) Inefficient constructor call: container 's' is assigned a partial copy of itself. Use erase() or resize() instead.\n",
                      errout_str());

        check("std::string f(std::string s, std::size_t end) {\n"
              "    s = std::string(s.begin(), s.begin() + end);\n"
              "    return s;\n"
              "}\n");
        ASSERT_EQUALS("[test.cpp:2]: (performance) Inefficient constructor call: container 's' is assigned a partial copy of itself. Use erase() or resize() instead.\n",
                      errout_str());

        check("std::vector<int> f(std::vector<int> v, std::size_t end) {\n"
              "    v = std::vector<int>(v.begin(), v.begin() + end);\n"
              "    return v;\n"
              "}\n");
        ASSERT_EQUALS("[test.cpp:2]: (performance) Inefficient constructor call: container 'v' is assigned a partial copy of itself. Use erase() or resize() instead.\n",
                      errout_str());
    }

    void stabilityOfChecks() {
        // Stability test: 4684 cppcheck crash in template function call.
        check("template<class T>\n"
              "class EffectivityRangeData {};\n"
              "template<class T>\n"
              "class EffectivityRange {\n"
              "    void unite() {\n"
              "        x < vector < EffectivityRangeData<int >> >();\n"
              "        EffectivityRange<int> er;\n"
              "    }\n"
              "    void shift() { EffectivityRangeData<int>::iterator it;  }\n"
              "};");
        ASSERT_EQUALS("", errout_str());
    }

    void dereferenceInvalidIterator() {
        // Test simplest "if" with && case
        check("void foo(std::string::iterator& i) {\n"
              "    if (std::isalpha(*i) && i != str.end()) {\n"
              "        std::cout << *i;\n"
              "    }\n"
              "}");
        ASSERT_EQUALS("[test.cpp:2]: (warning) Possible dereference of an invalid iterator: i\n", errout_str());

        check("void foo(std::string::iterator& i) {\n"
              "    if(foo) { bar(); }\n"
              "    else if (std::isalpha(*i) && i != str.end()) {\n"
              "        std::cout << *i;\n"
              "    }\n"
              "}");
        ASSERT_EQUALS("[test.cpp:3]: (warning) Possible dereference of an invalid iterator: i\n", errout_str());

        // Test suggested correction doesn't report an error
        check("void foo(std::string::iterator& i) {\n"
              "    if (i != str.end() && std::isalpha(*i)) {\n"
              "        std::cout << *i;\n"
              "    }\n"
              "}");
        ASSERT_EQUALS("", errout_str());

        // Test "while" with "&&" case
        check("void foo(std::string::iterator& i) {\n"
              "    while (std::isalpha(*i) && i != str.end()) {\n"
              "        std::cout << *i;\n"
              "        i ++;\n"
              "    }\n"
              "}");
        ASSERT_EQUALS("[test.cpp:2]: (warning) Possible dereference of an invalid iterator: i\n", errout_str());

        check("void foo(std::string::iterator& i) {\n"
              "    do {\n"
              "        std::cout << *i;\n"
              "        i ++;\n"
              "    } while (std::isalpha(*i) && i != str.end());\n"
              "}");
        ASSERT_EQUALS("[test.cpp:5]: (warning) Possible dereference of an invalid iterator: i\n", errout_str());

        // Test "while" with "||" case
        check("void foo(std::string::iterator& i) {\n"
              "    while (!(!std::isalpha(*i) || i == str.end())) {\n"
              "        std::cout << *i;\n"
              "        i ++;\n"
              "    }\n"
              "}");
        ASSERT_EQUALS("[test.cpp:2]: (warning) Possible dereference of an invalid iterator: i\n", errout_str());

        // Test fix for "while" with "||" case
        check("void foo(std::string::iterator& i) {\n"
              "    while (!(i == str.end() || !std::isalpha(*i))) {\n"
              "        std::cout << *i;\n"
              "        i ++;\n"
              "    }\n"
              "}");
        ASSERT_EQUALS("", errout_str());

        // Test "for" with "&&" case
        check("void foo(std::string::iterator& i) {\n"
              "    for (; std::isalpha(*i) && i != str.end() ;) {\n"
              "        std::cout << *i;\n"
              "        i ++;\n"
              "    }\n"
              "}");
        ASSERT_EQUALS("[test.cpp:2]: (warning) Possible dereference of an invalid iterator: i\n", errout_str());

        // Test "for" with "||" case
        check("void foo(std::string::iterator& i) {\n"
              "    for (; std::isalpha(*i) || i == str.end() ;) {\n"
              "        std::cout << *i;\n"
              "        i ++;\n"
              "    }\n"
              "}");
        ASSERT_EQUALS("[test.cpp:2]: (warning) Possible dereference of an invalid iterator: i\n", errout_str());

        // Test that a dereference outside the condition part of a "for"
        // loop does not result in a false positive
        check("void foo(std::string::iterator& i) {\n"
              "    for (char c = *i; isRunning && i != str.end() ;) {\n"
              "        std::cout << c;\n"
              "        i ++;\n"
              "    }\n"
              "}");
        ASSERT_EQUALS("", errout_str());

        // Test that other "&&" terms in the condition don't invalidate the check
        check("void foo(char* c, std::string::iterator& i) {\n"
              "    if (*c && std::isalpha(*i) && i != str.end()) {\n"
              "        std::cout << *i;\n"
              "    }\n"
              "}");
        ASSERT_EQUALS("[test.cpp:2]: (warning) Possible dereference of an invalid iterator: i\n", errout_str());

        // Test that dereference of different variable doesn't trigger a false positive
        check("void foo(const char* c, std::string::iterator& i) {\n"
              "    if (std::isalpha(*c) && i != str.end()) {\n"
              "        std::cout << *c;\n"
              "    }\n"
              "}");
        ASSERT_EQUALS("", errout_str());

        // Test case involving "rend()" instead of "end()"
        check("void foo(std::string::iterator& i) {\n"
              "    while (std::isalpha(*i) && i != str.rend()) {\n"
              "        std::cout << *i;\n"
              "        i ++;\n"
              "    }\n"
              "}");
        ASSERT_EQUALS("[test.cpp:2]: (warning) Possible dereference of an invalid iterator: i\n", errout_str());

        // Test that mixed "&&" and "||" don't result in a false positive
        check("void foo(std::string::iterator& i) {\n"
              "    if ((i == str.end() || *i) || (isFoo() && i != str.end())) {\n"
              "        std::cout << \"foo\";\n"
              "    }\n"
              "}");
        ASSERT_EQUALS("", errout_str());

        check("void f() {\n"
              "    std::vector <int> v;\n"
              "    std::vector <int>::iterator i = v.end();\n"
              "    *i=0;\n"
              "}\n");
        ASSERT_EQUALS("[test.cpp:4]: (error) Dereference of an invalid iterator: i\n", errout_str());

        check("void f() {\n"
              "    std::vector <int> v;\n"
              "    std::vector <int>::iterator i = std::end(v);\n"
              "    *i=0;\n"
              "}\n");
        ASSERT_EQUALS("[test.cpp:4]: (error) Dereference of an invalid iterator: i\n", errout_str());

        check("void f(std::vector <int> v) {\n"
              "    std::vector <int>::iterator i = v.end();\n"
              "    *i=0;\n"
              "}\n");
        ASSERT_EQUALS("[test.cpp:3]: (error) Dereference of an invalid iterator: i\n", errout_str());

        check("void f(std::vector <int> v) {\n"
              "    std::vector <int>::iterator i = v.end();\n"
              "    *(i+1)=0;\n"
              "}\n");
        ASSERT_EQUALS("[test.cpp:3]: (error) Dereference of an invalid iterator: i+1\n", errout_str());

        check("void f(std::vector <int> v) {\n"
              "    std::vector <int>::iterator i = v.end();\n"
              "    *(i-1)=0;\n"
              "}\n");
        ASSERT_EQUALS("", errout_str());

        check("void f(std::vector <int> v) {\n"
              "    std::vector <int>::iterator i = v.begin();\n"
              "    *(i-1)=0;\n"
              "}\n");
        ASSERT_EQUALS("[test.cpp:3]: (error) Dereference of an invalid iterator: i-1\n", errout_str());

        check("void f(std::vector <int> v) {\n"
              "    std::vector <int>::iterator i = std::begin(v);\n"
              "    *(i-1)=0;\n"
              "}\n");
        ASSERT_EQUALS("[test.cpp:3]: (error) Dereference of an invalid iterator: i-1\n", errout_str());

        check("void f(std::vector <int> v, bool b) {\n"
              "    std::vector <int>::iterator i = v.begin();\n"
              "    if (b)\n"
              "        i = v.end();\n"
              "    *i=0;\n"
              "}\n");
        ASSERT_EQUALS("[test.cpp:5]: (warning) Possible dereference of an invalid iterator: i\n", errout_str());

        check("void f(std::vector <int> v, bool b) {\n"
              "    std::vector <int>::iterator i = v.begin();\n"
              "    if (b)\n"
              "        i = v.end();\n"
              "    *(i+1)=0;\n"
              "}\n");
        ASSERT_EQUALS("[test.cpp:5]: (warning) Possible dereference of an invalid iterator: i+1\n", errout_str());

        check("void f(std::vector <int> v, bool b) {\n"
              "    std::vector <int>::iterator i = v.begin();\n"
              "    if (b)\n"
              "        i = v.end();\n"
              "    *(i-1)=0;\n"
              "}\n");
        ASSERT_EQUALS("[test.cpp:5]: (warning) Possible dereference of an invalid iterator: i-1\n", errout_str());

        check("int f(std::vector<int> v, int pos) {\n"
              "    if (pos >= 0)\n"
              "        return *(v.begin() + pos);\n"
              "}\n");
        ASSERT_EQUALS("", errout_str());

        check("int f(std::vector<int> v, int i) {\n"
              "    auto it = std::find(v.begin(), v.end(), i);\n"
              "    if (it != v.end()) {}\n"
              "    return *it;\n"
              "}\n");
        ASSERT_EQUALS("[test.cpp:3] -> [test.cpp:4]: (warning) Either the condition 'it!=v.end()' is redundant or there is possible dereference of an invalid iterator: it.\n", errout_str());

        check("void f(std::vector<int> & v) {\n"
              "    std::vector<int>::iterator i= v.begin();\n"
              "    if(i == v.end() && *(i+1) == *i) {}\n"
              "}\n");
        ASSERT_EQUALS("[test.cpp:3] -> [test.cpp:3]: (warning) Either the condition 'i==v.end()' is redundant or there is possible dereference of an invalid iterator: i+1.\n"
                      "[test.cpp:3] -> [test.cpp:3]: (warning) Either the condition 'i==v.end()' is redundant or there is possible dereference of an invalid iterator: i.\n", errout_str());


        check("void f(std::vector<int> & v) {\n"
              "    std::vector<int>::iterator i= v.begin();\n"
              "    if(i == v.end() && *i == *(i+1)) {}\n"
              "}\n");
        ASSERT_EQUALS("[test.cpp:3] -> [test.cpp:3]: (warning) Either the condition 'i==v.end()' is redundant or there is possible dereference of an invalid iterator: i.\n"
                      "[test.cpp:3] -> [test.cpp:3]: (warning) Either the condition 'i==v.end()' is redundant or there is possible dereference of an invalid iterator: i+1.\n", errout_str());

        check("void f(std::vector<int> & v) {\n"
              "    std::vector<int>::iterator i= v.begin();\n"
              "    if(i != v.end() && *i == *(i+1)) {}\n"
              "}\n");
        ASSERT_EQUALS("[test.cpp:3] -> [test.cpp:3]: (warning) Either the condition 'i!=v.end()' is redundant or there is possible dereference of an invalid iterator: i+1.\n", errout_str());

        check("void f(std::vector<int> & v) {\n"
              "    std::vector<int>::iterator i= v.begin();\n"
              "    if(i != v.end()) {\n"
              "        if (*(i+1) == *i) {}\n"
              "    }\n"
              "}\n");
        ASSERT_EQUALS("[test.cpp:3] -> [test.cpp:4]: (warning) Either the condition 'i!=v.end()' is redundant or there is possible dereference of an invalid iterator: i+1.\n", errout_str());

        check("void f(std::vector<int> & v) {\n"
              "    std::vector<int>::iterator i= v.begin();\n"
              "    if(i == v.end()) { return; }\n"
              "    if (*(i+1) == *i) {}\n"
              "}\n");
        ASSERT_EQUALS("[test.cpp:3] -> [test.cpp:4]: (warning) Either the condition 'i==v.end()' is redundant or there is possible dereference of an invalid iterator: i+1.\n", errout_str());

        check("void f(std::vector<int> & v) {\n"
              "    std::vector<int>::iterator i= v.begin();\n"
              "    if(i != v.end() && (i+1) != v.end() && *(i+1) == *i) {}\n"
              "}\n");
        ASSERT_EQUALS("", errout_str());

        check("void f(std::string s) {\n"
              "    for (std::string::const_iterator i = s.begin(); i != s.end(); ++i) {\n"
              "        if (i != s.end() && (i + 1) != s.end() && *(i + 1) == *i) {\n"
              "            if (!isalpha(*(i + 2))) {\n"
              "                std::string modifier;\n"
              "                modifier += *i;\n"
              "                modifier += *(i + 1);\n"
              "            }\n"
              "        }\n"
              "    }\n"
              "}\n");
        ASSERT_EQUALS("[test.cpp:3] -> [test.cpp:4]: (warning) Either the condition '(i+1)!=s.end()' is redundant or there is possible dereference of an invalid iterator: i+2.\n", errout_str());

        check("void f(int v, std::map<int, int> &items) {\n"
              "    for (auto it = items.begin(); it != items.end();)\n"
              "        (it->first == v) ? it = items.erase(it) : ++it;\n"
              "}\n");
        ASSERT_EQUALS("", errout_str());

        check("void f(std::string s) {\n"
              "    for (std::string::const_iterator i = s.begin(); i != s.end(); ++i) {\n"
              "        if (i != s.end() && (i + 1) != s.end() && *(i + 1) == *i) {\n"
              "            if ((i + 2) != s.end() && !isalpha(*(i + 2))) {\n"
              "                std::string modifier;\n"
              "                modifier += *i;\n"
              "                modifier += *(i + 1);\n"
              "            }\n"
              "        }\n"
              "    }\n"
              "}\n");
        ASSERT_EQUALS("", errout_str());

        check("int f(std::vector<int>::iterator it, const std::vector<int>& vector) {\n"
              "    if (!(it != vector.end() && it != vector.begin()))\n"
              "        throw std::out_of_range();\n"
              "    if (it != vector.end() && *it == 0)\n"
              "        return -1;\n"
              "    return *it;\n"
              "}\n");
        ASSERT_EQUALS("", errout_str());

        check("int f(std::vector<int> &vect) {\n"
              "    const int &v = *vect.emplace(vect.end());\n"
              "    return v;\n"
              "}\n");
        ASSERT_EQUALS("", errout_str());

        check("extern bool bar(int);\n"
              "void f(std::vector<int> & v) {\n"
              "    std::vector<int>::iterator i= v.begin();\n"
              "    if(i == v.end() && bar(*(i+1)) ) {}\n"
              "}\n");
        ASSERT_EQUALS(
            "[test.cpp:4] -> [test.cpp:4]: (warning) Either the condition 'i==v.end()' is redundant or there is possible dereference of an invalid iterator: i+1.\n",
            errout_str());

        // #10657
        check("std::list<int> mValues;\n"
              "typedef std::list<int>::iterator ValueIterator;\n"
              "void foo(ValueIterator beginValue, ValueIterator endValue) {\n"
              "    ValueIterator prevValue = beginValue;\n"
              "    ValueIterator curValue = beginValue;\n"
              "    for (++curValue; prevValue != endValue && curValue != mValues.end(); ++curValue) {\n"
              "        a = bar(*curValue);\n"
              "        prevValue = curValue;\n"
              "    }\n"
              "    if (endValue == mValues.end()) {}\n"
              "}\n");
        ASSERT_EQUALS("", errout_str());

        // #10642
        check("int f(std::vector<int> v) {\n"
              "    return *(v.begin() + v.size() - 1);\n"
              "}\n");
        ASSERT_EQUALS("", errout_str());

        // #10716
        check("struct a;\n"
              "class b {\n"
              "  void c(std::map<std::string, a *> &);\n"
              "  std::string d;\n"
              "  std::map<std::string, std::set<std::string>> e;\n"
              "};\n"
              "void b::c(std::map<std::string, a *> &) {\n"
              "  e.clear();\n"
              "  auto f = *e[d].begin();\n"
              "}\n");
        ASSERT_EQUALS("[test.cpp:9]: (error) Out of bounds access in expression 'e[d].begin()' because 'e[d]' is empty.\n",
                      errout_str());

        // #10151
        check("std::set<int>::iterator f(std::set<int>& s) {\n"
              "for (auto it = s.begin(); it != s.end(); ++it)\n"
              "    if (*it == 42)\n"
              "        return s.erase(it);\n"
              "    return s.end();\n"
              "}\n");
        ASSERT_EQUALS("[test.cpp:3]: (style) Consider using std::find_if algorithm instead of a raw loop.\n", errout_str());

        // #11381
        check("int f(std::map<int, int>& map) {\n"
              "    auto it = map.find(1);\n"
              "    if (it == map.end()) {\n"
              "        bool bInserted;\n"
              "        std::tie(it, bInserted) = map.emplace(1, 42);\n"
              "    }\n"
              "    return debug_valueflow(it)->second;\n"
              "}\n");
        ASSERT_EQUALS("", errout_str());

        // #11557
        check("bool f(const std::vector<int*>& v, std::vector<int*>::iterator it, bool b) {\n"
              "    if (it == v.end())\n"
              "        return false;\n"
              "    if (b && ((it + 1) == v.end() || (*(it + 1)) != nullptr))\n"
              "        return false;\n"
              "    return true;\n"
              "}\n");
        ASSERT_EQUALS("", errout_str());

        // #6925
        check("void f(const std::string& s, std::string::iterator i) {\n"
              "    if (i != s.end() && *(i + 1) == *i) {\n"
              "        if (i + 1 != s.end()) {}\n"
              "    }\n"
              "}\n");
        ASSERT_EQUALS("[test.cpp:3] -> [test.cpp:2]: (warning) Either the condition 'i+1!=s.end()' is redundant or there is possible dereference of an invalid iterator: i+1.\n",
                      errout_str());

        check("void f(bool b, std::vector<std::string> v) {\n" // #12680
              "    if (!v.empty()) {\n"
              "        auto it = v.begin();\n"
              "        if (b) {\n"
              "            v.clear();\n"
              "            it = v.begin();\n"
              "        }\n"
              "        for (++it; it != v.end(); ++it) {}\n"
              "    }\n"
              "}\n");
        ASSERT_EQUALS("", errout_str()); // don't crash

        check("void f(int);\n" // #13064
              "void g() {\n"
              "    std::vector<int> v{ 0 };\n"
              "    auto it = std::find(v.begin(), v.end(), 0);\n"
              "    if (it == v.end()) {\n"
              "        f({});\n"
              "        it = v.begin();\n"
              "    }\n"
              "    *it;\n"
              "}\n");
        ASSERT_EQUALS("", errout_str());

        check("int g() {\n" // #13332
              "    const std::vector<int> v = { 1, 2, 3, 4 };\n"
              "    const std::vector<int>::const_iterator a[2] = { v.begin(), v.end() };\n"
              "    return *a[0];\n"
              "}\n");
        ASSERT_EQUALS("", errout_str());
    }

    void dereferenceInvalidIterator2() {
        // Self-implemented iterator class
        check("class iterator {\n"
              "public:\n"
              "    CCommitPointer m_ptr;\n"
              "    iterator() {}\n"
              "    CCommitPointer& operator*() {\n"
              "        return m_ptr;\n"
              "    }\n"
              "    CCommitPointer* operator->() {\n"
              "        return &m_ptr;\n"
              "    }\n"
              "    iterator& operator++() {\n"
              "        ++m_ptr.m_place;\n"
              "        return *this;\n"
              "    }\n"
              "    };\n"
              "    iterator begin() {\n"
              "    iterator it;\n"
              "    it->m_place = 0;\n"
              "    return it;\n"
              "}\n", dinit(CheckOptions, $.inconclusive = true));
        ASSERT_EQUALS("[test.cpp:18]: (error, inconclusive) Invalid iterator 'it' used.\n", errout_str());
    }

    void loopAlgoElementAssign() {
        check("void foo() {\n"
              "    for(int& x:v)\n"
              "        x = 1;\n"
              "}\n",
              dinit(CheckOptions, $.inconclusive = true));
        ASSERT_EQUALS("[test.cpp:3]: (style) Consider using std::fill algorithm instead of a raw loop.\n", errout_str());

        check("void foo() {\n"
              "    for(int& x:v)\n"
              "        x = x + 1;\n"
              "}\n",
              dinit(CheckOptions, $.inconclusive = true));
        ASSERT_EQUALS("[test.cpp:3]: (style) Consider using std::transform algorithm instead of a raw loop.\n", errout_str());

        check("void foo(int a, int b) {\n"
              "    for(int& x:v)\n"
              "        x = a + b;\n"
              "}\n",
              dinit(CheckOptions, $.inconclusive = true));
        ASSERT_EQUALS("[test.cpp:3]: (style) Consider using std::fill or std::generate algorithm instead of a raw loop.\n", errout_str());

        check("void foo() {\n"
              "    for(int& x:v)\n"
              "        x += 1;\n"
              "}\n",
              dinit(CheckOptions, $.inconclusive = true));
        ASSERT_EQUALS("[test.cpp:3]: (style) Consider using std::transform algorithm instead of a raw loop.\n", errout_str());

        check("void foo() {\n"
              "    for(int& x:v)\n"
              "        x = f();\n"
              "}\n",
              dinit(CheckOptions, $.inconclusive = true));
        ASSERT_EQUALS("[test.cpp:3]: (style) Consider using std::generate algorithm instead of a raw loop.\n", errout_str());

        check("void foo() {\n"
              "    for(int& x:v) {\n"
              "        f();\n"
              "        x = 1;\n"
              "    }\n"
              "}\n",
              dinit(CheckOptions, $.inconclusive = true));
        ASSERT_EQUALS("", errout_str());

        check("void foo() {\n"
              "    for(int& x:v) {\n"
              "        x = 1;\n"
              "        f();\n"
              "    }\n"
              "}\n",
              dinit(CheckOptions, $.inconclusive = true));
        ASSERT_EQUALS("", errout_str());

        // There should probably be a message for unconditional break
        check("void foo() {\n"
              "    for(int& x:v) {\n"
              "        x = 1;\n"
              "        break;\n"
              "    }\n"
              "}\n",
              dinit(CheckOptions, $.inconclusive = true));
        ASSERT_EQUALS("", errout_str());

        check("void foo() {\n"
              "    for(int& x:v)\n"
              "        x = ++x;\n"
              "}\n",
              dinit(CheckOptions, $.inconclusive = true));
        ASSERT_EQUALS("", errout_str());
    }

    void loopAlgoAccumulateAssign() {
        check("void foo() {\n"
              "    int n = 0;\n"
              "    for(int x:v)\n"
              "        n += x;\n"
              "}\n",
              dinit(CheckOptions, $.inconclusive = true));
        ASSERT_EQUALS("[test.cpp:4]: (style) Consider using std::accumulate algorithm instead of a raw loop.\n", errout_str());

        check("void foo() {\n"
              "    int n = 0;\n"
              "    for(int x:v)\n"
              "        n = n + x;\n"
              "}\n",
              dinit(CheckOptions, $.inconclusive = true));
        ASSERT_EQUALS("[test.cpp:4]: (style) Consider using std::accumulate algorithm instead of a raw loop.\n", errout_str());

        check("void foo() {\n"
              "    int n = 0;\n"
              "    for(int x:v)\n"
              "        n += 1;\n"
              "}\n",
              dinit(CheckOptions, $.inconclusive = true));
        ASSERT_EQUALS("[test.cpp:4]: (style) Consider using std::distance algorithm instead of a raw loop.\n", errout_str());

        check("void foo() {\n"
              "    int n = 0;\n"
              "    for(int x:v)\n"
              "        n = n + 1;\n"
              "}\n",
              dinit(CheckOptions, $.inconclusive = true));
        ASSERT_EQUALS("[test.cpp:4]: (style) Consider using std::distance algorithm instead of a raw loop.\n", errout_str());

        check("bool f(int);\n"
              "void foo() {\n"
              "    bool b = false;\n"
              "    for(int x:v)\n"
              "        b &= f(x);\n"
              "}\n",
              dinit(CheckOptions, $.inconclusive = true));
        ASSERT_EQUALS("", errout_str());

        check("bool f(int);\n"
              "void foo() {\n"
              "    bool b = false;\n"
              "    for(int x:v)\n"
              "        b |= f(x);\n"
              "}\n",
              dinit(CheckOptions, $.inconclusive = true));
        ASSERT_EQUALS("", errout_str());

        check("bool f(int);\n"
              "void foo() {\n"
              "    bool b = false;\n"
              "    for(int x:v)\n"
              "        b = b && f(x);\n"
              "}\n",
              dinit(CheckOptions, $.inconclusive = true));
        ASSERT_EQUALS("", errout_str());

        check("bool f(int);\n"
              "void foo() {\n"
              "    bool b = false;\n"
              "    for(int x:v)\n"
              "        b = b || f(x);\n"
              "}\n",
              dinit(CheckOptions, $.inconclusive = true));
        ASSERT_EQUALS("", errout_str());

        check("void foo() {\n"
              "    int n = 0;\n"
              "    for(int& x:v)\n"
              "        n = ++x;\n"
              "}\n",
              dinit(CheckOptions, $.inconclusive = true));
        ASSERT_EQUALS("", errout_str());

        check("std::size_t f(const std::map<std::string, std::size_t>& m) {\n" // #10412
              "    std::size_t t = 0;\n"
              "    for (std::map<std::string, std::size_t>::const_iterator i = m.begin(); i != m.end(); ++i) {\n"
              "        t += i->second;\n"
              "    }\n"
              "    for (std::map<std::string, std::size_t>::const_iterator i = m.begin(); i != m.end(); i++) {\n"
              "        t += i->second;\n"
              "    }\n"
              "    return t; \n"
              "}\n");
        ASSERT_EQUALS("[test.cpp:4]: (style) Consider using std::accumulate algorithm instead of a raw loop.\n"
                      "[test.cpp:7]: (style) Consider using std::accumulate algorithm instead of a raw loop.\n",
                      errout_str());

        check("int g(const std::vector<int>& v) {\n"
              "    int t = 0;\n"
              "    for (auto i = v.begin(); i != v.end(); ++i) {\n"
              "        t += *i;\n"
              "    }\n"
              "    return t;\n"
              "}\n");
        ASSERT_EQUALS("[test.cpp:4]: (style) Consider using std::accumulate algorithm instead of a raw loop.\n", errout_str());

        check("auto g(const std::vector<int>& v) {\n"
              "    std::vector<std::vector<int>::iterator> r;\n"
              "    for (auto i = v.begin(); i != v.end(); ++i) {\n"
              "        r.push_back(i);\n"
              "    }\n"
              "    return r;\n"
              "}\n");
        ASSERT_EQUALS("", errout_str());

        check("std::string f(std::vector<std::string> v) {\n"
              "    std::string ret;\n"
              "    for (const std::string& s : v)\n"
              "        ret += s + '\\n';\n"
              "    return ret;\n"
              "}\n");
        ASSERT_EQUALS("", errout_str());

        check("std::string f(const std::string& s) {\n"
              "    std::string ret;\n"
              "    for (char c : s)\n"
              "        if (c != ' ')\n"
              "            ret += i;\n"
              "    return ret;\n"
              "}\n");
        ASSERT_EQUALS("", errout_str());

        check("int f(const std::vector<int>& v) {\n"
              "    int sum = 0;\n"
              "    for (auto it = v.begin(); it != v.end(); it += 2)\n"
              "        sum += *it;\n"
              "    return sum;\n"
              "}\n");
        ASSERT_EQUALS("", errout_str());

        check("int f(const std::vector<int>& v) {\n" // #12900
              "    int x{};\n"
              "    for (const auto i : v)\n"
              "        x = dostuff(i);\n"
              "    return x;\n"
              "}\n");
        ASSERT_EQUALS("", errout_str());

        check("int f(const std::vector<int>& v) {\n" // #11493
              "    int s = 0;\n"
              "    for (std::size_t i = 0; i < v.size(); ++i)\n"
              "        s += v[i];\n"
              "    return s;\n"
              "}\n");
        ASSERT_EQUALS("[test.cpp:4]: (style) Consider using std::accumulate algorithm instead of a raw loop.\n", errout_str());

        check("int f(int n) {\n"
              "    int s = 0;\n"
              "    for (int i = 0; i < n; ++i)\n"
              "        s += g(i);\n"
              "    return s;\n"
              "}\n");
        ASSERT_EQUALS("", errout_str());

        check("int g(int);\n"
              "int f(const std::vector<int>&v, int n) {\n"
              "    int s = 0;\n"
              "    for (int i = 0; i < n; ++i) {\n"
              "        s += g(i) + v[i];\n"
              "    }\n"
              "    return s;\n"
              "}\n");
        ASSERT_EQUALS("", errout_str());
    }

    void loopAlgoContainerInsert() {
        check("void foo() {\n"
              "    std::vector<int> c;\n"
              "    for(int x:v)\n"
              "        c.push_back(x);\n"
              "}\n",
              dinit(CheckOptions, $.inconclusive = true));
        ASSERT_EQUALS("[test.cpp:4]: (style) Consider using std::copy algorithm instead of a raw loop.\n", errout_str());

        check("void foo() {\n"
              "    std::vector<int> c;\n"
              "    for(int x:v)\n"
              "        c.push_back(f(x));\n"
              "}\n",
              dinit(CheckOptions, $.inconclusive = true));
        ASSERT_EQUALS("[test.cpp:4]: (style) Consider using std::transform algorithm instead of a raw loop.\n", errout_str());

        check("void foo() {\n"
              "    std::vector<int> c;\n"
              "    for(int x:v)\n"
              "        c.push_back(x + 1);\n"
              "}\n",
              dinit(CheckOptions, $.inconclusive = true));
        ASSERT_EQUALS("[test.cpp:4]: (style) Consider using std::transform algorithm instead of a raw loop.\n", errout_str());

        check("void foo() {\n"
              "    std::vector<int> c;\n"
              "    for(int x:v)\n"
              "        c.push_front(x);\n"
              "}\n",
              dinit(CheckOptions, $.inconclusive = true));
        ASSERT_EQUALS("[test.cpp:4]: (style) Consider using std::copy algorithm instead of a raw loop.\n", errout_str());

        check("void foo() {\n"
              "    std::vector<int> c;\n"
              "    for(int x:v)\n"
              "        c.push_front(f(x));\n"
              "}\n",
              dinit(CheckOptions, $.inconclusive = true));
        ASSERT_EQUALS("[test.cpp:4]: (style) Consider using std::transform algorithm instead of a raw loop.\n", errout_str());

        check("void foo() {\n"
              "    std::vector<int> c;\n"
              "    for(int x:v)\n"
              "        c.push_front(x + 1);\n"
              "}\n",
              dinit(CheckOptions, $.inconclusive = true));
        ASSERT_EQUALS("[test.cpp:4]: (style) Consider using std::transform algorithm instead of a raw loop.\n", errout_str());

        check("void foo() {\n"
              "    std::vector<int> c;\n"
              "    for(int x:v)\n"
              "        c.push_back(v);\n"
              "}\n",
              dinit(CheckOptions, $.inconclusive = true));
        ASSERT_EQUALS("", errout_str());

        check("void foo() {\n"
              "    std::vector<int> c;\n"
              "    for(int x:v)\n"
              "        c.push_back(0);\n"
              "}\n",
              dinit(CheckOptions, $.inconclusive = true));
        ASSERT_EQUALS("", errout_str());
    }

    void loopAlgoIncrement() {
        check("void foo() {\n"
              "    int n = 0;\n"
              "    for(int x:v)\n"
              "        n++;\n"
              "}\n",
              dinit(CheckOptions, $.inconclusive = true));
        ASSERT_EQUALS("[test.cpp:4]: (style) Consider using std::distance algorithm instead of a raw loop.\n", errout_str());

        check("void foo() {\n"
              "    int n = 0;\n"
              "    for(int x:v)\n"
              "        ++n;\n"
              "}\n",
              dinit(CheckOptions, $.inconclusive = true));
        ASSERT_EQUALS("[test.cpp:4]: (style) Consider using std::distance algorithm instead of a raw loop.\n", errout_str());

        check("void foo() {\n"
              "    for(int& x:v)\n"
              "        x++;\n"
              "}\n",
              dinit(CheckOptions, $.inconclusive = true));
        ASSERT_EQUALS("[test.cpp:3]: (style) Consider using std::transform algorithm instead of a raw loop.\n", errout_str());

        check("void foo() {\n"
              "    for(int& x:v)\n"
              "        ++x;\n"
              "}\n",
              dinit(CheckOptions, $.inconclusive = true));
        ASSERT_EQUALS("[test.cpp:3]: (style) Consider using std::transform algorithm instead of a raw loop.\n", errout_str());
    }

    void loopAlgoConditional() {
        check("bool pred(int x);\n"
              "void foo() {\n"
              "    for(int& x:v) {\n"
              "        if (pred(x)) {\n"
              "            x = 1;\n"
              "        }\n"
              "    }\n"
              "}\n",
              dinit(CheckOptions, $.inconclusive = true));
        ASSERT_EQUALS("[test.cpp:5]: (style) Consider using std::replace_if algorithm instead of a raw loop.\n", errout_str());

        check("bool pred(int x);\n"
              "void foo() {\n"
              "    int n = 0;\n"
              "    for(int x:v) {\n"
              "        if (pred(x)) {\n"
              "            n += x;\n"
              "        }\n"
              "    }\n"
              "}\n",
              dinit(CheckOptions, $.inconclusive = true));
        ASSERT_EQUALS("[test.cpp:6]: (style) Consider using std::accumulate algorithm instead of a raw loop.\n", errout_str());

        check("bool pred(int x);\n"
              "void foo() {\n"
              "    int n = 0;\n"
              "    for(int x:v) {\n"
              "        if (pred(x)) {\n"
              "            n += 1;\n"
              "        }\n"
              "    }\n"
              "}\n",
              dinit(CheckOptions, $.inconclusive = true));
        ASSERT_EQUALS("[test.cpp:6]: (style) Consider using std::count_if algorithm instead of a raw loop.\n", errout_str());

        check("bool pred(int x);\n"
              "void foo() {\n"
              "    int n = 0;\n"
              "    for(int x:v) {\n"
              "        if (pred(x)) {\n"
              "            n++;\n"
              "        }\n"
              "    }\n"
              "}\n",
              dinit(CheckOptions, $.inconclusive = true));
        ASSERT_EQUALS("[test.cpp:6]: (style) Consider using std::count_if algorithm instead of a raw loop.\n", errout_str());

        check("bool pred(int x);\n"
              "void foo() {\n"
              "    for(int& x:v) {\n"
              "        if (pred(x)) {\n"
              "            x = x + 1;\n"
              "        }\n"
              "    }\n"
              "}\n",
              dinit(CheckOptions, $.inconclusive = true));
        ASSERT_EQUALS("[test.cpp:5]: (style) Consider using std::transform algorithm instead of a raw loop.\n", errout_str());

        check("bool pred(int x);\n"
              "void foo() {\n"
              "    std::vector<int> c;\n"
              "    for(int x:v) {\n"
              "        if (pred(x)) {\n"
              "            c.push_back(x);\n"
              "        }\n"
              "    }\n"
              "}\n",
              dinit(CheckOptions, $.inconclusive = true));
        ASSERT_EQUALS("[test.cpp:6]: (style) Consider using std::copy_if algorithm instead of a raw loop.\n", errout_str());

        check("bool pred(int x);\n"
              "bool foo() {\n"
              "    for(int x:v) {\n"
              "        if (pred(x)) {\n"
              "            return false;\n"
              "        }\n"
              "    }\n"
              "    return true;\n"
              "}\n",
              dinit(CheckOptions, $.inconclusive = true));
        ASSERT_EQUALS("[test.cpp:3]: (style) Consider using std::all_of or std::none_of algorithm instead of a raw loop.\n",
                      errout_str());

        check("bool pred(int x);\n"
              "bool foo() {\n"
              "    for(int x:v) {\n"
              "        if (pred(x)) {\n"
              "            break;\n"
              "        }\n"
              "    }\n"
              "    return true;\n"
              "}\n",
              dinit(CheckOptions, $.inconclusive = true));
        ASSERT_EQUALS("[test.cpp:4]: (style) Consider using std::any_of algorithm instead of a raw loop.\n", errout_str());

        check("bool pred(int x);\n"
              "void f();\n"
              "void foo() {\n"
              "    for(int x:v) {\n"
              "        if (pred(x)) {\n"
              "            f();\n"
              "            break;\n"
              "        }\n"
              "    }\n"
              "}\n",
              dinit(CheckOptions, $.inconclusive = true));
        ASSERT_EQUALS("[test.cpp:5]: (style) Consider using std::any_of algorithm instead of a raw loop.\n", errout_str());

        check("bool pred(int x);\n"
              "void f(int x);\n"
              "void foo() {\n"
              "    for(int x:v) {\n"
              "        if (pred(x)) {\n"
              "            f(x);\n"
              "            break;\n"
              "        }\n"
              "    }\n"
              "}\n",
              dinit(CheckOptions, $.inconclusive = true));
        ASSERT_EQUALS("[test.cpp:5]: (style) Consider using std::find_if algorithm instead of a raw loop.\n", errout_str());

        check("bool pred(int x);\n"
              "bool foo() {\n"
              "    bool b = false;\n"
              "    for(int x:v) {\n"
              "        if (pred(x)) {\n"
              "            b = true;\n"
              "        }\n"
              "    }\n"
              "    if(b) {}\n"
              "    return true;\n"
              "}\n",
              dinit(CheckOptions, $.inconclusive = true));
        ASSERT_EQUALS("", errout_str());

        check("bool pred(int x);\n"
              "bool foo() {\n"
              "    bool b = false;\n"
              "    for(int x:v) {\n"
              "        if (pred(x)) {\n"
              "            b |= true;\n"
              "        }\n"
              "    }\n"
              "    return true;\n"
              "}\n",
              dinit(CheckOptions, $.inconclusive = true));
        ASSERT_EQUALS("", errout_str());

        check("bool pred(int x);\n"
              "bool foo() {\n"
              "    bool b = false;\n"
              "    for(int x:v) {\n"
              "        if (pred(x)) {\n"
              "            b &= true;\n"
              "        }\n"
              "    }\n"
              "    return true;\n"
              "}\n",
              dinit(CheckOptions, $.inconclusive = true));
        ASSERT_EQUALS("", errout_str());

        check("bool pred(int x);\n"
              "bool foo() {\n"
              "    for(int x:v) {\n"
              "        if (pred(x)) {\n"
              "            return false;\n"
              "        }\n"
              "        return true;\n"
              "    }\n"
              "}\n",
              dinit(CheckOptions, $.inconclusive = true));
        ASSERT_EQUALS("", errout_str());

        // There is no transform_if
        check("bool pred(int x);\n"
              "void foo() {\n"
              "    std::vector<int> c;\n"
              "    for(int x:v) {\n"
              "        if (pred(x)) {\n"
              "            c.push_back(x + 1);\n"
              "        }\n"
              "    }\n"
              "}\n",
              dinit(CheckOptions, $.inconclusive = true));
        ASSERT_EQUALS("", errout_str());

        check("bool pred(int x);\n"
              "void foo() {\n"
              "    for(int& x:v) {\n"
              "        x++;\n"
              "        if (pred(x)) {\n"
              "            x = 1;\n"
              "        }\n"
              "    }\n"
              "}\n",
              dinit(CheckOptions, $.inconclusive = true));
        ASSERT_EQUALS("", errout_str());

        check("bool pred(int x);\n"
              "void f();\n"
              "void foo() {\n"
              "    for(int x:v) {\n"
              "        if (pred(x)) {\n"
              "            if(x) { return; }\n"
              "            break;\n"
              "        }\n"
              "    }\n"
              "}\n",
              dinit(CheckOptions, $.inconclusive = true));
        ASSERT_EQUALS("", errout_str());

        check("bool g(int);\n"
              "int f(const std::vector<int>& v) {\n"
              "    int ret = 0;\n"
              "    for (const auto i : v)\n"
              "        if (!g(i))\n"
              "            ret = 1;\n"
              "    return ret;\n"
              "}\n");
        ASSERT_EQUALS("", errout_str());

        check("int f(const std::vector<int>& v) {\n"
              "    int ret = 0;\n"
              "    for (const auto i : v)\n"
              "        if (i < 5)\n"
              "            ret = 1;\n"
              "    return ret;\n"
              "}\n");
        TODO_ASSERT_EQUALS("[test.cpp:5]: (style) Consider using std::any_of, std::all_of, std::none_of algorithm instead of a raw loop.\n",
                           "",
                           errout_str());

        check("int f(const std::vector<int>& v) {\n"
              "    int ret = 0;\n"
              "    for (const auto i : v)\n"
              "        if (i < 5) {\n"
              "            ret = 1;\n"
              "            break;\n"
              "        }\n"
              "    return ret;\n"
              "}\n");
        ASSERT_EQUALS("[test.cpp:4]: (style) Consider using std::any_of algorithm instead of a raw loop.\n", errout_str());

        check("struct T {\n"
              "    std::vector<int> v0, v1;\n"
              "    void g();\n"
              "};\n"
              "void T::g() {\n"
              "    for (std::vector<int>::const_iterator it0 = v0.cbegin(); it0 != v0.cend(); ++it0) {\n"
              "        std::vector<int>::iterator it1;\n"
              "        for (it1 = v1.begin(); it1 != v1.end(); ++it1)\n"
              "            if (*it0 == *it1)\n"
              "                break;\n"
              "        if (it1 != v1.end())\n"
              "            v1.erase(it1);\n"
              "    }\n"
              "}\n");
        ASSERT_EQUALS("[test.cpp:9]: (style) Consider using std::find_if algorithm instead of a raw loop.\n", errout_str());

        check("bool f(const std::set<std::string>& set, const std::string& f) {\n" // #11595
              "    for (const std::string& s : set) {\n"
              "        if (f.length() >= s.length() && f.compare(0, s.length(), s) == 0) {\n"
              "            return true;\n"
              "        }\n"
              "    }\n"
              "    return false;\n"
              "}\n");
        ASSERT_EQUALS("[test.cpp:2]: (style) Consider using std::any_of algorithm instead of a raw loop.\n",
                      errout_str());

        check("void f() {\n" // #12064
              "    for (const auto& animal : { \"cat\", \"bat\", \"tiger\", \"rat\" })\n"
              "        if (std::strlen(animal) > 4)\n"
              "            throw 1;\n"
              "}\n");
        ASSERT_EQUALS("", errout_str());

        check("bool f(const std::vector<int>& v, const std::vector<int>& w, int n) {\n"
              "    for (int i = 0; i < n; ++i)\n"
              "        if (v[i] == w[i])\n"
              "            return true;\n"
              "    return false;\n"
              "}\n");
        ASSERT_EQUALS("", errout_str());

        check("bool f(int n) {\n"
              "    for (int i = 0; i < n; ++i)\n"
              "        if (g(i))\n"
              "            return true;\n"
              "    return false;\n"
              "}\n");
        ASSERT_EQUALS("", errout_str());

        check("bool g(int);\n"
              "bool f(const std::vector<int>&v, int n) {\n"
              "    bool b{};\n"
              "    for (int i = 0; i < n; ++i) {\n"
              "        if (v[i] > 0 && g(i)) {\n"
              "            b = true;\n"
              "            break;\n"
              "        }\n"
              "    }\n"
              "    return b;\n"
              "}\n");
        ASSERT_EQUALS("", errout_str());
    }

    void loopAlgoMinMax() {
        check("void foo() {\n"
              "    int n = 0;\n"
              "    for(int x:v)\n"
              "        n = x > n ? x : n;\n"
              "}\n",
              dinit(CheckOptions, $.inconclusive = true));
        ASSERT_EQUALS("[test.cpp:4]: (style) Consider using std::max_element algorithm instead of a raw loop.\n", errout_str());

        check("void foo() {\n"
              "    int n = 0;\n"
              "    for(int x:v)\n"
              "        n = x < n ? x : n;\n"
              "}\n",
              dinit(CheckOptions, $.inconclusive = true));
        ASSERT_EQUALS("[test.cpp:4]: (style) Consider using std::min_element algorithm instead of a raw loop.\n", errout_str());

        check("void foo() {\n"
              "    int n = 0;\n"
              "    for(int x:v)\n"
              "        n = x > n ? n : x;\n"
              "}\n",
              dinit(CheckOptions, $.inconclusive = true));
        ASSERT_EQUALS("[test.cpp:4]: (style) Consider using std::min_element algorithm instead of a raw loop.\n", errout_str());

        check("void foo() {\n"
              "    int n = 0;\n"
              "    for(int x:v)\n"
              "        n = x < n ? n : x;\n"
              "}\n",
              dinit(CheckOptions, $.inconclusive = true));
        ASSERT_EQUALS("[test.cpp:4]: (style) Consider using std::max_element algorithm instead of a raw loop.\n", errout_str());

        check("void foo(int m) {\n"
              "    int n = 0;\n"
              "    for(int x:v)\n"
              "        n = x > m ? x : n;\n"
              "}\n",
              dinit(CheckOptions, $.inconclusive = true));
        ASSERT_EQUALS("[test.cpp:4]: (style) Consider using std::accumulate algorithm instead of a raw loop.\n", errout_str());

        check("void f(const std::vector<int>& v) {\n" // #9091
              "    int maxY = 0;\n"
              "    for (int y : v) {\n"
              "        if (y > maxY)\n"
              "            maxY = y;\n"
              "    }\n"
              "}\n",
              dinit(CheckOptions, $.inconclusive = true));
<<<<<<< HEAD
        TODO_ASSERT_EQUALS("[test.cpp:5]: (style) Consider using std::max_element algorithm instead of a raw loop.\n",
                           "",
                           errout_str());

        check("int f(const std::vector<int>& v) {\n"
              "    int max = 0;\n"
              "    for (int i = 0; i < n; ++i)\n"
              "        max = v[i] > max ? v[i] : max;\n"
              "    return max;\n"
              "}\n",
              dinit(CheckOptions, $.inconclusive = true));
        TODO_ASSERT_EQUALS("[test.cpp:4]: (style) Consider using std::max_element algorithm instead of a raw loop.\n",
                           "[test.cpp:4]: (style) Consider using std::accumulate algorithm instead of a raw loop.\n",
                           errout_str());
=======
        ASSERT_EQUALS("[test.cpp:5]: (style) Consider using std::max_element algorithm instead of a raw loop.\n", errout_str());

        check("int f(const std::vector<int>& v) {\n"
              "    int minY = 0;\n"
              "    for (int y : v) {\n"
              "        if (y < minY)\n"
              "            minY = y;\n"
              "    }\n"
              "    return minY;\n"
              "}\n",
              dinit(CheckOptions, $.inconclusive = true));
        ASSERT_EQUALS("[test.cpp:5]: (style) Consider using std::min_element algorithm instead of a raw loop.\n", errout_str());
>>>>>>> bb787dfd
    }

    void loopAlgoMultipleReturn()
    {
        check("bool f(const std::vector<int>& v) {\n"
              "    for (auto i : v) {\n"
              "        if (i < 0)\n"
              "            continue;\n"
              "        if (i)\n"
              "            return true;\n"
              "    }\n"
              "    return false;\n"
              "}\n",
              dinit(CheckOptions, $.inconclusive = true));
        ASSERT_EQUALS("[test.cpp:2]: (style) Consider using std::any_of algorithm instead of a raw loop.\n",
                      errout_str());

        check("bool g(const std::vector<int>& v) {\n"
              "    for (auto i : v) {\n"
              "        if (i % 5 == 0)\n"
              "            return true;\n"
              "        if (i % 7 == 0)\n"
              "            return true;\n"
              "    }\n"
              "    return false;\n"
              "}\n",
              dinit(CheckOptions, $.inconclusive = true));
        ASSERT_EQUALS("[test.cpp:2]: (style) Consider using std::any_of algorithm instead of a raw loop.\n",
                      errout_str());

        check("bool g(const std::vector<int>& v) {\n"
              "    for (auto i : v) {\n"
              "        if (i % 5 == 0)\n"
              "            return false;\n"
              "        if (i % 7 == 0)\n"
              "            return true;\n"
              "    }\n"
              "    return false;\n"
              "}\n",
              dinit(CheckOptions, $.inconclusive = true));
        ASSERT_EQUALS("", errout_str());

        check("bool g(std::vector<int>& v) {\n"
              "    for (auto& i : v) {\n"
              "        if (i % 5 == 0)\n"
              "            return false;\n"
              "        if (i % 7 == 0)\n"
              "            i++;\n"
              "    }\n"
              "    return false;\n"
              "}\n",
              dinit(CheckOptions, $.inconclusive = true));
        ASSERT_EQUALS("", errout_str());

        check("bool g(const std::vector<int>& v, int& j) {\n"
              "    for (auto i : v) {\n"
              "        if (i % 5 == 0)\n"
              "            return false;\n"
              "        if (i % 7 == 0)\n"
              "            j++;\n"
              "    }\n"
              "    return false;\n"
              "}\n",
              dinit(CheckOptions, $.inconclusive = true));
        ASSERT_EQUALS("", errout_str());

        check("bool g(const std::vector<int>& v, int& j) {\n"
              "    for (auto i : v) {\n"
              "        int& k = j;\n"
              "        if (i % 5 == 0)\n"
              "            return false;\n"
              "        if (i % 7 == 0)\n"
              "            k++;\n"
              "    }\n"
              "    return false;\n"
              "}\n",
              dinit(CheckOptions, $.inconclusive = true));
        ASSERT_EQUALS("", errout_str());

        check("bool g(const std::vector<int>& v, int& j) {\n"
              "    for (auto i : v) {\n"
              "        int* k = &j;\n"
              "        if (i % 5 == 0)\n"
              "            return false;\n"
              "        if (i % 7 == 0)\n"
              "            (*k)++;\n"
              "    }\n"
              "    return false;\n"
              "}\n",
              dinit(CheckOptions, $.inconclusive = true));
        ASSERT_EQUALS("", errout_str());

        check("bool g(const std::vector<int>& v, int j) {\n"
              "    for (auto i : v) {\n"
              "        int k = j;\n"
              "        if (i % 5 == 0)\n"
              "            return false;\n"
              "        if (i % 7 == 0)\n"
              "            k++;\n"
              "    }\n"
              "    return false;\n"
              "}\n",
              dinit(CheckOptions, $.inconclusive = true));
        ASSERT_EQUALS("[test.cpp:2]: (style) Consider using std::all_of or std::none_of algorithm instead of a raw loop.\n",
                      errout_str());

        check("class C {\n"
              "private:\n"
              "    QString s;\n"
              "public:\n"
              "    C(QString);\n"
              "private:\n"
              "    void f() {\n"
              "        QVERIFY(QDir(s).exists());\n"
              "    }\n"
              "    void f(const QStringList& d) {\n"
              "        for (QString f : d)\n"
              "          QDir(s);\n"
              "    }\n"
              "};\n",
              dinit(CheckOptions, $.inconclusive = true));
        ASSERT_EQUALS("", errout_str());
    }

    void invalidContainer() {
        check("void f(std::vector<int> &v) {\n"
              "    auto v0 = v.begin();\n"
              "    v.push_back(123);\n"
              "    std::cout << *v0 << std::endl;\n"
              "}\n",
              dinit(CheckOptions, $.inconclusive = true));
        ASSERT_EQUALS("[test.cpp:1] -> [test.cpp:2] -> [test.cpp:3] -> [test.cpp:1] -> [test.cpp:4]: (error) Using iterator to local container 'v' that may be invalid.\n", errout_str());

        check("std::string e();\n"
              "void a() {\n"
              "  std::vector<std::string> b;\n"
              "  for (std::vector<std::string>::const_iterator c; c != b.end(); ++c) {\n"
              "    std::string f = e();\n"
              "    std::string::const_iterator d = f.begin();\n"
              "    if (d != f.end()) {}\n"
              "  }\n"
              "}\n",
              dinit(CheckOptions, $.inconclusive = true));
        ASSERT_EQUALS("", errout_str());

        check("void f(std::vector<int> &v) {\n"
              "    int *v0 = &v[0];\n"
              "    v.push_back(123);\n"
              "    std::cout << (*v0)[0] << std::endl;\n"
              "}\n",
              dinit(CheckOptions, $.inconclusive = true));
        ASSERT_EQUALS("[test.cpp:1] -> [test.cpp:2] -> [test.cpp:3] -> [test.cpp:1] -> [test.cpp:4]: (error) Using pointer to local variable 'v' that may be invalid.\n", errout_str());

        check("void f() {\n"
              "    std::vector<int> v = {1};\n"
              "    int &v0 = v.front();\n"
              "    v.push_back(123);\n"
              "    std::cout << v0 << std::endl;\n"
              "}\n",
              dinit(CheckOptions, $.inconclusive = true));
        ASSERT_EQUALS(
            "[test.cpp:3] -> [test.cpp:3] -> [test.cpp:4] -> [test.cpp:5]: (error) Reference to v that may be invalid.\n",
            errout_str());

        check("void f() {\n"
              "    std::vector<int> v = {1};\n"
              "    int &v0 = v[0];\n"
              "    v.push_back(123);\n"
              "    std::cout << v0 << std::endl;\n"
              "}\n",
              dinit(CheckOptions, $.inconclusive = true));
        ASSERT_EQUALS("[test.cpp:3] -> [test.cpp:4] -> [test.cpp:5]: (error) Reference to v that may be invalid.\n",
                      errout_str());

        check("void f(std::vector<int> &v) {\n"
              "    int &v0 = v.front();\n"
              "    v.push_back(123);\n"
              "    std::cout << v0 << std::endl;\n"
              "}\n",
              dinit(CheckOptions, $.inconclusive = true));
        ASSERT_EQUALS(
            "[test.cpp:2] -> [test.cpp:2] -> [test.cpp:1] -> [test.cpp:3] -> [test.cpp:4]: (error) Reference to v that may be invalid.\n",
            errout_str());

        check("void f(std::vector<int> &v) {\n"
              "    int &v0 = v[0];\n"
              "    v.push_back(123);\n"
              "    std::cout << v0 << std::endl;\n"
              "}\n",
              dinit(CheckOptions, $.inconclusive = true));
        ASSERT_EQUALS(
            "[test.cpp:2] -> [test.cpp:1] -> [test.cpp:3] -> [test.cpp:4]: (error) Reference to v that may be invalid.\n",
            errout_str());

        check("void f(std::vector<int> &v) {\n"
              "    std::vector<int> *v0 = &v;\n"
              "    v.push_back(123);\n"
              "    std::cout << (*v0)[0] << std::endl;\n"
              "}\n",
              dinit(CheckOptions, $.inconclusive = true));
        ASSERT_EQUALS("", errout_str());

        check("const std::vector<int> * g(int);\n"
              "void f() {\n"
              "    const std::vector<int> *v = g(1);\n"
              "    if (v && v->size() == 1U) {\n"
              "        const int &m = v->front();\n"
              "    }\n"
              "\n"
              "    v = g(2);\n"
              "    if (v && v->size() == 1U) {\n"
              "        const int &m = v->front();\n"
              "        if (m == 0) {}\n"
              "    }\n"
              "}\n",
              dinit(CheckOptions, $.inconclusive = true));
        ASSERT_EQUALS("", errout_str());

        check("std::vector<std::string> g();\n"
              "void f() {\n"
              "    std::vector<std::string> x = g();\n"
              "    const std::string& y = x[1];\n"
              "    std::string z;\n"
              "    z += \"\";\n"
              "    z += y;\n"
              "}\n",dinit(CheckOptions, $.inconclusive = true));
        ASSERT_EQUALS("", errout_str());

        check("void f(std::vector<char> v)\n"
              "{\n"
              "    auto *cur = v.data();\n"
              "    auto *end = cur + v.size();\n"
              "    while (cur < end) {\n"
              "        v.erase(v.begin(), FindNext(v));\n"
              "        cur = v.data();\n"
              "        end = cur + v.size();\n"
              "    }\n"
              "}\n",dinit(CheckOptions, $.inconclusive = true));
        ASSERT_EQUALS("", errout_str());

        // #9598
        check("void f(std::vector<std::string> v) {\n"
              "    for (auto it = v.begin(); it != v.end(); it = v.erase(it))\n"
              "        *it;\n"
              "}\n",dinit(CheckOptions, $.inconclusive = true));
        ASSERT_EQUALS("", errout_str());

        // #9714
        check("void f() {\n"
              "  auto v = std::vector<std::string>();\n"
              "  std::string x;\n"
              "  v.push_back(x.insert(0, \"x\"));\n"
              "  v.push_back(\"y\");\n"
              "}\n",dinit(CheckOptions, $.inconclusive = true));
        ASSERT_EQUALS("", errout_str());

        // #9783
        check("std::string GetTaskIDPerUUID(int);\n"
              "void InitializeJumpList(CString s);\n"
              "void foo() {\n"
              "    CString sAppID = GetTaskIDPerUUID(123).c_str();\n"
              "    InitializeJumpList(sAppID);\n"
              "}\n",dinit(CheckOptions, $.inconclusive = true));
        ASSERT_EQUALS("", errout_str());
        // #9796
        check("struct A {};\n"
              "void f() {\n"
              "    std::vector<A *> v;\n"
              "    A *a = new A();\n"
              "    v.push_back(a);\n"
              "    A *b = v.back();\n"
              "    v.pop_back();\n"
              "    delete b;\n"
              "}\n",dinit(CheckOptions, $.inconclusive = true));
        ASSERT_EQUALS("", errout_str());

        check("struct A {};\n"
              "void f() {\n"
              "    std::vector<A *, std::allocator<A*>> v;\n"
              "    A *a = new A();\n"
              "    v.push_back(a);\n"
              "    A *b = v.back();\n"
              "    v.pop_back();\n"
              "    delete b;\n"
              "}\n",dinit(CheckOptions, $.inconclusive = true));
        ASSERT_EQUALS("", errout_str());

        check("struct A {};\n"
              "void f() {\n"
              "    std::vector<std::shared_ptr<A>> v;\n"
              "    std::shared_ptr<A> a = std::make_shared<A>();\n"
              "    v.push_back(a);\n"
              "    std::shared_ptr<A> b = v.back();\n"
              "    v.pop_back();\n"
              "    delete b;\n"
              "}\n",dinit(CheckOptions, $.inconclusive = true));
        ASSERT_EQUALS("", errout_str());

        // #9780
        check("int f() {\n"
              "    std::vector<int> vect;\n"
              "    MyStruct info{};\n"
              "    info.vect = &vect;\n"
              "    vect.push_back(1);\n"
              "    return info.ret;\n"
              "}\n",dinit(CheckOptions, $.inconclusive = true));
        ASSERT_EQUALS("", errout_str());

        // #9133
        check("struct Fred {\n"
              "    std::vector<int> v;\n"
              "    void foo();\n"
              "    void bar();\n"
              "};\n"
              "void Fred::foo() {\n"
              "    std::vector<int>::iterator it = v.begin();\n"
              "    bar();\n"
              "    it++;\n"
              "}\n"
              "void Fred::bar() {\n"
              "    v.push_back(0);\n"
              "}\n",
              dinit(CheckOptions, $.inconclusive = true));
        ASSERT_EQUALS(
            "[test.cpp:7] -> [test.cpp:8] -> [test.cpp:12] -> [test.cpp:9]: (error) Using iterator to member container 'v' that may be invalid.\n",
            errout_str());

        check("void foo(std::vector<int>& v) {\n"
              "    std::vector<int>::iterator it = v.begin();\n"
              "    bar(v);\n"
              "    it++;\n"
              "}\n"
              "void bar(std::vector<int>& v) {\n"
              "    v.push_back(0);\n"
              "}\n",
              dinit(CheckOptions, $.inconclusive = true));
        ASSERT_EQUALS(
            "[test.cpp:1] -> [test.cpp:2] -> [test.cpp:3] -> [test.cpp:7] -> [test.cpp:1] -> [test.cpp:4]: (error) Using iterator to local container 'v' that may be invalid.\n",
            errout_str());

        // #10264
        check("void f(std::vector<std::string>& x) {\n"
              "  struct I {\n"
              "    std::vector<std::string> *px{};\n"
              "  };\n"
              "  I i = { &x };\n"
              "  x.clear();\n"
              "  Parse(i);\n"
              "}\n",dinit(CheckOptions, $.inconclusive = true));
        ASSERT_EQUALS("", errout_str());

        check("void f() {\n"
              "  std::string x;\n"
              "  struct V {\n"
              "    std::string* pStr{};\n"
              "  };\n"
              "  struct I {\n"
              "    std::vector<V> v;\n"
              "  };\n"
              "  I b[] = {{{{ &x }}}};\n"
              "  x = \"Arial\";\n"
              "  I cb[1];\n"
              "  for (long i = 0; i < 1; ++i)\n"
              "    cb[i] = b[i];\n"
              "}\n",dinit(CheckOptions, $.inconclusive = true));
        ASSERT_EQUALS("", errout_str());

        // #9836
        check("void f() {\n"
              "    auto v = std::vector<std::vector<std::string> >{ std::vector<std::string>{ \"hello\" } };\n"
              "    auto p = &(v.at(0).at(0));\n"
              "    v.clear();\n"
              "    std::cout << *p << std::endl;\n"
              "}\n",
              dinit(CheckOptions, $.inconclusive = true));
        ASSERT_EQUALS(
            "[test.cpp:3] -> [test.cpp:3] -> [test.cpp:3] -> [test.cpp:4] -> [test.cpp:2] -> [test.cpp:5]: (error) Using pointer to local variable 'v' that may be invalid.\n",
            errout_str());

        check("struct A {\n"
              "    const std::vector<int>* i;\n"
              "    A(const std::vector<int>& v)\n"
              "    : i(&v)\n"
              "    {}\n"
              "};\n"
              "int f() {\n"
              "    std::vector<int> v;\n"
              "    A a{v};\n"
              "    v.push_back(1);\n"
              "    return a.i->front();\n"
              "}\n",
              dinit(CheckOptions, $.inconclusive = true));
        ASSERT_EQUALS("", errout_str());

        check("struct A {\n"
              "    const std::vector<int>* i;\n"
              "    A(const std::vector<int>& v)\n"
              "    : i(&v)\n"
              "    {}\n"
              "};\n"
              "void g(const std::vector<int>& v);\n"
              "void f() {\n"
              "    std::vector<int> v;\n"
              "    A a{v};\n"
              "    v.push_back(1);\n"
              "    g(a);\n"
              "}\n",
              dinit(CheckOptions, $.inconclusive = true));
        ASSERT_EQUALS("", errout_str());

        // #10984
        check("void f() {\n"
              "    std::vector<int> v;\n"
              "    auto g = [&v]{};\n"
              "    v.push_back(1);\n"
              "    g();\n"
              "}\n",
              dinit(CheckOptions, $.inconclusive = true));
        ASSERT_EQUALS("", errout_str());

        check("void f(std::vector<int> v) {\n"
              "    auto it = v.begin();\n"
              "    auto g = [&]{ std::cout << *it << std::endl;};\n"
              "    v.push_back(1);\n"
              "    g();\n"
              "}\n",
              dinit(CheckOptions, $.inconclusive = true));
        ASSERT_EQUALS(
            "[test.cpp:2] -> [test.cpp:3] -> [test.cpp:4] -> [test.cpp:1] -> [test.cpp:5]: (error) Using iterator to local container 'v' that may be invalid.\n",
            errout_str());

        check("void f(std::vector<int> v) {\n"
              "    auto it = v.begin();\n"
              "    auto g = [=]{ std::cout << *it << std::endl;};\n"
              "    v.push_back(1);\n"
              "    g();\n"
              "}\n",
              dinit(CheckOptions, $.inconclusive = true));
        ASSERT_EQUALS(
            "[test.cpp:2] -> [test.cpp:4] -> [test.cpp:1] -> [test.cpp:5]: (error) Using iterator to local container 'v' that may be invalid.\n",
            errout_str());

        check("struct A {\n"
              "    int* p;\n"
              "    void g();\n"
              "};\n"
              "void f(std::vector<int> v) {\n"
              "    auto it = v.begin();\n"
              "    A a{v.data()};\n"
              "    v.push_back(1);\n"
              "    a.g();\n"
              "}\n",
              dinit(CheckOptions, $.inconclusive = true));
        ASSERT_EQUALS(
            "[test.cpp:7] -> [test.cpp:8] -> [test.cpp:5] -> [test.cpp:9]: (error) Using object that points to local variable 'v' that may be invalid.\n",
            errout_str());

        check("struct A {\n"
              "    int*& p;\n"
              "    void g();\n"
              "};\n"
              "void f(std::vector<int> v) {\n"
              "    auto* p = v.data();\n"
              "    A a{p};\n"
              "    v.push_back(1);\n"
              "    a.g();\n"
              "}\n",
              dinit(CheckOptions, $.inconclusive = true));
        ASSERT_EQUALS(
            "[test.cpp:6] -> [test.cpp:7] -> [test.cpp:8] -> [test.cpp:5] -> [test.cpp:9]: (error) Using object that points to local variable 'v' that may be invalid.\n",
            errout_str());

        // #11028
        check("void f(std::vector<int> c) {\n"
              "    std::vector<int> d(c.begin(), c.end());\n"
              "    c.erase(c.begin());\n"
              "    d.push_back(0);\n"
              "}\n",
              dinit(CheckOptions, $.inconclusive = true));
        ASSERT_EQUALS("", errout_str());

        // #11147
        check("void f(std::string& s) {\n"
              "    if (!s.empty()) {\n"
              "        std::string::iterator it = s.begin();\n"
              "        s = s.substr(it - s.begin());\n"
              "    }\n"
              "}\n",
              dinit(CheckOptions, $.inconclusive = true));
        ASSERT_EQUALS(
            "[test.cpp:4]: (performance) Ineffective call of function 'substr' because a prefix of the string is assigned to itself. Use resize() or pop_back() instead.\n",
            errout_str());

        // #11630
        check("int main(int argc, const char* argv[]) {\n"
              "    std::vector<std::string> args(argv + 1, argv + argc);\n"
              "    args.push_back(\"-h\");\n"
              "    args.front();\n"
              "}\n",
              dinit(CheckOptions, $.inconclusive = true));
        ASSERT_EQUALS("", errout_str());

        check("void f(std::vector<int>& v) {\n" // #13108
              "    auto it = unknown(v);\n"
              "    auto w = std::vector<int>{ it, v.end() };\n"
              "    v.erase(it, v.end());\n"
              "    for (const auto& i : w) {}\n"
              "}\n",
              dinit(CheckOptions, $.inconclusive = true));
        ASSERT_EQUALS("", errout_str());

        // #13410
        check("int f(std::vector<int>& v) {\n"
              "    const int* i = &*v.cbegin();\n"
              "    v.push_back(1);\n"
              "    return *i;\n"
              "}\n",
              dinit(CheckOptions, $.inconclusive = true));
        ASSERT_EQUALS(
            "[test.cpp:1] -> [test.cpp:2] -> [test.cpp:1] -> [test.cpp:2] -> [test.cpp:2] -> [test.cpp:3] -> [test.cpp:1] -> [test.cpp:4]: (error) Using pointer to local variable 'v' that may be invalid.\n",
            errout_str());
    }

    void invalidContainerLoop() {
        // #9435
        check("void f(std::vector<int> v) {\n"
              "    for (auto i : v) {\n"
              "        if (i < 5)\n"
              "            v.push_back(i * 2);\n"
              "    }\n"
              "}\n",
              dinit(CheckOptions, $.inconclusive = true));
        ASSERT_EQUALS("[test.cpp:2] -> [test.cpp:4]: (error) Calling 'push_back' while iterating the container is invalid.\n", errout_str());

        // #9713
        check("void f() {\n"
              "  std::vector<int> v{1, 2, 3};\n"
              "  for (int i : v) {\n"
              "    if (i == 2) {\n"
              "      v.clear();\n"
              "      return;\n"
              "    }\n"
              "  }\n"
              "}\n",
              dinit(CheckOptions, $.inconclusive = true));
        ASSERT_EQUALS("[test.cpp:4]: (style) Consider using std::any_of algorithm instead of a raw loop.\n", errout_str());

        check("struct A {\n"
              "  std::vector<int> v;\n"
              "  void add(int i) {\n"
              "    v.push_back(i);\n"
              "  } \n"
              "  void f() {\n"
              "    for(auto i:v)\n"
              "      add(i);\n"
              "  }\n"
              "};\n",
              dinit(CheckOptions, $.inconclusive = true));
        ASSERT_EQUALS(
            "[test.cpp:4] -> [test.cpp:7] -> [test.cpp:8]: (error) Calling 'add' while iterating the container is invalid.\n",
            errout_str());
    }

    void findInsert() {
        check("void f1(std::set<unsigned>& s, unsigned x) {\n"
              "    if (s.find(x) == s.end()) {\n"
              "        s.insert(x);\n"
              "    }\n"
              "}\n",
              dinit(CheckOptions, $.inconclusive = true));
        ASSERT_EQUALS("[test.cpp:3]: (performance) Searching before insertion is not necessary.\n", errout_str());

        check("void f2(std::map<unsigned, unsigned>& m, unsigned x) {\n"
              "    if (m.find(x) == m.end()) {\n"
              "        m.emplace(x, 1);\n"
              "    } else {\n"
              "        m[x] = 1;\n"
              "    }\n"
              "}\n",
              dinit(CheckOptions, $.inconclusive = true));
        ASSERT_EQUALS("[test.cpp:3]: (performance) Searching before insertion is not necessary.\n", errout_str());

        check("void f3(std::map<unsigned, unsigned>& m, unsigned x) {\n"
              "    if (m.count(x) == 0) {\n"
              "        m.emplace(x, 1);\n"
              "    }\n"
              "}\n",
              dinit(CheckOptions, $.inconclusive = true));
        ASSERT_EQUALS("[test.cpp:3]: (performance) Searching before insertion is not necessary.\n", errout_str());

        check("void f4(std::set<unsigned>& s, unsigned x) {\n"
              "    if (s.find(x) == s.end()) {\n"
              "        s.insert(x);\n"
              "    }\n"
              "}\n",
              dinit(CheckOptions, $.inconclusive = true));
        ASSERT_EQUALS("[test.cpp:3]: (performance) Searching before insertion is not necessary.\n", errout_str());

        check("void f5(std::map<unsigned, unsigned>& m, unsigned x) {\n"
              "    if (m.count(x) == 0) {\n"
              "        m.emplace(x, 1);\n"
              "    } else {\n"
              "        m[x] = 1;\n"
              "    }\n"
              "}\n",
              dinit(CheckOptions, $.inconclusive = true));
        ASSERT_EQUALS("[test.cpp:3]: (performance) Searching before insertion is not necessary.\n", errout_str());

        check("void f6(std::map<unsigned, unsigned>& m, unsigned x) {\n"
              "    if (m.count(x) == 0) {\n"
              "        m.emplace(x, 1);\n"
              "    }\n"
              "}\n",
              dinit(CheckOptions, $.inconclusive = true));
        ASSERT_EQUALS("[test.cpp:3]: (performance) Searching before insertion is not necessary.\n", errout_str());

        check("void f1(std::unordered_set<unsigned>& s, unsigned x) {\n"
              "    if (s.find(x) == s.end()) {\n"
              "        s.insert(x);\n"
              "    }\n"
              "}\n",
              dinit(CheckOptions, $.inconclusive = true));
        ASSERT_EQUALS("[test.cpp:3]: (performance) Searching before insertion is not necessary.\n", errout_str());

        check("void f2(std::unordered_map<unsigned, unsigned>& m, unsigned x) {\n"
              "    if (m.find(x) == m.end()) {\n"
              "        m.emplace(x, 1);\n"
              "    } else {\n"
              "        m[x] = 1;\n"
              "    }\n"
              "}\n",
              dinit(CheckOptions, $.inconclusive = true));
        ASSERT_EQUALS("[test.cpp:3]: (performance) Searching before insertion is not necessary.\n", errout_str());

        check("void f3(std::unordered_map<unsigned, unsigned>& m, unsigned x) {\n"
              "    if (m.count(x) == 0) {\n"
              "        m.emplace(x, 1);\n"
              "    }\n"
              "}\n",
              dinit(CheckOptions, $.inconclusive = true));
        ASSERT_EQUALS("[test.cpp:3]: (performance) Searching before insertion is not necessary.\n", errout_str());

        check("void f4(std::unordered_set<unsigned>& s, unsigned x) {\n"
              "    if (s.find(x) == s.end()) {\n"
              "        s.insert(x);\n"
              "    }\n"
              "}\n",
              dinit(CheckOptions, $.inconclusive = true));
        ASSERT_EQUALS("[test.cpp:3]: (performance) Searching before insertion is not necessary.\n", errout_str());

        check("void f5(std::unordered_map<unsigned, unsigned>& m, unsigned x) {\n"
              "    if (m.count(x) == 0) {\n"
              "        m.emplace(x, 1);\n"
              "    } else {\n"
              "        m[x] = 1;\n"
              "    }\n"
              "}\n",
              dinit(CheckOptions, $.inconclusive = true));
        ASSERT_EQUALS("[test.cpp:3]: (performance) Searching before insertion is not necessary.\n", errout_str());

        check("void f6(std::unordered_map<unsigned, unsigned>& m, unsigned x) {\n"
              "    if (m.count(x) == 0) {\n"
              "        m.emplace(x, 1);\n"
              "    }\n"
              "}\n",
              dinit(CheckOptions, $.inconclusive = true));
        ASSERT_EQUALS("[test.cpp:3]: (performance) Searching before insertion is not necessary.\n", errout_str());

        check("void g1(std::map<unsigned, unsigned>& m, unsigned x) {\n"
              "    if (m.find(x) == m.end()) {\n"
              "        m.emplace(x, 1);\n"
              "    } else {\n"
              "        m[x] = 2;\n"
              "    }\n"
              "}\n",
              dinit(CheckOptions, $.inconclusive = true));
        ASSERT_EQUALS("", errout_str());

        check("void g1(std::map<unsigned, unsigned>& m, unsigned x) {\n"
              "    if (m.count(x) == 0) {\n"
              "        m.emplace(x, 1);\n"
              "    } else {\n"
              "        m[x] = 2;\n"
              "    }\n"
              "}\n",
              dinit(CheckOptions, $.inconclusive = true));
        ASSERT_EQUALS("", errout_str());

        check("void f1(QSet<unsigned>& s, unsigned x) {\n"
              "    if (s.find(x) == s.end()) {\n"
              "        s.insert(x);\n"
              "    }\n"
              "}\n",
              dinit(CheckOptions, $.inconclusive = true));
        ASSERT_EQUALS("", errout_str());

        check("void f1(std::multiset<unsigned>& s, unsigned x) {\n"
              "    if (s.find(x) == s.end()) {\n"
              "        s.insert(x);\n"
              "    }\n"
              "}\n",
              dinit(CheckOptions, $.inconclusive = true));
        ASSERT_EQUALS("", errout_str());

        check("void f2(std::multimap<unsigned, unsigned>& m, unsigned x) {\n"
              "    if (m.find(x) == m.end()) {\n"
              "        m.emplace(x, 1);\n"
              "    } else {\n"
              "        m[x] = 1;\n"
              "    }\n"
              "}\n",
              dinit(CheckOptions, $.inconclusive = true));
        ASSERT_EQUALS("", errout_str());

        check("void f3(std::multimap<unsigned, unsigned>& m, unsigned x) {\n"
              "    if (m.count(x) == 0) {\n"
              "        m.emplace(x, 1);\n"
              "    }\n"
              "}\n",
              dinit(CheckOptions, $.inconclusive = true));
        ASSERT_EQUALS("", errout_str());

        check("void f4(std::multiset<unsigned>& s, unsigned x) {\n"
              "    if (s.find(x) == s.end()) {\n"
              "        s.insert(x);\n"
              "    }\n"
              "}\n",
              dinit(CheckOptions, $.inconclusive = true));
        ASSERT_EQUALS("", errout_str());

        check("void f5(std::multimap<unsigned, unsigned>& m, unsigned x) {\n"
              "    if (m.count(x) == 0) {\n"
              "        m.emplace(x, 1);\n"
              "    } else {\n"
              "        m[x] = 1;\n"
              "    }\n"
              "}\n",
              dinit(CheckOptions, $.inconclusive = true));
        ASSERT_EQUALS("", errout_str());

        check("void f1(std::unordered_multiset<unsigned>& s, unsigned x) {\n"
              "    if (s.find(x) == s.end()) {\n"
              "        s.insert(x);\n"
              "    }\n"
              "}\n",
              dinit(CheckOptions, $.inconclusive = true));
        ASSERT_EQUALS("", errout_str());

        check("void f2(std::unordered_multimap<unsigned, unsigned>& m, unsigned x) {\n"
              "    if (m.find(x) == m.end()) {\n"
              "        m.emplace(x, 1);\n"
              "    } else {\n"
              "        m[x] = 1;\n"
              "    }\n"
              "}\n",
              dinit(CheckOptions, $.inconclusive = true));
        ASSERT_EQUALS("", errout_str());

        check("void f3(std::unordered_multimap<unsigned, unsigned>& m, unsigned x) {\n"
              "    if (m.count(x) == 0) {\n"
              "        m.emplace(x, 1);\n"
              "    }\n"
              "}\n",
              dinit(CheckOptions, $.inconclusive = true));
        ASSERT_EQUALS("", errout_str());

        check("void f4(std::unordered_multiset<unsigned>& s, unsigned x) {\n"
              "    if (s.find(x) == s.end()) {\n"
              "        s.insert(x);\n"
              "    }\n"
              "}\n",
              dinit(CheckOptions, $.inconclusive = true));
        ASSERT_EQUALS("", errout_str());

        check("void f5(std::unordered_multimap<unsigned, unsigned>& m, unsigned x) {\n"
              "    if (m.count(x) == 0) {\n"
              "        m.emplace(x, 1);\n"
              "    } else {\n"
              "        m[x] = 1;\n"
              "    }\n"
              "}\n",
              dinit(CheckOptions, $.inconclusive = true));
        ASSERT_EQUALS("", errout_str());

        // #9218 - not small type => do not warn if cpp standard is < c++17
        {
            const char code[] = "void f1(std::set<LargeType>& s, const LargeType& x) {\n"
                                "    if (s.find(x) == s.end()) {\n"
                                "        s.insert(x);\n"
                                "    }\n"
                                "}\n";
            check(code, dinit(CheckOptions, $.inconclusive = true, $.cppstandard = Standards::CPP11));
            ASSERT_EQUALS("", errout_str());
            check(code, dinit(CheckOptions, $.inconclusive = true, $.cppstandard = Standards::CPP14));
            ASSERT_EQUALS("", errout_str());
            check(code, dinit(CheckOptions, $.inconclusive = true, $.cppstandard = Standards::CPP17));
            ASSERT_EQUALS("[test.cpp:3]: (performance) Searching before insertion is not necessary.\n", errout_str());
        }

        { // #10558
            check("void foo() {\n"
                  "   std::map<int, int> x;\n"
                  "   int data = 0;\n"
                  "   for(int i=0; i<10; ++i) {\n"
                  "      data += 123;\n"
                  "      if(x.find(5) == x.end())\n"
                  "         x[5] = data;\n"
                  "   }\n"
                  "}", dinit(CheckOptions, $.cppstandard = Standards::CPP03));
            ASSERT_EQUALS("", errout_str());

            check("void foo() {\n"
                  "   std::map<int, int> x;\n"
                  "   int data = 0;\n"
                  "   for(int i=0; i<10; ++i) {\n"
                  "      data += 123;\n"
                  "      if(x.find(5) == x.end())\n"
                  "         x[5] = data;\n"
                  "   }\n"
                  "}", dinit(CheckOptions, $.cppstandard = Standards::CPP11));
            ASSERT_EQUALS("[test.cpp:7]: (performance) Searching before insertion is not necessary. Instead of 'x[5]=data' consider using 'x.emplace(5, data);'.\n", errout_str());

            check("void foo() {\n"
                  "   std::map<int, int> x;\n"
                  "   int data = 0;\n"
                  "   for(int i=0; i<10; ++i) {\n"
                  "      data += 123;\n"
                  "      if(x.find(5) == x.end())\n"
                  "         x[5] = data;\n"
                  "   }\n"
                  "}");
            ASSERT_EQUALS("[test.cpp:7]: (performance) Searching before insertion is not necessary. Instead of 'x[5]=data' consider using 'x.try_emplace(5, data);'.\n", errout_str());
        }
    }

    void checkKnownEmptyContainer() {
        check("void f() {\n"
              "    std::vector<int> v;\n"
              "    for(auto x:v) {}\n"
              "}\n",
              dinit(CheckOptions, $.inconclusive = true));
        ASSERT_EQUALS("[test.cpp:3]: (style) Iterating over container 'v' that is always empty.\n", errout_str());

        check("void f(std::vector<int> v) {\n"
              "    v.clear();\n"
              "    for(auto x:v) {}\n"
              "}\n",
              dinit(CheckOptions, $.inconclusive = true));
        ASSERT_EQUALS("[test.cpp:3]: (style) Iterating over container 'v' that is always empty.\n", errout_str());

        check("void f(std::vector<int> v) {\n"
              "    if (!v.empty()) { return; }\n"
              "    for(auto x:v) {}\n"
              "}\n",
              dinit(CheckOptions, $.inconclusive = true));
        ASSERT_EQUALS("[test.cpp:3]: (style) Iterating over container 'v' that is always empty.\n", errout_str());

        check("void f(std::vector<int> v) {\n"
              "    if (v.empty()) { return; }\n"
              "    for(auto x:v) {}\n"
              "}\n",
              dinit(CheckOptions, $.inconclusive = true));
        ASSERT_EQUALS("", errout_str());

        check("void f() {\n"
              "    std::vector<int> v;\n"
              "    std::sort(v.begin(), v.end());\n"
              "}\n",
              dinit(CheckOptions, $.inconclusive = true));
        ASSERT_EQUALS("[test.cpp:3]: (style) Using sort with iterator 'v.begin()' that is always empty.\n", errout_str());

        check("void f() {\n" // #1201
              "    std::vector<int> v1{ 0, 1 };\n"
              "    std::vector<int> v2;\n"
              "    std::copy(v1.begin(), v1.end(), v2.begin());\n"
              "}\n",
              dinit(CheckOptions, $.inconclusive = true));
        ASSERT_EQUALS("[test.cpp:4]: (style) Using copy with iterator 'v2.begin()' that is always empty.\n", errout_str());

        check("void f() {\n"
              "    std::vector<int> v;\n"
              "    v.insert(v.end(), 1);\n"
              "}\n",
              dinit(CheckOptions, $.inconclusive = true));
        ASSERT_EQUALS("", errout_str());

        check("struct A {\n"
              "    explicit A(std::vector<int>*);\n"
              "};\n"
              "A f() {\n"
              "    std::vector<int> v;\n"
              "    A a(&v);\n"
              "    for(auto&& x:v) {}\n"
              "    return a;\n"
              "}\n",
              dinit(CheckOptions, $.inconclusive = true));
        ASSERT_EQUALS("", errout_str());

        check("static void f1(std::list<std::string>& parameters) {\n"
              "    parameters.push_back(a);\n"
              "}\n"
              "int f2(std::list<std::string>& parameters) {\n"
              "    f1(parameters);\n"
              "}\n"
              "void f3() {\n"
              "    std::list<std::string> parameters;\n"
              "    int res = ::f2(parameters);\n"
              "    for (auto param : parameters) {}\n"
              "}\n",
              dinit(CheckOptions, $.inconclusive = true));
        ASSERT_EQUALS("", errout_str());

        check("namespace ns {\n"
              "    using ArrayType = std::vector<int>;\n"
              "}\n"
              "using namespace ns;\n"
              "static void f() {\n"
              "    const ArrayType arr;\n"
              "    for (const auto &a : arr) {}\n"
              "}",
              dinit(CheckOptions, $.inconclusive = true));
        ASSERT_EQUALS("[test.cpp:7]: (style) Iterating over container 'arr' that is always empty.\n", errout_str());

        check("struct S {\n"
              "    std::vector<int> v;\n"
              "};\n"
              "void foo(S& s) {\n"
              "    s.v.clear();\n"
              "    bar(s);\n"
              "    std::sort(s.v.begin(), s.v.end());\n"
              "}\n",
              dinit(CheckOptions, $.inconclusive = true));
        ASSERT_EQUALS("", errout_str());

        check("void f(const std::vector<int>& v, int e) {\n"
              " if (!v.empty()) {\n"
              "     if (e < 0 || true) {\n"
              "         if (e < 0)\n"
              "             return;\n"
              "     }\n"
              " }\n"
              " for (auto i : v) {}\n"
              "}\n",
              dinit(CheckOptions, $.inconclusive = true));
        ASSERT_EQUALS("", errout_str());

        check("void f() {\n"
              "    std::vector<int> v;\n"
              "    auto& rv = v;\n"
              "    rv.push_back(42);\n"
              "    for (auto i : v) {}\n"
              "}\n",
              dinit(CheckOptions, $.inconclusive = true));
        ASSERT_EQUALS("", errout_str());

        check("extern void f(std::string&&);\n"
              "static void func() {\n"
              "    std::string s;\n"
              "    const std::string& s_ref = s;\n"
              "    f(std::move(s));\n"
              "}\n",
              dinit(CheckOptions, $.inconclusive = true));
        ASSERT_EQUALS("", errout_str());

        check("struct S {\n" // #12757
              "    template<class T = int>\n"
              "    void clear() {}\n"
              "    template<class T = int>\n"
              "    std::vector<T> get() const { return {}; }\n"
              "    std::vector<int> m;\n"
              "};\n"
              "template<> void S::clear() { m.clear(); }\n"
              "template<> std::vector<int> S::get() const {\n"
              "    for (const auto& i : m) {}\n"
              "    return {};\n"
              "}\n",
              dinit(CheckOptions, $.inconclusive = true));
        ASSERT_EQUALS("", errout_str());

        check("void f(bool b) {\n" // #13121
              "    static std::string s = {};\n"
              "    for (auto c : s) {}\n"
              "    if (b)\n"
              "        s += \'a\';\n"
              "}\n", dinit(CheckOptions, $.inconclusive = true));
        ASSERT_EQUALS("", errout_str());
    }

    void checkMutexes() {
        check("void f() {\n"
              "    static std::mutex m;\n"
              "    static std::lock_guard<std::mutex> g(m);\n"
              "}\n",
              dinit(CheckOptions, $.inconclusive = true));
        ASSERT_EQUALS("[test.cpp:3]: (warning) Lock guard is defined globally. Lock guards are intended to be local. A global lock guard could lead to a deadlock since it won't unlock until the end of the program.\n", errout_str());

        check("void f() {\n"
              "    static std::mutex m;\n"
              "    std::lock_guard<std::mutex> g(m);\n"
              "}\n",
              dinit(CheckOptions, $.inconclusive = true));
        ASSERT_EQUALS("", errout_str());

        check("void f() {\n"
              "    static std::mutex m;\n"
              "    static std::unique_lock<std::mutex> g(m, std::defer_lock);\n"
              "    static std::lock(g);\n"
              "}\n",
              dinit(CheckOptions, $.inconclusive = true));
        ASSERT_EQUALS("[test.cpp:3]: (warning) Lock guard is defined globally. Lock guards are intended to be local. A global lock guard could lead to a deadlock since it won't unlock until the end of the program.\n", errout_str());

        check("void f() {\n"
              "    static std::mutex m;\n"
              "    std::unique_lock<std::mutex> g(m, std::defer_lock);\n"
              "    std::lock(g);\n"
              "}\n",
              dinit(CheckOptions, $.inconclusive = true));
        ASSERT_EQUALS("", errout_str());

        check("void f() {\n"
              "    std::mutex m;\n"
              "    std::lock_guard<std::mutex> g(m);\n"
              "}\n",
              dinit(CheckOptions, $.inconclusive = true));
        ASSERT_EQUALS("[test.cpp:3]: (warning) The lock is ineffective because the mutex is locked at the same scope as the mutex itself.\n", errout_str());

        check("void f() {\n"
              "    std::mutex m;\n"
              "    std::unique_lock<std::mutex> g(m);\n"
              "}\n",
              dinit(CheckOptions, $.inconclusive = true));
        ASSERT_EQUALS("[test.cpp:3]: (warning) The lock is ineffective because the mutex is locked at the same scope as the mutex itself.\n", errout_str());

        check("void f() {\n"
              "    std::mutex m;\n"
              "    std::unique_lock<std::mutex> g(m, std::defer_lock);\n"
              "    std::lock(g);\n"
              "}\n",
              dinit(CheckOptions, $.inconclusive = true));
        ASSERT_EQUALS("[test.cpp:3]: (warning) The lock is ineffective because the mutex is locked at the same scope as the mutex itself.\n", errout_str());

        check("void g();\n"
              "void f() {\n"
              "    static std::mutex m;\n"
              "    m.lock();\n"
              "    g();\n"
              "    m.unlock();\n"
              "}\n",
              dinit(CheckOptions, $.inconclusive = true));
        ASSERT_EQUALS("", errout_str());

        check("void g();\n"
              "void f() {\n"
              "    std::mutex m;\n"
              "    m.lock();\n"
              "    g();\n"
              "    m.unlock();\n"
              "}\n",
              dinit(CheckOptions, $.inconclusive = true));
        ASSERT_EQUALS("[test.cpp:4]: (warning) The lock is ineffective because the mutex is locked at the same scope as the mutex itself.\n", errout_str());

        check("class A {\n"
              "    std::mutex m;\n"
              "    void f() {\n"
              "        std::lock_guard<std::mutex> g(m);\n"
              "    }\n"
              "};\n",
              dinit(CheckOptions, $.inconclusive = true));
        ASSERT_EQUALS("", errout_str());

        check("class A {\n"
              "    std::mutex m;\n"
              "    void g();\n"
              "    void f() {\n"
              "        m.lock();\n"
              "        g();\n"
              "        m.unlock();\n"
              "    }\n"
              "};\n",
              dinit(CheckOptions, $.inconclusive = true));
        ASSERT_EQUALS("", errout_str());

        check("class A {\n"
              "    std::mutex m;\n"
              "    void f() {\n"
              "        static std::lock_guard<std::mutex> g(m);\n"
              "    }\n"
              "};\n",
              dinit(CheckOptions, $.inconclusive = true));
        ASSERT_EQUALS("[test.cpp:4]: (warning) Lock guard is defined globally. Lock guards are intended to be local. A global lock guard could lead to a deadlock since it won't unlock until the end of the program.\n", errout_str());

        check("std::mutex& h();\n"
              "void f() {\n"
              "    auto& m = h();\n"
              "    std::lock_guard<std::mutex> g(m);\n"
              "}\n",
              dinit(CheckOptions, $.inconclusive = true));
        ASSERT_EQUALS("", errout_str());

        check("void g();\n"
              "std::mutex& h();\n"
              "void f() {\n"
              "    auto& m = h();\n"
              "    m.lock();\n"
              "    g();\n"
              "    m.unlock();\n"
              "}\n",
              dinit(CheckOptions, $.inconclusive = true));
        ASSERT_EQUALS("", errout_str());

        check("std::mutex& h();\n"
              "void f() {\n"
              "    auto m = h();\n"
              "    std::lock_guard<std::mutex> g(m);\n"
              "}\n",
              dinit(CheckOptions, $.inconclusive = true));
        ASSERT_EQUALS("[test.cpp:4]: (warning) The lock is ineffective because the mutex is locked at the same scope as the mutex itself.\n", errout_str());

        check("void g();\n"
              "std::mutex& h();\n"
              "void f() {\n"
              "    auto m = h();\n"
              "    m.lock();\n"
              "    g();\n"
              "    m.unlock();\n"
              "}\n",
              dinit(CheckOptions, $.inconclusive = true));
        ASSERT_EQUALS("[test.cpp:5]: (warning) The lock is ineffective because the mutex is locked at the same scope as the mutex itself.\n", errout_str());

        check("void foo();\n"
              "void bar();\n"
              "void f() {\n"
              "    std::mutex m;\n"
              "    std::thread t([&m](){\n"
              "        m.lock();\n"
              "        foo();\n"
              "        m.unlock();\n"
              "    });\n"
              "    m.lock();\n"
              "    bar();\n"
              "    m.unlock();\n"
              "}\n",
              dinit(CheckOptions, $.inconclusive = true));
        ASSERT_EQUALS("", errout_str());

        check("void foo();\n"
              "void bar();\n"
              "void f() {\n"
              "    std::mutex m;\n"
              "    std::thread t([&m](){\n"
              "        std::unique_lock<std::mutex> g{m};\n"
              "        foo();\n"
              "    });\n"
              "    std::unique_lock<std::mutex> g{m};\n"
              "    bar();\n"
              "}\n",
              dinit(CheckOptions, $.inconclusive = true));
        ASSERT_EQUALS("", errout_str());

        check("void foo() { int f = 0; auto g(f); g = g; }");
        ASSERT_EQUALS("", errout_str());

        check("struct foobar {\n"
              "    int foo;\n"
              "    std::shared_mutex foo_mtx;\n"
              "    int bar;\n"
              "    std::shared_mutex bar_mtx;\n"
              "};\n"
              "void f() {\n"
              "    foobar xyz;\n"
              "    {\n"
              "        std::shared_lock shared_foo_lock(xyz.foo_mtx, std::defer_lock);\n"
              "        std::shared_lock shared_bar_lock(xyz.bar_mtx, std::defer_lock);\n"
              "        std::scoped_lock shared_multi_lock(shared_foo_lock, shared_bar_lock);\n"
              "    }\n"
              "}\n");
        ASSERT_EQUALS("", errout_str());
    }
};

REGISTER_TEST(TestStl)<|MERGE_RESOLUTION|>--- conflicted
+++ resolved
@@ -5922,10 +5922,18 @@
               "    }\n"
               "}\n",
               dinit(CheckOptions, $.inconclusive = true));
-<<<<<<< HEAD
-        TODO_ASSERT_EQUALS("[test.cpp:5]: (style) Consider using std::max_element algorithm instead of a raw loop.\n",
-                           "",
-                           errout_str());
+        ASSERT_EQUALS("[test.cpp:5]: (style) Consider using std::max_element algorithm instead of a raw loop.\n", errout_str());
+
+        check("int f(const std::vector<int>& v) {\n"
+              "    int minY = 0;\n"
+              "    for (int y : v) {\n"
+              "        if (y < minY)\n"
+              "            minY = y;\n"
+              "    }\n"
+              "    return minY;\n"
+              "}\n",
+              dinit(CheckOptions, $.inconclusive = true));
+        ASSERT_EQUALS("[test.cpp:5]: (style) Consider using std::min_element algorithm instead of a raw loop.\n", errout_str());
 
         check("int f(const std::vector<int>& v) {\n"
               "    int max = 0;\n"
@@ -5934,23 +5942,7 @@
               "    return max;\n"
               "}\n",
               dinit(CheckOptions, $.inconclusive = true));
-        TODO_ASSERT_EQUALS("[test.cpp:4]: (style) Consider using std::max_element algorithm instead of a raw loop.\n",
-                           "[test.cpp:4]: (style) Consider using std::accumulate algorithm instead of a raw loop.\n",
-                           errout_str());
-=======
-        ASSERT_EQUALS("[test.cpp:5]: (style) Consider using std::max_element algorithm instead of a raw loop.\n", errout_str());
-
-        check("int f(const std::vector<int>& v) {\n"
-              "    int minY = 0;\n"
-              "    for (int y : v) {\n"
-              "        if (y < minY)\n"
-              "            minY = y;\n"
-              "    }\n"
-              "    return minY;\n"
-              "}\n",
-              dinit(CheckOptions, $.inconclusive = true));
-        ASSERT_EQUALS("[test.cpp:5]: (style) Consider using std::min_element algorithm instead of a raw loop.\n", errout_str());
->>>>>>> bb787dfd
+        ASSERT_EQUALS("[test.cpp:4]: (style) Consider using std::max_element algorithm instead of a raw loop.\n", errout_str());
     }
 
     void loopAlgoMultipleReturn()
