--- conflicted
+++ resolved
@@ -4165,7 +4165,6 @@
               "}\n",true);
         ASSERT_EQUALS("", errout.str());
 
-<<<<<<< HEAD
         // #9783
         check("std::string GetTaskIDPerUUID(int);\n"
               "void InitializeJumpList(CString s);\n"
@@ -4173,7 +4172,7 @@
               "    CString sAppID = GetTaskIDPerUUID(123).c_str();\n"
               "    InitializeJumpList(sAppID);\n"
               "}\n",true);
-=======
+        ASSERT_EQUALS("", errout.str());
         // #9796
         check("struct A {};\n"
               "void f() {\n"
@@ -4206,7 +4205,6 @@
               "    v.pop_back();\n"
               "    delete b;\n"
               "}\n" ,true);
->>>>>>> 5a99b81e
         ASSERT_EQUALS("", errout.str());
     }
 
