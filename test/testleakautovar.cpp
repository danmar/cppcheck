/*
 * Cppcheck - A tool for static C/C++ code analysis
 * Copyright (C) 2007-2022 Cppcheck team.
 *
 * This program is free software: you can redistribute it and/or modify
 * it under the terms of the GNU General Public License as published by
 * the Free Software Foundation, either version 3 of the License, or
 * (at your option) any later version.
 *
 * This program is distributed in the hope that it will be useful,
 * but WITHOUT ANY WARRANTY; without even the implied warranty of
 * MERCHANTABILITY or FITNESS FOR A PARTICULAR PURPOSE.  See the
 * GNU General Public License for more details.
 *
 * You should have received a copy of the GNU General Public License
 * along with this program.  If not, see <http://www.gnu.org/licenses/>.
 */


#include "checkleakautovar.h"
#include "errortypes.h"
#include "library.h"
#include "settings.h"
#include "testsuite.h"
#include "tokenize.h"

#include <map>
#include <sstream> // IWYU pragma: keep
#include <string>
#include <utility>
#include <vector>

#include <simplecpp.h>

#include <tinyxml2.h>

class TestLeakAutoVarStrcpy;
class TestLeakAutoVarWindows;

class TestLeakAutoVar : public TestFixture {
public:
    TestLeakAutoVar() : TestFixture("TestLeakAutoVar") {}

private:
    Settings settings;

    void run() override {
        int id = 0;
        while (!Library::ismemory(++id));
        settings.library.setalloc("malloc", id, -1);
        settings.library.setrealloc("realloc", id, -1);
        settings.library.setdealloc("free", id, 1);
        while (!Library::isresource(++id));
        settings.library.setalloc("socket", id, -1);
        settings.library.setdealloc("close", id, 1);
        while (!Library::isresource(++id));
        settings.library.setalloc("fopen", id, -1);
        settings.library.setrealloc("freopen", id, -1, 3);
        settings.library.setdealloc("fclose", id, 1);
        settings.library.smartPointers["std::shared_ptr"];
        settings.library.smartPointers["std::unique_ptr"];
        settings.library.smartPointers["std::unique_ptr"].unique = true;

        const char xmldata[] = "<?xml version=\"1.0\"?>\n"
                               "<def>\n"
                               "  <podtype name=\"uint8_t\" sign=\"u\" size=\"1\"/>\n"
                               "</def>";
        tinyxml2::XMLDocument doc;
        doc.Parse(xmldata, sizeof(xmldata));
        settings.library.load(doc);

        // Assign
        TEST_CASE(assign1);
        TEST_CASE(assign2);
        TEST_CASE(assign3);
        TEST_CASE(assign4);
        TEST_CASE(assign5);
        TEST_CASE(assign6);
        TEST_CASE(assign7);
        TEST_CASE(assign8);
        TEST_CASE(assign9);
        TEST_CASE(assign10);
        TEST_CASE(assign11); // #3942: x = a(b(p));
        TEST_CASE(assign12); // #4236: FP. bar(&x);
        TEST_CASE(assign13); // #4237: FP. char*&ref=p; p=malloc(10); free(ref);
        TEST_CASE(assign14);
        TEST_CASE(assign15);
        TEST_CASE(assign16);
        TEST_CASE(assign17); // #9047
        TEST_CASE(assign18);
        TEST_CASE(assign19);
        TEST_CASE(assign20); // #9187
        TEST_CASE(assign21); // #10186
        TEST_CASE(assign22); // #9139
        TEST_CASE(assign23);
        TEST_CASE(assign24); // #7440

        TEST_CASE(isAutoDealloc);

        TEST_CASE(realloc1);
        TEST_CASE(realloc2);
        TEST_CASE(realloc3);
        TEST_CASE(realloc4);
        TEST_CASE(realloc5); // #9292, #9990
        TEST_CASE(freopen1);
        TEST_CASE(freopen2);

        TEST_CASE(deallocuse1);
        TEST_CASE(deallocuse2);
        TEST_CASE(deallocuse3);
        TEST_CASE(deallocuse4);
        TEST_CASE(deallocuse5); // #4018: FP. free(p), p = 0;
        TEST_CASE(deallocuse6); // #4034: FP. x = p = f();
        TEST_CASE(deallocuse7); // #6467, #6469, #6473
        TEST_CASE(deallocuse8); // #1765
        TEST_CASE(deallocuse9); // #9781

        TEST_CASE(doublefree1);
        TEST_CASE(doublefree2);
        TEST_CASE(doublefree3); // #4914
        TEST_CASE(doublefree4); // #5451 - FP when exit is called
        TEST_CASE(doublefree5); // #5522
        TEST_CASE(doublefree6); // #7685
        TEST_CASE(doublefree7);
        TEST_CASE(doublefree8);
        TEST_CASE(doublefree9);
        TEST_CASE(doublefree10); // #8706
        TEST_CASE(doublefree11);
        TEST_CASE(doublefree12); // #10502
        TEST_CASE(doublefree13); // #11008

        // exit
        TEST_CASE(exit1);
        TEST_CASE(exit2);
        TEST_CASE(exit3);

        // handling function calls
        TEST_CASE(functioncall1);

        // goto
        TEST_CASE(goto1);
        TEST_CASE(goto2);

        // if/else
        TEST_CASE(ifelse1);
        TEST_CASE(ifelse2);
        TEST_CASE(ifelse3);
        TEST_CASE(ifelse4);
        TEST_CASE(ifelse5);
        TEST_CASE(ifelse6); // #3370
        TEST_CASE(ifelse7); // #5576 - if (fd < 0)
        TEST_CASE(ifelse8); // #5747 - if (fd == -1)
        TEST_CASE(ifelse9); // #5273 - if (X(p==NULL, 0))
        TEST_CASE(ifelse10); // #8794 - if (!(x!=NULL))
        TEST_CASE(ifelse11); // #8365 - if (NULL == (p = malloc(4)))
        TEST_CASE(ifelse12); // #8340 - if ((*p = malloc(4)) == NULL)
        TEST_CASE(ifelse13); // #8392
        TEST_CASE(ifelse14); // #9130 - if (x == (char*)NULL)
        TEST_CASE(ifelse15); // #9206 - if (global_ptr = malloc(1))
        TEST_CASE(ifelse16); // #9635 - if (p = malloc(4), p == NULL)
        TEST_CASE(ifelse17); //  if (!!(!p))
        TEST_CASE(ifelse18);
        TEST_CASE(ifelse19);
        TEST_CASE(ifelse20); // #10182
        TEST_CASE(ifelse21);
        TEST_CASE(ifelse22); // #10187
        TEST_CASE(ifelse23); // #5473
        TEST_CASE(ifelse24); // #1733
        TEST_CASE(ifelse25); // #9966
        TEST_CASE(ifelse26);
        TEST_CASE(ifelse27);

        // switch
        TEST_CASE(switch1);

        // loops
        TEST_CASE(loop1);

        // mismatching allocation/deallocation
        TEST_CASE(mismatchAllocDealloc);

        TEST_CASE(smartPointerDeleter);
        TEST_CASE(smartPointerRelease);

        // Execution reaches a 'return'
        TEST_CASE(return1);
        TEST_CASE(return2);
        TEST_CASE(return3);
        TEST_CASE(return4);
        TEST_CASE(return5);
        TEST_CASE(return6); // #8282 return {p, p}
        TEST_CASE(return7); // #9343 return (uint8_t*)x
        TEST_CASE(return8);
        TEST_CASE(return9);

        // General tests: variable type, allocation type, etc
        TEST_CASE(test1);
        TEST_CASE(test2);
        TEST_CASE(test3);  // #3954 - reference pointer
        TEST_CASE(test4);  // #5923 - static pointer
        TEST_CASE(test5);  // unknown type

        // Execution reaches a 'throw'
        TEST_CASE(throw1);
        TEST_CASE(throw2);

        // Possible leak => Further configuration is needed for complete analysis
        TEST_CASE(configuration1);
        TEST_CASE(configuration2);
        TEST_CASE(configuration3);
        TEST_CASE(configuration4);
        TEST_CASE(configuration5);

        TEST_CASE(ptrptr);

        TEST_CASE(nestedAllocation);
        TEST_CASE(testKeywords); // #6767

        TEST_CASE(inlineFunction); // #3989

        TEST_CASE(smartPtrInContainer); // #8262

        TEST_CASE(functionCallCastConfig); // #9652
        TEST_CASE(functionCallLeakIgnoreConfig); // #7923
    }

#define check(...) check_(__FILE__, __LINE__, __VA_ARGS__)
    void check_(const char* file, int line, const char code[], bool cpp = false) {
        // Clear the error buffer..
        errout.str("");

        // Tokenize..
        Tokenizer tokenizer(&settings, this);
        std::istringstream istr(code);
        ASSERT_LOC(tokenizer.tokenize(istr, cpp ? "test.cpp" : "test.c"), file, line);

        // Check for leaks..
        CheckLeakAutoVar c;
        settings.checkLibrary = true;
        settings.severity.enable(Severity::information);
        c.runChecks(&tokenizer, &settings, this);
    }

    void check_(const char* file, int line, const char code[], Settings & settings_) {
        // Clear the error buffer..
        errout.str("");

        // Tokenize..
        Tokenizer tokenizer(&settings_, this);
        std::istringstream istr(code);
        ASSERT_LOC(tokenizer.tokenize(istr, "test.cpp"), file, line);

        // Check for leaks..
        CheckLeakAutoVar c;
        settings_.checkLibrary = true;
        settings_.severity.enable(Severity::information);
        c.runChecks(&tokenizer, &settings_, this);
    }

    void assign1() {
        check("void f() {\n"
              "    char *p = malloc(10);\n"
              "    p = NULL;\n"
              "    free(p);\n"
              "}");
        ASSERT_EQUALS("[test.c:3]: (error) Memory leak: p\n", errout.str());
    }

    void assign2() {
        check("void f() {\n"
              "    char *p = malloc(10);\n"
              "    char *q = p;\n"
              "    free(q);\n"
              "}");
        ASSERT_EQUALS("", errout.str());
    }

    void assign3() {
        check("void f() {\n"
              "    char *p = malloc(10);\n"
              "    char *q = p + 1;\n"
              "    free(q - 1);\n"
              "}");
        ASSERT_EQUALS("", errout.str());
    }

    void assign4() {
        check("void f() {\n"
              "    char *a = malloc(10);\n"
              "    a += 10;\n"
              "    free(a - 10);\n"
              "}");
        ASSERT_EQUALS("", errout.str());
    }

    void assign5() {
        check("void foo()\n"
              "{\n"
              "    char *p = new char[100];\n"
              "    list += p;\n"
              "}");
        ASSERT_EQUALS("", errout.str());
    }

    void assign6() { // #2806 - FP when there is redundant assignment
        check("void foo() {\n"
              "    char *p = malloc(10);\n"
              "    p = strcpy(p,q);\n"
              "    free(p);\n"
              "}");
        ASSERT_EQUALS("", errout.str());
    }

    void assign7() {
        check("void foo(struct str *d) {\n"
              "    struct str *p = malloc(10);\n"
              "    d->p = p;\n"
              "}");
        ASSERT_EQUALS("", errout.str());
    }

    void assign8() {  // linux list
        check("void foo(struct str *d) {\n"
              "    struct str *p = malloc(10);\n"
              "    d->p = &p->x;\n"
              "}");
        ASSERT_EQUALS("", errout.str());
    }

    void assign9() {
        check("void foo() {\n"
              "    char *p = x();\n"
              "    free(p);\n"
              "    p = NULL;\n"
              "}");
        ASSERT_EQUALS("", errout.str());
    }

    void assign10() {
        check("void foo() {\n"
              "    char *p;\n"
              "    if (x) { p = malloc(10); }\n"
              "    if (!x) { p = NULL; }\n"
              "    free(p);\n"
              "}");
        ASSERT_EQUALS("", errout.str());
    }

    void assign11() { // #3942 - FP for x = a(b(p));
        check("void f() {\n"
              "    char *p = malloc(10);\n"
              "    x = a(b(p));\n"
              "}");
        ASSERT_EQUALS("[test.c:4]: (information) --check-library: Function b() should have <use>/<leak-ignore> configuration\n", errout.str());
    }

    void assign12() { // #4236: FP. bar(&x)
        check("void f() {\n"
              "    char *p = malloc(10);\n"
              "    free(p);\n"
              "    bar(&p);\n"
              "    free(p);\n"
              "}");
        ASSERT_EQUALS("", errout.str());
    }

    void assign13() { // #4237: FP. char *&ref=p; p=malloc(10); free(ref);
        check("void f() {\n"
              "    char *p;\n"
              "    char * &ref = p;\n"
              "    p = malloc(10);\n"
              "    free(ref);\n"
              "}");
        TODO_ASSERT_EQUALS("", "[test.c:6]: (error) Memory leak: p\n", errout.str());
    }

    void assign14() {
        check("void f(int x) {\n"
              "    char *p;\n"
              "    if (x && (p = malloc(10))) { }"
              "}");
        ASSERT_EQUALS("[test.c:3]: (error) Memory leak: p\n", errout.str());

        check("void f(int x) {\n"
              "    char *p;\n"
              "    if (x && (p = new char[10])) { }"
              "}", true);
        ASSERT_EQUALS("[test.cpp:3]: (error) Memory leak: p\n", errout.str());
    }

    void assign15() {
        // #8120
        check("void f() {\n"
              "   baz *p;\n"
              "   p = malloc(sizeof *p);\n"
              "   free(p);\n"
              "   p = malloc(sizeof *p);\n"
              "   free(p);\n"
              "}");
        ASSERT_EQUALS("", errout.str());
    }

    void assign16() {
        check("void f() {\n"
              "   char *p = malloc(10);\n"
              "   free(p);\n"
              "   if (p=dostuff()) *p = 0;\n"
              "}");
        ASSERT_EQUALS("", errout.str());
    }

    void assign17() { // #9047
        check("void f() {\n"
              "    char *p = (char*)malloc(10);\n"
              "}");
        ASSERT_EQUALS("[test.c:3]: (error) Memory leak: p\n", errout.str());

        check("void f() {\n"
              "    char *p = (char*)(int*)malloc(10);\n"
              "}");
        ASSERT_EQUALS("[test.c:3]: (error) Memory leak: p\n", errout.str());
    }

    void assign18() {
        check("void f(int x) {\n"
              "    char *p;\n"
              "    if (x && (p = (char*)malloc(10))) { }"
              "}");
        ASSERT_EQUALS("[test.c:3]: (error) Memory leak: p\n", errout.str());

        check("void f(int x) {\n"
              "    char *p;\n"
              "    if (x && (p = (char*)(int*)malloc(10))) { }"
              "}");
        ASSERT_EQUALS("[test.c:3]: (error) Memory leak: p\n", errout.str());
    }

    void assign19() {
        check("void f() {\n"
              "    char *p = malloc(10);\n"
              "    free((void*)p);\n"
              "}");
        ASSERT_EQUALS("", errout.str());
    }

    void assign20() { // #9187
        check("void f() {\n"
              "    char *p = static_cast<int>(malloc(10));\n"
              "}", true);
        ASSERT_EQUALS("[test.cpp:3]: (error) Memory leak: p\n", errout.str());
    }

    void assign21() { // #10186
        check("void f(int **x) {\n"
              "    void *p = malloc(10);\n"
              "    *x = (int*)p;\n"
              "}", true);
        ASSERT_EQUALS("", errout.str());
    }

    void assign22() { // #9139
        check("void f(char tempFileName[256]) {\n"
              "    const int fd = socket(AF_INET, SOCK_PACKET, 0 );\n"
              "}", true);
        ASSERT_EQUALS("[test.cpp:3]: (error) Resource leak: fd\n", errout.str());

        check("void f() {\n"
              "    const void * const p = malloc(10);\n"
              "}", true);
        ASSERT_EQUALS("[test.cpp:3]: (error) Memory leak: p\n", errout.str());
    }

    void assign23() {
        Settings s = settings;
        LOAD_LIB_2(settings.library, "posix.cfg");
        check("void f() {\n"
              "    int n1, n2, n3, n4, n5, n6, n7, n8, n9, n10, n11, n12, n13, n14;\n"
              "    *&n1 = open(\"xx.log\", O_RDONLY);\n"
              "    *&(n2) = open(\"xx.log\", O_RDONLY);\n"
              "    *(&n3) = open(\"xx.log\", O_RDONLY);\n"
              "    *&*&n4 = open(\"xx.log\", O_RDONLY);\n"
              "    *&*&*&(n5) = open(\"xx.log\", O_RDONLY);\n"
              "    *&*&(*&n6) = open(\"xx.log\", O_RDONLY);\n"
              "    *&*(&*&n7) = open(\"xx.log\", O_RDONLY);\n"
              "    *(&*&n8) = open(\"xx.log\", O_RDONLY);\n"
              "    *&(*&*&(*&n9)) = open(\"xx.log\", O_RDONLY);\n"
              "    (n10) = open(\"xx.log\", O_RDONLY);\n"
              "    ((n11)) = open(\"xx.log\", O_RDONLY);\n"
              "    ((*&n12)) = open(\"xx.log\", O_RDONLY);\n"
              "    *(&(*&n13)) = open(\"xx.log\", O_RDONLY);\n"
              "    ((*&(*&n14))) = open(\"xx.log\", O_RDONLY);\n"
              "}\n", true);
        ASSERT_EQUALS("[test.cpp:17]: (error) Resource leak: n1\n"
                      "[test.cpp:17]: (error) Resource leak: n2\n"
                      "[test.cpp:17]: (error) Resource leak: n3\n"
                      "[test.cpp:17]: (error) Resource leak: n4\n"
                      "[test.cpp:17]: (error) Resource leak: n5\n"
                      "[test.cpp:17]: (error) Resource leak: n6\n"
                      "[test.cpp:17]: (error) Resource leak: n7\n"
                      "[test.cpp:17]: (error) Resource leak: n8\n"
                      "[test.cpp:17]: (error) Resource leak: n9\n"
                      "[test.cpp:17]: (error) Resource leak: n10\n"
                      "[test.cpp:17]: (error) Resource leak: n11\n"
                      "[test.cpp:17]: (error) Resource leak: n12\n"
                      "[test.cpp:17]: (error) Resource leak: n13\n"
                      "[test.cpp:17]: (error) Resource leak: n14\n",
                      errout.str());
        settings = s;
    }

    void assign24() { // #7440
        check("void f() {\n"
              "    char* data = new char[100];\n"
              "    char** dataPtr = &data;\n"
              "    delete[] *dataPtr;\n"
              "}\n", true);
        ASSERT_EQUALS("", errout.str());

        check("void f() {\n"
              "    char* data = new char[100];\n"
              "    char** dataPtr = &data;\n"
              "    printf(\"test\");\n"
              "    delete[] *dataPtr;\n"
              "}\n", true);
        ASSERT_EQUALS("", errout.str());
    }

    void isAutoDealloc() {
        check("void f() {\n"
              "    char *p = new char[100];"
              "}", true);
        ASSERT_EQUALS("[test.cpp:2]: (error) Memory leak: p\n", errout.str());

        check("void f() {\n"
              "    Fred *fred = new Fred;"
              "}", true);
        ASSERT_EQUALS("", errout.str());

        check("void f() {\n"
              "    std::string *str = new std::string;"
              "}", true);
        TODO_ASSERT_EQUALS("[test.cpp:2]: (error) Memory leak: str\n", "", errout.str());

        check("class TestType {\n" // #9028
              "public:\n"
              "    char ca[12];\n"
              "};\n"
              "void f() {\n"
              "    TestType *tt = new TestType();\n"
              "}", true);
        ASSERT_EQUALS("[test.cpp:7]: (error) Memory leak: tt\n", errout.str());

        check("void f(Bar& b) {\n" // #7622
              "    char* data = new char[10];\n"
              "    b = Bar(*new Foo(data));\n"
              "}", /*cpp*/ true);
        ASSERT_EQUALS("[test.cpp:4]: (information) --check-library: Function Foo() should have <use>/<leak-ignore> configuration\n", errout.str());
    }

    void realloc1() {
        check("void f() {\n"
              "    void *p = malloc(10);\n"
              "    void *q = realloc(p, 20);\n"
              "    free(q)\n"
              "}");
        ASSERT_EQUALS("", errout.str());
    }

    void realloc2() {
        check("void f() {\n"
              "    void *p = malloc(10);\n"
              "    void *q = realloc(p, 20);\n"
              "}");
        ASSERT_EQUALS("[test.c:4]: (error) Memory leak: q\n", errout.str());
    }

    void realloc3() {
        check("void f() {\n"
              "    char *p = malloc(10);\n"
              "    char *q = (char*) realloc(p, 20);\n"
              "}");
        ASSERT_EQUALS("[test.c:4]: (error) Memory leak: q\n", errout.str());
    }

    void realloc4() {
        check("void f(void *p) {\n"
              "    void * q = realloc(p, 10);\n"
              "    if (q == NULL)\n"
              "        return;\n"
              "}");
        ASSERT_EQUALS("[test.c:5]: (error) Memory leak: q\n", errout.str());
    }

    void realloc5() {
        // #9292
        check("void * f(void * ptr, size_t size) {\n"
              "    void *datap = realloc(ptr, size);\n"
              "    if (size && !datap)\n"
              "        free(ptr);\n"
              "    return datap;\n"
              "}");
        ASSERT_EQUALS("", errout.str());

        // #9990
        check("void f() {\n"
              "    void * p1 = malloc(10);\n"
              "    if (!p1)\n"
              "        return;\n"
              "    void * p2 = realloc(p1, 42);\n"
              "    if (!p2) {\n"
              "        free(p1);\n"
              "        return;\n"
              "    }\n"
              "    free(p2);\n"
              "}");
        ASSERT_EQUALS("", errout.str());
    }

    void freopen1() {
        check("void f() {\n"
              "    void *p = fopen(name,a);\n"
              "    void *q = freopen(name, b, p);\n"
              "    fclose(q)\n"
              "}");
        ASSERT_EQUALS("", errout.str());
    }

    void freopen2() {
        check("void f() {\n"
              "    void *p = fopen(name,a);\n"
              "    void *q = freopen(name, b, p);\n"
              "}");
        ASSERT_EQUALS("[test.c:4]: (error) Resource leak: q\n", errout.str());
    }

    void deallocuse1() {
        check("void f(char *p) {\n"
              "    free(p);\n"
              "    *p = 0;\n"
              "}");
        ASSERT_EQUALS("[test.c:3]: (error) Dereferencing 'p' after it is deallocated / released\n", errout.str());

        check("void f(char *p) {\n"
              "    free(p);\n"
              "    char c = *p;\n"
              "}");
        ASSERT_EQUALS("[test.c:3]: (error) Dereferencing 'p' after it is deallocated / released\n", errout.str());
    }

    void deallocuse2() {
        check("void f(char *p) {\n"
              "    free(p);\n"
              "    strcpy(a, p);\n"
              "}");
        TODO_ASSERT_EQUALS("error (free,use)", "[test.c:3]: (information) --check-library: Function strcpy() should have <noreturn> configuration\n", errout.str());

        check("void f(char *p) {\n"   // #3041 - assigning pointer when it's used
              "    free(p);\n"
              "    strcpy(a, p=b());\n"
              "}");
        TODO_ASSERT_EQUALS("", "[test.c:3]: (information) --check-library: Function strcpy() should have <noreturn> configuration\n", errout.str());
    }

    void deallocuse3() {
        check("void f(struct str *p) {\n"
              "    free(p);\n"
              "    p = p->next;\n"
              "}");
        ASSERT_EQUALS("[test.c:3]: (error) Dereferencing 'p' after it is deallocated / released\n", errout.str());
    }

    void deallocuse4() {
        check("void f(char *p) {\n"
              "    free(p);\n"
              "    return p;\n"
              "}");
        ASSERT_EQUALS("[test.c:2] -> [test.c:3]: (error) Returning/dereferencing 'p' after it is deallocated / released\n", errout.str());

        check("void f(char *p) {\n"
              "  if (!p) free(p);\n"
              "  return p;\n"
              "}");
        ASSERT_EQUALS("", errout.str());

        check("void f(char *p) {\n"
              "  if (!p) delete p;\n"
              "  return p;\n"
              "}", true);
        ASSERT_EQUALS("", errout.str());

        check("void f(char *p) {\n"
              "  if (!p) delete [] p;\n"
              "  return p;\n"
              "}", true);
        ASSERT_EQUALS("", errout.str());

        check("void f(void* p) {\n"
              "   if (a) {\n"
              "      free(p);\n"
              "       return;\n"
              "   }\n"
              "   g(p);\n"
              "   return;\n"
              "}");
        ASSERT_EQUALS("", errout.str());
    }

    void deallocuse5() {  // #4018
        check("void f(char *p) {\n"
              "    free(p), p = 0;\n"
              "    *p = 0;\n"  // <- Make sure pointer info is reset. It is NOT a freed pointer dereference
              "}");
        ASSERT_EQUALS("", errout.str());
    }

    void deallocuse6() {  // #4034
        check("void f(char *p) {\n"
              "    free(p);\n"
              "    x = p = foo();\n"  // <- p is not dereferenced
              "}");
        ASSERT_EQUALS("", errout.str());
    }

    void deallocuse7() {  // #6467, #6469, #6473, #6648
        check("struct Foo { int* ptr; };\n"
              "void f(Foo* foo) {\n"
              "    delete foo->ptr;\n"
              "    foo->ptr = new Foo;\n"
              "}", true);
        ASSERT_EQUALS("", errout.str());

        check("struct Foo { int* ptr; };\n"
              "void f(Foo* foo) {\n"
              "    delete foo->ptr;\n"
              "    x = *foo->ptr;\n"
              "}", true);
        TODO_ASSERT_EQUALS("[test.cpp:4]: (error) Dereferencing 'ptr' after it is deallocated / released\n", "", errout.str());

        check("void parse() {\n"
              "    struct Buf {\n"
              "        Buf(uint32_t len) : m_buf(new uint8_t[len]) {}\n"
              "        ~Buf() { delete[]m_buf; }\n"
              "        uint8_t *m_buf;\n"
              "    };\n"
              "}", true);
        ASSERT_EQUALS("", errout.str());

        check("struct Foo {\n"
              "    Foo();\n"
              "    Foo* ptr;\n"
              "    void func();\n"
              "};\n"
              "void bar(Foo* foo) {\n"
              "    delete foo->ptr;\n"
              "    foo->ptr = new Foo;\n"
              "    foo->ptr->func();\n"
              "}", true);
        ASSERT_EQUALS("", errout.str());

        check("void foo(void (*conv)(char**)) {\n"
              "  char * ptr=(char*)malloc(42);\n"
              "  free(ptr);\n"
              "  (*conv)(&ptr);\n"
              "}");
        ASSERT_EQUALS("", errout.str());
    }

    void deallocuse8() {  // #1765
        check("void f() {\n"
              "    int *ptr = new int;\n"
              "    delete(ptr);\n"
              "    *ptr = 0;\n"
              "}", true);
        ASSERT_EQUALS("[test.cpp:4]: (error) Dereferencing 'ptr' after it is deallocated / released\n", errout.str());
    }

    void deallocuse9() {
        check("void f(Type* p) {\n" // #9781
              "  std::shared_ptr<Type> sp(p);\n"
              "  bool b = p->foo();\n"
              "  return b;\n"
              "}\n", /*cpp*/ true);
        ASSERT_EQUALS("", errout.str());

        check("struct A {\n" // #8635
              "    std::vector<std::unique_ptr<A>> array_;\n"
              "    A* foo() {\n"
              "        A* a = new A();\n"
              "        array_.push_back(std::unique_ptr<A>(a));\n"
              "        return a;\n"
              "    }\n"
              "};\n", /*cpp*/ true);
        ASSERT_EQUALS("", errout.str());

        check("int g(int *p) {\n" // #9838
              "    std::unique_ptr<int> temp(p);\n"
              "    return DoSomething(p);\n"
              "}\n"
              "int f() {\n"
              "    return g(new int(3));\n"
              "}\n", /*cpp*/ true);
        ASSERT_EQUALS("", errout.str());
    }

    void doublefree1() {  // #3895
        check("void f(char *p) {\n"
              "    if (x)\n"
              "        free(p);\n"
              "    else\n"
              "        p = 0;\n"
              "    free(p);\n"
              "}");
        ASSERT_EQUALS("[test.c:3] -> [test.c:6]: (error) Memory pointed to by 'p' is freed twice.\n", errout.str());

        check(
            "void foo(char *p) {\n"
            "  free(p);\n"
            "  free(p);\n"
            "}");
        ASSERT_EQUALS("[test.c:2] -> [test.c:3]: (error) Memory pointed to by 'p' is freed twice.\n", errout.str());

        check(
            "void foo(char *p, char *r) {\n"
            "  free(p);\n"
            "  free(r);\n"
            "}");
        ASSERT_EQUALS("", errout.str());

        check(
            "void foo() {\n"
            "  free(p);\n"
            "  free(r);\n"
            "}");
        ASSERT_EQUALS("", errout.str());

        check(
            "void foo(char *p) {\n"
            "  if (x < 3) free(p);\n"
            "  else { if (x > 9) free(p); }\n"
            "}");
        ASSERT_EQUALS("", errout.str());

        check(
            "void foo(char *p) {\n"
            "  free(p);\n"
            "  getNext(&p);\n"
            "  free(p);\n"
            "}");
        ASSERT_EQUALS("", errout.str());

        check(
            "void foo(char *p) {\n"
            "  free(p);\n"
            "  bar();\n"
            "  free(p);\n"
            "}");
        ASSERT_EQUALS("[test.c:2] -> [test.c:4]: (error) Memory pointed to by 'p' is freed twice.\n", errout.str());

        check(
            "void foo(char *p) {\n"
            "  free(p);\n"
            "  printf(\"Freed memory at location %x\", p);\n"
            "  free(p);\n"
            "}");
        ASSERT_EQUALS("[test.c:2] -> [test.c:4]: (error) Memory pointed to by 'p' is freed twice.\n", errout.str());

        check(
            "void foo(FILE *p) {\n"
            "  fclose(p);\n"
            "  fclose(p);\n"
            "}");
        ASSERT_EQUALS("[test.c:2] -> [test.c:3]: (error) Resource handle 'p' freed twice.\n", errout.str());

        check(
            "void foo(FILE *p, FILE *r) {\n"
            "  fclose(p);\n"
            "  fclose(r);\n"
            "}");
        ASSERT_EQUALS("", errout.str());

        check(
            "void foo(FILE *p) {\n"
            "  if (x < 3) fclose(p);\n"
            "  else { if (x > 9) fclose(p); }\n"
            "}");
        ASSERT_EQUALS("", errout.str());

        check(
            "void foo(FILE *p) {\n"
            "  fclose(p);\n"
            "  gethandle(&p);\n"
            "  fclose(p);\n"
            "}");
        ASSERT_EQUALS("", errout.str());

        check(
            "void foo(FILE *p) {\n"
            "  fclose(p);\n"
            "  gethandle();\n"
            "  fclose(p);\n"
            "}");
        ASSERT_EQUALS("[test.c:2] -> [test.c:4]: (error) Resource handle 'p' freed twice.\n", errout.str());

        check(
            "void foo(Data* p) {\n"
            "  free(p->a);\n"
            "  free(p->b);\n"
            "}");
        ASSERT_EQUALS("", errout.str());

        check(
            "void f() {\n"
            "    char *p; p = malloc(100);\n"
            "    if (x) {\n"
            "        free(p);\n"
            "        exit();\n"
            "    }\n"
            "    free(p);\n"
            "}");
        ASSERT_EQUALS("", errout.str());

        check(
            "void f() {\n"
            "    char *p; p = malloc(100);\n"
            "    if (x) {\n"
            "        free(p);\n"
            "        x = 0;\n"
            "    }\n"
            "    free(p);\n"
            "}");
        ASSERT_EQUALS("[test.c:4] -> [test.c:7]: (error) Memory pointed to by 'p' is freed twice.\n", errout.str());

        check(
            "void f() {\n"
            "    char *p; p = do_something();\n"
            "    free(p);\n"
            "    p = do_something();\n"
            "    free(p);\n"
            "}");
        ASSERT_EQUALS("", errout.str());

        check(
            "void foo(char *p) {\n"
            "  delete p;\n"
            "  delete p;\n"
            "}", true);
        ASSERT_EQUALS("[test.cpp:2] -> [test.cpp:3]: (error) Memory pointed to by 'p' is freed twice.\n", errout.str());

        check(
            "void foo(char *p, char *r) {\n"
            "  delete p;\n"
            "  delete r;\n"
            "}", true);
        ASSERT_EQUALS("", errout.str());

        check(
            "void foo(P p) {\n"
            "  delete p.x;\n"
            "  delete p;\n"
            "}", true);
        ASSERT_EQUALS("", errout.str());

        check(
            "void foo(char **p) {\n"
            "  delete p[0];\n"
            "  delete p[1];\n"
            "}", true);
        ASSERT_EQUALS("", errout.str());

        check(
            "void foo(char *p) {\n"
            "  delete p;\n"
            "  getNext(&p);\n"
            "  delete p;\n"
            "}", true);
        ASSERT_EQUALS("", errout.str());

        check(
            "void foo(char *p) {\n"
            "  delete p;\n"
            "  bar();\n"
            "  delete p;\n"
            "}", true);
        ASSERT_EQUALS("[test.cpp:2] -> [test.cpp:4]: (error) Memory pointed to by 'p' is freed twice.\n", errout.str());

        check(
            "void foo(char *p) {\n"
            "  delete[] p;\n"
            "  delete[] p;\n"
            "}", true);
        ASSERT_EQUALS("[test.cpp:2] -> [test.cpp:3]: (error) Memory pointed to by 'p' is freed twice.\n", errout.str());

        check(
            "void foo(char *p, char *r) {\n"
            "  delete[] p;\n"
            "  delete[] r;\n"
            "}", true);
        ASSERT_EQUALS("", errout.str());

        check(
            "void foo(char *p) {\n"
            "  delete[] p;\n"
            "  getNext(&p);\n"
            "  delete[] p;\n"
            "}", true);
        ASSERT_EQUALS("", errout.str());

        check(
            "void foo(char *p) {\n"
            "  delete[] p;\n"
            "  bar();\n"
            "  delete[] p;\n"
            "}", true);
        ASSERT_EQUALS("[test.cpp:2] -> [test.cpp:4]: (error) Memory pointed to by 'p' is freed twice.\n", errout.str());

        check(
            "LineMarker::~LineMarker() {\n"
            "  delete pxpm;\n"
            "}\n"
            "LineMarker &LineMarker::operator=(const LineMarker &) {\n"
            "  delete pxpm;\n"
            "  pxpm = NULL;\n"
            "  return *this;\n"
            "}", true);
        ASSERT_EQUALS("", errout.str());

        check(
            "void foo()\n"
            "{\n"
            "  int* ptr; ptr = NULL;\n"
            "  try\n"
            "    {\n"
            "      ptr = new int(4);\n"
            "    }\n"
            "  catch(...)\n"
            "    {\n"
            "      delete ptr;\n"
            "      throw;\n"
            "    }\n"
            "  delete ptr;\n"
            "}", true);
        ASSERT_EQUALS("", errout.str());

        check(
            "int foo()\n"
            "{\n"
            "   int* a; a = new int;\n"
            "   bool doDelete; doDelete = true;\n"
            "   if (a != 0)\n"
            "   {\n"
            "       doDelete = false;\n"
            "       delete a;\n"
            "   }\n"
            "   if(doDelete)\n"
            "       delete a;\n"
            "   return 0;\n"
            "}", true);
        TODO_ASSERT_EQUALS("", "[test.cpp:8] -> [test.cpp:11]: (error) Memory pointed to by 'a' is freed twice.\n", errout.str());

        check(
            "void foo(int y)\n"
            "{\n"
            "    char * x; x = NULL;\n"
            "    while(true) {\n"
            "        x = new char[100];\n"
            "        if (y++ > 100)\n"
            "            break;\n"
            "        delete[] x;\n"
            "    }\n"
            "    delete[] x;\n"
            "}", true);
        ASSERT_EQUALS("", errout.str());

        check(
            "void foo(int y)\n"
            "{\n"
            "    char * x; x = NULL;\n"
            "    for (int i = 0; i < 10000; i++) {\n"
            "        x = new char[100];\n"
            "        delete[] x;\n"
            "    }\n"
            "    delete[] x;\n"
            "}", true);
        TODO_ASSERT_EQUALS("[test.cpp:8]: (error) Memory pointed to by 'x' is freed twice.\n", "", errout.str());

        check(
            "void foo(int y)\n"
            "{\n"
            "    char * x; x = NULL;\n"
            "    while (isRunning()) {\n"
            "        x = new char[100];\n"
            "        delete[] x;\n"
            "    }\n"
            "    delete[] x;\n"
            "}", true);
        TODO_ASSERT_EQUALS("[test.cpp:8]: (error) Memory pointed to by 'x' is freed twice.\n", "", errout.str());

        check(
            "void foo(int y)\n"
            "{\n"
            "    char * x; x = NULL;\n"
            "    while (isRunning()) {\n"
            "        x = malloc(100);\n"
            "        free(x);\n"
            "    }\n"
            "    free(x);\n"
            "}");
        TODO_ASSERT_EQUALS("[test.c:8]: (error) Memory pointed to by 'x' is freed twice.\n", "", errout.str());

        check(
            "void foo(int y)\n"
            "{\n"
            "    char * x; x = NULL;\n"
            "    for (;;) {\n"
            "        x = new char[100];\n"
            "        if (y++ > 100)\n"
            "            break;\n"
            "        delete[] x;\n"
            "    }\n"
            "    delete[] x;\n"
            "}", true);
        ASSERT_EQUALS("", errout.str());

        check(
            "void foo(int y)\n"
            "{\n"
            "    char * x; x = NULL;\n"
            "    do {\n"
            "        x = new char[100];\n"
            "        if (y++ > 100)\n"
            "            break;\n"
            "        delete[] x;\n"
            "    } while (true);\n"
            "    delete[] x;\n"
            "}", true);
        ASSERT_EQUALS("", errout.str());

        check(
            "void f()\n"
            "{\n"
            "    char *p; p = 0;\n"
            "    if (x < 100) {\n"
            "        p = malloc(10);\n"
            "        free(p);\n"
            "    }\n"
            "    free(p);\n"
            "}");
        ASSERT_EQUALS("[test.c:6] -> [test.c:8]: (error) Memory pointed to by 'p' is freed twice.\n", errout.str());

        check(
            "void MyFunction()\n"
            "{\n"
            "    char* data; data = new char[100];\n"
            "    try\n"
            "    {\n"
            "    }\n"
            "    catch(err)\n"
            "    {\n"
            "        delete[] data;\n"
            "        MyThrow(err);\n"
            "    }\n"
            "    delete[] data;\n"
            "}\n"

            "void MyThrow(err)\n"
            "{\n"
            "    throw(err);\n"
            "}", true);
        ASSERT_EQUALS("", errout.str());

        check(
            "void MyFunction()\n"
            "{\n"
            "    char* data; data = new char[100];\n"
            "    try\n"
            "    {\n"
            "    }\n"
            "    catch(err)\n"
            "    {\n"
            "        delete[] data;\n"
            "        MyExit(err);\n"
            "    }\n"
            "    delete[] data;\n"
            "}\n"

            "void MyExit(err)\n"
            "{\n"
            "    exit(err);\n"
            "}", true);
        ASSERT_EQUALS("", errout.str());

        check( // #6252
            "struct Wrapper {\n"
            "    Thing* m_thing;\n"
            "    Wrapper() : m_thing(0) {\n"
            "    }\n"
            "    ~Wrapper() {\n"
            "        delete m_thing;\n"
            "    }\n"
            "    void changeThing() {\n"
            "        delete m_thing;\n"
            "        m_thing = new Thing;\n"
            "    }\n"
            "};", true);
        ASSERT_EQUALS("", errout.str());

        // #7401
        check("void pCodeLabelDestruct(pCode *pc) {\n"
              "    free(PCL(pc)->label);\n"
              "    free(pc);\n"
              "}");
        ASSERT_EQUALS("", errout.str());
    }

    void doublefree2() {  // #3891
        check("void *f(int a) {\n"
              "    char *p = malloc(10);\n"
              "    if (a == 2) { free(p); return ((void*)1); }\n"
              "    free(p);\n"
              "    return 0;\n"
              "}");
        ASSERT_EQUALS("", errout.str());
    }

    void doublefree3() {  // #4914
        check("void foo() {\n"
              "   bool done = false;\n"
              "   do {\n"
              "       char *bar = malloc(10)\n"
              "       if(condition()) {\n"
              "           free(bar);\n"
              "           continue;\n"
              "       }\n"
              "       done = true;\n"
              "       free(bar)\n"
              "   } while(!done);\n"
              "   return;"
              "}"
              );
        ASSERT_EQUALS("", errout.str());
    }

    void doublefree4() {  // #5451 - exit
        check("void f(char *p) {\n"
              "  if (x) {\n"
              "    free(p);\n"
              "    exit(1);\n"
              "  }\n"
              "  free(p);\n"
              "}");
        ASSERT_EQUALS("", errout.str());
    }

    void doublefree5() {  // #5522
        check("void f(char *p) {\n"
              "  free(p);\n"
              "  x = (q == p);\n"
              "  free(p);\n"
              "}");
        ASSERT_EQUALS("[test.c:2] -> [test.c:4]: (error) Memory pointed to by 'p' is freed twice.\n", errout.str());
    }

    void doublefree6() { // #7685
        check("void do_wordexp(FILE *f) {\n"
              "  free(getword(f));\n"
              "  fclose(f);\n"
              "}", /*cpp=*/ false);
        ASSERT_EQUALS("", errout.str());
    }

    void doublefree7() {
        check("void f(char *p, int x) {\n"
              "    free(p);\n"
              "    if (x && (p = malloc(10)))\n"
              "        free(p);\n"
              "}");
        ASSERT_EQUALS("", errout.str());

        check("void f(char *p, int x) {\n"
              "    delete[] p;\n"
              "    if (x && (p = new char[10]))\n"
              "        delete[] p;\n"
              "}");
        ASSERT_EQUALS("", errout.str());
    }

    void doublefree8() {
        check("void f() {\n"
              "    int * i = new int;\n"
              "    std::unique_ptr<int> x(i);\n"
              "    delete i;\n"
              "}\n", true);
        ASSERT_EQUALS("[test.cpp:3] -> [test.cpp:4]: (error) Memory pointed to by 'i' is freed twice.\n", errout.str());

        check("void f() {\n"
              "    int * i = new int;\n"
              "    delete i;\n"
              "    std::unique_ptr<int> x(i);\n"
              "}\n", true);
        ASSERT_EQUALS("[test.cpp:3] -> [test.cpp:4]: (error) Memory pointed to by 'i' is freed twice.\n", errout.str());

        check("void f() {\n"
              "    int * i = new int;\n"
              "    std::unique_ptr<int> x{i};\n"
              "    delete i;\n"
              "}\n", true);
        ASSERT_EQUALS("[test.cpp:3] -> [test.cpp:4]: (error) Memory pointed to by 'i' is freed twice.\n", errout.str());

        check("void f() {\n"
              "    int * i = new int;\n"
              "    std::shared_ptr<int> x(i);\n"
              "    delete i;\n"
              "}\n", true);
        ASSERT_EQUALS("[test.cpp:3] -> [test.cpp:4]: (error) Memory pointed to by 'i' is freed twice.\n", errout.str());

        check("void f() {\n"
              "    int * i = new int;\n"
              "    std::shared_ptr<int> x{i};\n"
              "    delete i;\n"
              "}\n", true);
        ASSERT_EQUALS("[test.cpp:3] -> [test.cpp:4]: (error) Memory pointed to by 'i' is freed twice.\n", errout.str());

        // Check for use-after-free FP
        check("void f() {\n"
              "    int * i = new int;\n"
              "    std::shared_ptr<int> x{i};\n"
              "    *i = 123;\n"
              "}\n", true);
        ASSERT_EQUALS("", errout.str());

        check("void f() {\n"
              "    int * i = new int[1];\n"
              "    std::unique_ptr<int[]> x(i);\n"
              "    delete i;\n"
              "}\n", true);
        ASSERT_EQUALS("[test.cpp:3] -> [test.cpp:4]: (error) Memory pointed to by 'i' is freed twice.\n", errout.str());
    }

    void doublefree9() {
        check("struct foo {\n"
              "    int* get(int) { return new int(); }\n"
              "};\n"
              "void f(foo* b) {\n"
              "    std::unique_ptr<int> x(b->get(0));\n"
              "    std::unique_ptr<int> y(b->get(1));\n"
              "}\n", true);
        ASSERT_EQUALS("", errout.str());
    }

    void doublefree10() {
        check("void f(char* s) {\n"
              "    char *p = malloc(strlen(s));\n"
              "    if (p != NULL) {\n"
              "        strcat(p, s);\n"
              "        if (strlen(s) != 10)\n"
              "            free(p); p = NULL;\n"
              "    }\n"
              "    if (p != NULL)\n"
              "        free(p);\n"
              "}\n", true);
        ASSERT_EQUALS("", errout.str());

        check("void f(char* s) {\n"
              "    char *p = malloc(strlen(s));\n"
              "    if (p != NULL) {\n"
              "        strcat(p, s);\n"
              "        if (strlen(s) != 10)\n"
              "            free(p), p = NULL;\n"
              "    }\n"
              "    if (p != NULL)\n"
              "        free(p);\n"
              "}\n", true);
        ASSERT_EQUALS("", errout.str());
    }

    void doublefree11() {
        check("void f() {\n"
              "    void * p = malloc(5);\n"
              "    void * q = realloc(p, 10);\n"
              "    if (q == NULL) {\n"
              "        free(p);\n"
              "        return;\n"
              "    }\n"
              "    free(p);\n"
              "    if (q == NULL)\n"
              "        return;\n"
              "    free(q)\n"
              "}");
        ASSERT_EQUALS("[test.c:3] -> [test.c:8]: (error) Memory pointed to by 'p' is freed twice.\n", errout.str());
    }

    void doublefree12() { // #10502
        check("int f(FILE *fp, const bool b) {\n"
              "    if (b)\n"
              "        return fclose(fp);\n"
              "    fclose(fp);\n"
              "    return 0;\n"
              "}\n");
        ASSERT_EQUALS("", errout.str());
    }

    void doublefree13() { // #11008
        check("struct buf_t { void* ptr; };\n"
              "void f() {\n"
              "    struct buf_t buf;\n"
              "    if ((buf.ptr = malloc(10)) == NULL)\n"
              "        return;\n"
              "    free(buf.ptr);\n"
              "    if ((buf.ptr = malloc(10)) == NULL)\n"
              "        return;\n"
              "    free(buf.ptr);\n"
              "}\n");
        ASSERT_EQUALS("", errout.str());
    }

    void exit1() {
        check("void f() {\n"
              "    char *p = malloc(10);\n"
              "    exit(0);\n"
              "}");
        ASSERT_EQUALS("", errout.str());
    }

    void exit2() {
        check("void f() {\n"
              "    char *p = malloc(10);\n"
              "    fatal_error();\n"
              "}");
        ASSERT_EQUALS("[test.c:3]: (information) --check-library: Function fatal_error() should have <noreturn> configuration\n"
                      "[test.c:4]: (information) --check-library: Function fatal_error() should have <use>/<leak-ignore> configuration\n",
                      errout.str());
    }

    void exit3() {
        check("void f() {\n"
              "  char *p = malloc(100);\n"
              "  if (x) {\n"
              "    free(p);\n"
              "    ::exit(0);\n"
              "  }"
              "  free(p);\n"
              "}", true);
        ASSERT_EQUALS("", errout.str());

        check("void f() {\n"
              "  char *p = malloc(100);\n"
              "  if (x) {\n"
              "    free(p);\n"
              "    std::exit(0);\n"
              "  }"
              "  free(p);\n"
              "}", true);
        ASSERT_EQUALS("", errout.str());
    }

    void functioncall1() {
        check("void f(struct S *p) {\n"
              "  p->x = malloc(10);\n"
              "  free(p->x);\n"
              "  p->x = 0;\n"
              "}");
        ASSERT_EQUALS("", errout.str());

        check("void f(s_t s) {\n" // #11061
              "    s->p = (char*)malloc(10);\n"
              "    free((void*)s->p);\n"
              "    s->p = NULL;\n"
              "}\n");
        ASSERT_EQUALS("", errout.str());
    }

    void goto1() {
        check("static void f() {\n"
              "    int err = -ENOMEM;\n"
              "    char *reg = malloc(100);\n"
              "    if (err) {\n"
              "        free(reg);\n"
              "    }\n"
              "}");
        ASSERT_EQUALS("", errout.str());
    }

    void goto2() { // #4231
        check("static char * f() {\n"
              "x:\n"
              "    char *p = malloc(100);\n"
              "    if (err) {\n"
              "        free(p);\n"
              "        goto x;\n"
              "    }\n"
              "    return p;\n"  // no error since there is a goto
              "}");
        ASSERT_EQUALS("", errout.str());
    }

    void ifelse1() {
        check("int f() {\n"
              "    char *p = NULL;\n"
              "    if (x) { p = malloc(10); }\n"
              "    else { return 0; }\n"
              "    free(p);\n"
              "}");
        ASSERT_EQUALS("", errout.str());
    }

    void ifelse2() {
        check("int f() {\n"
              "    char *p = NULL;\n"
              "    if (x) { p = malloc(10); }\n"
              "    else { return 0; }\n"
              "}");
        ASSERT_EQUALS("[test.c:5]: (error) Memory leak: p\n", errout.str());
    }

    void ifelse3() {
        check("void f() {\n"
              "    char *p = malloc(10);\n"
              "    if (!p) { return; }\n"
              "    free(p);\n"
              "}");
        ASSERT_EQUALS("", errout.str());

        check("char * f(size_t size) {"
              "    void *p = malloc(1);"
              "    if (!p && size != 0)"
              "        return NULL;"
              "    return p;"
              "}");
        ASSERT_EQUALS("", errout.str());

        check("void f() {\n"
              "    char *p = malloc(10);\n"
              "    if (p) { } else { return; }\n"
              "    free(p);\n"
              "}");
        ASSERT_EQUALS("", errout.str());

        // #3866 - UNLIKELY
        check("void f() {\n"
              "    char *p = malloc(10);\n"
              "    if (UNLIKELY(!p)) { return; }\n"
              "    free(p);\n"
              "}");
        ASSERT_EQUALS("", errout.str());
    }

    void ifelse4() {
        check("void f(int x) {\n"
              "    char *p;\n"
              "    if (x) { p = malloc(10); }\n"
              "    if (x) { free(p); }\n"
              "}");
        ASSERT_EQUALS("", errout.str());

        check("void f(int x) {\n"
              "    char *p;\n"
              "    if (x) { p = malloc(10); }\n"
              "    if (!x) { return; }\n"
              "    free(p);\n"
              "}");
        ASSERT_EQUALS("", errout.str());
    }

    void ifelse5() {
        check("void f() {\n"
              "    char *p = malloc(10);\n"
              "    if (!p && x) { p = malloc(10); }\n"
              "    free(p);\n"
              "}");
        ASSERT_EQUALS("", errout.str());
    }

    void ifelse6() { // #3370
        check("void f(int x) {\n"
              "    int *a = malloc(20);\n"
              "    if (x)\n"
              "        free(a);\n"
              "    else\n"
              "        a = 0;\n"
              "}");
        ASSERT_EQUALS("[test.c:6]: (error) Memory leak: a\n", errout.str());
    }

    void ifelse7() { // #5576
        check("void f() {\n"
              "    int x = malloc(20);\n"
              "    if (x < 0)\n"  // assume negative value indicates its unallocated
              "        return;\n"
              "    free(x);\n"
              "}");
        ASSERT_EQUALS("", errout.str());
    }

    void ifelse8() { // #5747
        check("int f() {\n"
              "    int fd = socket(AF_INET, SOCK_PACKET, 0 );\n"
              "    if (fd == -1)\n"
              "        return -1;\n"
              "    return fd;\n"
              "}");
        ASSERT_EQUALS("", errout.str());

        check("int f() {\n"
              "    int fd = socket(AF_INET, SOCK_PACKET, 0 );\n"
              "    if (fd != -1)\n"
              "        return fd;\n"
              "    return -1;\n"
              "}");
        ASSERT_EQUALS("", errout.str());
    }

    void ifelse9() { // #5273
        check("void f() {\n"
              "    char *p = malloc(100);\n"
              "    if (dostuff(p==NULL,0))\n"
              "        return;\n"
              "    free(p);\n"
              "}");
        ASSERT_EQUALS("", errout.str());
    }

    void ifelse10() { // #8794
        check("void f() {\n"
              "    void *x = malloc(1U);\n"
              "    if (!(x != NULL))\n"
              "        return;\n"
              "    free(x);\n"
              "}");
        ASSERT_EQUALS("", errout.str());
    }

    void ifelse11() { // #8365
        check("void f() {\n"
              "    void *p;\n"
              "    if (NULL == (p = malloc(4)))\n"
              "        return;\n"
              "    free(p);\n"
              "}");
        ASSERT_EQUALS("", errout.str());
    }

    void ifelse12() { // #8340
        check("void f(char **p) {\n"
              "    if ((*p = malloc(4)) == NULL)\n"
              "        return;\n"
              "}");
        ASSERT_EQUALS("", errout.str());
    }

    void ifelse13() { // #8392
        check("int f(int fd, const char *mode) {\n"
              "    char *path;\n"
              "    if (fd == -1 || (path = (char *)malloc(10)) == NULL)\n"
              "        return 1;\n"
              "    free(path);\n"
              "    return 0;\n"
              "}");
        ASSERT_EQUALS("", errout.str());

        check("int f(int fd, const char *mode) {\n"
              "    char *path;\n"
              "    if ((path = (char *)malloc(10)) == NULL || fd == -1)\n"
              "        return 1;\n" // <- memory leak
              "    free(path);\n"
              "    return 0;\n"
              "}");
        TODO_ASSERT_EQUALS("[test.cpp:4] memory leak", "", errout.str());
    }

    void ifelse14() { // #9130
        check("char* f() {\n"
              "    char* buf = malloc(10);\n"
              "    if (buf == (char*)NULL)\n"
              "        return NULL;\n"
              "    return buf;\n"
              "}");
        ASSERT_EQUALS("", errout.str());
    }

    void ifelse15() { // #9206
        check("struct SSS { int a; };\n"
              "SSS* global_ptr;\n"
              "void test_alloc() {\n"
              "   if ( global_ptr = new SSS()) {}\n"
              "   return;\n"
              "}", true);
        ASSERT_EQUALS("", errout.str());

        check("FILE* hFile;\n"
              "int openFile( void ) {\n"
              "   if ((hFile = fopen(\"1.txt\", \"wb\" )) == NULL) return 0;\n"
              "   return 1;\n"
              "}");
        ASSERT_EQUALS("", errout.str());
    }

    void ifelse16() { // #9635
        check("void f(void) {\n"
              "    char *p;\n"
              "    if(p = malloc(4), p == NULL)\n"
              "        return;\n"
              "    free(p);\n"
              "    return;\n"
              "}");
        ASSERT_EQUALS("", errout.str());

        check("void f(void) {\n"
              "    char *p, q;\n"
              "    if(p = malloc(4), q = 1, p == NULL)\n"
              "        return;\n"
              "    free(p);\n"
              "    return;\n"
              "}");
        ASSERT_EQUALS("", errout.str());
    }

    void ifelse17() {
        check("int *f() {\n"
              "    int *p = realloc(nullptr, 10);\n"
              "    if (!p)\n"
              "        return NULL;\n"
              "    return p;\n"
              "}");
        ASSERT_EQUALS("", errout.str());

        check("int *f() {\n"
              "    int *p = realloc(nullptr, 10);\n"
              "    if (!!(!p))\n"
              "        return NULL;\n"
              "    return p;\n"
              "}");
        ASSERT_EQUALS("", errout.str());
    }

    void ifelse18() {
        check("void f() {\n"
              "    void * p = malloc(10);\n"
              "    void * q = realloc(p, 20);\n"
              "    if (q == 0)\n"
              "        return;\n"
              "    free(q);\n"
              "}");
        ASSERT_EQUALS("[test.c:5]: (error) Memory leak: p\n", errout.str());

        check("void f() {\n"
              "    void * p = malloc(10);\n"
              "    void * q = realloc(p, 20);\n"
              "    if (q != 0) {\n"
              "        free(q);\n"
              "        return;\n"
              "    } else\n"
              "        return;\n"
              "}");
        ASSERT_EQUALS("[test.c:8]: (error) Memory leak: p\n", errout.str());
    }

    void ifelse19() {
        check("void f() {\n"
              "    static char * a;\n"
              "    char * b = realloc(a, 10);\n"
              "    if (!b)\n"
              "        return;\n"
              "    a = b;\n"
              "}");
        ASSERT_EQUALS("", errout.str());
    }

    void ifelse20() {
        check("void f() {\n"
              "    if (x > 0)\n"
              "        void * p1 = malloc(5);\n"
              "    else\n"
              "        void * p2 = malloc(2);\n"
              "    return;\n"
              "}");
        ASSERT_EQUALS("[test.c:3]: (error) Memory leak: p1\n"
                      "[test.c:5]: (error) Memory leak: p2\n", errout.str());

        check("void f() {\n"
              "    if (x > 0)\n"
              "        void * p1 = malloc(5);\n"
              "    else\n"
              "        void * p2 = malloc(2);\n"
              "}");
        ASSERT_EQUALS("[test.c:3]: (error) Memory leak: p1\n"
                      "[test.c:5]: (error) Memory leak: p2\n", errout.str());
    }

    void ifelse21() {
        check("void f() {\n"
              "    if (y) {\n"
              "        void * p;\n"
              "        if (x > 0)\n"
              "            p = malloc(5);\n"
              "    }\n"
              "    return;\n"
              "}");
        ASSERT_EQUALS("[test.c:6]: (error) Memory leak: p\n",  errout.str());
    }

    void ifelse22() { // #10187
        check("int f(const char * pathname, int flags) {\n"
              "    int fd = socket(pathname, flags);\n"
              "    if (fd >= 0)\n"
              "        return fd;\n"
              "    return -1;\n"
              "}");
        ASSERT_EQUALS("", errout.str());

        check("int f(const char * pathname, int flags) {\n"
              "    int fd = socket(pathname, flags);\n"
              "    if (fd <= -1)\n"
              "        return -1;\n"
              "    return fd;\n"
              "}");
        ASSERT_EQUALS("", errout.str());
    }

    void ifelse23() { // #5473
        check("void f() {\n"
              "    if (FILE* fp = fopen(\"x\", \"r\")) {}\n"
              "}\n");
        ASSERT_EQUALS("[test.c:2]: (error) Resource leak: fp\n", errout.str());
    }

    void ifelse24() { // #1733
        Settings s;
        LOAD_LIB_2(s.library, "std.cfg");
        LOAD_LIB_2(s.library, "posix.cfg");

        check("void f() {\n"
              "    char* temp = strdup(\"temp.txt\");\n"
              "    FILE* fp;\n"
              "    if (NULL == x || NULL == (fp = fopen(temp, \"rt\")))\n"
              "        return;\n"
              "}\n", s);
        ASSERT_EQUALS("[test.cpp:5]: (error) Memory leak: temp\n"
                      "[test.cpp:6]: (error) Memory leak: temp\n"
                      "[test.cpp:6]: (error) Resource leak: fp\n",
                      errout.str());

        check("FILE* f() {\n"
              "    char* temp = strdup(\"temp.txt\");\n"
              "    FILE* fp = fopen(temp, \"rt\");\n"
              "    return fp;\n"
              "}\n", s);
        ASSERT_EQUALS("[test.cpp:4]: (error) Memory leak: temp\n", errout.str());

        check("FILE* f() {\n"
              "    char* temp = strdup(\"temp.txt\");\n"
              "    FILE* fp = NULL;\n"
              "    fopen_s(&fp, temp, \"rt\");\n"
              "    return fp;\n"
              "}\n", s);
        ASSERT_EQUALS("[test.cpp:5]: (error) Memory leak: temp\n", errout.str());

        check("void f() {\n"
              "    char* temp = strdup(\"temp.txt\");\n"
              "    FILE* fp = fopen(\"a.txt\", \"rb\");\n"
              "    if (fp)\n"
              "        freopen(temp, \"rt\", fp);\n"
              "}\n", s);
        ASSERT_EQUALS("[test.cpp:6]: (error) Memory leak: temp\n"
                      "[test.cpp:6]: (error) Resource leak: fp\n",
                      errout.str());

        check("FILE* f() {\n"
              "    char* temp = strdup(\"temp.txt\");\n"
              "    return fopen(temp, \"rt\");\n"
              "}\n", s);
        TODO_ASSERT_EQUALS("[test.cpp:3]: (error) Memory leak: temp\n", "", errout.str());
    }

    void ifelse25() { // #9966
        check("void f() {\n"
              "    void *p, *p2;\n"
              "    if((p2 = p = malloc(10)) == NULL)\n"
              "        return;\n"
              "    (void)p;\n"
              "    free(p2);\n"
              "}\n");
        ASSERT_EQUALS("", errout.str());
    }

    void ifelse26() { // don't crash
        check("union tidi {\n"
              "    long long ti;\n"
              "    unsigned int di[2];\n"
              "};\n"
              "void f(long long val) {\n"
              "    if (val == ({ union tidi d = {.di = {0x0, 0x80000000}}; d.ti; })) {}\n"
              "}\n");
        ASSERT_EQUALS("", errout.str());
    }

    void ifelse27() {
        check("struct key { void* p; };\n"
              "int f(struct key** handle) {\n"
              "    struct key* key;\n"
              "    if (!(key = calloc(1, sizeof(*key))))\n"
              "        return 0;\n"
              "    if (!(key->p = malloc(4))) {\n"
              "        free(key);\n"
              "        return 0;\n"
              "    }\n"
              "    *handle = key;\n"
              "    return 1;\n"
              "}\n");
        ASSERT_EQUALS("", errout.str());
    }

    void switch1() {
        check("void f() {\n"
              "    char *p = 0;\n"
              "    switch (x) {\n"
              "    case 123: p = malloc(100); break;\n"
              "    default: return;\n"
              "    }\n"
              "    free(p);\n"
              "}");
        ASSERT_EQUALS("", errout.str());
    }

    void loop1() {
        // test the handling of { }
        check("void f() {\n"
              "    char *p;\n"
              "    for (i=0;i<5;i++) { }\n"
              "    if (x) { free(p) }\n"
              "    else { a = p; }\n"
              "}");
        ASSERT_EQUALS("", errout.str());
    }

    void mismatchAllocDealloc() {
        check("void f() {\n"
              "    FILE*f=fopen(fname,a);\n"
              "    free(f);\n"
              "}");
        ASSERT_EQUALS("[test.c:2] -> [test.c:3]: (error) Mismatching allocation and deallocation: f\n", errout.str());

        check("void f() {\n"
              "    FILE*f=fopen(fname,a);\n"
              "    free((void*)f);\n"
              "}");
        ASSERT_EQUALS("[test.c:2] -> [test.c:3]: (error) Mismatching allocation and deallocation: f\n", errout.str());

        check("void f() {\n"
              "    char *cPtr = new char[100];\n"
              "    delete[] cPtr;\n"
              "    cPtr = new char[100]('x');\n"
              "    delete[] cPtr;\n"
              "    cPtr = new char[100];\n"
              "    delete cPtr;\n"
              "}", true);
        ASSERT_EQUALS("[test.cpp:6] -> [test.cpp:7]: (error) Mismatching allocation and deallocation: cPtr\n", errout.str());

        check("void f() {\n"
              "    char *cPtr = new char[100];\n"
              "    free(cPtr);\n"
              "}", true);
        ASSERT_EQUALS("[test.cpp:2] -> [test.cpp:3]: (error) Mismatching allocation and deallocation: cPtr\n", errout.str());

        check("void f() {\n"
              "    char *cPtr = new (buf) char[100];\n"
              "}", true);
        ASSERT_EQUALS("", errout.str());

        check("void f() {\n"
              "    int * i = new int[1];\n"
              "    std::unique_ptr<int> x(i);\n"
              "}\n", true);
        ASSERT_EQUALS("[test.cpp:2] -> [test.cpp:3]: (error) Mismatching allocation and deallocation: i\n", errout.str());

        check("void f() {\n"
              "    int * i = new int;\n"
              "    std::unique_ptr<int[]> x(i);\n"
              "}\n", true);
        ASSERT_EQUALS("[test.cpp:2] -> [test.cpp:3]: (error) Mismatching allocation and deallocation: i\n", errout.str());

        check("void f() {\n"
              "   void* a = malloc(1);\n"
              "   void* b = freopen(f, p, a);\n"
              "   free(b);\n"
              "}");
        ASSERT_EQUALS("[test.c:2] -> [test.c:3]: (error) Mismatching allocation and deallocation: a\n"
                      "[test.c:3] -> [test.c:4]: (error) Mismatching allocation and deallocation: b\n", errout.str());

        check("void f() {\n"
              "   void* a;\n"
              "   void* b = realloc(a, 10);\n"
              "   free(b);\n"
              "}");
        ASSERT_EQUALS("", errout.str());

        check("void f() {\n"
              "   int * i = new int;\n"
              "   int * j = realloc(i, 2 * sizeof(int));\n"
              "   delete[] j;\n"
              "}", true);
        ASSERT_EQUALS("[test.cpp:2] -> [test.cpp:3]: (error) Mismatching allocation and deallocation: i\n"
                      "[test.cpp:3] -> [test.cpp:4]: (error) Mismatching allocation and deallocation: j\n", errout.str());
    }

    void smartPointerDeleter() {
        check("void f() {\n"
              "    FILE*f=fopen(fname,a);\n"
              "    std::unique_ptr<FILE> fp{f};\n"
              "}", true);
        ASSERT_EQUALS("[test.cpp:2] -> [test.cpp:3]: (error) Mismatching allocation and deallocation: f\n", errout.str());

        check("void f() {\n"
              "    FILE*f=fopen(fname,a);\n"
              "    std::unique_ptr<FILE, decltype(&fclose)> fp{f, &fclose};\n"
              "}", true);
        ASSERT_EQUALS("", errout.str());

        check("void f() {\n"
              "    FILE*f=fopen(fname,a);\n"
              "    std::shared_ptr<FILE> fp{f, &fclose};\n"
              "}", true);
        ASSERT_EQUALS("", errout.str());

        check("struct deleter { void operator()(FILE* f) { fclose(f); }};\n"
              "void f() {\n"
              "    FILE*f=fopen(fname,a);\n"
              "    std::unique_ptr<FILE, deleter> fp{f};\n"
              "}", true);
        ASSERT_EQUALS("", errout.str());

        check("int * create();\n"
              "void destroy(int * x);\n"
              "void f() {\n"
              "    int x * = create()\n"
              "    std::unique_ptr<int, decltype(&destroy)> xp{x, &destroy()};\n"
              "}\n", true);
        ASSERT_EQUALS("", errout.str());

        check("int * create();\n"
              "void destroy(int * x);\n"
              "void f() {\n"
              "    int x * = create()\n"
              "    std::unique_ptr<int, decltype(&destroy)> xp(x, &destroy());\n"
              "}\n", true);
        ASSERT_EQUALS("", errout.str());

        check("void f() {\n"
              "    FILE*f=fopen(fname,a);\n"
              "    std::shared_ptr<FILE> fp{f, [](FILE* x) { fclose(x); }};\n"
              "}", true);
        ASSERT_EQUALS("", errout.str());

        check("void f() {\n"
              "    FILE*f=fopen(fname,a);\n"
              "    std::shared_ptr<FILE> fp{f, +[](FILE* x) { fclose(x); }};\n"
              "}", true);
        ASSERT_EQUALS("", errout.str());

        check("void f() {\n"
              "    FILE*f=fopen(fname,a);\n"
              "    std::shared_ptr<FILE> fp{f, [](FILE* x) { free(f); }};\n"
              "}", true);
        TODO_ASSERT_EQUALS(
            "[test.cpp:2] -> [test.cpp:3]: (error) Mismatching allocation and deallocation: f\n", "", errout.str());

        check("void f() {\n"
              "    FILE*f=fopen(fname,a);\n"
              "    std::shared_ptr<FILE> fp{f, [](FILE* x) {}};\n"
              "}", true);
        TODO_ASSERT_EQUALS(
            "[test.cpp:2] -> [test.cpp:3]: (error) Mismatching allocation and deallocation: f\n", "", errout.str());

        check("class C;\n"
              "void f() {\n"
              "  C* c = new C{};\n"
              "  std::shared_ptr<C> a{c, [](C*) {}};\n"
              "}", true);
        ASSERT_EQUALS("", errout.str());

        check("class C;\n"
              "void f() {\n"
              "  C* c = new C{};\n"
              "  std::shared_ptr<C> a{c, [](C* x) { delete x; }};\n"
              "}", true);
        ASSERT_EQUALS("", errout.str());
    }
    void smartPointerRelease() {
        check("void f() {\n"
              "    int * i = new int;\n"
              "    std::unique_ptr<int> x(i);\n"
              "    x.release();\n"
              "    delete i;\n"
              "}\n", true);
        ASSERT_EQUALS("", errout.str());

        check("void f() {\n"
              "    int * i = new int;\n"
              "    std::unique_ptr<int> x(i);\n"
              "    x.release();\n"
              "}\n", true);
        ASSERT_EQUALS("[test.cpp:5]: (error) Memory leak: i\n", errout.str());
    }

    void return1() {
        check("int f() {\n"
              "    char *p = malloc(100);\n"
              "    return 123;\n"
              "}");
        ASSERT_EQUALS("[test.c:3]: (error) Memory leak: p\n", errout.str());
    }

    void return2() {
        check("char *f() {\n"
              "    char *p = malloc(100);\n"
              "    return p;\n"
              "}");
        ASSERT_EQUALS("", errout.str());
    }

    void return3() {
        check("struct dev * f() {\n"
              "    struct ABC *abc = malloc(100);\n"
              "    return &abc->dev;\n"
              "}");
        ASSERT_EQUALS("", errout.str());
    }

    void return4() { // ticket #3862
        // avoid false positives
        check("void f(char *p, int x) {\n"
              "    if (x==12) {\n"
              "        free(p);\n"
              "        throw 1;\n"
              "    }\n"
              "    free(p);\n"
              "}", true);
        ASSERT_EQUALS("", errout.str());

        check("void f(char *p, int x) {\n"
              "    if (x==12) {\n"
              "        delete p;\n"
              "        throw 1;\n"
              "    }\n"
              "    delete p;\n"
              "}", true);
        ASSERT_EQUALS("", errout.str());

        check("void f(char *p, int x) {\n"
              "    if (x==12) {\n"
              "        delete [] p;\n"
              "        throw 1;\n"
              "    }\n"
              "    delete [] p;\n"
              "}", true);
        ASSERT_EQUALS("", errout.str());
    }

    void return5() { // ticket #6397 - conditional allocation/deallocation and conditional return
        // avoid false positives
        check("void f(int *p, int x) {\n"
              "    if (x != 0) {\n"
              "        free(p);\n"
              "    }\n"
              "    if (x != 0) {\n"
              "        return;\n"
              "    }\n"
              "    *p = 0;\n"
              "}", true);
        ASSERT_EQUALS("", errout.str());
    }

    void return6() { // #8282
        check("std::pair<char*, char*> f(size_t n) {\n"
              "   char* p = (char* )malloc(n);\n"
              "   return {p, p};\n"
              "}", true);
        ASSERT_EQUALS("", errout.str());
    }

    void return7() { // #9343
        check("uint8_t *f() {\n"
              "    void *x = malloc(1);\n"
              "    return (uint8_t *)x;\n"
              "}", true);
        ASSERT_EQUALS("", errout.str());

        check("uint8_t f() {\n"
              "    void *x = malloc(1);\n"
              "    return (uint8_t)x;\n"
              "}", true);
        ASSERT_EQUALS("[test.cpp:3]: (error) Memory leak: x\n", errout.str());

        check("void** f() {\n"
              "    void *x = malloc(1);\n"
              "    return (void**)x;\n"
              "}", true);
        ASSERT_EQUALS("", errout.str());

        check("void* f() {\n"
              "    void *x = malloc(1);\n"
              "    return (long long)x;\n"
              "}", true);
        ASSERT_EQUALS("", errout.str());

        check("void* f() {\n"
              "    void *x = malloc(1);\n"
              "    return (void*)(short)x;\n"
              "}", true);
        ASSERT_EQUALS("[test.cpp:3]: (error) Memory leak: x\n", errout.str());

        check("void* f() {\n"
              "    void *x = malloc(1);\n"
              "    return (mytype)x;\n"
              "}", true);
        ASSERT_EQUALS("", errout.str());

        check("void* f() {\n" // Do not crash
              "    void *x = malloc(1);\n"
              "    return (mytype)y;\n"
              "}", true);
        ASSERT_EQUALS("[test.cpp:3]: (error) Memory leak: x\n", errout.str());
    }

    void return8() {
        check("void* f() {\n"
              "    void *x = malloc(1);\n"
              "    return (x);\n"
              "}", true);
        ASSERT_EQUALS("", errout.str());

        check("void* f() {\n"
              "    void *x = malloc(1);\n"
              "    return ((x));\n"
              "}", true);
        ASSERT_EQUALS("", errout.str());

        check("void* f() {\n"
              "    void *x = malloc(1);\n"
              "    return ((((x))));\n"
              "}", true);
        ASSERT_EQUALS("", errout.str());

        check("char* f() {\n"
              "    void *x = malloc(1);\n"
              "    return (char*)(x);\n"
              "}", true);
        ASSERT_EQUALS("", errout.str());
    }

    void return9() {
        check("void* f() {\n"
              "    void *x = malloc (sizeof (struct alloc));\n"
              "    return x + sizeof (struct alloc);\n"
              "}", true);
        ASSERT_EQUALS("", errout.str());
    }

    void test1() { // 3809
        check("void f(double*&p) {\n"
              "    p = malloc(0x100);\n"
              "}");
        ASSERT_EQUALS("", errout.str());
    }

    void test2() { // 3899
        check("struct Fred {\n"
              "    char *p;\n"
              "    void f1() { free(p); }\n"
              "};");
        ASSERT_EQUALS("", errout.str());
    }

    void test3() { // 3954 - reference pointer
        check("void f() {\n"
              "    char *&p = x();\n"
              "    p = malloc(10);\n"
              "};");
        ASSERT_EQUALS("", errout.str());
    }

    void test4() { // 5923 - static pointer
        check("void f() {\n"
              "    static char *p;\n"
              "    if (!p) p = malloc(10);\n"
              "    if (x) { free(p); p = 0; }\n"
              "};");
        ASSERT_EQUALS("", errout.str());
    }

    void test5() { // unknown type
        check("void f() { Fred *p = malloc(10); }", true);
        ASSERT_EQUALS("[test.cpp:1]: (error) Memory leak: p\n", errout.str());

        check("void f() { Fred *p = malloc(10); }", false);
        ASSERT_EQUALS("[test.c:1]: (error) Memory leak: p\n", errout.str());

        check("void f() { Fred *p = new Fred; }", true);
        ASSERT_EQUALS("", errout.str());

        check("void f() { Fred fred = malloc(10); }", true);
        ASSERT_EQUALS("", errout.str());
    }

    void throw1() { // 3987 - Execution reach a 'throw'
        check("void f() {\n"
              "    char *p = malloc(10);\n"
              "    throw 123;\n"
              "}", true);
        ASSERT_EQUALS("[test.cpp:3]: (error) Memory leak: p\n", errout.str());

        check("void f() {\n"
              "    char *p;\n"
              "    try {\n"
              "        p = malloc(10);\n"
              "        throw 123;\n"
              "    } catch (...) { }\n"
              "    free(p);\n"
              "}", true);
        ASSERT_EQUALS("", errout.str());
    }

    void throw2() { // do not miss ::NS::Except()
        check("namespace NS {\n"
              "    class Except {\n"
              "    };\n"
              "}\n"
              "void foo(int i)\n"
              "{\n"
              "    int *pi = new int;\n"
              "    if (i == 42) {\n"
              "        delete pi;\n"
              "        throw ::NS::Except();\n"
              "    }\n"
              "    delete pi;\n"
              "}", true);
        ASSERT_EQUALS("", errout.str());
    }

    void configuration1() {
        // Possible leak => configuration is required for complete analysis
        // The user should be able to "white list" and "black list" functions.

        // possible leak. If the function 'x' deallocates the pointer or
        // takes the address, there is no leak.
        check("void f() {\n"
              "    char *p = malloc(10);\n"
              "    x(p);\n"
              "}");
        ASSERT_EQUALS("[test.c:3]: (information) --check-library: Function x() should have <noreturn> configuration\n"
                      "[test.c:4]: (information) --check-library: Function x() should have <use>/<leak-ignore> configuration\n",
                      errout.str());
    }

    void configuration2() {
        // possible leak. If the function 'x' deallocates the pointer or
        // takes the address, there is no leak.
        check("void f() {\n"
              "    char *p = malloc(10);\n"
              "    x(&p);\n"
              "}");
        ASSERT_EQUALS("[test.c:3]: (information) --check-library: Function x() should have <noreturn> configuration\n"
                      "[test.c:4]: (information) --check-library: Function x() should have <use>/<leak-ignore> configuration\n",
                      errout.str());
    }

    void configuration3() {
        const char * code = "void f() {\n"
                            "    char *p = malloc(10);\n"
                            "    if (set_data(p)) { }\n"
                            "}";
        check(code);
        ASSERT_EQUALS("[test.c:4]: (information) --check-library: Function set_data() should have <use>/<leak-ignore> configuration\n", errout.str());
        check(code, true);
        ASSERT_EQUALS("[test.cpp:4]: (information) --check-library: Function set_data() should have <use>/<leak-ignore> configuration\n", errout.str());

        code = "void f() {\n"
               "    char *p = malloc(10);\n"
               "    if (set_data(p)) { return; }\n"
               "}";
        check(code);
        ASSERT_EQUALS("[test.c:3]: (information) --check-library: Function set_data() should have <use>/<leak-ignore> configuration\n"
                      "[test.c:4]: (information) --check-library: Function set_data() should have <use>/<leak-ignore> configuration\n"
                      , errout.str());
        check(code, true);
        ASSERT_EQUALS("[test.cpp:3]: (information) --check-library: Function set_data() should have <use>/<leak-ignore> configuration\n"
                      "[test.cpp:4]: (information) --check-library: Function set_data() should have <use>/<leak-ignore> configuration\n"
                      , errout.str());
    }

    void configuration4() {
        check("void f() {\n"
              "    char *p = malloc(10);\n"
              "    int ret = set_data(p);\n"
              "    return ret;\n"
              "}");
        ASSERT_EQUALS("[test.c:4]: (information) --check-library: Function set_data() should have <use>/<leak-ignore> configuration\n", errout.str());
    }

    void configuration5() {
        check("void f() {\n"
              "    int(i);\n"
              "}\n");
        ASSERT_EQUALS("", errout.str());

        check("void f() {\n"
              "    static_assert(1 == sizeof(char), \"test\");\n"
              "}\n", /*cpp*/ true);
        ASSERT_EQUALS("", errout.str());

        check("namespace pal {\n" // #11237
              "    struct AutoTimer {};\n"
              "}\n"
              "int main() {\n"
              "    pal::AutoTimer();\n"
              "}\n", /*cpp*/ true);
        ASSERT_EQUALS("", errout.str());

        check("struct AutoTimer {};\n"
              "int main() {\n"
              "    AutoTimer();\n"
              "}\n", /*cpp*/ true);
        ASSERT_EQUALS("", errout.str());

        check("void f() {\n" // #8666
              "    asm(\"assembler code\");\n"
              "    asm volatile(\"assembler code\");\n"
              "}\n");
        ASSERT_EQUALS("", errout.str());

        check("void f() {\n" // #11239
              "    asm goto(\"assembler code\");\n"
              "}\n");
        ASSERT_EQUALS("", errout.str());
<<<<<<< HEAD
=======

        check("void f() {\n"
              "    FILE* p = fopen(\"abc.txt\", \"r\");\n"
              "    if (fclose(p) != 0) {}\n"
              "}\n");
        ASSERT_EQUALS("", errout.str());

        check("struct S;\n"
              "void f(int a, int b, S*& p) {\n"
              "    if (a == -1) {\n"
              "        FILE* file = fopen(\"abc.txt\", \"r\");\n"
              "    }\n"
              "    if (b) {\n"
              "        void* buf = malloc(10);\n"
              "        p = reinterpret_cast<S*>(buf);\n"
              "    }\n"
              "}\n", /*cpp*/ true);
        ASSERT_EQUALS("[test.cpp:5]: (error) Resource leak: file\n", errout.str());
>>>>>>> 56e2af5d
    }

    void ptrptr() {
        check("void f() {\n"
              "    char **p = malloc(10);\n"
              "}");
        ASSERT_EQUALS("[test.c:3]: (error) Memory leak: p\n", errout.str());
    }

    void nestedAllocation() {
        check("void QueueDSMCCPacket(unsigned char *data, int length) {\n"
              "    unsigned char *dataCopy = malloc(length * sizeof(unsigned char));\n"
              "    m_dsmccQueue.enqueue(new DSMCCPacket(dataCopy));\n"
              "}", true);
        ASSERT_EQUALS("[test.cpp:4]: (information) --check-library: Function DSMCCPacket() should have <use>/<leak-ignore> configuration\n", errout.str());

        check("void QueueDSMCCPacket(unsigned char *data, int length) {\n"
              "    unsigned char *dataCopy = malloc(length * sizeof(unsigned char));\n"
              "    m_dsmccQueue.enqueue(new DSMCCPacket(somethingunrelated));\n"
              "}", true);
        ASSERT_EQUALS("[test.cpp:4]: (error) Memory leak: dataCopy\n", errout.str());

        check("void f() {\n"
              "  char *buf = new char[1000];\n"
              "  clist.push_back(new (std::nothrow) C(buf));\n"
              "}", true);
        ASSERT_EQUALS("[test.cpp:4]: (information) --check-library: Function C() should have <use>/<leak-ignore> configuration\n", errout.str());
    }

    void testKeywords() {
        check("int main(int argc, char **argv) {\n"
              "  double *new = malloc(1*sizeof(double));\n"
              "  free(new);\n"
              "  return 0;\n"
              "}", false);
        ASSERT_EQUALS("", errout.str());
    }

    void inlineFunction() {
        check("int test() {\n"
              "  char *c;\n"
              "  int ret() {\n"
              "        free(c);\n"
              "        return 0;\n"
              "    }\n"
              "    c = malloc(128);\n"
              "    return ret();\n"
              "}");
        ASSERT_EQUALS("", errout.str());
    }

    // #8262
    void smartPtrInContainer() {
        check("std::list< std::shared_ptr<int> > mList;\n"
              "void test(){\n"
              "  int *pt = new int(1);\n"
              "  mList.push_back(std::shared_ptr<int>(pt));\n"
              "}\n",
              true
              );
        ASSERT_EQUALS("", errout.str());
    }

    void functionCallCastConfig() { // #9652
        Settings settingsFunctionCall = settings;

        const char xmldata[] = "<?xml version=\"1.0\"?>\n"
                               "<def format=\"2\">\n"
                               "  <function name=\"free_func\">\n"
                               "    <noreturn>false</noreturn>\n"
                               "    <arg nr=\"1\">\n"
                               "      <not-uninit/>\n"
                               "    </arg>\n"
                               "    <arg nr=\"2\">\n"
                               "      <not-uninit/>\n"
                               "    </arg>\n"
                               "  </function>\n"
                               "</def>";
        tinyxml2::XMLDocument doc;
        doc.Parse(xmldata, sizeof(xmldata));
        settingsFunctionCall.library.load(doc);
        check("void test_func()\n"
              "{\n"
              "    char * buf = malloc(4);\n"
              "    free_func((void *)(1), buf);\n"
              "}", settingsFunctionCall);
        ASSERT_EQUALS("[test.cpp:5]: (information) --check-library: Function free_func() should have <use>/<leak-ignore> configuration\n", errout.str());
    }

    void functionCallLeakIgnoreConfig() { // #7923
        Settings settingsLeakIgnore = settings;

        const char xmldata[] = "<?xml version=\"1.0\"?>\n"
                               "<def format=\"2\">\n"
                               "  <function name=\"SomeClass::someMethod\">\n"
                               "    <leak-ignore/>\n"
                               "    <noreturn>false</noreturn>\n"
                               "    <arg nr=\"1\" direction=\"in\"/>\n"
                               "  </function>\n"
                               "</def>\n";
        tinyxml2::XMLDocument doc;
        doc.Parse(xmldata, sizeof(xmldata));
        settingsLeakIgnore.library.load(doc);
        check("void f() {\n"
              "    double* a = new double[1024];\n"
              "    SomeClass::someMethod(a);\n"
              "}\n", settingsLeakIgnore);
        ASSERT_EQUALS("[test.cpp:4]: (error) Memory leak: a\n", errout.str());
    }
};

REGISTER_TEST(TestLeakAutoVar)

class TestLeakAutoVarRecursiveCountLimit : public TestFixture {
public:
    TestLeakAutoVarRecursiveCountLimit() : TestFixture("TestLeakAutoVarRecursiveCountLimit") {}

private:
    Settings settings;

    void checkP(const char code[], bool cpp = false) {
        // Clear the error buffer..
        errout.str("");

        // Raw tokens..
        std::vector<std::string> files(1, cpp?"test.cpp":"test.c");
        std::istringstream istr(code);
        const simplecpp::TokenList tokens1(istr, files, files[0]);

        // Preprocess..
        simplecpp::TokenList tokens2(files);
        std::map<std::string, simplecpp::TokenList*> filedata;
        simplecpp::preprocess(tokens2, tokens1, files, filedata, simplecpp::DUI());

        // Tokenizer..
        Tokenizer tokenizer(&settings, this);
        tokenizer.createTokens(std::move(tokens2));
        tokenizer.simplifyTokens1("");

        // Check for leaks..
        CheckLeakAutoVar c;
        settings.checkLibrary = true;
        settings.addEnabled("information");
        c.runChecks(&tokenizer, &settings, this);
    }

    void run() override {
        LOAD_LIB_2(settings.library, "std.cfg");

        TEST_CASE(recursiveCountLimit); // #5872 #6157 #9097
    }

    void recursiveCountLimit() { // #5872 #6157 #9097
        ASSERT_THROW(checkP("#define ONE     else if (0) { }\n"
                            "#define TEN     ONE ONE ONE ONE ONE ONE ONE ONE ONE ONE\n"
                            "#define HUN     TEN TEN TEN TEN TEN TEN TEN TEN TEN TEN\n"
                            "#define THOU    HUN HUN HUN HUN HUN HUN HUN HUN HUN HUN\n"
                            "void foo() {\n"
                            "  if (0) { }\n"
                            "  THOU THOU\n"
                            "}"), InternalError);
        ASSERT_NO_THROW(checkP("#define ONE     if (0) { }\n"
                               "#define TEN     ONE ONE ONE ONE ONE ONE ONE ONE ONE ONE\n"
                               "#define HUN     TEN TEN TEN TEN TEN TEN TEN TEN TEN TEN\n"
                               "#define THOU    HUN HUN HUN HUN HUN HUN HUN HUN HUN HUN\n"
                               "void foo() {\n"
                               "  if (0) { }\n"
                               "  THOU THOU\n"
                               "}"));
    }
};

REGISTER_TEST(TestLeakAutoVarRecursiveCountLimit)

class TestLeakAutoVarStrcpy : public TestFixture {
public:
    TestLeakAutoVarStrcpy() : TestFixture("TestLeakAutoVarStrcpy") {}

private:
    Settings settings;

    void check_(const char* file, int line, const char code[]) {
        // Clear the error buffer..
        errout.str("");

        // Tokenize..
        Tokenizer tokenizer(&settings, this);
        std::istringstream istr(code);
        ASSERT_LOC(tokenizer.tokenize(istr, "test.cpp"), file, line);

        // Check for leaks..
        CheckLeakAutoVar checkLeak;
        settings.checkLibrary = true;
        settings.severity.enable(Severity::information);
        checkLeak.runChecks(&tokenizer, &settings, this);
    }

    void run() override {
        LOAD_LIB_2(settings.library, "std.cfg");

        TEST_CASE(returnedValue); // #9298
        TEST_CASE(fclose_false_positive); // #9575
    }

    void returnedValue() { // #9298
        check("char *m;\n"
              "void strcpy_returnedvalue(const char* str)\n"
              "{\n"
              "    char* ptr = new char[strlen(str)+1];\n"
              "    m = strcpy(ptr, str);\n"
              "}");
        ASSERT_EQUALS("", errout.str());
    }

    void fclose_false_positive() { // #9575
        check("int  f(FILE *fp) { return fclose(fp); }");
        ASSERT_EQUALS("", errout.str());
    }

};

REGISTER_TEST(TestLeakAutoVarStrcpy)


class TestLeakAutoVarWindows : public TestFixture {
public:
    TestLeakAutoVarWindows() : TestFixture("TestLeakAutoVarWindows") {}

private:
    Settings settings;

    void check_(const char* file, int line, const char code[]) {
        // Clear the error buffer..
        errout.str("");

        // Tokenize..
        Tokenizer tokenizer(&settings, this);
        std::istringstream istr(code);
        ASSERT_LOC(tokenizer.tokenize(istr, "test.c"), file, line);

        // Check for leaks..
        CheckLeakAutoVar checkLeak;
        checkLeak.runChecks(&tokenizer, &settings, this);
    }

    void run() override {
        LOAD_LIB_2(settings.library, "windows.cfg");

        TEST_CASE(heapDoubleFree);
    }

    void heapDoubleFree() {
        check("void f() {"
              "  HANDLE MyHeap = HeapCreate(0, 0, 0);"
              "  int *a = HeapAlloc(MyHeap, 0, sizeof(int));"
              "  int *b = HeapAlloc(MyHeap, 0, sizeof(int));"
              "  HeapFree(MyHeap, 0, a);"
              "  HeapFree(MyHeap, 0, b);"
              "  HeapDestroy(MyHeap);"
              "}");
        ASSERT_EQUALS("", errout.str());

        check("void f() {"
              "  int *a = HeapAlloc(GetProcessHeap(), 0, sizeof(int));"
              "  int *b = HeapAlloc(GetProcessHeap(), 0, sizeof(int));"
              "  HeapFree(GetProcessHeap(), 0, a);"
              "  HeapFree(GetProcessHeap(), 0, b);"
              "}");
        ASSERT_EQUALS("", errout.str());

        check("void f() {"
              "  HANDLE MyHeap = HeapCreate(0, 0, 0);"
              "  int *a = HeapAlloc(MyHeap, 0, sizeof(int));"
              "  int *b = HeapAlloc(MyHeap, 0, sizeof(int));"
              "  HeapFree(MyHeap, 0, a);"
              "  HeapDestroy(MyHeap);"
              "}");
        ASSERT_EQUALS("[test.c:1]: (error) Memory leak: b\n", errout.str());

        check("void f() {"
              "  HANDLE MyHeap = HeapCreate(0, 0, 0);"
              "  int *a = HeapAlloc(MyHeap, 0, sizeof(int));"
              "  int *b = HeapAlloc(MyHeap, 0, sizeof(int));"
              "  HeapFree(MyHeap, 0, a);"
              "  HeapFree(MyHeap, 0, b);"
              "}");
        TODO_ASSERT_EQUALS("[test.c:1] (error) Resource leak: MyHeap",
                           "", errout.str());

        check("void f() {"
              "  HANDLE MyHeap = HeapCreate(0, 0, 0);"
              "  int *a = HeapAlloc(MyHeap, 0, sizeof(int));"
              "  int *b = HeapAlloc(MyHeap, 0, sizeof(int));"
              "  HeapFree(MyHeap, 0, a);"
              "}");
        TODO_ASSERT_EQUALS("[test.c:1] (error) Memory leak: MyHeap\n"
                           "[test.c:1] (error) Memory leak: b",
                           "[test.c:1]: (error) Memory leak: b\n", errout.str());
    }
};

REGISTER_TEST(TestLeakAutoVarWindows)<|MERGE_RESOLUTION|>--- conflicted
+++ resolved
@@ -2431,8 +2431,6 @@
               "    asm goto(\"assembler code\");\n"
               "}\n");
         ASSERT_EQUALS("", errout.str());
-<<<<<<< HEAD
-=======
 
         check("void f() {\n"
               "    FILE* p = fopen(\"abc.txt\", \"r\");\n"
@@ -2451,7 +2449,6 @@
               "    }\n"
               "}\n", /*cpp*/ true);
         ASSERT_EQUALS("[test.cpp:5]: (error) Resource leak: file\n", errout.str());
->>>>>>> 56e2af5d
     }
 
     void ptrptr() {
