/*
 * Cppcheck - A tool for static C/C++ code analysis
 * Copyright (C) 2007-2023 Cppcheck team.
 *
 * This program is free software: you can redistribute it and/or modify
 * it under the terms of the GNU General Public License as published by
 * the Free Software Foundation, either version 3 of the License, or
 * (at your option) any later version.
 *
 * This program is distributed in the hope that it will be useful,
 * but WITHOUT ANY WARRANTY; without even the implied warranty of
 * MERCHANTABILITY or FITNESS FOR A PARTICULAR PURPOSE.  See the
 * GNU General Public License for more details.
 *
 * You should have received a copy of the GNU General Public License
 * along with this program.  If not, see <http://www.gnu.org/licenses/>.
 */


#include "checkleakautovar.h"
#include "errortypes.h"
#include "helpers.h"
#include "settings.h"
#include "fixture.h"
#include "tokenize.h"

#include <sstream> // IWYU pragma: keep
#include <string>
#include <vector>

class TestLeakAutoVarStrcpy;
class TestLeakAutoVarWindows;

class TestLeakAutoVar : public TestFixture {
public:
    TestLeakAutoVar() : TestFixture("TestLeakAutoVar") {}

private:
    Settings settings;

    void run() override {
        constexpr char xmldata[] = "<?xml version=\"1.0\"?>\n"
                                   "<def>\n"
                                   "  <podtype name=\"uint8_t\" sign=\"u\" size=\"1\"/>\n"
                                   "  <memory>\n"
                                   "    <alloc>malloc</alloc>\n"
                                   "    <realloc>realloc</realloc>\n"
                                   "    <dealloc>free</dealloc>\n"
                                   "  </memory>\n"
                                   "  <resource>\n"
                                   "    <alloc>socket</alloc>\n"
                                   "    <dealloc>close</dealloc>\n"
                                   "  </resource>\n"
                                   "  <resource>\n"
                                   "    <alloc>fopen</alloc>\n"
                                   "    <realloc realloc-arg=\"3\">freopen</realloc>\n"
                                   "    <dealloc>fclose</dealloc>\n"
                                   "  </resource>\n"
                                   "  <smart-pointer class-name=\"std::shared_ptr\"/>\n"
                                   "  <smart-pointer class-name=\"std::unique_ptr\">\n"
                                   "    <unique/>\n"
                                   "  </smart-pointer>\n"
                                   "</def>";
        settings = settingsBuilder(settings).libraryxml(xmldata, sizeof(xmldata)).build();

        // Assign
        TEST_CASE(assign1);
        TEST_CASE(assign2);
        TEST_CASE(assign3);
        TEST_CASE(assign4);
        TEST_CASE(assign5);
        TEST_CASE(assign6);
        TEST_CASE(assign7);
        TEST_CASE(assign8);
        TEST_CASE(assign9);
        TEST_CASE(assign10);
        TEST_CASE(assign11); // #3942: x = a(b(p));
        TEST_CASE(assign12); // #4236: FP. bar(&x);
        TEST_CASE(assign13); // #4237: FP. char*&ref=p; p=malloc(10); free(ref);
        TEST_CASE(assign14);
        TEST_CASE(assign15);
        TEST_CASE(assign16);
        TEST_CASE(assign17); // #9047
        TEST_CASE(assign18);
        TEST_CASE(assign19);
        TEST_CASE(assign20); // #9187
        TEST_CASE(assign21); // #10186
        TEST_CASE(assign22); // #9139
        TEST_CASE(assign23);
        TEST_CASE(assign24); // #7440
        TEST_CASE(assign25);

        TEST_CASE(isAutoDealloc);

        TEST_CASE(realloc1);
        TEST_CASE(realloc2);
        TEST_CASE(realloc3);
        TEST_CASE(realloc4);
        TEST_CASE(realloc5); // #9292, #9990
        TEST_CASE(freopen1);
        TEST_CASE(freopen2);

        TEST_CASE(deallocuse1);
        TEST_CASE(deallocuse3);
        TEST_CASE(deallocuse4);
        TEST_CASE(deallocuse5); // #4018: FP. free(p), p = 0;
        TEST_CASE(deallocuse6); // #4034: FP. x = p = f();
        TEST_CASE(deallocuse7); // #6467, #6469, #6473
        TEST_CASE(deallocuse8); // #1765
        TEST_CASE(deallocuse9); // #9781
        TEST_CASE(deallocuse10);
        TEST_CASE(deallocuse11); // #8302
        TEST_CASE(deallocuse12);
        TEST_CASE(deallocuse13);
        TEST_CASE(deallocuse14);

        TEST_CASE(doublefree1);
        TEST_CASE(doublefree2);
        TEST_CASE(doublefree3); // #4914
        TEST_CASE(doublefree4); // #5451 - FP when exit is called
        TEST_CASE(doublefree5); // #5522
        TEST_CASE(doublefree6); // #7685
        TEST_CASE(doublefree7);
        TEST_CASE(doublefree8);
        TEST_CASE(doublefree9);
        TEST_CASE(doublefree10); // #8706
        TEST_CASE(doublefree11);
        TEST_CASE(doublefree12); // #10502
        TEST_CASE(doublefree13); // #11008
        TEST_CASE(doublefree14); // #9708
        TEST_CASE(doublefree15);
        TEST_CASE(doublefree16);

        // exit
        TEST_CASE(exit1);
        TEST_CASE(exit2);
        TEST_CASE(exit3);

        // handling function calls
        TEST_CASE(functioncall1);

        // goto
        TEST_CASE(goto1);
        TEST_CASE(goto2);
        TEST_CASE(goto3); // #11431

        // if/else
        TEST_CASE(ifelse1);
        TEST_CASE(ifelse2);
        TEST_CASE(ifelse3);
        TEST_CASE(ifelse4);
        TEST_CASE(ifelse5);
        TEST_CASE(ifelse6); // #3370
        TEST_CASE(ifelse7); // #5576 - if (fd < 0)
        TEST_CASE(ifelse8); // #5747 - if (fd == -1)
        TEST_CASE(ifelse9); // #5273 - if (X(p==NULL, 0))
        TEST_CASE(ifelse10); // #8794 - if (!(x!=NULL))
        TEST_CASE(ifelse11); // #8365 - if (NULL == (p = malloc(4)))
        TEST_CASE(ifelse12); // #8340 - if ((*p = malloc(4)) == NULL)
        TEST_CASE(ifelse13); // #8392
        TEST_CASE(ifelse14); // #9130 - if (x == (char*)NULL)
        TEST_CASE(ifelse15); // #9206 - if (global_ptr = malloc(1))
        TEST_CASE(ifelse16); // #9635 - if (p = malloc(4), p == NULL)
        TEST_CASE(ifelse17); //  if (!!(!p))
        TEST_CASE(ifelse18);
        TEST_CASE(ifelse19);
        TEST_CASE(ifelse20); // #10182
        TEST_CASE(ifelse21);
        TEST_CASE(ifelse22); // #10187
        TEST_CASE(ifelse23); // #5473
        TEST_CASE(ifelse24); // #1733
        TEST_CASE(ifelse25); // #9966
        TEST_CASE(ifelse26);
        TEST_CASE(ifelse27);
        TEST_CASE(ifelse28); // #11038

        // switch
        TEST_CASE(switch1);

        // loops
        TEST_CASE(loop1);
        TEST_CASE(loop2);

        // mismatching allocation/deallocation
        TEST_CASE(mismatchAllocDealloc);

        TEST_CASE(smartPointerDeleter);
        TEST_CASE(smartPointerRelease);

        // Execution reaches a 'return'
        TEST_CASE(return1);
        TEST_CASE(return2);
        TEST_CASE(return3);
        TEST_CASE(return4);
        TEST_CASE(return5);
        TEST_CASE(return6); // #8282 return {p, p}
        TEST_CASE(return7); // #9343 return (uint8_t*)x
        TEST_CASE(return8);
        TEST_CASE(return9);
        TEST_CASE(return10);

        // General tests: variable type, allocation type, etc
        TEST_CASE(test1);
        TEST_CASE(test2);
        TEST_CASE(test3);  // #3954 - reference pointer
        TEST_CASE(test4);  // #5923 - static pointer
        TEST_CASE(test5);  // unknown type

        // Execution reaches a 'throw'
        TEST_CASE(throw1);
        TEST_CASE(throw2);

        // Possible leak => Further configuration is needed for complete analysis
        TEST_CASE(configuration1);
        TEST_CASE(configuration2);
        TEST_CASE(configuration3);
        TEST_CASE(configuration4);
        TEST_CASE(configuration5);
        TEST_CASE(configuration6);

        TEST_CASE(ptrptr);

        TEST_CASE(nestedAllocation);
        TEST_CASE(testKeywords); // #6767

        TEST_CASE(inlineFunction); // #3989

        TEST_CASE(smartPtrInContainer); // #8262

        TEST_CASE(functionCallCastConfig); // #9652
        TEST_CASE(functionCallLeakIgnoreConfig); // #7923
    }

#define check(...) check_(__FILE__, __LINE__, __VA_ARGS__)
    void check_(const char* file, int line, const char code[], bool cpp = false, const Settings *s = nullptr) {
        // Clear the error buffer..
        errout.str("");

        const Settings settings1 = settingsBuilder(s ? *s : settings).checkLibrary().build();

        // Tokenize..
        Tokenizer tokenizer(&settings1, this);
        std::istringstream istr(code);
        ASSERT_LOC(tokenizer.tokenize(istr, cpp ? "test.cpp" : "test.c"), file, line);

        // Check for leaks..
        runChecks<CheckLeakAutoVar>(tokenizer, this);
    }

    void check_(const char* file, int line, const char code[], const Settings & s) {
        // Clear the error buffer..
        errout.str("");

        const Settings settings0 = settingsBuilder(s).checkLibrary().build();

        // Tokenize..
        Tokenizer tokenizer(&settings0, this);
        std::istringstream istr(code);
        ASSERT_LOC(tokenizer.tokenize(istr, "test.cpp"), file, line);

        // Check for leaks..
        runChecks<CheckLeakAutoVar>(tokenizer, this);
    }

    void assign1() {
        check("void f() {\n"
              "    char *p = malloc(10);\n"
              "    p = NULL;\n"
              "    free(p);\n"
              "}");
        ASSERT_EQUALS("[test.c:3]: (error) Memory leak: p\n", errout.str());
    }

    void assign2() {
        check("void f() {\n"
              "    char *p = malloc(10);\n"
              "    char *q = p;\n"
              "    free(q);\n"
              "}");
        ASSERT_EQUALS("", errout.str());
    }

    void assign3() {
        check("void f() {\n"
              "    char *p = malloc(10);\n"
              "    char *q = p + 1;\n"
              "    free(q - 1);\n"
              "}");
        ASSERT_EQUALS("", errout.str());
    }

    void assign4() {
        check("void f() {\n"
              "    char *a = malloc(10);\n"
              "    a += 10;\n"
              "    free(a - 10);\n"
              "}");
        ASSERT_EQUALS("", errout.str());
    }

    void assign5() {
        check("void foo()\n"
              "{\n"
              "    char *p = new char[100];\n"
              "    list += p;\n"
              "}");
        ASSERT_EQUALS("", errout.str());
    }

    void assign6() { // #2806 - FP when there is redundant assignment
        check("void foo() {\n"
              "    char *p = malloc(10);\n"
              "    p = strcpy(p,q);\n"
              "    free(p);\n"
              "}");
        ASSERT_EQUALS("", errout.str());
    }

    void assign7() {
        check("void foo(struct str *d) {\n"
              "    struct str *p = malloc(10);\n"
              "    d->p = p;\n"
              "}");
        ASSERT_EQUALS("", errout.str());
    }

    void assign8() {  // linux list
        check("void foo(struct str *d) {\n"
              "    struct str *p = malloc(10);\n"
              "    d->p = &p->x;\n"
              "}");
        ASSERT_EQUALS("", errout.str());
    }

    void assign9() {
        check("void foo() {\n"
              "    char *p = x();\n"
              "    free(p);\n"
              "    p = NULL;\n"
              "}");
        ASSERT_EQUALS("", errout.str());
    }

    void assign10() {
        check("void foo() {\n"
              "    char *p;\n"
              "    if (x) { p = malloc(10); }\n"
              "    if (!x) { p = NULL; }\n"
              "    free(p);\n"
              "}");
        ASSERT_EQUALS("", errout.str());
    }

    void assign11() { // #3942 - FP for x = a(b(p));
        check("void f() {\n"
              "    char *p = malloc(10);\n"
              "    x = a(b(p));\n"
              "}");
        ASSERT_EQUALS("[test.c:4]: (information) --check-library: Function b() should have <use>/<leak-ignore> configuration\n", errout.str());
    }

    void assign12() { // #4236: FP. bar(&x)
        check("void f() {\n"
              "    char *p = malloc(10);\n"
              "    free(p);\n"
              "    bar(&p);\n"
              "    free(p);\n"
              "}");
        ASSERT_EQUALS("", errout.str());
    }

    void assign13() { // #4237: FP. char *&ref=p; p=malloc(10); free(ref);
        check("void f() {\n"
              "    char *p;\n"
              "    char * &ref = p;\n"
              "    p = malloc(10);\n"
              "    free(ref);\n"
              "}", /*cpp*/ true);
        TODO_ASSERT_EQUALS("", "[test.cpp:6]: (error) Memory leak: p\n", errout.str());
    }

    void assign14() {
        check("void f(int x) {\n"
              "    char *p;\n"
              "    if (x && (p = malloc(10))) { }"
              "}");
        ASSERT_EQUALS("[test.c:3]: (error) Memory leak: p\n", errout.str());

        check("void f(int x) {\n"
              "    char *p;\n"
              "    if (x && (p = new char[10])) { }"
              "}", true);
        ASSERT_EQUALS("[test.cpp:3]: (error) Memory leak: p\n", errout.str());
    }

    void assign15() {
        // #8120
        check("void f() {\n"
              "   baz *p;\n"
              "   p = malloc(sizeof *p);\n"
              "   free(p);\n"
              "   p = malloc(sizeof *p);\n"
              "   free(p);\n"
              "}");
        ASSERT_EQUALS("", errout.str());
    }

    void assign16() {
        check("void f() {\n"
              "   char *p = malloc(10);\n"
              "   free(p);\n"
              "   if (p=dostuff()) *p = 0;\n"
              "}");
        ASSERT_EQUALS("", errout.str());
    }

    void assign17() { // #9047
        check("void f() {\n"
              "    char *p = (char*)malloc(10);\n"
              "}");
        ASSERT_EQUALS("[test.c:3]: (error) Memory leak: p\n", errout.str());

        check("void f() {\n"
              "    char *p = (char*)(int*)malloc(10);\n"
              "}");
        ASSERT_EQUALS("[test.c:3]: (error) Memory leak: p\n", errout.str());
    }

    void assign18() {
        check("void f(int x) {\n"
              "    char *p;\n"
              "    if (x && (p = (char*)malloc(10))) { }"
              "}");
        ASSERT_EQUALS("[test.c:3]: (error) Memory leak: p\n", errout.str());

        check("void f(int x) {\n"
              "    char *p;\n"
              "    if (x && (p = (char*)(int*)malloc(10))) { }"
              "}");
        ASSERT_EQUALS("[test.c:3]: (error) Memory leak: p\n", errout.str());
    }

    void assign19() {
        check("void f() {\n"
              "    char *p = malloc(10);\n"
              "    free((void*)p);\n"
              "}");
        ASSERT_EQUALS("", errout.str());
    }

    void assign20() { // #9187
        check("void f() {\n"
              "    char *p = static_cast<int>(malloc(10));\n"
              "}", true);
        ASSERT_EQUALS("[test.cpp:3]: (error) Memory leak: p\n", errout.str());
    }

    void assign21() { // #10186
        check("void f(int **x) {\n"
              "    void *p = malloc(10);\n"
              "    *x = (int*)p;\n"
              "}", true);
        ASSERT_EQUALS("", errout.str());
    }

    void assign22() { // #9139
        check("void f(char tempFileName[256]) {\n"
              "    const int fd = socket(AF_INET, SOCK_PACKET, 0 );\n"
              "}", true);
        ASSERT_EQUALS("[test.cpp:3]: (error) Resource leak: fd\n", errout.str());

        check("void f() {\n"
              "    const void * const p = malloc(10);\n"
              "}", true);
        ASSERT_EQUALS("[test.cpp:3]: (error) Memory leak: p\n", errout.str());
    }

    void assign23() {
        const Settings s = settingsBuilder().library("posix.cfg").build();
        check("void f() {\n"
              "    int n1, n2, n3, n4, n5, n6, n7, n8, n9, n10, n11, n12, n13, n14;\n"
              "    *&n1 = open(\"xx.log\", O_RDONLY);\n"
              "    *&(n2) = open(\"xx.log\", O_RDONLY);\n"
              "    *(&n3) = open(\"xx.log\", O_RDONLY);\n"
              "    *&*&n4 = open(\"xx.log\", O_RDONLY);\n"
              "    *&*&*&(n5) = open(\"xx.log\", O_RDONLY);\n"
              "    *&*&(*&n6) = open(\"xx.log\", O_RDONLY);\n"
              "    *&*(&*&n7) = open(\"xx.log\", O_RDONLY);\n"
              "    *(&*&n8) = open(\"xx.log\", O_RDONLY);\n"
              "    *&(*&*&(*&n9)) = open(\"xx.log\", O_RDONLY);\n"
              "    (n10) = open(\"xx.log\", O_RDONLY);\n"
              "    ((n11)) = open(\"xx.log\", O_RDONLY);\n"
              "    ((*&n12)) = open(\"xx.log\", O_RDONLY);\n"
              "    *(&(*&n13)) = open(\"xx.log\", O_RDONLY);\n"
              "    ((*&(*&n14))) = open(\"xx.log\", O_RDONLY);\n"
              "}\n", true, &s);
        ASSERT_EQUALS("[test.cpp:17]: (error) Resource leak: n1\n"
                      "[test.cpp:17]: (error) Resource leak: n2\n"
                      "[test.cpp:17]: (error) Resource leak: n3\n"
                      "[test.cpp:17]: (error) Resource leak: n4\n"
                      "[test.cpp:17]: (error) Resource leak: n5\n"
                      "[test.cpp:17]: (error) Resource leak: n6\n"
                      "[test.cpp:17]: (error) Resource leak: n7\n"
                      "[test.cpp:17]: (error) Resource leak: n8\n"
                      "[test.cpp:17]: (error) Resource leak: n9\n"
                      "[test.cpp:17]: (error) Resource leak: n10\n"
                      "[test.cpp:17]: (error) Resource leak: n11\n"
                      "[test.cpp:17]: (error) Resource leak: n12\n"
                      "[test.cpp:17]: (error) Resource leak: n13\n"
                      "[test.cpp:17]: (error) Resource leak: n14\n",
                      errout.str());
    }

    void assign24() {
        check("void f() {\n" // #7440
              "    char* data = new char[100];\n"
              "    char** dataPtr = &data;\n"
              "    delete[] *dataPtr;\n"
              "}\n", true);
        ASSERT_EQUALS("", errout.str());

        check("void f() {\n"
              "    char* data = new char[100];\n"
              "    char** dataPtr = &data;\n"
              "    printf(\"test\");\n"
              "    delete[] *dataPtr;\n"
              "}\n", true);
        ASSERT_EQUALS("", errout.str());

        check("void f() {\n" // #9279
              "    int* p = new int;\n"
              "    *p = 42;\n"
              "    g();\n"
              "}\n", /*cpp*/ true);
        ASSERT_EQUALS("[test.cpp:4]: (information) --check-library: Function g() should have <noreturn> configuration\n",
                      errout.str());

        check("void g();\n"
              "void f() {\n"
              "    int* p = new int;\n"
              "    *p = 42;\n"
              "    g();\n"
              "}\n", /*cpp*/ true);
        ASSERT_EQUALS("[test.cpp:6]: (error) Memory leak: p\n", errout.str());

        check("void g() {}\n"
              "void f() {\n"
              "    int* p = new int;\n"
              "    *p = 42;\n"
              "    g();\n"
              "}\n", /*cpp*/ true);
        ASSERT_EQUALS("[test.cpp:6]: (error) Memory leak: p\n", errout.str());

        check("[[noreturn]] void g();\n"
              "void f() {\n"
              "    int* p = new int;\n"
              "    *p = 42;\n"
              "    g();\n"
              "}\n", /*cpp*/ true);
        ASSERT_EQUALS("", errout.str());

        check("void g() { exit(1); }\n"
              "void f() {\n"
              "    int* p = new int;\n"
              "    *p = 42;\n"
              "    g();\n"
              "}\n", /*cpp*/ true);
        ASSERT_EQUALS("", errout.str());

        check("void g() {}\n" // #10517
              "void f() {\n"
              "    char* p = malloc(10);\n"
              "    g();\n"
              "}\n");
        ASSERT_EQUALS("[test.c:5]: (error) Memory leak: p\n", errout.str());
    }

    void assign25() {
        check("void f() {\n" // #11796
              "    int* p{ new int };\n"
              "    int* q(new int);\n"
              "}", true);
        ASSERT_EQUALS("[test.cpp:4]: (error) Memory leak: p\n"
                      "[test.cpp:4]: (error) Memory leak: q\n",
                      errout.str());

        check("struct S : B {\n" // #12239
              "    void f();\n"
              "    void g();\n"
              "};\n"
              "void S::f() {\n"
              "    FD* fd(new FD(this));\n"
              "    fd->exec();\n"
              "}\n"
              "void S::g() {\n"
              "    FD* fd{ new FD(this) };\n"
              "    fd->exec();\n"
              "}\n", true);
        ASSERT_EQUALS("", errout.str());
    }

    void isAutoDealloc() {
        check("void f() {\n"
              "    char *p = new char[100];"
              "}", true);
        ASSERT_EQUALS("[test.cpp:2]: (error) Memory leak: p\n", errout.str());

        check("void f() {\n"
              "    Fred *fred = new Fred;"
              "}", true);
        ASSERT_EQUALS("", errout.str());

        check("void f() {\n"
              "    std::string *str = new std::string;"
              "}", true);
        TODO_ASSERT_EQUALS("[test.cpp:2]: (error) Memory leak: str\n", "", errout.str());

        check("class TestType {\n" // #9028
              "public:\n"
              "    char ca[12];\n"
              "};\n"
              "void f() {\n"
              "    TestType *tt = new TestType();\n"
              "}", true);
        ASSERT_EQUALS("[test.cpp:7]: (error) Memory leak: tt\n", errout.str());

        check("void f(Bar& b) {\n" // #7622
              "    char* data = new char[10];\n"
              "    b = Bar(*new Foo(data));\n"
              "}", /*cpp*/ true);
        ASSERT_EQUALS("[test.cpp:4]: (information) --check-library: Function Foo() should have <use>/<leak-ignore> configuration\n", errout.str());

        check("class B {};\n"
              "    class D : public B {};\n"
              "    void g() {\n"
              "        auto d = new D();\n"
              "        if (d) {}\n"
              "}", /*cpp*/ true);
        ASSERT_EQUALS("[test.cpp:6]: (error) Memory leak: d\n", errout.str());
    }

    void realloc1() {
        check("void f() {\n"
              "    void *p = malloc(10);\n"
              "    void *q = realloc(p, 20);\n"
              "    free(q)\n"
              "}");
        ASSERT_EQUALS("", errout.str());
    }

    void realloc2() {
        check("void f() {\n"
              "    void *p = malloc(10);\n"
              "    void *q = realloc(p, 20);\n"
              "}");
        ASSERT_EQUALS("[test.c:4]: (error) Memory leak: q\n", errout.str());
    }

    void realloc3() {
        check("void f() {\n"
              "    char *p = malloc(10);\n"
              "    char *q = (char*) realloc(p, 20);\n"
              "}");
        ASSERT_EQUALS("[test.c:4]: (error) Memory leak: q\n", errout.str());
    }

    void realloc4() {
        check("void f(void *p) {\n"
              "    void * q = realloc(p, 10);\n"
              "    if (q == NULL)\n"
              "        return;\n"
              "}");
        ASSERT_EQUALS("[test.c:5]: (error) Memory leak: q\n", errout.str());
    }

    void realloc5() {
        // #9292
        check("void * f(void * ptr, size_t size) {\n"
              "    void *datap = realloc(ptr, size);\n"
              "    if (size && !datap)\n"
              "        free(ptr);\n"
              "    return datap;\n"
              "}");
        ASSERT_EQUALS("", errout.str());

        // #9990
        check("void f() {\n"
              "    void * p1 = malloc(10);\n"
              "    if (!p1)\n"
              "        return;\n"
              "    void * p2 = realloc(p1, 42);\n"
              "    if (!p2) {\n"
              "        free(p1);\n"
              "        return;\n"
              "    }\n"
              "    free(p2);\n"
              "}");
        ASSERT_EQUALS("", errout.str());
    }

    void freopen1() {
        check("void f() {\n"
              "    void *p = fopen(name,a);\n"
              "    void *q = freopen(name, b, p);\n"
              "    fclose(q)\n"
              "}");
        ASSERT_EQUALS("", errout.str());
    }

    void freopen2() {
        check("void f() {\n"
              "    void *p = fopen(name,a);\n"
              "    void *q = freopen(name, b, p);\n"
              "}");
        ASSERT_EQUALS("[test.c:4]: (error) Resource leak: q\n", errout.str());
    }

    void deallocuse1() {
        check("void f(char *p) {\n"
              "    free(p);\n"
              "    *p = 0;\n"
              "}");
        ASSERT_EQUALS("[test.c:3]: (error) Dereferencing 'p' after it is deallocated / released\n", errout.str());

        check("void f(char *p) {\n"
              "    free(p);\n"
              "    char c = *p;\n"
              "}");
        ASSERT_EQUALS("[test.c:3]: (error) Dereferencing 'p' after it is deallocated / released\n", errout.str());
    }

    void deallocuse3() {
        check("void f(struct str *p) {\n"
              "    free(p);\n"
              "    p = p->next;\n"
              "}");
        ASSERT_EQUALS("[test.c:3]: (error) Dereferencing 'p' after it is deallocated / released\n", errout.str());
    }

    void deallocuse4() {
        check("void f(char *p) {\n"
              "    free(p);\n"
              "    return p;\n"
              "}");
        ASSERT_EQUALS("[test.c:2] -> [test.c:3]: (error) Returning/dereferencing 'p' after it is deallocated / released\n", errout.str());

        check("void f(char *p) {\n"
              "  if (!p) free(p);\n"
              "  return p;\n"
              "}");
        ASSERT_EQUALS("", errout.str());

        check("void f(char *p) {\n"
              "  if (!p) delete p;\n"
              "  return p;\n"
              "}", true);
        ASSERT_EQUALS("", errout.str());

        check("void f(char *p) {\n"
              "  if (!p) delete [] p;\n"
              "  return p;\n"
              "}", true);
        ASSERT_EQUALS("", errout.str());

        check("void f(void* p) {\n"
              "   if (a) {\n"
              "      free(p);\n"
              "       return;\n"
              "   }\n"
              "   g(p);\n"
              "   return;\n"
              "}");
        ASSERT_EQUALS("", errout.str());
    }

    void deallocuse5() {  // #4018
        check("void f(char *p) {\n"
              "    free(p), p = 0;\n"
              "    *p = 0;\n"  // <- Make sure pointer info is reset. It is NOT a freed pointer dereference
              "}");
        ASSERT_EQUALS("", errout.str());
    }

    void deallocuse6() {  // #4034
        check("void f(char *p) {\n"
              "    free(p);\n"
              "    x = p = foo();\n"  // <- p is not dereferenced
              "}");
        ASSERT_EQUALS("", errout.str());
    }

    void deallocuse7() {  // #6467, #6469, #6473, #6648
        check("struct Foo { int* ptr; };\n"
              "void f(Foo* foo) {\n"
              "    delete foo->ptr;\n"
              "    foo->ptr = new Foo;\n"
              "}", true);
        ASSERT_EQUALS("", errout.str());

        check("struct Foo { int* ptr; };\n"
              "void f(Foo* foo) {\n"
              "    delete foo->ptr;\n"
              "    x = *foo->ptr;\n"
              "}", true);
        TODO_ASSERT_EQUALS("[test.cpp:4]: (error) Dereferencing 'ptr' after it is deallocated / released\n", "", errout.str());

        check("void parse() {\n"
              "    struct Buf {\n"
              "        Buf(uint32_t len) : m_buf(new uint8_t[len]) {}\n"
              "        ~Buf() { delete[]m_buf; }\n"
              "        uint8_t *m_buf;\n"
              "    };\n"
              "}", true);
        ASSERT_EQUALS("", errout.str());

        check("struct Foo {\n"
              "    Foo();\n"
              "    Foo* ptr;\n"
              "    void func();\n"
              "};\n"
              "void bar(Foo* foo) {\n"
              "    delete foo->ptr;\n"
              "    foo->ptr = new Foo;\n"
              "    foo->ptr->func();\n"
              "}", true);
        ASSERT_EQUALS("", errout.str());

        check("void foo(void (*conv)(char**)) {\n"
              "  char * ptr=(char*)malloc(42);\n"
              "  free(ptr);\n"
              "  (*conv)(&ptr);\n"
              "}");
        ASSERT_EQUALS("", errout.str());
    }

    void deallocuse8() {  // #1765
        check("void f() {\n"
              "    int *ptr = new int;\n"
              "    delete(ptr);\n"
              "    *ptr = 0;\n"
              "}", true);
        ASSERT_EQUALS("[test.cpp:4]: (error) Dereferencing 'ptr' after it is deallocated / released\n", errout.str());
    }

    void deallocuse9() {
        check("void f(Type* p) {\n" // #9781
              "  std::shared_ptr<Type> sp(p);\n"
              "  bool b = p->foo();\n"
              "  return b;\n"
              "}\n", /*cpp*/ true);
        ASSERT_EQUALS("", errout.str());

        check("struct A {\n" // #8635
              "    std::vector<std::unique_ptr<A>> array_;\n"
              "    A* foo() {\n"
              "        A* a = new A();\n"
              "        array_.push_back(std::unique_ptr<A>(a));\n"
              "        return a;\n"
              "    }\n"
              "};\n", /*cpp*/ true);
        ASSERT_EQUALS("", errout.str());

        check("int g(int *p) {\n" // #9838
              "    std::unique_ptr<int> temp(p);\n"
              "    return DoSomething(p);\n"
              "}\n"
              "int f() {\n"
              "    return g(new int(3));\n"
              "}\n", /*cpp*/ true);
        ASSERT_EQUALS("", errout.str());
    }

    void deallocuse10() {
        check("void f(char* p) {\n"
              "    free(p);\n"
              "    p[0] = 10;\n"
              "}\n");
        ASSERT_EQUALS("[test.c:3]: (error) Dereferencing 'p' after it is deallocated / released\n", errout.str());

        check("int f(int* p) {\n"
              "    free(p);\n"
              "    return p[1];\n"
              "}\n");
        ASSERT_EQUALS("[test.c:2] -> [test.c:3]: (error) Returning/dereferencing 'p' after it is deallocated / released\n", errout.str());
    }

    void deallocuse11() { // #8302
        check("int f() {\n"
              "  int *array = new int[42];\n"
              "  delete [] array;\n"
              "  return array[1];" // <<
              "}", true);
        ASSERT_EQUALS("[test.cpp:3] -> [test.cpp:4]: (error) Returning/dereferencing 'array' after it is deallocated / released\n", errout.str());

        check("int f() {\n"
              "  int *array = (int*)malloc(40);\n"
              "  free(array);\n"
              "  return array[1];" // <<
              "}");
        ASSERT_EQUALS("[test.c:3] -> [test.c:4]: (error) Returning/dereferencing 'array' after it is deallocated / released\n", errout.str());
    }

    void deallocuse12() {
        check("struct foo { int x; }\n"
              "void f1(struct foo *f) {\n"
              "  free(f);\n"
              "}\n"
              "void f2(struct foo *f, int *out) {\n"
              "  *out = f->x;\n"
              "}");
        ASSERT_EQUALS("", errout.str());
    }

    void deallocuse13() {
        check("void f() {\n" // #9695
              "    auto* a = new int[2];\n"
              "    delete[] a;\n"
              "    a[1] = 0;\n"
              "    auto* b = static_cast<int*>(malloc(8));\n"
              "    free(b);\n"
              "    b[1] = 0;\n"
              "}\n", true);
        ASSERT_EQUALS("[test.cpp:4]: (error) Dereferencing 'a' after it is deallocated / released\n"
                      "[test.cpp:7]: (error) Dereferencing 'b' after it is deallocated / released\n",
                      errout.str());
    }

    void deallocuse14() {
        check("struct S { void f(); };\n" // #10905
              "void g() {\n"
              "    S* s = new S;\n"
              "    delete s;\n"
              "    s->f();\n"
              "}\n", true);
        ASSERT_EQUALS("[test.cpp:5]: (error) Dereferencing 's' after it is deallocated / released\n",
                      errout.str());

        check("void f() {\n"
              "    int *p = (int*)malloc(4);\n"
              "    free(p);\n"
              "    if (*p == 5) {}\n"
              "}\n");
        ASSERT_EQUALS("[test.c:4]: (error) Dereferencing 'p' after it is deallocated / released\n",
                      errout.str());

        check("int g(int);\n"
              "void f(int* p) {\n"
              "    free(p);\n"
              "    g(*p);\n"
              "}\n"
              "int h(int* p) {\n"
              "    free(p);\n"
              "    return g(*p);\n"
              "}\n");
        ASSERT_EQUALS("[test.c:4]: (error) Dereferencing 'p' after it is deallocated / released\n"
                      "[test.c:7] -> [test.c:8]: (error) Returning/dereferencing 'p' after it is deallocated / released\n",
                      errout.str());

        check("int g(int);\n"
              "void f(int* p) {\n"
              "    free(p);\n"
              "    g(1 + *p);\n"
              "}\n"
              "int h(int* p) {\n"
              "    free(p);\n"
              "    return g(1 + *p);\n"
              "}\n");
        ASSERT_EQUALS("[test.c:4]: (error) Dereferencing 'p' after it is deallocated / released\n"
                      "[test.c:7] -> [test.c:8]: (error) Returning/dereferencing 'p' after it is deallocated / released\n",
                      errout.str());

        check("int g(int, int);\n"
              "void f(int* p) {\n"
              "    free(p);\n"
              "    g(0, 1 + *p);\n"
              "}\n"
              "int h(int* p) {\n"
              "    free(p);\n"
              "    return g(0, 1 + *p);\n"
              "}\n");
        ASSERT_EQUALS("[test.c:4]: (error) Dereferencing 'p' after it is deallocated / released\n"
                      "[test.c:7] -> [test.c:8]: (error) Returning/dereferencing 'p' after it is deallocated / released\n",
                      errout.str());

<<<<<<< HEAD
        check("int f() {\n" // #12321
              "    std::invoke([](int i) {\n"
              "        int* p = (int*)malloc(4);\n"
              "        *p = 0;\n"
              "        if (i) {\n"
              "            free(p);\n"
              "            return;\n"
              "        }\n"
              "        free(p);\n"
              "    }, 1);\n"
              "    return 0;\n"
              "}\n", "test.cpp");
        ASSERT_EQUALS("", errout.str());
=======
        check("void f() {\n"
              "    FOREACH(callables, ());\n"
              "}\n");
        ASSERT_EQUALS("[test.c:2]: (information) --check-library: Function FOREACH() should have <noreturn> configuration\n", errout.str()); // don't crash
>>>>>>> bd9700b8
    }

    void doublefree1() {  // #3895
        check("void f(char *p) {\n"
              "    if (x)\n"
              "        free(p);\n"
              "    else\n"
              "        p = 0;\n"
              "    free(p);\n"
              "}");
        ASSERT_EQUALS("[test.c:3] -> [test.c:6]: (error) Memory pointed to by 'p' is freed twice.\n", errout.str());

        check(
            "void foo(char *p) {\n"
            "  free(p);\n"
            "  free(p);\n"
            "}");
        ASSERT_EQUALS("[test.c:2] -> [test.c:3]: (error) Memory pointed to by 'p' is freed twice.\n", errout.str());

        check(
            "void foo(char *p, char *r) {\n"
            "  free(p);\n"
            "  free(r);\n"
            "}");
        ASSERT_EQUALS("", errout.str());

        check(
            "void foo() {\n"
            "  free(p);\n"
            "  free(r);\n"
            "}");
        ASSERT_EQUALS("", errout.str());

        check(
            "void foo(char *p) {\n"
            "  if (x < 3) free(p);\n"
            "  else { if (x > 9) free(p); }\n"
            "}");
        ASSERT_EQUALS("", errout.str());

        check(
            "void foo(char *p) {\n"
            "  free(p);\n"
            "  getNext(&p);\n"
            "  free(p);\n"
            "}");
        ASSERT_EQUALS("", errout.str());

        check(
            "void foo(char *p) {\n"
            "  free(p);\n"
            "  bar();\n"
            "  free(p);\n"
            "}");
        ASSERT_EQUALS("[test.c:2] -> [test.c:4]: (error) Memory pointed to by 'p' is freed twice.\n", errout.str());

        check(
            "void foo(char *p) {\n"
            "  free(p);\n"
            "  printf(\"Freed memory at location %x\", p);\n"
            "  free(p);\n"
            "}");
        ASSERT_EQUALS("[test.c:2] -> [test.c:4]: (error) Memory pointed to by 'p' is freed twice.\n", errout.str());

        check(
            "void foo(FILE *p) {\n"
            "  fclose(p);\n"
            "  fclose(p);\n"
            "}");
        ASSERT_EQUALS("[test.c:2] -> [test.c:3]: (error) Resource handle 'p' freed twice.\n", errout.str());

        check(
            "void foo(FILE *p, FILE *r) {\n"
            "  fclose(p);\n"
            "  fclose(r);\n"
            "}");
        ASSERT_EQUALS("", errout.str());

        check(
            "void foo(FILE *p) {\n"
            "  if (x < 3) fclose(p);\n"
            "  else { if (x > 9) fclose(p); }\n"
            "}");
        ASSERT_EQUALS("", errout.str());

        check(
            "void foo(FILE *p) {\n"
            "  fclose(p);\n"
            "  gethandle(&p);\n"
            "  fclose(p);\n"
            "}");
        ASSERT_EQUALS("", errout.str());

        check(
            "void foo(FILE *p) {\n"
            "  fclose(p);\n"
            "  gethandle();\n"
            "  fclose(p);\n"
            "}");
        ASSERT_EQUALS("[test.c:2] -> [test.c:4]: (error) Resource handle 'p' freed twice.\n", errout.str());

        check(
            "void foo(Data* p) {\n"
            "  free(p->a);\n"
            "  free(p->b);\n"
            "}");
        ASSERT_EQUALS("", errout.str());

        check(
            "void f() {\n"
            "    char *p; p = malloc(100);\n"
            "    if (x) {\n"
            "        free(p);\n"
            "        exit();\n"
            "    }\n"
            "    free(p);\n"
            "}");
        ASSERT_EQUALS("", errout.str());

        check(
            "void f() {\n"
            "    char *p; p = malloc(100);\n"
            "    if (x) {\n"
            "        free(p);\n"
            "        x = 0;\n"
            "    }\n"
            "    free(p);\n"
            "}");
        ASSERT_EQUALS("[test.c:4] -> [test.c:7]: (error) Memory pointed to by 'p' is freed twice.\n", errout.str());

        check(
            "void f() {\n"
            "    char *p; p = do_something();\n"
            "    free(p);\n"
            "    p = do_something();\n"
            "    free(p);\n"
            "}");
        ASSERT_EQUALS("", errout.str());

        check(
            "void foo(char *p) {\n"
            "  delete p;\n"
            "  delete p;\n"
            "}", true);
        ASSERT_EQUALS("[test.cpp:2] -> [test.cpp:3]: (error) Memory pointed to by 'p' is freed twice.\n", errout.str());

        check(
            "void foo(char *p, char *r) {\n"
            "  delete p;\n"
            "  delete r;\n"
            "}", true);
        ASSERT_EQUALS("", errout.str());

        check(
            "void foo(P p) {\n"
            "  delete p.x;\n"
            "  delete p;\n"
            "}", true);
        ASSERT_EQUALS("", errout.str());

        check(
            "void foo(char **p) {\n"
            "  delete p[0];\n"
            "  delete p[1];\n"
            "}", true);
        ASSERT_EQUALS("", errout.str());

        check(
            "void foo(char *p) {\n"
            "  delete p;\n"
            "  getNext(&p);\n"
            "  delete p;\n"
            "}", true);
        ASSERT_EQUALS("", errout.str());

        check(
            "void foo(char *p) {\n"
            "  delete p;\n"
            "  bar();\n"
            "  delete p;\n"
            "}", true);
        ASSERT_EQUALS("[test.cpp:2] -> [test.cpp:4]: (error) Memory pointed to by 'p' is freed twice.\n", errout.str());

        check(
            "void foo(char *p) {\n"
            "  delete[] p;\n"
            "  delete[] p;\n"
            "}", true);
        ASSERT_EQUALS("[test.cpp:2] -> [test.cpp:3]: (error) Memory pointed to by 'p' is freed twice.\n", errout.str());

        check(
            "void foo(char *p, char *r) {\n"
            "  delete[] p;\n"
            "  delete[] r;\n"
            "}", true);
        ASSERT_EQUALS("", errout.str());

        check(
            "void foo(char *p) {\n"
            "  delete[] p;\n"
            "  getNext(&p);\n"
            "  delete[] p;\n"
            "}", true);
        ASSERT_EQUALS("", errout.str());

        check(
            "void foo(char *p) {\n"
            "  delete[] p;\n"
            "  bar();\n"
            "  delete[] p;\n"
            "}", true);
        ASSERT_EQUALS("[test.cpp:2] -> [test.cpp:4]: (error) Memory pointed to by 'p' is freed twice.\n", errout.str());

        check(
            "LineMarker::~LineMarker() {\n"
            "  delete pxpm;\n"
            "}\n"
            "LineMarker &LineMarker::operator=(const LineMarker &) {\n"
            "  delete pxpm;\n"
            "  pxpm = NULL;\n"
            "  return *this;\n"
            "}", true);
        ASSERT_EQUALS("", errout.str());

        check(
            "void foo()\n"
            "{\n"
            "  int* ptr; ptr = NULL;\n"
            "  try\n"
            "    {\n"
            "      ptr = new int(4);\n"
            "    }\n"
            "  catch(...)\n"
            "    {\n"
            "      delete ptr;\n"
            "      throw;\n"
            "    }\n"
            "  delete ptr;\n"
            "}", true);
        ASSERT_EQUALS("", errout.str());

        check(
            "int foo()\n"
            "{\n"
            "   int* a; a = new int;\n"
            "   bool doDelete; doDelete = true;\n"
            "   if (a != 0)\n"
            "   {\n"
            "       doDelete = false;\n"
            "       delete a;\n"
            "   }\n"
            "   if(doDelete)\n"
            "       delete a;\n"
            "   return 0;\n"
            "}", true);
        TODO_ASSERT_EQUALS("", "[test.cpp:8] -> [test.cpp:11]: (error) Memory pointed to by 'a' is freed twice.\n", errout.str());

        check(
            "void foo(int y)\n"
            "{\n"
            "    char * x; x = NULL;\n"
            "    while(true) {\n"
            "        x = new char[100];\n"
            "        if (y++ > 100)\n"
            "            break;\n"
            "        delete[] x;\n"
            "    }\n"
            "    delete[] x;\n"
            "}", true);
        ASSERT_EQUALS("", errout.str());

        check(
            "void foo(int y)\n"
            "{\n"
            "    char * x; x = NULL;\n"
            "    for (int i = 0; i < 10000; i++) {\n"
            "        x = new char[100];\n"
            "        delete[] x;\n"
            "    }\n"
            "    delete[] x;\n"
            "}", true);
        TODO_ASSERT_EQUALS("[test.cpp:8]: (error) Memory pointed to by 'x' is freed twice.\n", "", errout.str());

        check(
            "void foo(int y)\n"
            "{\n"
            "    char * x; x = NULL;\n"
            "    while (isRunning()) {\n"
            "        x = new char[100];\n"
            "        delete[] x;\n"
            "    }\n"
            "    delete[] x;\n"
            "}", true);
        TODO_ASSERT_EQUALS("[test.cpp:8]: (error) Memory pointed to by 'x' is freed twice.\n", "", errout.str());

        check(
            "void foo(int y)\n"
            "{\n"
            "    char * x; x = NULL;\n"
            "    while (isRunning()) {\n"
            "        x = malloc(100);\n"
            "        free(x);\n"
            "    }\n"
            "    free(x);\n"
            "}");
        TODO_ASSERT_EQUALS("[test.c:8]: (error) Memory pointed to by 'x' is freed twice.\n", "", errout.str());

        check(
            "void foo(int y)\n"
            "{\n"
            "    char * x; x = NULL;\n"
            "    for (;;) {\n"
            "        x = new char[100];\n"
            "        if (y++ > 100)\n"
            "            break;\n"
            "        delete[] x;\n"
            "    }\n"
            "    delete[] x;\n"
            "}", true);
        ASSERT_EQUALS("", errout.str());

        check(
            "void foo(int y)\n"
            "{\n"
            "    char * x; x = NULL;\n"
            "    do {\n"
            "        x = new char[100];\n"
            "        if (y++ > 100)\n"
            "            break;\n"
            "        delete[] x;\n"
            "    } while (true);\n"
            "    delete[] x;\n"
            "}", true);
        ASSERT_EQUALS("", errout.str());

        check(
            "void f()\n"
            "{\n"
            "    char *p; p = 0;\n"
            "    if (x < 100) {\n"
            "        p = malloc(10);\n"
            "        free(p);\n"
            "    }\n"
            "    free(p);\n"
            "}");
        ASSERT_EQUALS("[test.c:6] -> [test.c:8]: (error) Memory pointed to by 'p' is freed twice.\n", errout.str());

        check(
            "void MyFunction()\n"
            "{\n"
            "    char* data; data = new char[100];\n"
            "    try\n"
            "    {\n"
            "    }\n"
            "    catch(err)\n"
            "    {\n"
            "        delete[] data;\n"
            "        MyThrow(err);\n"
            "    }\n"
            "    delete[] data;\n"
            "}\n"

            "void MyThrow(err)\n"
            "{\n"
            "    throw(err);\n"
            "}", true);
        ASSERT_EQUALS("", errout.str());

        check(
            "void MyFunction()\n"
            "{\n"
            "    char* data; data = new char[100];\n"
            "    try\n"
            "    {\n"
            "    }\n"
            "    catch(err)\n"
            "    {\n"
            "        delete[] data;\n"
            "        MyExit(err);\n"
            "    }\n"
            "    delete[] data;\n"
            "}\n"

            "void MyExit(err)\n"
            "{\n"
            "    exit(err);\n"
            "}", true);
        ASSERT_EQUALS("", errout.str());

        check( // #6252
            "struct Wrapper {\n"
            "    Thing* m_thing;\n"
            "    Wrapper() : m_thing(0) {\n"
            "    }\n"
            "    ~Wrapper() {\n"
            "        delete m_thing;\n"
            "    }\n"
            "    void changeThing() {\n"
            "        delete m_thing;\n"
            "        m_thing = new Thing;\n"
            "    }\n"
            "};", true);
        ASSERT_EQUALS("", errout.str());

        // #7401
        check("void pCodeLabelDestruct(pCode *pc) {\n"
              "    free(PCL(pc)->label);\n"
              "    free(pc);\n"
              "}");
        ASSERT_EQUALS("", errout.str());
    }

    void doublefree2() {  // #3891
        check("void *f(int a) {\n"
              "    char *p = malloc(10);\n"
              "    if (a == 2) { free(p); return ((void*)1); }\n"
              "    free(p);\n"
              "    return 0;\n"
              "}");
        ASSERT_EQUALS("", errout.str());
    }

    void doublefree3() {  // #4914
        check("void foo() {\n"
              "   bool done = false;\n"
              "   do {\n"
              "       char *bar = malloc(10)\n"
              "       if(condition()) {\n"
              "           free(bar);\n"
              "           continue;\n"
              "       }\n"
              "       done = true;\n"
              "       free(bar)\n"
              "   } while(!done);\n"
              "   return;"
              "}"
              );
        ASSERT_EQUALS("", errout.str());
    }

    void doublefree4() {
        check("void f(char *p) {\n" // #5451 - exit
              "  if (x) {\n"
              "    free(p);\n"
              "    exit(1);\n"
              "  }\n"
              "  free(p);\n"
              "}");
        ASSERT_EQUALS("", errout.str());

        check("void f(void* p, int i) {\n" // #11391
              "    if (i)\n"
              "        goto cleanup;\n"
              "    free(p);\n"
              "    exit(0);\n"
              "cleanup:\n"
              "    free(p);\n"
              "    exit(1);\n"
              "}\n");
        ASSERT_EQUALS("", errout.str());
    }

    void doublefree5() {  // #5522
        check("void f(char *p) {\n"
              "  free(p);\n"
              "  x = (q == p);\n"
              "  free(p);\n"
              "}");
        ASSERT_EQUALS("[test.c:2] -> [test.c:4]: (error) Memory pointed to by 'p' is freed twice.\n", errout.str());
    }

    void doublefree6() { // #7685
        check("void do_wordexp(FILE *f) {\n"
              "  free(getword(f));\n"
              "  fclose(f);\n"
              "}", /*cpp=*/ false);
        ASSERT_EQUALS("", errout.str());
    }

    void doublefree7() {
        check("void f(char *p, int x) {\n"
              "    free(p);\n"
              "    if (x && (p = malloc(10)))\n"
              "        free(p);\n"
              "}");
        ASSERT_EQUALS("", errout.str());

        check("void f(char *p, int x) {\n"
              "    delete[] p;\n"
              "    if (x && (p = new char[10]))\n"
              "        delete[] p;\n"
              "}");
        ASSERT_EQUALS("", errout.str());
    }

    void doublefree8() {
        check("void f() {\n"
              "    int * i = new int;\n"
              "    std::unique_ptr<int> x(i);\n"
              "    delete i;\n"
              "}\n", true);
        ASSERT_EQUALS("[test.cpp:3] -> [test.cpp:4]: (error) Memory pointed to by 'i' is freed twice.\n", errout.str());

        check("void f() {\n"
              "    int * i = new int;\n"
              "    delete i;\n"
              "    std::unique_ptr<int> x(i);\n"
              "}\n", true);
        ASSERT_EQUALS("[test.cpp:3] -> [test.cpp:4]: (error) Memory pointed to by 'i' is freed twice.\n", errout.str());

        check("void f() {\n"
              "    int * i = new int;\n"
              "    std::unique_ptr<int> x{i};\n"
              "    delete i;\n"
              "}\n", true);
        ASSERT_EQUALS("[test.cpp:3] -> [test.cpp:4]: (error) Memory pointed to by 'i' is freed twice.\n", errout.str());

        check("void f() {\n"
              "    int * i = new int;\n"
              "    std::shared_ptr<int> x(i);\n"
              "    delete i;\n"
              "}\n", true);
        ASSERT_EQUALS("[test.cpp:3] -> [test.cpp:4]: (error) Memory pointed to by 'i' is freed twice.\n", errout.str());

        check("void f() {\n"
              "    int * i = new int;\n"
              "    std::shared_ptr<int> x{i};\n"
              "    delete i;\n"
              "}\n", true);
        ASSERT_EQUALS("[test.cpp:3] -> [test.cpp:4]: (error) Memory pointed to by 'i' is freed twice.\n", errout.str());

        // Check for use-after-free FP
        check("void f() {\n"
              "    int * i = new int;\n"
              "    std::shared_ptr<int> x{i};\n"
              "    *i = 123;\n"
              "}\n", true);
        ASSERT_EQUALS("", errout.str());

        check("void f() {\n"
              "    int * i = new int[1];\n"
              "    std::unique_ptr<int[]> x(i);\n"
              "    delete i;\n"
              "}\n", true);
        ASSERT_EQUALS("[test.cpp:3] -> [test.cpp:4]: (error) Memory pointed to by 'i' is freed twice.\n", errout.str());

        check("using namespace std;\n" // #9708
              "void f() {\n"
              "    int* i = new int;\n"
              "    unique_ptr<int> x(i);\n"
              "    delete i;\n"
              "}\n", true);
        ASSERT_EQUALS("[test.cpp:4] -> [test.cpp:5]: (error) Memory pointed to by 'i' is freed twice.\n", errout.str());
    }

    void doublefree9() {
        check("struct foo {\n"
              "    int* get(int) { return new int(); }\n"
              "};\n"
              "void f(foo* b) {\n"
              "    std::unique_ptr<int> x(b->get(0));\n"
              "    std::unique_ptr<int> y(b->get(1));\n"
              "}\n", true);
        ASSERT_EQUALS("", errout.str());
    }

    void doublefree10() {
        check("void f(char* s) {\n"
              "    char *p = malloc(strlen(s));\n"
              "    if (p != NULL) {\n"
              "        strcat(p, s);\n"
              "        if (strlen(s) != 10)\n"
              "            free(p); p = NULL;\n"
              "    }\n"
              "    if (p != NULL)\n"
              "        free(p);\n"
              "}\n", true);
        ASSERT_EQUALS("", errout.str());

        check("void f(char* s) {\n"
              "    char *p = malloc(strlen(s));\n"
              "    if (p != NULL) {\n"
              "        strcat(p, s);\n"
              "        if (strlen(s) != 10)\n"
              "            free(p), p = NULL;\n"
              "    }\n"
              "    if (p != NULL)\n"
              "        free(p);\n"
              "}\n", true);
        ASSERT_EQUALS("", errout.str());
    }

    void doublefree11() {
        check("void f() {\n"
              "    void * p = malloc(5);\n"
              "    void * q = realloc(p, 10);\n"
              "    if (q == NULL) {\n"
              "        free(p);\n"
              "        return;\n"
              "    }\n"
              "    free(p);\n"
              "    if (q == NULL)\n"
              "        return;\n"
              "    free(q)\n"
              "}");
        ASSERT_EQUALS("[test.c:3] -> [test.c:8]: (error) Memory pointed to by 'p' is freed twice.\n", errout.str());
    }

    void doublefree12() { // #10502
        check("int f(FILE *fp, const bool b) {\n"
              "    if (b)\n"
              "        return fclose(fp);\n"
              "    fclose(fp);\n"
              "    return 0;\n"
              "}\n");
        ASSERT_EQUALS("", errout.str());
    }

    void doublefree13() { // #11008
        check("struct buf_t { void* ptr; };\n"
              "void f() {\n"
              "    struct buf_t buf;\n"
              "    if ((buf.ptr = malloc(10)) == NULL)\n"
              "        return;\n"
              "    free(buf.ptr);\n"
              "    if ((buf.ptr = malloc(10)) == NULL)\n"
              "        return;\n"
              "    free(buf.ptr);\n"
              "}\n");
        ASSERT_EQUALS("", errout.str());
    }

    void doublefree14() { // #9708
        check("using namespace std;\n"
              " \n"
              "int main()\n"
              "{\n"
              "    int *i = new int;\n"
              "    unique_ptr<int> x(i);\n"
              "    delete i;\n"
              "}", true);
        ASSERT_EQUALS("[test.cpp:6] -> [test.cpp:7]: (error) Memory pointed to by 'i' is freed twice.\n", errout.str());

        check("using namespace std;\n"
              " \n"
              "int main()\n"
              "{\n"
              "    int *i = new int;\n"
              "    unique_ptr<int> x(i);\n"
              "}", true);
        ASSERT_EQUALS("", errout.str());
    }

    void doublefree15() { // #11966
        check("void f(FILE* fp) {\n"
              "    static_cast<void>(fclose(fp));\n"
              "}", true);
        ASSERT_EQUALS("", errout.str());
    }

    void doublefree16() { // #12236
        check("void f() {\n"
              "    FILE* f = fopen(\"abc\", \"r\");\n"
              "    decltype(fclose(f)) y;\n"
              "    y = fclose(f);\n"
              "}\n");
        ASSERT_EQUALS("", errout.str());
    }

    void exit1() {
        check("void f() {\n"
              "    char *p = malloc(10);\n"
              "    exit(0);\n"
              "}");
        ASSERT_EQUALS("", errout.str());
    }

    void exit2() {
        check("void f() {\n"
              "    char *p = malloc(10);\n"
              "    fatal_error();\n"
              "}");
        ASSERT_EQUALS("[test.c:3]: (information) --check-library: Function fatal_error() should have <noreturn> configuration\n",
                      errout.str());
    }

    void exit3() {
        check("void f() {\n"
              "  char *p = malloc(100);\n"
              "  if (x) {\n"
              "    free(p);\n"
              "    ::exit(0);\n"
              "  }"
              "  free(p);\n"
              "}", true);
        ASSERT_EQUALS("", errout.str());

        check("void f() {\n"
              "  char *p = malloc(100);\n"
              "  if (x) {\n"
              "    free(p);\n"
              "    std::exit(0);\n"
              "  }"
              "  free(p);\n"
              "}", true);
        ASSERT_EQUALS("", errout.str());
    }

    void functioncall1() {
        check("void f(struct S *p) {\n"
              "  p->x = malloc(10);\n"
              "  free(p->x);\n"
              "  p->x = 0;\n"
              "}");
        ASSERT_EQUALS("", errout.str());

        check("void f(s_t s) {\n" // #11061
              "    s->p = (char*)malloc(10);\n"
              "    free((void*)s->p);\n"
              "    s->p = NULL;\n"
              "}\n");
        ASSERT_EQUALS("", errout.str());

        const Settings s = settingsBuilder().library("std.cfg").build();
        check("struct S {};\n"
              "void f(int i, std::vector<std::unique_ptr<S>> &v) {\n"
              "    if (i < 1) {\n"
              "        auto s = new S;\n"
              "        v.push_back(std::unique_ptr<S>(s));\n"
              "    }\n"
              "}\n", &s);
        ASSERT_EQUALS("", errout.str()); // don't crash
    }

    void goto1() {
        check("static void f() {\n"
              "    int err = -ENOMEM;\n"
              "    char *reg = malloc(100);\n"
              "    if (err) {\n"
              "        free(reg);\n"
              "    }\n"
              "}");
        ASSERT_EQUALS("", errout.str());
    }

    void goto2() { // #4231
        check("static char * f() {\n"
              "x:\n"
              "    char *p = malloc(100);\n"
              "    if (err) {\n"
              "        free(p);\n"
              "        goto x;\n"
              "    }\n"
              "    return p;\n"  // no error since there is a goto
              "}");
        ASSERT_EQUALS("", errout.str());
    }

    void goto3() { // #11431
        check("void f() {\n"
              "    int* p = (int*)malloc(2);\n"
              "    if (!p) {\n"
              "        p = (int*)malloc(1);\n"
              "        if (!p)\n"
              "            goto err;\n"
              "    }\n"
              "    free(p);\n"
              "err:\n"
              "    (void)0;\n"
              "}\n");
        ASSERT_EQUALS("", errout.str());
    }

    void ifelse1() {
        check("int f() {\n"
              "    char *p = NULL;\n"
              "    if (x) { p = malloc(10); }\n"
              "    else { return 0; }\n"
              "    free(p);\n"
              "}");
        ASSERT_EQUALS("", errout.str());
    }

    void ifelse2() {
        check("int f() {\n"
              "    char *p = NULL;\n"
              "    if (x) { p = malloc(10); }\n"
              "    else { return 0; }\n"
              "}");
        ASSERT_EQUALS("[test.c:5]: (error) Memory leak: p\n", errout.str());
    }

    void ifelse3() {
        check("void f() {\n"
              "    char *p = malloc(10);\n"
              "    if (!p) { return; }\n"
              "    free(p);\n"
              "}");
        ASSERT_EQUALS("", errout.str());

        check("char * f(size_t size) {"
              "    void *p = malloc(1);"
              "    if (!p && size != 0)"
              "        return NULL;"
              "    return p;"
              "}");
        ASSERT_EQUALS("", errout.str());

        check("void f() {\n"
              "    char *p = malloc(10);\n"
              "    if (p) { } else { return; }\n"
              "    free(p);\n"
              "}");
        ASSERT_EQUALS("", errout.str());

        // #3866 - UNLIKELY
        check("void f() {\n"
              "    char *p = malloc(10);\n"
              "    if (UNLIKELY(!p)) { return; }\n"
              "    free(p);\n"
              "}");
        ASSERT_EQUALS("", errout.str());
    }

    void ifelse4() {
        check("void f(int x) {\n"
              "    char *p;\n"
              "    if (x) { p = malloc(10); }\n"
              "    if (x) { free(p); }\n"
              "}");
        ASSERT_EQUALS("", errout.str());

        check("void f(int x) {\n"
              "    char *p;\n"
              "    if (x) { p = malloc(10); }\n"
              "    if (!x) { return; }\n"
              "    free(p);\n"
              "}");
        ASSERT_EQUALS("", errout.str());
    }

    void ifelse5() {
        check("void f() {\n"
              "    char *p = malloc(10);\n"
              "    if (!p && x) { p = malloc(10); }\n"
              "    free(p);\n"
              "}");
        ASSERT_EQUALS("", errout.str());
    }

    void ifelse6() { // #3370
        check("void f(int x) {\n"
              "    int *a = malloc(20);\n"
              "    if (x)\n"
              "        free(a);\n"
              "    else\n"
              "        a = 0;\n"
              "}");
        ASSERT_EQUALS("[test.c:6]: (error) Memory leak: a\n", errout.str());
    }

    void ifelse7() { // #5576
        check("void f() {\n"
              "    int x = malloc(20);\n"
              "    if (x < 0)\n"  // assume negative value indicates its unallocated
              "        return;\n"
              "    free(x);\n"
              "}");
        ASSERT_EQUALS("", errout.str());
    }

    void ifelse8() { // #5747
        check("int f() {\n"
              "    int fd = socket(AF_INET, SOCK_PACKET, 0 );\n"
              "    if (fd == -1)\n"
              "        return -1;\n"
              "    return fd;\n"
              "}");
        ASSERT_EQUALS("", errout.str());

        check("int f() {\n"
              "    int fd = socket(AF_INET, SOCK_PACKET, 0 );\n"
              "    if (fd != -1)\n"
              "        return fd;\n"
              "    return -1;\n"
              "}");
        ASSERT_EQUALS("", errout.str());
    }

    void ifelse9() { // #5273
        check("void f() {\n"
              "    char *p = malloc(100);\n"
              "    if (dostuff(p==NULL,0))\n"
              "        return;\n"
              "    free(p);\n"
              "}");
        ASSERT_EQUALS("", errout.str());
    }

    void ifelse10() { // #8794
        check("void f() {\n"
              "    void *x = malloc(1U);\n"
              "    if (!(x != NULL))\n"
              "        return;\n"
              "    free(x);\n"
              "}");
        ASSERT_EQUALS("", errout.str());
    }

    void ifelse11() { // #8365
        check("void f() {\n"
              "    void *p;\n"
              "    if (NULL == (p = malloc(4)))\n"
              "        return;\n"
              "    free(p);\n"
              "}");
        ASSERT_EQUALS("", errout.str());
    }

    void ifelse12() { // #8340
        check("void f(char **p) {\n"
              "    if ((*p = malloc(4)) == NULL)\n"
              "        return;\n"
              "}");
        ASSERT_EQUALS("", errout.str());
    }

    void ifelse13() { // #8392
        check("int f(int fd, const char *mode) {\n"
              "    char *path;\n"
              "    if (fd == -1 || (path = (char *)malloc(10)) == NULL)\n"
              "        return 1;\n"
              "    free(path);\n"
              "    return 0;\n"
              "}");
        ASSERT_EQUALS("", errout.str());

        check("int f(int fd, const char *mode) {\n"
              "    char *path;\n"
              "    if ((path = (char *)malloc(10)) == NULL || fd == -1)\n"
              "        return 1;\n" // <- memory leak
              "    free(path);\n"
              "    return 0;\n"
              "}");
        TODO_ASSERT_EQUALS("[test.cpp:4] memory leak", "", errout.str());
    }

    void ifelse14() { // #9130
        check("char* f() {\n"
              "    char* buf = malloc(10);\n"
              "    if (buf == (char*)NULL)\n"
              "        return NULL;\n"
              "    return buf;\n"
              "}");
        ASSERT_EQUALS("", errout.str());
    }

    void ifelse15() { // #9206
        check("struct SSS { int a; };\n"
              "SSS* global_ptr;\n"
              "void test_alloc() {\n"
              "   if ( global_ptr = new SSS()) {}\n"
              "   return;\n"
              "}", true);
        ASSERT_EQUALS("", errout.str());

        check("FILE* hFile;\n"
              "int openFile( void ) {\n"
              "   if ((hFile = fopen(\"1.txt\", \"wb\" )) == NULL) return 0;\n"
              "   return 1;\n"
              "}");
        ASSERT_EQUALS("", errout.str());
    }

    void ifelse16() { // #9635
        check("void f(void) {\n"
              "    char *p;\n"
              "    if(p = malloc(4), p == NULL)\n"
              "        return;\n"
              "    free(p);\n"
              "    return;\n"
              "}");
        ASSERT_EQUALS("", errout.str());

        check("void f(void) {\n"
              "    char *p, q;\n"
              "    if(p = malloc(4), q = 1, p == NULL)\n"
              "        return;\n"
              "    free(p);\n"
              "    return;\n"
              "}");
        ASSERT_EQUALS("", errout.str());
    }

    void ifelse17() {
        check("int *f() {\n"
              "    int *p = realloc(nullptr, 10);\n"
              "    if (!p)\n"
              "        return NULL;\n"
              "    return p;\n"
              "}");
        ASSERT_EQUALS("", errout.str());

        check("int *f() {\n"
              "    int *p = realloc(nullptr, 10);\n"
              "    if (!!(!p))\n"
              "        return NULL;\n"
              "    return p;\n"
              "}");
        ASSERT_EQUALS("", errout.str());
    }

    void ifelse18() {
        check("void f() {\n"
              "    void * p = malloc(10);\n"
              "    void * q = realloc(p, 20);\n"
              "    if (q == 0)\n"
              "        return;\n"
              "    free(q);\n"
              "}");
        ASSERT_EQUALS("[test.c:5]: (error) Memory leak: p\n", errout.str());

        check("void f() {\n"
              "    void * p = malloc(10);\n"
              "    void * q = realloc(p, 20);\n"
              "    if (q != 0) {\n"
              "        free(q);\n"
              "        return;\n"
              "    } else\n"
              "        return;\n"
              "}");
        ASSERT_EQUALS("[test.c:8]: (error) Memory leak: p\n", errout.str());
    }

    void ifelse19() {
        check("void f() {\n"
              "    static char * a;\n"
              "    char * b = realloc(a, 10);\n"
              "    if (!b)\n"
              "        return;\n"
              "    a = b;\n"
              "}");
        ASSERT_EQUALS("", errout.str());
    }

    void ifelse20() {
        check("void f() {\n"
              "    if (x > 0)\n"
              "        void * p1 = malloc(5);\n"
              "    else\n"
              "        void * p2 = malloc(2);\n"
              "    return;\n"
              "}");
        ASSERT_EQUALS("[test.c:3]: (error) Memory leak: p1\n"
                      "[test.c:5]: (error) Memory leak: p2\n", errout.str());

        check("void f() {\n"
              "    if (x > 0)\n"
              "        void * p1 = malloc(5);\n"
              "    else\n"
              "        void * p2 = malloc(2);\n"
              "}");
        ASSERT_EQUALS("[test.c:3]: (error) Memory leak: p1\n"
                      "[test.c:5]: (error) Memory leak: p2\n", errout.str());
    }

    void ifelse21() {
        check("void f() {\n"
              "    if (y) {\n"
              "        void * p;\n"
              "        if (x > 0)\n"
              "            p = malloc(5);\n"
              "    }\n"
              "    return;\n"
              "}");
        ASSERT_EQUALS("[test.c:6]: (error) Memory leak: p\n",  errout.str());
    }

    void ifelse22() { // #10187
        check("int f(const char * pathname, int flags) {\n"
              "    int fd = socket(pathname, flags);\n"
              "    if (fd >= 0)\n"
              "        return fd;\n"
              "    return -1;\n"
              "}");
        ASSERT_EQUALS("", errout.str());

        check("int f(const char * pathname, int flags) {\n"
              "    int fd = socket(pathname, flags);\n"
              "    if (fd <= -1)\n"
              "        return -1;\n"
              "    return fd;\n"
              "}");
        ASSERT_EQUALS("", errout.str());
    }

    void ifelse23() { // #5473
        check("void f() {\n"
              "    if (FILE* fp = fopen(\"x\", \"r\")) {}\n"
              "}\n");
        ASSERT_EQUALS("[test.c:2]: (error) Resource leak: fp\n", errout.str());
    }

    void ifelse24() { // #1733
        const Settings s = settingsBuilder().library("std.cfg").library("posix.cfg").build();

        check("void f() {\n"
              "    char* temp = strdup(\"temp.txt\");\n"
              "    FILE* fp;\n"
              "    if (NULL == x || NULL == (fp = fopen(temp, \"rt\")))\n"
              "        return;\n"
              "}\n", s);
        ASSERT_EQUALS("[test.cpp:5]: (error) Memory leak: temp\n"
                      "[test.cpp:6]: (error) Memory leak: temp\n"
                      "[test.cpp:6]: (error) Resource leak: fp\n",
                      errout.str());

        check("FILE* f() {\n"
              "    char* temp = strdup(\"temp.txt\");\n"
              "    FILE* fp = fopen(temp, \"rt\");\n"
              "    return fp;\n"
              "}\n", s);
        ASSERT_EQUALS("[test.cpp:4]: (error) Memory leak: temp\n", errout.str());

        check("FILE* f() {\n"
              "    char* temp = strdup(\"temp.txt\");\n"
              "    FILE* fp = NULL;\n"
              "    fopen_s(&fp, temp, \"rt\");\n"
              "    return fp;\n"
              "}\n", s);
        ASSERT_EQUALS("[test.cpp:5]: (error) Memory leak: temp\n", errout.str());

        check("void f() {\n"
              "    char* temp = strdup(\"temp.txt\");\n"
              "    FILE* fp = fopen(\"a.txt\", \"rb\");\n"
              "    if (fp)\n"
              "        freopen(temp, \"rt\", fp);\n"
              "}\n", s);
        ASSERT_EQUALS("[test.cpp:6]: (error) Memory leak: temp\n"
                      "[test.cpp:6]: (error) Resource leak: fp\n",
                      errout.str());

        check("FILE* f() {\n"
              "    char* temp = strdup(\"temp.txt\");\n"
              "    return fopen(temp, \"rt\");\n"
              "}\n", s);
        TODO_ASSERT_EQUALS("[test.cpp:3]: (error) Memory leak: temp\n", "", errout.str());
    }

    void ifelse25() { // #9966
        check("void f() {\n"
              "    void *p, *p2;\n"
              "    if((p2 = p = malloc(10)) == NULL)\n"
              "        return;\n"
              "    (void)p;\n"
              "    free(p2);\n"
              "}\n");
        ASSERT_EQUALS("", errout.str());
    }

    void ifelse26() { // don't crash
        check("union tidi {\n"
              "    long long ti;\n"
              "    unsigned int di[2];\n"
              "};\n"
              "void f(long long val) {\n"
              "    if (val == ({ union tidi d = {.di = {0x0, 0x80000000}}; d.ti; })) {}\n"
              "}\n");
        ASSERT_EQUALS("", errout.str());
    }

    void ifelse27() {
        check("struct key { void* p; };\n"
              "int f(struct key** handle) {\n"
              "    struct key* key;\n"
              "    if (!(key = calloc(1, sizeof(*key))))\n"
              "        return 0;\n"
              "    if (!(key->p = malloc(4))) {\n"
              "        free(key);\n"
              "        return 0;\n"
              "    }\n"
              "    *handle = key;\n"
              "    return 1;\n"
              "}\n");
        ASSERT_EQUALS("", errout.str());
    }

    void ifelse28() { // #11038
        check("char * f(void) {\n"
              "   char *buf = (char*)malloc(42*sizeof(char));\n"
              "   char *temp;\n"
              "   if ((temp = (char*)realloc(buf, 16)) != NULL)\n"
              "   {  buf = temp;  }\n"
              "   return buf;\n"
              "}\n");
        ASSERT_EQUALS("", errout.str());
    }

    void switch1() {
        check("void f() {\n"
              "    char *p = 0;\n"
              "    switch (x) {\n"
              "    case 123: p = malloc(100); break;\n"
              "    default: return;\n"
              "    }\n"
              "    free(p);\n"
              "}");
        ASSERT_EQUALS("", errout.str());
    }

    void loop1() {
        // test the handling of { }
        check("void f() {\n"
              "    char *p;\n"
              "    for (i=0;i<5;i++) { }\n"
              "    if (x) { free(p) }\n"
              "    else { a = p; }\n"
              "}");
        ASSERT_EQUALS("", errout.str());
    }

    void loop2() {
        check("void f() {\n" // #11786
              "    int* p = (int*)malloc(sizeof(int));\n"
              "    if (1) {\n"
              "        while (0) {}\n"
              "        free(p);\n"
              "    }\n"
              "}\n");
        ASSERT_EQUALS("", errout.str());

        check("void f(node **p) {\n"
              "    node* n = *p;\n"
              "    if (n->left == NULL) {\n"
              "        *p = n->right;\n"
              "        free(n);\n"
              "    }\n"
              "    else if (n->right == NULL) {\n"
              "        *p = n->left;\n"
              "        free(n);\n"
              "    }\n"
              "    else {\n"
              "        for (int i = 0; i < 4; ++i) {}\n"
              "    }\n"
              "}\n");
        ASSERT_EQUALS("", errout.str());
    }

    void mismatchAllocDealloc() {
        check("void f() {\n"
              "    FILE*f=fopen(fname,a);\n"
              "    free(f);\n"
              "}");
        ASSERT_EQUALS("[test.c:2] -> [test.c:3]: (error) Mismatching allocation and deallocation: f\n", errout.str());

        check("void f() {\n"
              "    FILE*f=fopen(fname,a);\n"
              "    free((void*)f);\n"
              "}");
        ASSERT_EQUALS("[test.c:2] -> [test.c:3]: (error) Mismatching allocation and deallocation: f\n", errout.str());

        check("void f() {\n"
              "    char *cPtr = new char[100];\n"
              "    delete[] cPtr;\n"
              "    cPtr = new char[100]('x');\n"
              "    delete[] cPtr;\n"
              "    cPtr = new char[100];\n"
              "    delete cPtr;\n"
              "}", true);
        ASSERT_EQUALS("[test.cpp:6] -> [test.cpp:7]: (error) Mismatching allocation and deallocation: cPtr\n", errout.str());

        check("void f() {\n"
              "    char *cPtr = new char[100];\n"
              "    free(cPtr);\n"
              "}", true);
        ASSERT_EQUALS("[test.cpp:2] -> [test.cpp:3]: (error) Mismatching allocation and deallocation: cPtr\n", errout.str());

        check("void f() {\n"
              "    char *cPtr = new (buf) char[100];\n"
              "}", true);
        ASSERT_EQUALS("", errout.str());

        check("void f() {\n"
              "    int * i = new int[1];\n"
              "    std::unique_ptr<int> x(i);\n"
              "}\n", true);
        ASSERT_EQUALS("[test.cpp:2] -> [test.cpp:3]: (error) Mismatching allocation and deallocation: i\n", errout.str());

        check("void f() {\n"
              "    int * i = new int;\n"
              "    std::unique_ptr<int[]> x(i);\n"
              "}\n", true);
        ASSERT_EQUALS("[test.cpp:2] -> [test.cpp:3]: (error) Mismatching allocation and deallocation: i\n", errout.str());

        check("void f() {\n"
              "   void* a = malloc(1);\n"
              "   void* b = freopen(f, p, a);\n"
              "   free(b);\n"
              "}");
        ASSERT_EQUALS("[test.c:2] -> [test.c:3]: (error) Mismatching allocation and deallocation: a\n"
                      "[test.c:3] -> [test.c:4]: (error) Mismatching allocation and deallocation: b\n", errout.str());

        check("void f() {\n"
              "   void* a;\n"
              "   void* b = realloc(a, 10);\n"
              "   free(b);\n"
              "}");
        ASSERT_EQUALS("", errout.str());

        check("void f() {\n"
              "   int * i = new int;\n"
              "   int * j = realloc(i, 2 * sizeof(int));\n"
              "   delete[] j;\n"
              "}", true);
        ASSERT_EQUALS("[test.cpp:2] -> [test.cpp:3]: (error) Mismatching allocation and deallocation: i\n"
                      "[test.cpp:3] -> [test.cpp:4]: (error) Mismatching allocation and deallocation: j\n", errout.str());

        check("static void deleter(int* p) { free(p); }\n" // #11392
              "void f() {\n"
              "    if (int* p = static_cast<int*>(malloc(4))) {\n"
              "        std::unique_ptr<int, decltype(&deleter)> guard(p, &deleter);\n"
              "    }\n"
              "}\n", true);
        ASSERT_EQUALS("", errout.str());

        check("void f() {\n"
              "    if (int* p = static_cast<int*>(malloc(4))) {\n"
              "        std::unique_ptr<int, decltype(&deleter)> guard(p, &deleter);\n"
              "    }\n"
              "}\n", true);
        ASSERT_EQUALS("", errout.str());

        check("void f(int i) {\n"
              "    int* a = new int[i] {};\n"
              "    delete[] a;\n"
              "}\n", /*cpp*/ true);
        ASSERT_EQUALS("", errout.str());
    }

    void smartPointerDeleter() {
        check("void f() {\n"
              "    FILE*f=fopen(fname,a);\n"
              "    std::unique_ptr<FILE> fp{f};\n"
              "}", true);
        ASSERT_EQUALS("[test.cpp:2] -> [test.cpp:3]: (error) Mismatching allocation and deallocation: f\n", errout.str());

        check("void f() {\n"
              "    FILE*f=fopen(fname,a);\n"
              "    std::unique_ptr<FILE, decltype(&fclose)> fp{f, &fclose};\n"
              "}", true);
        ASSERT_EQUALS("", errout.str());

        check("void f() {\n"
              "    FILE*f=fopen(fname,a);\n"
              "    std::shared_ptr<FILE> fp{f, &fclose};\n"
              "}", true);
        ASSERT_EQUALS("", errout.str());

        check("struct deleter { void operator()(FILE* f) { fclose(f); }};\n"
              "void f() {\n"
              "    FILE*f=fopen(fname,a);\n"
              "    std::unique_ptr<FILE, deleter> fp{f};\n"
              "}", true);
        ASSERT_EQUALS("", errout.str());

        check("int * create();\n"
              "void destroy(int * x);\n"
              "void f() {\n"
              "    int x * = create()\n"
              "    std::unique_ptr<int, decltype(&destroy)> xp{x, &destroy()};\n"
              "}\n", true);
        ASSERT_EQUALS("", errout.str());

        check("int * create();\n"
              "void destroy(int * x);\n"
              "void f() {\n"
              "    int x * = create()\n"
              "    std::unique_ptr<int, decltype(&destroy)> xp(x, &destroy());\n"
              "}\n", true);
        ASSERT_EQUALS("", errout.str());

        check("void f() {\n"
              "    FILE*f=fopen(fname,a);\n"
              "    std::shared_ptr<FILE> fp{f, [](FILE* x) { fclose(x); }};\n"
              "}", true);
        ASSERT_EQUALS("", errout.str());

        check("void f() {\n"
              "    FILE*f=fopen(fname,a);\n"
              "    std::shared_ptr<FILE> fp{f, +[](FILE* x) { fclose(x); }};\n"
              "}", true);
        ASSERT_EQUALS("", errout.str());

        check("void f() {\n"
              "    FILE*f=fopen(fname,a);\n"
              "    std::shared_ptr<FILE> fp{f, [](FILE* x) { free(f); }};\n"
              "}", true);
        ASSERT_EQUALS("[test.cpp:2] -> [test.cpp:3]: (error) Mismatching allocation and deallocation: f\n", errout.str());

        check("void f() {\n"
              "    FILE*f=fopen(fname,a);\n"
              "    std::shared_ptr<FILE> fp{f, [](FILE* x) {}};\n"
              "}", true);
        ASSERT_EQUALS("[test.cpp:2] -> [test.cpp:3]: (error) Mismatching allocation and deallocation: f\n", errout.str());

        check("class C;\n"
              "void f() {\n"
              "  C* c = new C{};\n"
              "  std::shared_ptr<C> a{c, [](C*) {}};\n"
              "}", true);
        ASSERT_EQUALS("", errout.str());

        check("class C;\n"
              "void f() {\n"
              "  C* c = new C{};\n"
              "  std::shared_ptr<C> a{c, [](C* x) { delete x; }};\n"
              "}", true);
        ASSERT_EQUALS("", errout.str());
    }
    void smartPointerRelease() {
        check("void f() {\n"
              "    int * i = new int;\n"
              "    std::unique_ptr<int> x(i);\n"
              "    x.release();\n"
              "    delete i;\n"
              "}\n", true);
        ASSERT_EQUALS("", errout.str());

        check("void f() {\n"
              "    int * i = new int;\n"
              "    std::unique_ptr<int> x(i);\n"
              "    x.release();\n"
              "}\n", true);
        ASSERT_EQUALS("[test.cpp:5]: (error) Memory leak: i\n", errout.str());
    }

    void return1() {
        check("int f() {\n"
              "    char *p = malloc(100);\n"
              "    return 123;\n"
              "}");
        ASSERT_EQUALS("[test.c:3]: (error) Memory leak: p\n", errout.str());
    }

    void return2() {
        check("char *f() {\n"
              "    char *p = malloc(100);\n"
              "    return p;\n"
              "}");
        ASSERT_EQUALS("", errout.str());
    }

    void return3() {
        check("struct dev * f() {\n"
              "    struct ABC *abc = malloc(100);\n"
              "    return &abc->dev;\n"
              "}");
        ASSERT_EQUALS("", errout.str());
    }

    void return4() { // ticket #3862
        // avoid false positives
        check("void f(char *p, int x) {\n"
              "    if (x==12) {\n"
              "        free(p);\n"
              "        throw 1;\n"
              "    }\n"
              "    free(p);\n"
              "}", true);
        ASSERT_EQUALS("", errout.str());

        check("void f(char *p, int x) {\n"
              "    if (x==12) {\n"
              "        delete p;\n"
              "        throw 1;\n"
              "    }\n"
              "    delete p;\n"
              "}", true);
        ASSERT_EQUALS("", errout.str());

        check("void f(char *p, int x) {\n"
              "    if (x==12) {\n"
              "        delete [] p;\n"
              "        throw 1;\n"
              "    }\n"
              "    delete [] p;\n"
              "}", true);
        ASSERT_EQUALS("", errout.str());
    }

    void return5() { // ticket #6397 - conditional allocation/deallocation and conditional return
        // avoid false positives
        check("void f(int *p, int x) {\n"
              "    if (x != 0) {\n"
              "        free(p);\n"
              "    }\n"
              "    if (x != 0) {\n"
              "        return;\n"
              "    }\n"
              "    *p = 0;\n"
              "}", true);
        ASSERT_EQUALS("", errout.str());
    }

    void return6() { // #8282
        check("std::pair<char*, char*> f(size_t n) {\n"
              "   char* p = (char* )malloc(n);\n"
              "   return {p, p};\n"
              "}", true);
        ASSERT_EQUALS("", errout.str());
    }

    void return7() { // #9343
        check("uint8_t *f() {\n"
              "    void *x = malloc(1);\n"
              "    return (uint8_t *)x;\n"
              "}", true);
        ASSERT_EQUALS("", errout.str());

        check("uint8_t f() {\n"
              "    void *x = malloc(1);\n"
              "    return (uint8_t)x;\n"
              "}", true);
        ASSERT_EQUALS("[test.cpp:3]: (error) Memory leak: x\n", errout.str());

        check("void** f() {\n"
              "    void *x = malloc(1);\n"
              "    return (void**)x;\n"
              "}", true);
        ASSERT_EQUALS("", errout.str());

        check("void* f() {\n"
              "    void *x = malloc(1);\n"
              "    return (long long)x;\n"
              "}", true);
        ASSERT_EQUALS("", errout.str());

        check("void* f() {\n"
              "    void *x = malloc(1);\n"
              "    return (void*)(short)x;\n"
              "}", true);
        ASSERT_EQUALS("[test.cpp:3]: (error) Memory leak: x\n", errout.str());

        check("void* f() {\n"
              "    void *x = malloc(1);\n"
              "    return (mytype)x;\n"
              "}", true);
        ASSERT_EQUALS("", errout.str());

        check("void* f() {\n" // Do not crash
              "    void *x = malloc(1);\n"
              "    return (mytype)y;\n"
              "}", true);
        ASSERT_EQUALS("[test.cpp:3]: (error) Memory leak: x\n", errout.str());
    }

    void return8() {
        check("void* f() {\n"
              "    void *x = malloc(1);\n"
              "    return (x);\n"
              "}", true);
        ASSERT_EQUALS("", errout.str());

        check("void* f() {\n"
              "    void *x = malloc(1);\n"
              "    return ((x));\n"
              "}", true);
        ASSERT_EQUALS("", errout.str());

        check("void* f() {\n"
              "    void *x = malloc(1);\n"
              "    return ((((x))));\n"
              "}", true);
        ASSERT_EQUALS("", errout.str());

        check("char* f() {\n"
              "    void *x = malloc(1);\n"
              "    return (char*)(x);\n"
              "}", true);
        ASSERT_EQUALS("", errout.str());
    }

    void return9() {
        check("void* f() {\n"
              "    void *x = malloc (sizeof (struct alloc));\n"
              "    return x + sizeof (struct alloc);\n"
              "}", true);
        ASSERT_EQUALS("", errout.str());
    }

    void return10() {
        check("char f() {\n" // #11758
              "    char* p = (char*)malloc(1);\n"
              "    p[0] = 'x';\n"
              "    return p[0];\n"
              "}");
        ASSERT_EQUALS("[test.c:4]: (error) Memory leak: p\n", errout.str());

        check("struct S { int f(); };\n" // #11746
              "int g() {\n"
              "    S* s = new S;\n"
              "    delete s;\n"
              "    return s->f();\n"
              "}", true);
        ASSERT_EQUALS("[test.cpp:4] -> [test.cpp:5]: (error) Returning/dereferencing 's' after it is deallocated / released\n", errout.str());

        check("int f() {\n"
              "    int* p = new int(3);\n"
              "    delete p;\n"
              "    return *p;\n"
              "}", true);
        ASSERT_EQUALS("[test.cpp:3] -> [test.cpp:4]: (error) Returning/dereferencing 'p' after it is deallocated / released\n", errout.str());
    }

    void test1() {
        check("void f(double*&p) {\n" // 3809
              "    p = malloc(0x100);\n"
              "}", /*cpp*/ true);
        ASSERT_EQUALS("", errout.str());

        check("void f(int*& p) {\n" // #4400
              "    p = (int*)malloc(4);\n"
              "    p = (int*)malloc(4);\n"
              "}\n", /*cpp*/ true);
        ASSERT_EQUALS("[test.cpp:3]: (error) Memory leak: p\n", errout.str());

        check("void f() {\n"
              "    int* p = (int*)malloc(4);\n"
              "    int*& r = p;\n"
              "    r = (int*)malloc(4);\n"
              "}\n", /*cpp*/ true);
        TODO_ASSERT_EQUALS("[test.cpp:4]: (error) Memory leak: p\n", "", errout.str());

        check("void f() {\n"
              "    int* p = (int*)malloc(4);\n"
              "    int*& r = p;\n"
              "    free(r);\n"
              "    p = (int*)malloc(4);\n"
              "}\n", /*cpp*/ true);
        TODO_ASSERT_EQUALS("", "[test.cpp:6]: (error) Memory leak: p\n", errout.str());
    }

    void test2() { // 3899
        check("struct Fred {\n"
              "    char *p;\n"
              "    void f1() { free(p); }\n"
              "};");
        ASSERT_EQUALS("", errout.str());
    }

    void test3() { // 3954 - reference pointer
        check("void f() {\n"
              "    char *&p = x();\n"
              "    p = malloc(10);\n"
              "};", /*cpp*/ true);
        ASSERT_EQUALS("", errout.str());
    }

    void test4() { // 5923 - static pointer
        check("void f() {\n"
              "    static char *p;\n"
              "    if (!p) p = malloc(10);\n"
              "    if (x) { free(p); p = 0; }\n"
              "};");
        ASSERT_EQUALS("", errout.str());
    }

    void test5() { // unknown type
        check("void f() { Fred *p = malloc(10); }", true);
        ASSERT_EQUALS("[test.cpp:1]: (error) Memory leak: p\n", errout.str());

        check("void f() { Fred *p = malloc(10); }", false);
        ASSERT_EQUALS("[test.c:1]: (error) Memory leak: p\n", errout.str());

        check("void f() { Fred *p = new Fred; }", true);
        ASSERT_EQUALS("", errout.str());

        check("void f() { Fred fred = malloc(10); }", true);
        ASSERT_EQUALS("", errout.str());
    }

    void throw1() { // 3987 - Execution reach a 'throw'
        check("void f() {\n"
              "    char *p = malloc(10);\n"
              "    throw 123;\n"
              "}", true);
        ASSERT_EQUALS("[test.cpp:3]: (error) Memory leak: p\n", errout.str());

        check("void f() {\n"
              "    char *p;\n"
              "    try {\n"
              "        p = malloc(10);\n"
              "        throw 123;\n"
              "    } catch (...) { }\n"
              "    free(p);\n"
              "}", true);
        ASSERT_EQUALS("", errout.str());
    }

    void throw2() { // do not miss ::NS::Except()
        check("namespace NS {\n"
              "    class Except {\n"
              "    };\n"
              "}\n"
              "void foo(int i)\n"
              "{\n"
              "    int *pi = new int;\n"
              "    if (i == 42) {\n"
              "        delete pi;\n"
              "        throw ::NS::Except();\n"
              "    }\n"
              "    delete pi;\n"
              "}", true);
        ASSERT_EQUALS("", errout.str());
    }

    void configuration1() {
        // Possible leak => configuration is required for complete analysis
        // The user should be able to "white list" and "black list" functions.

        // possible leak. If the function 'x' deallocates the pointer or
        // takes the address, there is no leak.
        check("void f() {\n"
              "    char *p = malloc(10);\n"
              "    x(p);\n"
              "}");
        ASSERT_EQUALS("[test.c:3]: (information) --check-library: Function x() should have <noreturn> configuration\n"
                      "[test.c:4]: (information) --check-library: Function x() should have <use>/<leak-ignore> configuration\n",
                      errout.str());

        check("void cb();\n" // #11190, #11523
              "void f() {\n"
              "    cb();\n"
              "}\n");
        ASSERT_EQUALS("", errout.str());
    }

    void configuration2() {
        // possible leak. If the function 'x' deallocates the pointer or
        // takes the address, there is no leak.
        check("void f() {\n"
              "    char *p = malloc(10);\n"
              "    x(&p);\n"
              "}");
        ASSERT_EQUALS("[test.c:3]: (information) --check-library: Function x() should have <noreturn> configuration\n"
                      "[test.c:4]: (information) --check-library: Function x() should have <use>/<leak-ignore> configuration\n",
                      errout.str());
    }

    void configuration3() {
        const char * code = "void f() {\n"
                            "    char *p = malloc(10);\n"
                            "    if (set_data(p)) { }\n"
                            "}";
        check(code);
        ASSERT_EQUALS("[test.c:4]: (information) --check-library: Function set_data() should have <use>/<leak-ignore> configuration\n", errout.str());
        check(code, true);
        ASSERT_EQUALS("[test.cpp:4]: (information) --check-library: Function set_data() should have <use>/<leak-ignore> configuration\n", errout.str());

        code = "void f() {\n"
               "    char *p = malloc(10);\n"
               "    if (set_data(p)) { return; }\n"
               "}";
        check(code);
        ASSERT_EQUALS("[test.c:3]: (information) --check-library: Function set_data() should have <use>/<leak-ignore> configuration\n"
                      "[test.c:4]: (information) --check-library: Function set_data() should have <use>/<leak-ignore> configuration\n"
                      , errout.str());
        check(code, true);
        ASSERT_EQUALS("[test.cpp:3]: (information) --check-library: Function set_data() should have <use>/<leak-ignore> configuration\n"
                      "[test.cpp:4]: (information) --check-library: Function set_data() should have <use>/<leak-ignore> configuration\n"
                      , errout.str());
    }

    void configuration4() {
        check("void f() {\n"
              "    char *p = malloc(10);\n"
              "    int ret = set_data(p);\n"
              "    return ret;\n"
              "}");
        ASSERT_EQUALS("[test.c:4]: (information) --check-library: Function set_data() should have <use>/<leak-ignore> configuration\n", errout.str());
    }

    void configuration5() {
        check("void f() {\n"
              "    int(i);\n"
              "}\n");
        ASSERT_EQUALS("", errout.str());

        check("void f() {\n"
              "    static_assert(1 == sizeof(char), \"test\");\n"
              "}\n", /*cpp*/ true);
        ASSERT_EQUALS("", errout.str());

        check("namespace pal {\n" // #11237
              "    struct AutoTimer {};\n"
              "}\n"
              "int main() {\n"
              "    pal::AutoTimer();\n"
              "}\n", /*cpp*/ true);
        ASSERT_EQUALS("", errout.str());

        check("struct AutoTimer {};\n"
              "int main() {\n"
              "    AutoTimer();\n"
              "}\n", /*cpp*/ true);
        ASSERT_EQUALS("", errout.str());

        check("void f() {\n" // #8666
              "    asm(\"assembler code\");\n"
              "    asm volatile(\"assembler code\");\n"
              "}\n");
        ASSERT_EQUALS("", errout.str());

        check("void f() {\n" // #11239
              "    asm goto(\"assembler code\");\n"
              "}\n");
        ASSERT_EQUALS("", errout.str());

        check("void f() {\n"
              "    FILE* p = fopen(\"abc.txt\", \"r\");\n"
              "    if (fclose(p) != 0) {}\n"
              "}\n");
        ASSERT_EQUALS("", errout.str());

        check("struct S;\n"
              "void f(int a, int b, S*& p) {\n"
              "    if (a == -1) {\n"
              "        FILE* file = fopen(\"abc.txt\", \"r\");\n"
              "    }\n"
              "    if (b) {\n"
              "        void* buf = malloc(10);\n"
              "        p = reinterpret_cast<S*>(buf);\n"
              "    }\n"
              "}\n", /*cpp*/ true);
        ASSERT_EQUALS("[test.cpp:5]: (error) Resource leak: file\n", errout.str());
    }

    void configuration6() {
        check("void f() {}\n" // #11198
              "void g() {\n"
              "    f();\n"
              "}\n");
        ASSERT_EQUALS("", errout.str());

        check("void f(std::function<void()> cb) {\n" // #11189
              "    cb();\n"
              "}\n"
              "void g(void (*cb)()) {\n"
              "    cb();\n"
              "}\n", /*cpp*/ true);
        ASSERT_EQUALS("", errout.str());
    }

    void ptrptr() {
        check("void f() {\n"
              "    char **p = malloc(10);\n"
              "}");
        ASSERT_EQUALS("[test.c:3]: (error) Memory leak: p\n", errout.str());
    }

    void nestedAllocation() {
        check("void QueueDSMCCPacket(unsigned char *data, int length) {\n"
              "    unsigned char *dataCopy = malloc(length * sizeof(unsigned char));\n"
              "    m_dsmccQueue.enqueue(new DSMCCPacket(dataCopy));\n"
              "}", true);
        ASSERT_EQUALS("[test.cpp:4]: (information) --check-library: Function DSMCCPacket() should have <use>/<leak-ignore> configuration\n", errout.str());

        check("void QueueDSMCCPacket(unsigned char *data, int length) {\n"
              "    unsigned char *dataCopy = malloc(length * sizeof(unsigned char));\n"
              "    m_dsmccQueue.enqueue(new DSMCCPacket(somethingunrelated));\n"
              "}", true);
        ASSERT_EQUALS("[test.cpp:4]: (error) Memory leak: dataCopy\n", errout.str());

        check("void f() {\n"
              "  char *buf = new char[1000];\n"
              "  clist.push_back(new (std::nothrow) C(buf));\n"
              "}", true);
        ASSERT_EQUALS("[test.cpp:4]: (information) --check-library: Function C() should have <use>/<leak-ignore> configuration\n", errout.str());
    }

    void testKeywords() {
        check("int main(int argc, char **argv) {\n"
              "  double *new = malloc(1*sizeof(double));\n"
              "  free(new);\n"
              "  return 0;\n"
              "}", false);
        ASSERT_EQUALS("", errout.str());
    }

    void inlineFunction() {
        check("int test() {\n"
              "  char *c;\n"
              "  int ret() {\n"
              "        free(c);\n"
              "        return 0;\n"
              "    }\n"
              "    c = malloc(128);\n"
              "    return ret();\n"
              "}");
        ASSERT_EQUALS("", errout.str());
    }

    // #8262
    void smartPtrInContainer() {
        check("std::list< std::shared_ptr<int> > mList;\n"
              "void test(){\n"
              "  int *pt = new int(1);\n"
              "  mList.push_back(std::shared_ptr<int>(pt));\n"
              "}\n",
              true
              );
        ASSERT_EQUALS("", errout.str());
    }

    void functionCallCastConfig() { // #9652
        constexpr char xmldata[] = "<?xml version=\"1.0\"?>\n"
                                   "<def format=\"2\">\n"
                                   "  <function name=\"free_func\">\n"
                                   "    <noreturn>false</noreturn>\n"
                                   "    <arg nr=\"1\">\n"
                                   "      <not-uninit/>\n"
                                   "    </arg>\n"
                                   "    <arg nr=\"2\">\n"
                                   "      <not-uninit/>\n"
                                   "    </arg>\n"
                                   "  </function>\n"
                                   "</def>";
        const Settings settingsFunctionCall = settingsBuilder(settings).libraryxml(xmldata, sizeof(xmldata)).build();

        check("void test_func()\n"
              "{\n"
              "    char * buf = malloc(4);\n"
              "    free_func((void *)(1), buf);\n"
              "}", settingsFunctionCall);
        ASSERT_EQUALS("[test.cpp:5]: (information) --check-library: Function free_func() should have <use>/<leak-ignore> configuration\n", errout.str());

        check("void g(void*);\n"
              "void h(int, void*);\n"
              "void f1() {\n"
              "    int* p = new int;\n"
              "    g(static_cast<void*>(p));\n"
              "}\n"
              "void f2() {\n"
              "    int* p = new int;\n"
              "    h(1, static_cast<void*>(p));\n"
              "}\n", /*cpp*/ true);
        ASSERT_EQUALS("[test.cpp:6]: (information) --check-library: Function g() should have <use>/<leak-ignore> configuration\n"
                      "[test.cpp:10]: (information) --check-library: Function h() should have <use>/<leak-ignore> configuration\n",
                      errout.str());
    }

    void functionCallLeakIgnoreConfig() { // #7923
        constexpr char xmldata[] = "<?xml version=\"1.0\"?>\n"
                                   "<def format=\"2\">\n"
                                   "  <function name=\"SomeClass::someMethod\">\n"
                                   "    <leak-ignore/>\n"
                                   "    <noreturn>false</noreturn>\n"
                                   "    <arg nr=\"1\" direction=\"in\"/>\n"
                                   "  </function>\n"
                                   "</def>\n";
        const Settings settingsLeakIgnore = settingsBuilder().libraryxml(xmldata, sizeof(xmldata)).build();
        check("void f() {\n"
              "    double* a = new double[1024];\n"
              "    SomeClass::someMethod(a);\n"
              "}\n", settingsLeakIgnore);
        ASSERT_EQUALS("[test.cpp:4]: (error) Memory leak: a\n", errout.str());

        check("void bar(int* p) {\n"
              "    if (p)\n"
              "        free(p);\n"
              "}\n"
              "void f() {\n"
              "    int* p = malloc(4);\n"
              "    bar(p);\n"
              "}\n");
        ASSERT_EQUALS("", errout.str());
    }
};

REGISTER_TEST(TestLeakAutoVar)

class TestLeakAutoVarRecursiveCountLimit : public TestFixture {
public:
    TestLeakAutoVarRecursiveCountLimit() : TestFixture("TestLeakAutoVarRecursiveCountLimit") {}

private:
    const Settings settings = settingsBuilder().library("std.cfg").checkLibrary().build();

#define checkP(...) checkP_(__FILE__, __LINE__, __VA_ARGS__)
    void checkP_(const char* file, int line, const char code[], bool cpp = false) {
        // Clear the error buffer..
        errout.str("");

        std::vector<std::string> files(1, cpp?"test.cpp":"test.c");
        Tokenizer tokenizer(&settings, this);
        PreprocessorHelper::preprocess(code, files, tokenizer);

        // Tokenizer..
        ASSERT_LOC(tokenizer.simplifyTokens1(""), file, line);

        // Check for leaks..
        runChecks<CheckLeakAutoVar>(tokenizer, this);
    }

    void run() override {
        TEST_CASE(recursiveCountLimit); // #5872 #6157 #9097
    }

    void recursiveCountLimit() { // #5872 #6157 #9097
        ASSERT_THROW(checkP("#define ONE     else if (0) { }\n"
                            "#define TEN     ONE ONE ONE ONE ONE ONE ONE ONE ONE ONE\n"
                            "#define HUN     TEN TEN TEN TEN TEN TEN TEN TEN TEN TEN\n"
                            "#define THOU    HUN HUN HUN HUN HUN HUN HUN HUN HUN HUN\n"
                            "void foo() {\n"
                            "  if (0) { }\n"
                            "  THOU THOU\n"
                            "}"), InternalError);
        ASSERT_NO_THROW(checkP("#define ONE     if (0) { }\n"
                               "#define TEN     ONE ONE ONE ONE ONE ONE ONE ONE ONE ONE\n"
                               "#define HUN     TEN TEN TEN TEN TEN TEN TEN TEN TEN TEN\n"
                               "#define THOU    HUN HUN HUN HUN HUN HUN HUN HUN HUN HUN\n"
                               "void foo() {\n"
                               "  if (0) { }\n"
                               "  THOU THOU\n"
                               "}"));
    }
};

#if !defined(__MINGW32__)
// TODO: this crashes with a stack overflow for MinGW in the CI
REGISTER_TEST(TestLeakAutoVarRecursiveCountLimit)
#endif

class TestLeakAutoVarStrcpy : public TestFixture {
public:
    TestLeakAutoVarStrcpy() : TestFixture("TestLeakAutoVarStrcpy") {}

private:
    const Settings settings = settingsBuilder().library("std.cfg").checkLibrary().build();

    void check_(const char* file, int line, const char code[]) {
        // Clear the error buffer..
        errout.str("");

        // Tokenize..
        Tokenizer tokenizer(&settings, this);
        std::istringstream istr(code);
        ASSERT_LOC(tokenizer.tokenize(istr, "test.cpp"), file, line);

        // Check for leaks..
        runChecks<CheckLeakAutoVar>(tokenizer, this);
    }

    void run() override {
        TEST_CASE(returnedValue); // #9298
        TEST_CASE(deallocuse2);
        TEST_CASE(fclose_false_positive); // #9575
        TEST_CASE(strcpy_false_negative);
        TEST_CASE(doubleFree);
    }

    void returnedValue() { // #9298
        check("char *m;\n"
              "void strcpy_returnedvalue(const char* str)\n"
              "{\n"
              "    char* ptr = new char[strlen(str)+1];\n"
              "    m = strcpy(ptr, str);\n"
              "}");
        ASSERT_EQUALS("", errout.str());
    }

    void deallocuse2() {
        check("void f(char *p) {\n"
              "    free(p);\n"
              "    strcpy(a, p);\n"
              "}");
        ASSERT_EQUALS("[test.cpp:3]: (error) Dereferencing 'p' after it is deallocated / released\n", errout.str());

        check("void f(char *p, const char *q) {\n" // #11665
              "    free(p);\n"
              "    strcpy(p, q);\n"
              "}\n");
        ASSERT_EQUALS("[test.cpp:3]: (error) Dereferencing 'p' after it is deallocated / released\n",
                      errout.str());

        check("void f(char *p) {\n"   // #3041 - assigning pointer when it's used
              "    free(p);\n"
              "    strcpy(a, p=b());\n"
              "}");
        ASSERT_EQUALS("", errout.str());
    }

    void fclose_false_positive() { // #9575
        check("int  f(FILE *fp) { return fclose(fp); }");
        ASSERT_EQUALS("", errout.str());
    }

    void strcpy_false_negative() { // #12289
        check("void f() {\n"
              "    char* buf = new char[12];\n"
              "    strcpy(buf, \"123\");\n"
              "}\n");
        ASSERT_EQUALS("[test.cpp:4]: (error) Memory leak: buf\n", errout.str());
    }

    void doubleFree() {
        check("void f(char* p) {\n"
              "    free(p);\n"
              "    printf(\"%s\", p = strdup(\"abc\"));\n"
              "    free(p);\n"
              "}\n");
        ASSERT_EQUALS("", errout.str());
    }
};

REGISTER_TEST(TestLeakAutoVarStrcpy)


class TestLeakAutoVarWindows : public TestFixture {
public:
    TestLeakAutoVarWindows() : TestFixture("TestLeakAutoVarWindows") {}

private:
    const Settings settings = settingsBuilder().library("windows.cfg").build();

    void check_(const char* file, int line, const char code[]) {
        // Clear the error buffer..
        errout.str("");

        // Tokenize..
        Tokenizer tokenizer(&settings, this);
        std::istringstream istr(code);
        ASSERT_LOC(tokenizer.tokenize(istr, "test.c"), file, line);

        // Check for leaks..
        runChecks<CheckLeakAutoVar>(tokenizer, this);
    }

    void run() override {
        TEST_CASE(heapDoubleFree);
    }

    void heapDoubleFree() {
        check("void f() {"
              "  HANDLE MyHeap = HeapCreate(0, 0, 0);"
              "  int *a = HeapAlloc(MyHeap, 0, sizeof(int));"
              "  int *b = HeapAlloc(MyHeap, 0, sizeof(int));"
              "  HeapFree(MyHeap, 0, a);"
              "  HeapFree(MyHeap, 0, b);"
              "  HeapDestroy(MyHeap);"
              "}");
        ASSERT_EQUALS("", errout.str());

        check("void f() {"
              "  int *a = HeapAlloc(GetProcessHeap(), 0, sizeof(int));"
              "  int *b = HeapAlloc(GetProcessHeap(), 0, sizeof(int));"
              "  HeapFree(GetProcessHeap(), 0, a);"
              "  HeapFree(GetProcessHeap(), 0, b);"
              "}");
        ASSERT_EQUALS("", errout.str());

        check("void f() {"
              "  HANDLE MyHeap = HeapCreate(0, 0, 0);"
              "  int *a = HeapAlloc(MyHeap, 0, sizeof(int));"
              "  int *b = HeapAlloc(MyHeap, 0, sizeof(int));"
              "  HeapFree(MyHeap, 0, a);"
              "  HeapDestroy(MyHeap);"
              "}");
        ASSERT_EQUALS("[test.c:1]: (error) Memory leak: b\n", errout.str());

        check("void f() {"
              "  HANDLE MyHeap = HeapCreate(0, 0, 0);"
              "  int *a = HeapAlloc(MyHeap, 0, sizeof(int));"
              "  int *b = HeapAlloc(MyHeap, 0, sizeof(int));"
              "  HeapFree(MyHeap, 0, a);"
              "  HeapFree(MyHeap, 0, b);"
              "}");
        ASSERT_EQUALS("[test.c:1]: (error) Resource leak: MyHeap\n", errout.str());

        check("void f() {"
              "  HANDLE MyHeap = HeapCreate(0, 0, 0);"
              "  int *a = HeapAlloc(MyHeap, 0, sizeof(int));"
              "  int *b = HeapAlloc(MyHeap, 0, sizeof(int));"
              "  HeapFree(MyHeap, 0, a);"
              "}");
        ASSERT_EQUALS("[test.c:1]: (error) Resource leak: MyHeap\n"
                      "[test.c:1]: (error) Memory leak: b\n",
                      errout.str());
    }
};

REGISTER_TEST(TestLeakAutoVarWindows)<|MERGE_RESOLUTION|>--- conflicted
+++ resolved
@@ -982,7 +982,11 @@
                       "[test.c:7] -> [test.c:8]: (error) Returning/dereferencing 'p' after it is deallocated / released\n",
                       errout.str());
 
-<<<<<<< HEAD
+        check("void f() {\n"
+              "    FOREACH(callables, ());\n"
+              "}\n");
+        ASSERT_EQUALS("[test.c:2]: (information) --check-library: Function FOREACH() should have <noreturn> configuration\n", errout.str()); // don't crash
+
         check("int f() {\n" // #12321
               "    std::invoke([](int i) {\n"
               "        int* p = (int*)malloc(4);\n"
@@ -996,12 +1000,6 @@
               "    return 0;\n"
               "}\n", "test.cpp");
         ASSERT_EQUALS("", errout.str());
-=======
-        check("void f() {\n"
-              "    FOREACH(callables, ());\n"
-              "}\n");
-        ASSERT_EQUALS("[test.c:2]: (information) --check-library: Function FOREACH() should have <noreturn> configuration\n", errout.str()); // don't crash
->>>>>>> bd9700b8
     }
 
     void doublefree1() {  // #3895
