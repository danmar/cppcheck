--- conflicted
+++ resolved
@@ -103,10 +103,7 @@
     add_cfg(boost.cpp INCONCLUSIVE)
     add_cfg(bsd.c)
     add_cfg(gnu.c LIBRARY posix gnu)
-<<<<<<< HEAD
-=======
     add_cfg(googletest.cpp)
->>>>>>> 09eaa412
     add_cfg(gtk.c)
     add_cfg(libcurl.c)
     add_cfg(lua.c)
