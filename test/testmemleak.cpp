--- conflicted
+++ resolved
@@ -2171,8 +2171,6 @@
               "}");
         ASSERT_EQUALS("[test.cpp:2]: (error) Allocation with calloc, memcmp doesn't release it.\n"
                       "[test.cpp:2]: (error) Allocation with strdup, memcmp doesn't release it.\n", errout.str());
-<<<<<<< HEAD
-=======
 
         check("void* f(int size) {\n"
               "    return (void*) malloc(size);\n"
@@ -2183,7 +2181,6 @@
               "    return static_cast<int*>(malloc(size));\n"
               "}");
         ASSERT_EQUALS("", errout.str());
->>>>>>> 09eaa412
     }
 
     void missingAssignment() {
