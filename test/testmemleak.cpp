--- conflicted
+++ resolved
@@ -1937,14 +1937,6 @@
               "}\n", false);
         ASSERT_EQUALS("", errout.str());
 
-<<<<<<< HEAD
-        check("void f(type_t t) {\n"
-              "    t->p = malloc(10);\n"
-              "}\n", false);
-        ASSERT_EQUALS("", errout.str());
-
-=======
->>>>>>> 068e5bad
         check("struct S {\n"
               "    size_t mpsz;\n"
               "    void* hdr;\n"
@@ -1953,6 +1945,11 @@
               "    s->mpsz = size;\n"
               "    s->hdr = mmap(NULL, s->mpsz, PROT_READ, MAP_SHARED, fd, 0);\n"
               "}\n", false);
+        ASSERT_EQUALS("", errout.str());
+
+        check("void f(type_t t) {\n"
+          "    t->p = malloc(10);\n"
+          "}\n", false);
         ASSERT_EQUALS("", errout.str());
     }
 
