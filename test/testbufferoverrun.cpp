/*
 * Cppcheck - A tool for static C/C++ code analysis
 * Copyright (C) 2007-2019 Cppcheck team.
 *
 * This program is free software: you can redistribute it and/or modify
 * it under the terms of the GNU General Public License as published by
 * the Free Software Foundation, either version 3 of the License, or
 * (at your option) any later version.
 *
 * This program is distributed in the hope that it will be useful,
 * but WITHOUT ANY WARRANTY; without even the implied warranty of
 * MERCHANTABILITY or FITNESS FOR A PARTICULAR PURPOSE.  See the
 * GNU General Public License for more details.
 *
 * You should have received a copy of the GNU General Public License
 * along with this program.  If not, see <http://www.gnu.org/licenses/>.
 */


#include "checkbufferoverrun.h"
#include "library.h"
#include "settings.h"
#include "testsuite.h"
#include "token.h"
#include "tokenize.h"

#include <tinyxml2.h>
#include <climits>
#include <list>
#include <ostream>
#include <string>


class TestBufferOverrun : public TestFixture {
public:
    TestBufferOverrun() : TestFixture("TestBufferOverrun") {
    }

private:
    Settings settings0;

    void check(const char code[], bool experimental = true, const char filename[] = "test.cpp") {
        // Clear the error buffer..
        errout.str("");

        settings0.inconclusive = true;
        settings0.experimental = experimental;

        // Tokenize..
        Tokenizer tokenizer(&settings0, this);
        std::istringstream istr(code);
        tokenizer.tokenize(istr, filename);

        // Check for buffer overruns..
        CheckBufferOverrun checkBufferOverrun;
        checkBufferOverrun.runChecks(&tokenizer, &settings0, this);
    }

    void check(const char code[], const Settings &settings, const char filename[] = "test.cpp") {
        Tokenizer tokenizer(&settings, this);
        std::istringstream istr(code);
        tokenizer.tokenize(istr, filename);

        // Clear the error buffer..
        errout.str("");

        // Check for buffer overruns..
        CheckBufferOverrun checkBufferOverrun(&tokenizer, &settings, this);
        checkBufferOverrun.runChecks(&tokenizer, &settings, this);
    }

    void run() OVERRIDE {
        LOAD_LIB_2(settings0.library, "std.cfg");

        settings0.addEnabled("warning");
        settings0.addEnabled("style");
        settings0.addEnabled("portability");

        TEST_CASE(noerr1);
        TEST_CASE(noerr2);
        TEST_CASE(noerr3);
        TEST_CASE(noerr4);

        TEST_CASE(sizeof3);

        TEST_CASE(array_index_1);
        TEST_CASE(array_index_2);
        TEST_CASE(array_index_3);
        TEST_CASE(array_index_4);
        TEST_CASE(array_index_6);
        TEST_CASE(array_index_7);
        TEST_CASE(array_index_11);
        TEST_CASE(array_index_12);
        TEST_CASE(array_index_13);
        TEST_CASE(array_index_14);
        TEST_CASE(array_index_15);
        TEST_CASE(array_index_16);
        TEST_CASE(array_index_17);
        TEST_CASE(array_index_18);
        TEST_CASE(array_index_19);
        TEST_CASE(array_index_20);
        TEST_CASE(array_index_21);
        TEST_CASE(array_index_22);
        TEST_CASE(array_index_23);
        TEST_CASE(array_index_24); // ticket #1492 and #1539
        TEST_CASE(array_index_25); // ticket #1536
        TEST_CASE(array_index_26);
        TEST_CASE(array_index_27);
        TEST_CASE(array_index_28); // ticket #1418
        TEST_CASE(array_index_29); // ticket #1734
        TEST_CASE(array_index_30); // ticket #2086 - out of bounds when type is unknown
        TEST_CASE(array_index_31); // ticket #2120 - out of bounds in subfunction when type is unknown
        TEST_CASE(array_index_32);
        TEST_CASE(array_index_33); // ticket #3044
        TEST_CASE(array_index_34); // ticket #3063
        TEST_CASE(array_index_35); // ticket #2889
        TEST_CASE(array_index_36); // ticket #2960
        TEST_CASE(array_index_37);
        TEST_CASE(array_index_38); // ticket #3273
        TEST_CASE(array_index_39);
        TEST_CASE(array_index_40); // loop variable calculation, taking address
        TEST_CASE(array_index_41); // structs with the same name
        TEST_CASE(array_index_42);
        TEST_CASE(array_index_43); // struct with array
        TEST_CASE(array_index_44); // #3979
        TEST_CASE(array_index_45); // #4207 - calling function with variable number of parameters (...)
        TEST_CASE(array_index_46); // #4840 - two-statement for loop
        TEST_CASE(array_index_47); // #5849
        TEST_CASE(array_index_multidim);
        TEST_CASE(array_index_switch_in_for);
        TEST_CASE(array_index_for_in_for);   // FP: #2634
        TEST_CASE(array_index_calculation);
        TEST_CASE(array_index_negative1);
        TEST_CASE(array_index_negative2);    // ticket #3063
        TEST_CASE(array_index_negative3);
        TEST_CASE(array_index_for_decr);
        TEST_CASE(array_index_varnames);     // FP: struct member. #1576
        TEST_CASE(array_index_for_continue); // for,continue
        TEST_CASE(array_index_for);          // FN: for,if
        TEST_CASE(array_index_for_neq);      // #2211: Using != in condition
        TEST_CASE(array_index_for_question); // #2561: for, ?:
        TEST_CASE(array_index_for_andand_oror);  // FN: using && or || in the for loop condition
        TEST_CASE(array_index_for_varid0);   // #4228: No varid for counter variable
        TEST_CASE(array_index_vla_for);      // #3221: access VLA inside for
        TEST_CASE(array_index_extern);       // FP when using 'extern'. #1684
        TEST_CASE(array_index_cast);         // FP after cast. #2841
        TEST_CASE(array_index_string_literal);
        TEST_CASE(array_index_same_struct_and_var_name); // #4751 - not handled well when struct name and var name is same
        TEST_CASE(array_index_valueflow);
        TEST_CASE(array_index_valueflow_pointer);
        TEST_CASE(array_index_function_parameter);
        TEST_CASE(array_index_enum_array); // #8439
        TEST_CASE(array_index_container); // #9386

        TEST_CASE(buffer_overrun_2_struct);
        TEST_CASE(buffer_overrun_3);
        TEST_CASE(buffer_overrun_4);
        TEST_CASE(buffer_overrun_5);
        // TODO strcat TEST_CASE(buffer_overrun_6);
        TEST_CASE(buffer_overrun_7);
        TEST_CASE(buffer_overrun_8);
        TEST_CASE(buffer_overrun_9);
        TEST_CASE(buffer_overrun_10);
        TEST_CASE(buffer_overrun_11);
        TEST_CASE(buffer_overrun_15); // ticket #1787
        TEST_CASE(buffer_overrun_16);
        TEST_CASE(buffer_overrun_18); // ticket #2576 - for, calculation with loop variable
        TEST_CASE(buffer_overrun_19); // #2597 - class member with unknown type
        TEST_CASE(buffer_overrun_21);
        TEST_CASE(buffer_overrun_24); // index variable is changed in for-loop
        TEST_CASE(buffer_overrun_26); // #4432 (segmentation fault)
        TEST_CASE(buffer_overrun_27); // #4444 (segmentation fault)
        TEST_CASE(buffer_overrun_29); // #7083: false positive: typedef and initialization with strings
        TEST_CASE(buffer_overrun_30); // #6367
        TEST_CASE(buffer_overrun_31);
        TEST_CASE(buffer_overrun_errorpath);
        TEST_CASE(buffer_overrun_bailoutIfSwitch);  // ticket #2378 : bailoutIfSwitch
        // TODO TEST_CASE(buffer_overrun_function_array_argument);
        // TODO alloca TEST_CASE(possible_buffer_overrun_1); // #3035
        TEST_CASE(buffer_overrun_readSizeFromCfg);

        TEST_CASE(valueflow_string); // using ValueFlow string values in checking

        // It is undefined behaviour to point out of bounds of an array
        // the address beyond the last element is in bounds
        // char a[10];
        // char *p1 = a + 10;  // OK
        // char *p2 = a + 11   // UB
        TEST_CASE(pointer_out_of_bounds_1);
        // TODO TEST_CASE(pointer_out_of_bounds_2);
        TEST_CASE(pointer_out_of_bounds_3);
        TEST_CASE(pointer_out_of_bounds_4);
        // TODO TEST_CASE(pointer_out_of_bounds_sub);

        // TODO TEST_CASE(strncat1);
        // TODO TEST_CASE(strncat2);
        // TODO TEST_CASE(strncat3);

        // TODO TEST_CASE(strcat1);
        // TODO TEST_CASE(strcat2);
        // TODO TEST_CASE(strcat3);

        TEST_CASE(varid1);
        TEST_CASE(varid2);  // ticket #4764

        TEST_CASE(assign1);

        // TODO new TEST_CASE(alloc_new);      // Buffer allocated with new
        TEST_CASE(alloc_malloc);   // Buffer allocated with malloc
        TEST_CASE(alloc_string);   // statically allocated buffer
        // TODO TEST_CASE(alloc_alloca);   // Buffer allocated with alloca

        // TODO TEST_CASE(countSprintfLength);
        TEST_CASE(minsize_argvalue);
        TEST_CASE(minsize_sizeof);
        TEST_CASE(minsize_strlen);
        TEST_CASE(minsize_mul);
        TEST_CASE(unknownType);

        TEST_CASE(terminateStrncpy1);
        TEST_CASE(terminateStrncpy2);
        TEST_CASE(terminateStrncpy3);
        TEST_CASE(terminateStrncpy4);
        TEST_CASE(recursive_long_time);

        TEST_CASE(crash1);  // Ticket #1587 - crash
        TEST_CASE(crash2);  // Ticket #3034 - crash
        TEST_CASE(crash3);  // Ticket #5426 - crash
        TEST_CASE(crash4);  // Ticket #8679 - crash
        TEST_CASE(crash5);  // Ticket #8644 - crash
        TEST_CASE(crash6);  // Ticket #9024 - crash
        TEST_CASE(crash7);  // Ticket #9073 - crash

        // TODO TEST_CASE(insecureCmdLineArgs);
        // TODO TEST_CASE(checkBufferAllocatedWithStrlen);

        TEST_CASE(scope);   // handling different scopes

        TEST_CASE(getErrorMessages);

        // Access array and then check if the used index is within bounds
        TEST_CASE(arrayIndexThenCheck);

        // TODO TEST_CASE(bufferNotZeroTerminated);

        // TODO TEST_CASE(negativeMemoryAllocationSizeError) // #389
        TEST_CASE(negativeArraySize);

        TEST_CASE(pointerAddition1);

        TEST_CASE(ctu_malloc);
        TEST_CASE(ctu_array);
        TEST_CASE(ctu_variable);
        TEST_CASE(ctu_arithmetic);

        TEST_CASE(objectIndex);
    }



    void noerr1() {
        check("extern int ab;\n"
              "void f()\n"
              "{\n"
              "    if (ab)\n"
              "    {\n"
              "        char str[50];\n"
              "    }\n"
              "    if (ab)\n"
              "    {\n"
              "        char str[50];\n"
              "    }\n"
              "}");
        ASSERT_EQUALS("", errout.str());
    }


    void noerr2() {
        check("static char buf[2];\n"
              "void f1(char *str)\n"
              "{\n"
              "    strcpy(buf,str);\n"
              "}\n"
              "void f2(char *str)\n"
              "{\n"
              "    strcat(buf,str);\n"
              "}\n"
              "void f3(char *str)\n"
              "{\n"
              "    sprintf(buf,\"%s\",str);\n"
              "}\n"
              "void f4(const char str[])\n"
              "{\n"
              "    strcpy(buf, str);\n"
              "}");
        ASSERT_EQUALS("", errout.str());
    }


    void noerr3() {
        check("struct { char data[10]; } abc;\n"
              "static char f()\n"
              "{\n"
              "    char data[1];\n"
              "    return abc.data[1];\n"
              "}");
        ASSERT_EQUALS("", errout.str());
    }


    void noerr4() {
        // The memory isn't read or written and therefore there is no error.
        check("static void f() {\n"
              "    char data[100];\n"
              "    const char *p = data + 100;\n"
              "}");
        ASSERT_EQUALS("", errout.str());
    }

    void sizeof3() {
        check("struct group { int gr_gid; };\n"
              "void f()\n"
              "{\n"
              "    char group[32];\n"
              "    snprintf(group, 32, \"%u\", 0);\n"
              "    struct group *gr;\n"
              "    snprintf(group, 32, \"%u\", gr->gr_gid);\n"
              "}");
        ASSERT_EQUALS("", errout.str());
    }

    void array_index_1() {
        check("void f()\n"
              "{\n"
              "    char str[0x10];\n"
              "    str[15] = 0;\n"
              "    str[16] = 0;\n"
              "}");
        ASSERT_EQUALS("[test.cpp:5]: (error) Array 'str[16]' accessed at index 16, which is out of bounds.\n", errout.str());

        check("char f()\n"
              "{\n"
              "    char str[16];\n"
              "    return str[16];\n"
              "}");
        ASSERT_EQUALS("[test.cpp:4]: (error) Array 'str[16]' accessed at index 16, which is out of bounds.\n", errout.str());

        // test stack array
        check("int f()\n"
              "{\n"
              "   int x[ 3 ] = { 0, 1, 2 };\n"
              "   int y;\n"
              "   y = x[ 4 ];\n"
              "   return y;\n"
              "}");
        ASSERT_EQUALS("[test.cpp:5]: (error) Array 'x[3]' accessed at index 4, which is out of bounds.\n", errout.str());

        check("int f()\n"
              "{\n"
              "   int x[ 3 ] = { 0, 1, 2 };\n"
              "   int y;\n"
              "   y = x[ 2 ];\n"
              "   return y;\n"
              "}");
        ASSERT_EQUALS("", errout.str());

        check("int x[5];\n"
              "int a = x[10];\n");
        ASSERT_EQUALS("[test.cpp:2]: (error) Array 'x[5]' accessed at index 10, which is out of bounds.\n", errout.str());

        check("int x[5];\n"
              "int a = (x)[10];\n");
        ASSERT_EQUALS("[test.cpp:2]: (error) Array 'x[5]' accessed at index 10, which is out of bounds.\n", errout.str());
    }


    void array_index_2() {
        check("void a(int i)\n" // valueflow
              "{\n"
              "    char *str = new char[0x10];\n"
              "    str[i] = 0;\n"
              "}\n"
              "void b() { a(16); }");
        TODO_ASSERT_EQUALS("[test.cpp:4]: (error) Array 'str[16]' accessed at index 16, which is out of bounds.\n", "", errout.str());
    }

    void array_index_4() {
        check("char c = \"abc\"[4];");
        ASSERT_EQUALS("[test.cpp:1]: (error) Array '\"abc\"[4]' accessed at index 4, which is out of bounds.\n", errout.str());

        check("p = &\"abc\"[4];");
        ASSERT_EQUALS("", errout.str());

        check("char c = \"\\0abc\"[2];");
        ASSERT_EQUALS("", errout.str());

        check("char c = L\"abc\"[4];");
        ASSERT_EQUALS("[test.cpp:1]: (error) Array 'L\"abc\"[4]' accessed at index 4, which is out of bounds.\n", errout.str());
    }

    void array_index_3() {
        check("void f()\n"
              "{\n"
              "    int val[50];\n"
              "    int i, sum=0;\n"
              "    for (i = 0; i < 100; i++)\n"
              "        sum += val[i];\n"
              "}");
        ASSERT_EQUALS("[test.cpp:6]: (error) Array 'val[50]' accessed at index 99, which is out of bounds.\n", errout.str());

        check("void f()\n"
              "{\n"
              "    int val[50];\n"
              "    int i, sum=0;\n"
              "    for (i = 1; i < 100; i++)\n"
              "        sum += val[i];\n"
              "}");
        ASSERT_EQUALS("[test.cpp:6]: (error) Array 'val[50]' accessed at index 99, which is out of bounds.\n", errout.str());

        check("void f(int a)\n"
              "{\n"
              "    int val[50];\n"
              "    int i, sum=0;\n"
              "    for (i = a; i < 100; i++)\n"
              "        sum += val[i];\n"
              "}");
        ASSERT_EQUALS("[test.cpp:6]: (error) Array 'val[50]' accessed at index 99, which is out of bounds.\n", errout.str());

        check("typedef struct g g2[3];\n"
              "void foo(char *a)\n"
              "{\n"
              "  for (int i = 0; i < 4; i++)\n"
              "  {\n"
              "    a[i]=0;\n"
              "  }\n"
              "}");
        ASSERT_EQUALS("", errout.str());

        check("void foo(int argc)\n"
              "{\n"
              "  char a[2];\n"
              "  for (int i = 4; i < argc; i++){}\n"
              "}");
        ASSERT_EQUALS("", errout.str());

        check("void foo(int a[10]) {\n"
              "    for (int i=0;i<50;++i) {\n"
              "        a[i] = 0;\n"
              "    }\n"
              "}");
        ASSERT_EQUALS("[test.cpp:3]: (error) Array 'a[10]' accessed at index 49, which is out of bounds.\n", errout.str());
    }

    void array_index_6() {
        check("struct ABC\n"
              "{\n"
              "    char str[10];\n"
              "};\n"
              "\n"
              "static void f()\n"
              "{\n"
              "    struct ABC abc;\n"
              "    abc.str[10] = 0;\n"
              "}");
        ASSERT_EQUALS("[test.cpp:9]: (error) Array 'abc.str[10]' accessed at index 10, which is out of bounds.\n", errout.str());

        check("struct ABC\n"
              "{\n"
              "    char str[10];\n"
              "};\n"
              "\n"
              "static char f()\n"
              "{\n"
              "    struct ABC abc;\n"
              "    return abc.str[10];\n"
              "}");
        ASSERT_EQUALS("[test.cpp:9]: (error) Array 'abc.str[10]' accessed at index 10, which is out of bounds.\n", errout.str());

        // This is not out of bounds because it is a variable length array
        check("struct ABC\n"
              "{\n"
              "    char str[1];\n"
              "};\n"
              "\n"
              "static void f()\n"
              "{\n"
              "    struct ABC* x = malloc(sizeof(struct ABC) + 10);\n"
              "    x->str[1] = 0;"
              "}");
        ASSERT_EQUALS("", errout.str());

        // This is not out of bounds because it is not a variable length array
        check("struct ABC\n"
              "{\n"
              "    char str[1];\n"
              "    int x;\n"
              "};\n"
              "\n"
              "static void f()\n"
              "{\n"
              "    struct ABC* x = malloc(sizeof(struct ABC) + 10);\n"
              "    x->str[1] = 0;"
              "}");
        TODO_ASSERT_EQUALS("error", "", errout.str());

        // This is not out of bounds because it is a variable length array
        // and the index is within the memory allocated.
        /** @todo this works by accident because we ignore any access to this array */
        check("struct ABC\n"
              "{\n"
              "    char str[1];\n"
              "};\n"
              "\n"
              "static void f()\n"
              "{\n"
              "    struct ABC* x = malloc(sizeof(struct ABC) + 10);\n"
              "    x->str[10] = 0;"
              "}");
        ASSERT_EQUALS("", errout.str());

        // This is out of bounds because it is outside the memory allocated.
        /** @todo this doesn't work because of a bug in sizeof(struct)  */
        check("struct ABC\n"
              "{\n"
              "    char str[1];\n"
              "};\n"
              "\n"
              "static void f()\n"
              "{\n"
              "    struct ABC* x = malloc(sizeof(struct ABC) + 10);\n"
              "    x->str[11] = 0;"
              "}");
        TODO_ASSERT_EQUALS("[test.cpp:9]: (error) Array 'str[1]' accessed at index 11, which is out of bounds.\n", "", errout.str());

        // This is out of bounds if 'sizeof(ABC)' is 1 (No padding)
        check("struct ABC\n"
              "{\n"
              "    char str[1];\n"
              "};\n"
              "\n"
              "static void f()\n"
              "{\n"
              "    struct ABC* x = malloc(sizeof(ABC) + 10);\n"
              "    x->str[11] = 0;"
              "}");
        TODO_ASSERT_EQUALS("error", "", errout.str());

        // This is out of bounds because it is outside the memory allocated
        /** @todo this doesn't work because of a bug in sizeof(struct) */
        check("struct ABC\n"
              "{\n"
              "    char str[1];\n"
              "};\n"
              "\n"
              "static void f()\n"
              "{\n"
              "    struct ABC* x = malloc(sizeof(struct ABC));\n"
              "    x->str[1] = 0;"
              "}");
        TODO_ASSERT_EQUALS("[test.cpp:9]: (error) Array 'str[1]' accessed at index 1, which is out of bounds.\n", "", errout.str());

        // This is out of bounds because it is outside the memory allocated
        // But only if 'sizeof(ABC)' is 1 (No padding)
        check("struct ABC\n"
              "{\n"
              "    char str[1];\n"
              "};\n"
              "\n"
              "static void f()\n"
              "{\n"
              "    struct ABC* x = malloc(sizeof(ABC));\n"
              "    x->str[1] = 0;"
              "}");
        TODO_ASSERT_EQUALS("error", "", errout.str());

        // This is out of bounds because it is not a variable array
        check("struct ABC\n"
              "{\n"
              "    char str[1];\n"
              "};\n"
              "\n"
              "static void f()\n"
              "{\n"
              "    struct ABC x;\n"
              "    x.str[1] = 0;"
              "}");
        ASSERT_EQUALS("[test.cpp:9]: (error) Array 'x.str[1]' accessed at index 1, which is out of bounds.\n", errout.str());

        check("struct foo\n"
              "{\n"
              "    char str[10];\n"
              "};\n"
              "\n"
              "void x()\n"
              "{\n"
              "    foo f;\n"
              "    for ( unsigned int i = 0; i < 64; ++i )\n"
              "        f.str[i] = 0;\n"
              "}");
        ASSERT_EQUALS("[test.cpp:10]: (error) Array 'f.str[10]' accessed at index 63, which is out of bounds.\n", errout.str());

        check("struct AB { char a[NUM]; char b[NUM]; }\n"
              "void f(struct AB *ab) {\n"
              "    ab->a[0] = 0;\n"
              "}");
        ASSERT_EQUALS("", errout.str());

        check("union { char a[1]; int b; } ab;\n"
              "void f() {\n"
              "    ab.a[2] = 0;\n"
              "}");
        ASSERT_EQUALS("[test.cpp:3]: (error) Array 'ab.a[1]' accessed at index 2, which is out of bounds.\n", errout.str());
    }


    void array_index_7() {
        check("struct ABC\n"
              "{\n"
              "    char str[10];\n"
              "};\n"
              "\n"
              "static void f(struct ABC *abc)\n"
              "{\n"
              "    abc->str[10] = 0;\n"
              "}");
        ASSERT_EQUALS("[test.cpp:8]: (error) Array 'abc->str[10]' accessed at index 10, which is out of bounds.\n", errout.str());
    }

    void array_index_11() {
        check("class ABC\n"
              "{\n"
              "public:\n"
              "    ABC();\n"
              "    char *str[10];\n"
              "    struct ABC *next();"
              "};\n"
              "\n"
              "static void f()\n"
              "{\n"
              "    ABC *abc1;\n"
              "    for ( ABC *abc = abc1; abc; abc = abc->next() )\n"
              "    {\n"
              "        abc->str[10] = 0;\n"
              "    }\n"
              "}");
        ASSERT_EQUALS("[test.cpp:13]: (error) Array 'abc->str[10]' accessed at index 10, which is out of bounds.\n", errout.str());
    }

    void array_index_12() {
        check("class Fred\n"
              "{\n"
              "private:\n"
              "    char str[10];\n"
              "public:\n"
              "    Fred();\n"
              "};\n"
              "Fred::Fred()\n"
              "{\n"
              "    str[10] = 0;\n"
              "}");
        ASSERT_EQUALS("[test.cpp:10]: (error) Array 'str[10]' accessed at index 10, which is out of bounds.\n", errout.str());

        check("class Fred\n"
              "{\n"
              "private:\n"
              "    char str[10];\n"
              "public:\n"
              "    char c();\n"
              "};\n"
              "char Fred::c()\n"
              "{\n"
              "    return str[10];\n"
              "}");
        ASSERT_EQUALS("[test.cpp:10]: (error) Array 'str[10]' accessed at index 10, which is out of bounds.\n", errout.str());
    }

    void array_index_13() {
        check("void f()\n"
              "{\n"
              "    char buf[10];\n"
              "    for (int i = 0; i < 100; i++)\n"
              "    {\n"
              "        if (i < 10)\n"
              "            int x = buf[i];\n"
              "    }\n"
              "}");
        ASSERT_EQUALS("", errout.str());
    }

    void array_index_14() {
        check("void f()\n"
              "{\n"
              "    int a[10];\n"
              "    for (int i = 0; i < 10; i++)\n"
              "        a[i+10] = i;\n"
              "}");
        ASSERT_EQUALS("[test.cpp:5]: (error) Array 'a[10]' accessed at index 19, which is out of bounds.\n", errout.str());
    }

    void array_index_15() {
        check("void f()\n"
              "{\n"
              "    int a[10];\n"
              "    for (int i = 0; i < 10; i++)\n"
              "        a[10+i] = i;\n"
              "}");
        ASSERT_EQUALS("[test.cpp:5]: (error) Array 'a[10]' accessed at index 19, which is out of bounds.\n", errout.str());
    }

    void array_index_16() {
        check("void f()\n"
              "{\n"
              "    int a[10];\n"
              "    for (int i = 0; i < 10; i++)\n"
              "        a[i+1] = i;\n"
              "}");
        ASSERT_EQUALS("[test.cpp:5]: (error) Array 'a[10]' accessed at index 10, which is out of bounds.\n", errout.str());
    }

    void array_index_17() {
        check("void f()\n"
              "{\n"
              "    int a[10];\n"
              "    for (int i = 0; i < 10; i++)\n"
              "        a[i*2] = i;\n"
              "}");
        ASSERT_EQUALS("[test.cpp:5]: (error) Array 'a[10]' accessed at index 18, which is out of bounds.\n", errout.str());

        check("void f()\n"
              "{\n"
              "    int a[12];\n"
              "    for (int i = 0; i < 12; i+=6)\n"
              "        a[i+5] = i;\n"
              "}");
        ASSERT_EQUALS("", errout.str());

        check("void f()\n"
              "{\n"
              "    int a[12];\n"
              "    for (int i = 0; i < 12; i+=6)\n"
              "        a[i+6] = i;\n"
              "}");
        ASSERT_EQUALS("[test.cpp:5]: (error) Array 'a[12]' accessed at index 12, which is out of bounds.\n", errout.str());

        check("void f() {\n"  // #4398
              "    int a[2];\n"
              "    for (int i = 0; i < 4; i+=2)\n"
              "        a[i] = 0;\n"
              "}");
        ASSERT_EQUALS("[test.cpp:4]: (error) Array 'a[2]' accessed at index 2, which is out of bounds.\n", errout.str());

        check("void f() {\n"  // #4398
              "    int a[2];\n"
              "    for (int i = 0; i < 4; i+=2)\n"
              "        do_stuff(a+i);\n"
              "}");
        ASSERT_EQUALS("", errout.str());
    }

    void array_index_18() {
        check("void f()\n"
              "{\n"
              "    int a[5];\n"
              "    for (int i = 0; i < 6; i++)\n"
              "    {\n"
              "        a[i] = i;\n"
              "        i+=1;\n"
              "    }\n"
              "}");
        ASSERT_EQUALS("", errout.str());

        check("void f()\n"
              "{\n"
              "    int a[5];\n"
              "    for (int i = 0; i < 6; i++)\n"
              "    {\n"
              "        a[i] = i;\n"
              "        i++;\n"
              "    }\n"
              "}");
        ASSERT_EQUALS("", errout.str());

        check("void f()\n"
              "{\n"
              "    int a[5];\n"
              "    for (int i = 0; i < 6; i++)\n"
              "    {\n"
              "        a[i] = i;\n"
              "        ++i;\n"
              "    }\n"
              "}");
        ASSERT_EQUALS("", errout.str());

        check("void f()\n"
              "{\n"
              "    int a[5];\n"
              "    for (int i = 0; i < 6; i++)\n"
              "    {\n"
              "        a[i] = i;\n"
              "        i=4;\n"
              "    }\n"
              "}");
        ASSERT_EQUALS("", errout.str());

        check("void f()\n"
              "{\n"
              "    int a[6];\n"
              "    for (int i = 0; i < 7; i++)\n"
              "    {\n"
              "        a[i] = i;\n"
              "        i+=1;\n"
              "    }\n"
              "}");
        TODO_ASSERT_EQUALS("[test.cpp:6]: (error) Buffer overrun\n", "", errout.str());
    }

    void array_index_19() {
        // "One Past the End" is legal, as long as pointer is not dereferenced.
        check("void f()\n"
              "{\n"
              "  char a[2];\n"
              "  char *end = &(a[2]);\n"
              "}");
        ASSERT_EQUALS("", errout.str());

        // Getting more than one past the end is not legal
        check("void f()\n"
              "{\n"
              "  char a[2];\n"
              "  char *end = &(a[3]);\n"
              "}");
        ASSERT_EQUALS("[test.cpp:4]: (error) Array 'a[2]' accessed at index 3, which is out of bounds.\n", errout.str());
    }

    void array_index_20() {
        check("void f()\n"
              "{\n"
              " char a[8];\n"
              " int b[10];\n"
              " for ( int i = 0; i < 9; i++ )\n"
              "  b[i] = 0;\n"
              "}");
        ASSERT_EQUALS("", errout.str());
    }

    void array_index_21() {
        check("class A {\n"
              " int indices[2];\n"
              " void foo(int indices[3]);\n"
              "};\n"
              "\n"
              "void A::foo(int indices[3]) {\n"
              " for(int j=0; j<3; ++j) {\n"
              "  int b = indices[j];\n"
              " }\n"
              "}");
        ASSERT_EQUALS("", errout.str());
    }

    void array_index_22() {
        check("int main() {\n"
              "  size_t indices[2];\n"
              "  int b = indices[2];\n"
              "}");
        ASSERT_EQUALS("[test.cpp:3]: (error) Array 'indices[2]' accessed at index 2, which is out of bounds.\n", errout.str());
    }

    void array_index_23() {
        check("void foo()\n"
              "{\n"
              "    char c[10];\n"
              "    c[1<<23]='a';\n"
              "}");
        ASSERT_EQUALS("[test.cpp:4]: (error) Array 'c[10]' accessed at index 8388608, which is out of bounds.\n", errout.str());
    }

    void array_index_24() {
        // ticket #1492 and #1539
        const std::string charMaxPlusOne(settings0.defaultSign == 'u' ? "256" : "128");
        check(("void f(char n) {\n"
               "    int a[n];\n"     // n <= CHAR_MAX
               "    a[-1] = 0;\n"    // negative index
               "    a[" + charMaxPlusOne + "] = 0;\n"   // 128/256 > CHAR_MAX
               "}\n").c_str());
        ASSERT_EQUALS("[test.cpp:3]: (error) Array 'a[" + charMaxPlusOne + "]' accessed at index -1, which is out of bounds.\n"
                      "[test.cpp:4]: (error) Array 'a[" + charMaxPlusOne + "]' accessed at index " + charMaxPlusOne + ", which is out of bounds.\n", errout.str());

        check("void f(signed char n) {\n"
              "    int a[n];\n"     // n <= SCHAR_MAX
              "    a[-1] = 0;\n"    // negative index
              "    a[128] = 0;\n"   // 128 > SCHAR_MAX
              "}");
        ASSERT_EQUALS("[test.cpp:3]: (error) Array 'a[128]' accessed at index -1, which is out of bounds.\n"
                      "[test.cpp:4]: (error) Array 'a[128]' accessed at index 128, which is out of bounds.\n", errout.str());

        check("void f(unsigned char n) {\n"
              "    int a[n];\n"     // n <= UCHAR_MAX
              "    a[-1] = 0;\n"    // negative index
              "    a[256] = 0;\n"   // 256 > UCHAR_MAX
              "}");
        ASSERT_EQUALS("[test.cpp:3]: (error) Array 'a[256]' accessed at index -1, which is out of bounds.\n"
                      "[test.cpp:4]: (error) Array 'a[256]' accessed at index 256, which is out of bounds.\n", errout.str());

        check("void f(short n) {\n"
              "    int a[n];\n"     // n <= SHRT_MAX
              "    a[-1] = 0;\n"    // negative index
              "    a[32768] = 0;\n" // 32768 > SHRT_MAX
              "}");
        ASSERT_EQUALS("[test.cpp:3]: (error) Array 'a[32768]' accessed at index -1, which is out of bounds.\n"
                      "[test.cpp:4]: (error) Array 'a[32768]' accessed at index 32768, which is out of bounds.\n", errout.str());

        check("void f(unsigned short n) {\n"
              "    int a[n];\n"     // n <= USHRT_MAX
              "    a[-1] = 0;\n"    // negative index
              "    a[65536] = 0;\n" // 65536 > USHRT_MAX
              "}");
        ASSERT_EQUALS("[test.cpp:3]: (error) Array 'a[65536]' accessed at index -1, which is out of bounds.\n"
                      "[test.cpp:4]: (error) Array 'a[65536]' accessed at index 65536, which is out of bounds.\n", errout.str());

        check("void f(signed short n) {\n"
              "    int a[n];\n"     // n <= SHRT_MAX
              "    a[-1] = 0;\n"    // negative index
              "    a[32768] = 0;\n" // 32768 > SHRT_MAX
              "}");
        ASSERT_EQUALS("[test.cpp:3]: (error) Array 'a[32768]' accessed at index -1, which is out of bounds.\n"
                      "[test.cpp:4]: (error) Array 'a[32768]' accessed at index 32768, which is out of bounds.\n", errout.str());

        check("void f(int n) {\n"
              "    int a[n];\n"     // n <= INT_MAX
              "    a[-1] = 0;\n"    // negative index
              "}");
        ASSERT_EQUALS("[test.cpp:3]: (error) Array 'a[2147483648]' accessed at index -1, which is out of bounds.\n", errout.str());

        check("void f(unsigned int n) {\n"
              "    int a[n];\n"     // n <= UINT_MAX
              "    a[-1] = 0;\n"    // negative index
              "}");
        ASSERT_EQUALS("[test.cpp:3]: (error) Array 'a[4294967296]' accessed at index -1, which is out of bounds.\n", errout.str());

        check("void f(signed int n) {\n"
              "    int a[n];\n"     // n <= INT_MAX
              "    a[-1] = 0;\n"    // negative index
              "}");
        ASSERT_EQUALS("[test.cpp:3]: (error) Array 'a[2147483648]' accessed at index -1, which is out of bounds.\n", errout.str());
    }

    void array_index_25() { // #1536
        check("void foo()\n"
              "{\n"
              "   long l[SOME_SIZE];\n"
              "}");
        ASSERT_EQUALS("", errout.str());
    }

    void array_index_26() {
        check("void f()\n"
              "{\n"
              "    int a[3];\n"
              "    for (int i = 3; 0 <= i; i--)\n"
              "        a[i] = i;\n"
              "}");
        ASSERT_EQUALS("[test.cpp:5]: (error) Array 'a[3]' accessed at index 3, which is out of bounds.\n", errout.str());

        check("void f()\n"
              "{\n"
              "    int a[4];\n"
              "    for (int i = 3; 0 <= i; i--)\n"
              "        a[i] = i;\n"
              "}");
        ASSERT_EQUALS("", errout.str());
    }

    void array_index_27() {
        check("void f()\n"
              "{\n"
              "    int a[10];\n"
              "    for (int i = 0; i < 10; i++)\n"
              "        a[i-1] = a[i];\n"
              "}");
        ASSERT_EQUALS("[test.cpp:5]: (error) Array 'a[10]' accessed at index -1, which is out of bounds.\n", errout.str());
    }

    void array_index_28() {
        // ticket #1418
        check("void f()\n"
              "{\n"
              "    int i[2];\n"
              "    int *ip = i + 1;\n"
              "    ip[-10] = 1;\n"
              "}");
        TODO_ASSERT_EQUALS("[test.cpp:5]: (error) Array ip[-10] out of bounds.\n", "", errout.str());
    }

    void array_index_29() {
        // ticket #1724
        check("void f()\n"
              "{\n"
              "    int iBuf[10];"
              "    int *i = iBuf + 9;"
              "    int *ii = i + -5;"
              "    ii[10] = 0;"
              "}");
        TODO_ASSERT_EQUALS("[test.cpp:6]: (error) Array ii[10] out of bounds.\n", "", errout.str());
    }

    void array_index_30() {
        // ticket #2086 - unknown type
        check("void f() {\n"
              "    UINT8 x[2];\n"
              "    x[5] = 0;\n"
              "}");
        ASSERT_EQUALS("[test.cpp:3]: (error) Array 'x[2]' accessed at index 5, which is out of bounds.\n", errout.str());
    }

    void array_index_31() {
        // ticket #2120 - sub function, unknown type
        check("struct s1 {\n"
              "    unknown_type_t delay[3];\n"
              "};\n"
              "\n"
              "void x(unknown_type_t *delay, const int *net) {\n"
              "    delay[0] = 0;\n"
              "}\n"
              "\n"
              "void y() {\n"
              "    struct s1 obj;\n"
              "    x(obj.delay, 123);\n"
              "}");
        ASSERT_EQUALS("", errout.str());

        check("struct s1 {\n"
              "    unknown_type_t delay[3];\n"
              "};\n"
              "\n"
              "void x(unknown_type_t *delay, const int *net) {\n"
              "    delay[4] = 0;\n"
              "}\n"
              "\n"
              "void y() {\n"
              "    struct s1 obj;\n"
              "    x(obj.delay, 123);\n"
              "}");
        // TODO CTU ASSERT_EQUALS("[test.cpp:11] -> [test.cpp:6]: (error) Array 'obj.delay[3]' accessed at index 4, which is out of bounds.\n", errout.str());

        check("struct s1 {\n"
              "    float a[0];\n"
              "};\n"
              "\n"
              "void f() {\n"
              "    struct s1 *obj;\n"
              "}");
        ASSERT_EQUALS("", errout.str());
    }

    void array_index_32() {
        check("class X\n"
              "{\n"
              "    public:\n"
              "    X()\n"
              "    {\n"
              "       m_x[0] = 0;\n"
              "       m_x[1] = 0;\n"
              "    }\n"
              "    int m_x[1];\n"
              "};");
        ASSERT_EQUALS("[test.cpp:7]: (error) Array 'm_x[1]' accessed at index 1, which is out of bounds.\n", errout.str());
    }

    void array_index_33() {
        check("void foo(char bar[][4]) {\n"
              "    baz(bar[5]);\n"
              "}");
        ASSERT_EQUALS("", errout.str());
    }

    void array_index_34() { // ticket #3063
        check("void foo() {\n"
              "    int y[2][2][2];\n"
              "    y[0][2][0] = 0;\n"
              "    y[0][0][2] = 0;\n"
              "}");
        ASSERT_EQUALS("[test.cpp:3]: (error) Array 'y[2][2][2]' accessed at index y[0][2][0], which is out of bounds.\n"
                      "[test.cpp:4]: (error) Array 'y[2][2][2]' accessed at index y[0][0][2], which is out of bounds.\n", errout.str());

        check("struct TEST\n"
              "{\n"
              "    char a[10];\n"
              "    char b[10][5];\n"
              "};\n"
              "void foo()\n"
              "{\n"
              "    TEST test;\n"
              "    test.a[10] = 3;\n"
              "    test.b[10][2] = 4;\n"
              "    test.b[0][19] = 4;\n"
              "    TEST *ptest;\n"
              "    ptest = &test;\n"
              "    ptest->a[10] = 3;\n"
              "    ptest->b[10][2] = 4;\n"
              "    ptest->b[0][19] = 4;\n"
              "}");
        ASSERT_EQUALS("[test.cpp:9]: (error) Array 'test.a[10]' accessed at index 10, which is out of bounds.\n"
                      "[test.cpp:10]: (error) Array 'test.b[10][5]' accessed at index test.b[10][2], which is out of bounds.\n"
                      "[test.cpp:11]: (error) Array 'test.b[10][5]' accessed at index test.b[0][19], which is out of bounds.\n"
                      "[test.cpp:14]: (error) Array 'ptest->a[10]' accessed at index 10, which is out of bounds.\n"
                      "[test.cpp:15]: (error) Array 'ptest->b[10][5]' accessed at index ptest->b[10][2], which is out of bounds.\n"
                      "[test.cpp:16]: (error) Array 'ptest->b[10][5]' accessed at index ptest->b[0][19], which is out of bounds.\n", errout.str());

        check("struct TEST\n"
              "{\n"
              "    char a[10][5];\n"
              "};\n"
              "void foo()\n"
              "{\n"
              "    TEST test;\n"
              "    test.a[9][5] = 4;\n"
              "    test.a[0][50] = 4;\n"
              "    TEST *ptest;\n"
              "    ptest = &test;\n"
              "    ptest->a[9][5] = 4;\n"
              "    ptest->a[0][50] = 4;\n"
              "}");
        ASSERT_EQUALS("[test.cpp:8]: (error) Array 'test.a[10][5]' accessed at index test.a[9][5], which is out of bounds.\n"
                      "[test.cpp:9]: (error) Array 'test.a[10][5]' accessed at index test.a[0][50], which is out of bounds.\n"
                      "[test.cpp:12]: (error) Array 'ptest->a[10][5]' accessed at index ptest->a[9][5], which is out of bounds.\n"
                      "[test.cpp:13]: (error) Array 'ptest->a[10][5]' accessed at index ptest->a[0][50], which is out of bounds.\n", errout.str());
    }

    void array_index_35() { // ticket #2889
        check("void f() {\n"
              "    struct Struct { unsigned m_Var[1]; } s;\n"
              "    s.m_Var[1] = 1;\n"
              "}");
        ASSERT_EQUALS("[test.cpp:3]: (error) Array 's.m_Var[1]' accessed at index 1, which is out of bounds.\n", errout.str());

        check("struct Struct { unsigned m_Var[1]; };\n"
              "void f() {\n"
              "    struct Struct s;\n"
              "    s.m_Var[1] = 1;\n"
              "}");
        ASSERT_EQUALS("[test.cpp:4]: (error) Array 's.m_Var[1]' accessed at index 1, which is out of bounds.\n", errout.str());

        check("struct Struct { unsigned m_Var[1]; };\n"
              "void f() {\n"
              "    struct Struct * s = calloc(40);\n"
              "    s->m_Var[1] = 1;\n"
              "}");
        ASSERT_EQUALS("", errout.str());
    }

    void array_index_36() { // ticket #2960
        check("class Fred {\n"
              "    Fred(const Fred &);\n"
              "private:\n"
              "    bool m_b[2];\n"
              "};\n"
              "Fred::Fred(const Fred & rhs) {\n"
              "    m_b[2] = rhs.m_b[2];\n"
              "}");
        ASSERT_EQUALS("[test.cpp:7]: (error) Array 'm_b[2]' accessed at index 2, which is out of bounds.\n"
                      "[test.cpp:7]: (error) Array 'rhs.m_b[2]' accessed at index 2, which is out of bounds.\n", errout.str());
    }

    void array_index_37() {
        check("class Fred {\n"
              "    char x[X];\n"
              "    Fred() {\n"
              "        for (unsigned int i = 0; i < 15; i++)\n"
              "            i;\n"
              "    }\n"
              "}");
        ASSERT_EQUALS("", errout.str());
    }

    void array_index_38() { //ticket #3273
        check("void aFunction() {\n"
              "    double aDoubleArray[ 10 ];\n"
              "    unsigned int i; i = 0;\n"
              "    for( i = 0; i < 6; i++ )\n"
              "    {\n"
              "        unsigned int j; j = 0;\n"
              "        for( j = 0; j < 5; j++ )\n"
              "        {\n"
              "            unsigned int x; x = 0;\n"
              "            for( x = 0; x < 4; x++ )\n"
              "            {\n"
              "            }\n"
              "        }\n"
              "    }\n"
              "}");
        ASSERT_EQUALS("", errout.str());
    }

    void array_index_39() { // ticket 3387
        check("void aFunction()\n"
              "{\n"
              "    char a[10];\n"
              "    a[10] = 0;\n"
              "}");
        ASSERT_EQUALS("[test.cpp:4]: (error) Array 'a[10]' accessed at index 10, which is out of bounds.\n", errout.str());
    }

    void array_index_40() {
        check("void f() {\n"
              "    char a[10];\n"
              "    for (int i = 0; i < 10; ++i)\n"
              "        f2(&a[i + 1]);\n"
              "}");
        ASSERT_EQUALS("", errout.str());
    }

    void array_index_41() {
        // Don't generate false positives when structs have the same name
        check("void a() {\n"
              "    struct Fred { char data[6]; } fred;\n"
              "    fred.data[4] = 0;\n"  // <- no error
              "}\n"
              "\n"
              "void b() {\n"
              "    struct Fred { char data[3]; } fred;\n"
              "}");
        ASSERT_EQUALS("", errout.str());

        check("void a() {\n"
              "    struct Fred { char data[6]; } fred;\n"
              "    fred.data[4] = 0;\n"  // <- no error
              "}\n"
              "\n"
              "void b() {\n"
              "    struct Fred { char data[3]; } fred;\n"
              "    fred.data[4] = 0;\n"  // <- error
              "}");
        ASSERT_EQUALS("[test.cpp:8]: (error) Array 'fred.data[3]' accessed at index 4, which is out of bounds.\n", errout.str());
    }

    void array_index_42() { // ticket #3569

        check("void f()\n"
              "{\n"
              "  char *p; p = malloc(10);\n"
              "  p[10] = 7;\n"
              "  free(p);\n"
              "}");
        ASSERT_EQUALS("[test.cpp:4]: (error) Array 'p[10]' accessed at index 10, which is out of bounds.\n", errout.str());

        check("void f()\n"
              "{\n"
              "  char *p; p = malloc(10);\n"
              "  p[0] = 0;\n"
              "  p[9] = 9;\n"
              "  free(p);\n"
              "}");
        ASSERT_EQUALS("", errout.str());

        check("void f()\n"
              "{\n"
              "  char *p; p = new char[10];\n"
              "  p[0] = 0;\n"
              "  p[9] = 9;\n"
              "  delete [] p;\n"
              "}");
        ASSERT_EQUALS("", errout.str());

        check("void f()\n"
              "{\n"
              "  char *p(new char[10]);\n"
              "  p[0] = 0;\n"
              "  p[9] = 9;\n"
              "  delete [] p;\n"
              "}");
        ASSERT_EQUALS("", errout.str());

        check("void f()\n"
              "{\n"
              "  char *p = NULL;"
              "  try{\n"
              "  p = new char[10];\n"
              "  }\n"
              "  catch(...){\n"
              "  return;\n"
              "  }"
              "  p[0] = 0;\n"
              "  p[9] = 9;\n"
              "  delete [] p;\n"
              "}");
        ASSERT_EQUALS("", errout.str());
    }

    void array_index_43() { // #3838

        check("int f( )\n"
              "{\n"
              "  struct {\n"
              "    int arr[ 3 ];\n"
              "  } var[ 1 ];\n"
              "   int y;\n"
              "   var[ 0 ].arr[ 0 ] = 0;\n"
              "   var[ 0 ].arr[ 1 ] = 1;\n"
              "   var[ 0 ].arr[ 2 ] = 2;\n"
              "   y = var[ 0 ].arr[ 3 ];\n" // <-- array access out of bounds
              "   return y;\n"
              "}");
        ASSERT_EQUALS("[test.cpp:10]: (error) Array 'var[0].arr[3]' accessed at index 3, which is out of bounds.\n", errout.str());

        check("int f( )\n"
              "{\n"
              "  struct {\n"
              "    int arr[ 3 ];\n"
              "  } var[ 1 ];\n"
              "   int y=1;\n"
              "   var[ 0 ].arr[ 0 ] = 0;\n"
              "   var[ 0 ].arr[ 1 ] = 1;\n"
              "   var[ 0 ].arr[ 2 ] = 2;\n"
              "   y = var[ 0 ].arr[ 2 ];\n"
              "   return y;\n"
              "}");
        ASSERT_EQUALS("", errout.str());


        check("int f( ){ \n"
              "struct Struct{\n"
              "    int arr[ 3 ];\n"
              "};\n"
              "int y;\n"
              "Struct var;\n"
              "var.arr[ 0 ] = 0;\n"
              "var.arr[ 1 ] = 1;\n"
              "var.arr[ 2 ] = 2;\n"
              "var.arr[ 3 ] = 3;\n" // <-- array access out of bounds
              "y=var.arr[ 3 ];\n"   // <-- array access out of bounds
              "return y;\n"
              "}");
        ASSERT_EQUALS("[test.cpp:10]: (error) Array 'var.arr[3]' accessed at index 3, which is out of bounds.\n"
                      "[test.cpp:11]: (error) Array 'var.arr[3]' accessed at index 3, which is out of bounds.\n", errout.str());


        check("void f( ) {\n"
              "struct S{\n"
              "    int var[ 3 ];\n"
              "} ;\n"
              "S var[2];\n"
              "var[0].var[ 0 ] = 0;\n"
              "var[0].var[ 1 ] = 1;\n"
              "var[0].var[ 2 ] = 2;\n"
              "var[0].var[ 4 ] = 4;\n" // <-- array access out of bounds
              "}");
        ASSERT_EQUALS("[test.cpp:9]: (error) Array 'var[0].var[3]' accessed at index 4, which is out of bounds.\n", errout.str());

        check("void f( ) {\n"
              "struct S{\n"
              "    int var[ 3 ];\n"
              "} ;\n"
              "S var[2];\n"
              "var[0].var[ 0 ] = 0;\n"
              "var[0].var[ 1 ] = 1;\n"
              "var[0].var[ 2 ] = 2;\n"
              "}");
        ASSERT_EQUALS("", errout.str());

        // avoid FPs (modified examples taken from #3838)
        check("struct AB { int a[10]; int b[10]; };\n"
              "int main() {\n"
              "    struct AB ab;\n"
              "    int * p = &ab.a[10]; \n"
              "    return 0;\n"
              "}");
        ASSERT_EQUALS("", errout.str());

        check("struct AB { int a[10]; int b[10]; };\n"
              "int main() {\n"
              "    struct AB ab[1];\n"
              "    int * p = &ab[0].a[10]; \n"
              "    return 0;\n"
              "}");
        ASSERT_EQUALS("", errout.str());

        check("struct AB { int a[10]; int b[10]; };\n"
              "int main() {\n"
              "    struct AB ab[1];\n"
              "    int * p = &ab[10].a[0]; \n"
              "    return 0;\n"
              "}");
        ASSERT_EQUALS("[test.cpp:4]: (error) Array 'ab[1]' accessed at index 10, which is out of bounds.\n", errout.str());
    }

    void array_index_44() { // #3979 (false positive)

        check("void f()\n"
              "{\n"
              "    char buf[2];\n"
              "    int i;\n"
              "    for (i = 2; --i >= 0; )\n"
              "    {\n"
              "        buf[i] = 1;\n"
              "    }\n"
              "}");
        ASSERT_EQUALS("", errout.str());

        check("void f()\n"
              "{\n"
              "    double buf[2];\n"
              "    for (int i = 2; i--; )\n"
              "    {\n"
              "        buf[i] = 2.;\n"
              "    }\n"
              "}");
        ASSERT_EQUALS("", errout.str());
    }

    void array_index_45() { // #4207 - handling of function with variable number of parameters / unnamed arguments
        // Variable number of arguments
        check("void f(const char *format, ...) {\n"
              "    va_args args;\n"
              "    va_start(args, format);\n"
              "}\n"
              "void test() {\n"
              "    CHAR buffer[1024];\n"
              "    f(\"%s\", buffer);\n"
              "}");
        ASSERT_EQUALS("", errout.str());

        // Unnamed argument
        check("void f(char *) {\n"
              "    dostuff();\n"
              "}\n"
              "void test() {\n"
              "    char buffer[1024];\n"
              "    f(buffer);\n"
              "}");
        ASSERT_EQUALS("", errout.str());
    }

    // Two statement for-loop
    void array_index_46() {
        // #4840
        check("void bufferAccessOutOfBounds2() {\n"
              "    char *buffer[]={\"a\",\"b\",\"c\"};\n"
              "    for(int i=3; i--;) {\n"
              "        printf(\"files(%i): %s\", 3-i, buffer[3-i]);\n"
              "    }\n"
              "}");
        TODO_ASSERT_EQUALS("[test.cpp:4]: (error) Array 'buffer[3]' accessed at index 3, which is out of bounds.\n", "", errout.str());

        check("void f() {\n"
              "    int buffer[9];\n"
              "    long int i;\n"
              "    for(i=10; i--;) {\n"
              "        buffer[i] = i;\n"
              "    }\n"
              "}");
        ASSERT_EQUALS("[test.cpp:5]: (error) Array 'buffer[9]' accessed at index 9, which is out of bounds.\n", errout.str());

        // Correct access limits -> i from 9 to 0
        check("void f() {\n"
              "    int buffer[10];\n"
              "    for(unsigned long int i=10; i--;) {\n"
              "        buffer[i] = i;\n"
              "    }\n"
              "}");
        ASSERT_EQUALS("", errout.str());
    }

    void array_index_47() {
        // #5849
        check("int s[4];\n"
              "void f() {\n"
              "    for (int i = 2; i < 0; i++)\n"
              "        s[i] = 5; \n"
              "}");
        ASSERT_EQUALS("", errout.str());
    }

    void array_index_multidim() {
        check("void f()\n"
              "{\n"
              "  char a[2][2];\n"
              "  a[1][1] = 'a';\n"
              "}");
        ASSERT_EQUALS("", errout.str());

        check("void f()\n"
              "{\n"
              "  char a[2][2][2];\n"
              "  a[1][1][1] = 'a';\n"
              "}");
        ASSERT_EQUALS("", errout.str());

        check("void f()\n"
              "{\n"
              "  char a[2][2];\n"
              "  a[2][1] = 'a';\n"
              "}");
        ASSERT_EQUALS("[test.cpp:4]: (error) Array 'a[2][2]' accessed at index a[2][1], which is out of bounds.\n", errout.str());

        check("void f()\n"
              "{\n"
              "  char a[2][2];\n"
              "  a[1][2] = 'a';\n"
              "}");
        ASSERT_EQUALS("[test.cpp:4]: (error) Array 'a[2][2]' accessed at index a[1][2], which is out of bounds.\n", errout.str());

        check("void f()\n"
              "{\n"
              "  char a[2][2][2];\n"
              "  a[2][1][1] = 'a';\n"
              "}");
        ASSERT_EQUALS("[test.cpp:4]: (error) Array 'a[2][2][2]' accessed at index a[2][1][1], which is out of bounds.\n", errout.str());

        check("void f()\n"
              "{\n"
              "  char a[2][2][2];\n"
              "  a[1][2][1] = 'a';\n"
              "}");
        ASSERT_EQUALS("[test.cpp:4]: (error) Array 'a[2][2][2]' accessed at index a[1][2][1], which is out of bounds.\n", errout.str());

        check("void f()\n"
              "{\n"
              "  char a[2][2][2][2];\n"
              "  a[1][2][1][1] = 'a';\n"
              "}");
        ASSERT_EQUALS("[test.cpp:4]: (error) Array 'a[2][2][2][2]' accessed at index a[1][2][1][1], which is out of bounds.\n", errout.str());

        check("void f()\n"
              "{\n"
              "  char a[2][2][2];\n"
              "  a[1][1][2] = 'a';\n"
              "}");
        ASSERT_EQUALS("[test.cpp:4]: (error) Array 'a[2][2][2]' accessed at index a[1][1][2], which is out of bounds.\n", errout.str());

        check("void f()\n"
              "{\n"
              "  char a[10][10][10];\n"
              "  a[2*3][4*3][2] = 'a';\n"
              "}");
        ASSERT_EQUALS("[test.cpp:4]: (error) Array 'a[10][10][10]' accessed at index a[6][12][2], which is out of bounds.\n", errout.str());

        check("void f() {\n"
              "  char a[10][10][10];\n"
              "  a[6][40][10] = 'a';\n"
              "}");
        ASSERT_EQUALS("[test.cpp:3]: (error) Array 'a[10][10][10]' accessed at index a[6][40][10], which is out of bounds.\n", errout.str());

        check("void f() {\n"
              "  char a[1][1][1];\n"
              "  a[2][2][2] = 'a';\n"
              "}");
        ASSERT_EQUALS("[test.cpp:3]: (error) Array 'a[1][1][1]' accessed at index a[2][2][2], which is out of bounds.\n", errout.str());

        check("void f() {\n"
              "  char a[6][6][6];\n"
              "  a[6][6][2] = 'a';\n"
              "}");
        ASSERT_EQUALS("[test.cpp:3]: (error) Array 'a[6][6][6]' accessed at index a[6][6][2], which is out of bounds.\n", errout.str());

        check("void f() {\n"
              "  int a[2][2];\n"
              "  p = &a[2][0];\n"
              "}");
        ASSERT_EQUALS("", errout.str());

        // unknown dim..
        check("void f()\n"
              "{\n"
              "  int a[2][countof(x)] = {{1,2},{3,4}};\n"
              "  a[0][0] = 0;\n"
              "}");
        ASSERT_EQUALS("", errout.str());

        check("void draw_quad(float z)  {\n"
              "    int i;\n"
              "    float (*vertices)[2][4];\n"
              "    vertices[0][0][0] = z;\n"
              "    vertices[0][0][1] = z;\n"
              "    vertices[1][0][0] = z;\n"
              "    vertices[1][0][1] = z;\n"
              "    vertices[2][0][0] = z;\n"
              "    vertices[2][0][1] = z;\n"
              "    vertices[3][0][0] = z;\n"
              "    vertices[3][0][1] = z;\n"
              "    for (i = 0; i < 4; i++) {\n"
              "        vertices[i][0][2] = z;\n"
              "        vertices[i][0][3] = 1.0;\n"
              "        vertices[i][1][0] = 2.0;\n"
              "        vertices[i][1][1] = 3.0;\n"
              "        vertices[i][1][2] = 4.0;\n"
              "        vertices[i][1][3] = 5.0;\n"
              "    }\n"
              "}\n");
        ASSERT_EQUALS("", errout.str());

        {
            check("int foo() {\n"
                  "  const size_t A = 4;\n"
                  "  const size_t B = 2;\n"
                  "  extern int stuff[A][B];\n"
                  "  return stuff[0][1];\n"
                  "}");
            ASSERT_EQUALS("", errout.str());

            // TODO: better handling of VLAs in symboldatabase. should be
            //       possible to use ValueFlow values.
            check("int foo() {\n"
                  "  const size_t A = 4;\n"
                  "  const size_t B = 2;\n"
                  "  extern int stuff[A][B];\n"
                  "  return stuff[0][1];\n"
                  "}");
            TODO_ASSERT_EQUALS("error", "", errout.str());
        }
    }

    void array_index_switch_in_for() {
        check("void f()\n"
              "{\n"
              " int ar[10];\n"
              " for (int i = 0; i < 10; ++i)\n"
              " {\n"
              "  switch(i)\n"
              "  {\n"
              "   case 9:\n"
              "    ar[i] = 0;\n"
              "    break;\n"
              "   default:\n"
              "    ar[i] = ar[i+1];\n"
              "    break;\n"
              "  };\n"
              " }\n"
              "}");
        ASSERT_EQUALS("", errout.str());

        check("void f()\n"
              "{\n"
              " int ar[10];\n"
              " for (int i = 0; i < 10; ++i)\n"
              " {\n"
              "  switch(i)\n"
              "  {\n"
              "   case 8:\n"
              "    ar[i] = 0;\n"
              "    break;\n"
              "   default:\n"
              "    ar[i] = ar[i+1];\n"
              "    break;\n"
              "  };\n"
              " }\n"
              "}");
        TODO_ASSERT_EQUALS("[test.cpp:12]: (error) Array index out of bounds.\n", "", errout.str());
    }

    void array_index_for_in_for() {
        check("void f() {\n"
              "    int a[5];\n"
              "    for (int i = 0; i < 10; ++i) {\n"
              "        for (int j = i; j < 5; ++j) {\n"
              "            a[i] = 0;\n"
              "        }\n"
              "    }\n"
              "}");
        ASSERT_EQUALS("", errout.str());
    }

    void array_index_calculation() {
        // #1193 - false negative: array out of bounds in loop when there is calculation
        check("void f()\n"
              "{\n"
              "    char data[8];\n"
              "    for (int i = 19; i < 36; ++i) {\n"
              "        data[i/2] = 0;\n"
              "    }\n"
              "}");
        ASSERT_EQUALS("[test.cpp:5]: (error) Array 'data[8]' accessed at index 17, which is out of bounds.\n", errout.str());

        // #2199 - false negative: array out of bounds in loop when there is calculation
        check("void f()\n"
              "{\n"
              "    char arr[5];\n"
              "    for (int i = 0; i < 5; ++i) {\n"
              "        arr[i + 7] = 0;\n"
              "    }\n"
              "}");
        ASSERT_EQUALS("[test.cpp:5]: (error) Array 'arr[5]' accessed at index 11, which is out of bounds.\n", errout.str());
    }

    void array_index_negative1() {
        // #948 - array index out of bound not detected 'a[-1] = 0'
        check("void f()\n"
              "{\n"
              "    char data[8];\n"
              "    data[-1] = 0;\n"
              "}");
        ASSERT_EQUALS("[test.cpp:4]: (error) Array 'data[8]' accessed at index -1, which is out of bounds.\n", errout.str());

        check("void f()\n"
              "{\n"
              "    char data[8][4];\n"
              "    data[5][-1] = 0;\n"
              "}");
        ASSERT_EQUALS("[test.cpp:4]: (error) Array 'data[8][4]' accessed at index data[*][-1], which is out of bounds.\n", errout.str());

        // #1614 - negative index is ok for pointers
        check("void foo(char *p)\n"
              "{\n"
              "    p[-1] = 0;\n"
              "}");
        ASSERT_EQUALS("", errout.str());

        check("void foo()\n"
              "{\n"
              "    char s[] = \"abc\";\n"
              "    char *p = s + strlen(s);\n"
              "    if (p[-1]);\n"
              "}");
        ASSERT_EQUALS("", errout.str());

        // ticket #1850
        check("int f(const std::map<int, std::map<int,int> > &m)\n"
              "{\n"
              "    return m[0][-1];\n"
              "}");
        ASSERT_EQUALS("", errout.str());
    }

    void array_index_negative2() { // ticket #3063
        check("struct TEST { char a[10]; };\n"
              "void foo() {\n"
              "    TEST test;\n"
              "    test.a[-1] = 3;\n"
              "}");
        ASSERT_EQUALS("[test.cpp:4]: (error) Array 'test.a[10]' accessed at index -1, which is out of bounds.\n", errout.str());
    }

    void array_index_negative3() {
        check("int f(int i) {\n"
              "    int p[2] = {0, 0};\n"
              "    if(i >= 2)\n"
              "        return 0;\n"
              "    else if(i == 0)\n"
              "        return 0;\n"
              "    return p[i - 1];\n"
              "}\n"
              "void g(int i) {\n"
              "    if( i == 0 )\n"
              "        return f(i);\n"
              "}");
        ASSERT_EQUALS("", errout.str());
    }

    void array_index_for_decr() {
        check("void f()\n"
              "{\n"
              "    char data[8];\n"
              "    for (int i = 10; i > 0; --i) {\n"
              "        data[i] = 0;\n"
              "    }\n"
              "}");
        ASSERT_EQUALS("[test.cpp:5]: (error) Array 'data[8]' accessed at index 10, which is out of bounds.\n", errout.str());

        check("void f()\n"
              "{\n"
              "    char val[5];\n"
              "    for (unsigned int i = 3; i < 5; --i) {\n"
              "        val[i+1] = val[i];\n"
              "    }\n"
              "}");
        ASSERT_EQUALS("", errout.str());

        check("void f()\n"
              "{\n"
              "    char val[5];\n"
              "    for (int i = 3; i < 5; --i) {\n"
              "        val[i+1] = val[i];\n"
              "    }\n"
              "}");
        ASSERT_EQUALS("[test.cpp:5]: (error) Array 'val[5]' accessed at index -9994, which is out of bounds.\n"
                      "[test.cpp:5]: (error) Array 'val[5]' accessed at index -9995, which is out of bounds.\n", errout.str());
    }


    void array_index_varnames() {
        check("struct A {\n"
              "    char data[4];\n"
              "    struct B { char data[3]; };\n"
              "    B b;\n"
              "};\n"
              "\n"
              "void f()\n"
              "{\n"
              "    A a;\n"
              "    a.data[3] = 0;\n"
              "}");
        ASSERT_EQUALS("", errout.str());
    }

    void array_index_for_andand_oror() {  // #3907 - using && or ||
        check("void f() {\n"
              "    char data[2];\n"
              "    int x;\n"
              "    for (x = 0; x < 10 && y; x++) {\n"
              "        data[x] = 0;\n"
              "    }"
              "}");
        ASSERT_EQUALS("[test.cpp:5]: (error) Array 'data[2]' accessed at index 9, which is out of bounds.\n", errout.str());

        check("void f() {\n"
              "    char data[2];\n"
              "    int x;\n"
              "    for (x = 0; x < 10 || y; x++) {\n"
              "        data[x] = 0;\n"
              "    }"
              "}");
        ASSERT_EQUALS("[test.cpp:5]: (error) Array 'data[2]' accessed at index 9, which is out of bounds.\n", errout.str());

        check("void f() {\n"
              "    char data[2];\n"
              "    int x;\n"
              "    for (x = 0; x <= 10 && y; x++) {\n"
              "        data[x] = 0;\n"
              "    }"
              "}");
        ASSERT_EQUALS("[test.cpp:5]: (error) Array 'data[2]' accessed at index 10, which is out of bounds.\n", errout.str());

        check("void f() {\n"
              "    char data[2];\n"
              "    int x;\n"
              "    for (x = 0; y && x <= 10; x++) {\n"
              "        data[x] = 0;\n"
              "    }"
              "}");
        ASSERT_EQUALS("[test.cpp:5]: (error) Array 'data[2]' accessed at index 10, which is out of bounds.\n", errout.str());
    }

    void array_index_for_continue() {
        // #3913
        check("void f() {\n"
              "    int a[2];\n"
              "    for (int i = 0; i < 2; ++i) {\n"
              "        if (i == 0) {\n"
              "            continue;\n"
              "        }\n"
              "        a[i - 1] = 0;\n"
              "    }\n"
              "}", true);
        ASSERT_EQUALS("", errout.str());

        check("void f() {\n"
              "    int a[2];\n"
              "    for (int i = 0; i < 2; ++i) {\n"
              "        if (somecondition) {\n"
              "            continue;\n"
              "        }\n"
              "        a[i - 1] = 0;\n"
              "    }\n"
              "}");
        ASSERT_EQUALS("[test.cpp:7]: (error) Array 'a[2]' accessed at index -1, which is out of bounds.\n", errout.str());
    }

    void array_index_for() {
        // Ticket #2370 - No false negative when there is no "break"
        check("void f() {\n"
              "    int a[10];\n"
              "    for (int i = 0; i < 20; ++i) {\n"
              "        if (i==1) {\n"
              "        }\n"
              "        a[i] = 0;\n"
              "    }\n"
              "}");
        ASSERT_EQUALS("[test.cpp:6]: (error) Array 'a[10]' accessed at index 19, which is out of bounds.\n", errout.str());

        // Ticket #2385 - No false positive
        check("void f() {\n"
              "    int a[10];\n"
              "    for (int i = 0; i < 20; ++i) {\n"
              "        if (i<10) {\n"
              "        } else {\n"
              "            a[i-10] = 0;\n"
              "        }\n"
              "    }\n"
              "}");
        ASSERT_EQUALS("", errout.str());

        // Ticket #3893 - start value out of bounds
        check("void f() {\n"
              "    int a[10];\n"
              "    for (int i = 10; somecondition; dosomething) {\n"
              "        a[i] = 0;\n"
              "    }\n"
              "}");
        ASSERT_EQUALS("[test.cpp:4]: (error) Array 'a[10]' accessed at index 10, which is out of bounds.\n", errout.str());
    }

    void array_index_for_neq() {
        // Ticket #2211 - for loop using != in the condition
        check("void f() {\n"
              "    int a[5];\n"
              "    for (int i = 0; i != 10; ++i) {\n"
              "        a[i] = 0;\n"
              "    }\n"
              "}");
        ASSERT_EQUALS("[test.cpp:4]: (error) Array 'a[5]' accessed at index 9, which is out of bounds.\n",
                      errout.str());
    }

    void array_index_for_question() {
        // Ticket #2561 - using ?: inside for loop
        check("void f() {\n"
              "    int a[10];\n"
              "    for (int i = 0; i != 10; ++i) {\n"
              "        i == 0 ? 0 : a[i-1];\n"
              "    }\n"
              "}");
        ASSERT_EQUALS("", errout.str());

        check("void f() {\n"
              "    int a[10];\n"
              "    for (int i = 0; i != 10; ++i) {\n"
              "        some_condition ? 0 : a[i-1];\n"
              "    }\n"
              "}");
        TODO_ASSERT_EQUALS("[test.cpp:4]: (error) Array index -1 is out of bounds.\n", "", errout.str());

        check("void f() {\n"
              "    int a[10];\n"
              "    for (int i = 0; i != 10; ++i) {\n"
              "        i==0 ? 0 : a[i-1];\n"
              "        a[i-1] = 0;\n"
              "    }\n"
              "}");
        ASSERT_EQUALS("[test.cpp:5]: (error) Array 'a[10]' accessed at index -1, which is out of bounds.\n", errout.str());
    }

    void array_index_for_varid0() { // #4228: No varid for counter variable
        check("void f() {\n"
              "   char a[10];\n"
              "   for (i=0; i<10; i++);\n"
              "}");
        ASSERT_EQUALS("", errout.str());
    }

    void array_index_vla_for() {
        // #3221 - access VLA inside for
        check("void f(int len) {\n"
              "    char a[len];\n"
              "    for (int i=0; i<7; ++i) {\n"
              "        a[0] = 0;\n"
              "    }\n"
              "}");
        ASSERT_EQUALS("", errout.str());
    }

    void array_index_extern() {
        // Ticket #1684. FP when using 'extern'.
        check("extern char arr[15];\n"
              "char arr[15] = \"abc\";");
        ASSERT_EQUALS("", errout.str());
    }

    void array_index_cast() {
        // Ticket #2841. FP when using cast.

        // Different types => no error
        check("void f1(char *buf) {\n"
              "    buf[4] = 0;\n"
              "}\n"
              "void f2() {\n"
              "    int x[2];\n"
              "    f1(x);\n"
              "}");
        ASSERT_EQUALS("", errout.str());

        // Same type => error
        check("void f1(const char buf[]) {\n"
              "    char c = buf[4];\n"
              "}\n"
              "void f2() {\n"
              "    char x[2];\n"
              "    f1(x);\n"
              "}");
        // TODO CTU ASSERT_EQUALS("[test.cpp:6] -> [test.cpp:2]: (error) Array 'x[2]' accessed at index 4, which is out of bounds.\n", errout.str());
    }

    void array_index_string_literal() {
        check("void f() {\n"
              "    const char *str = \"abc\";\n"
              "    bar(str[10]);\n"
              "}");
        ASSERT_EQUALS("[test.cpp:3]: (error) Array 'str[4]' accessed at index 10, which is out of bounds.\n", errout.str());

        check("void f()\n"
              "{\n"
              "    const char *str = \"abc\";\n"
              "    bar(str[4]);\n"
              "}");
        ASSERT_EQUALS("[test.cpp:4]: (error) Array 'str[4]' accessed at index 4, which is out of bounds.\n", errout.str());

        check("void f()\n"
              "{\n"
              "    const char *str = \"abc\";\n"
              "    bar(str[3]);\n"
              "}");
        ASSERT_EQUALS("", errout.str());

        check("void f()\n"
              "{\n"
              "    const char *str = \"a\tc\";\n"
              "    bar(str[4]);\n"
              "}");
        ASSERT_EQUALS("[test.cpp:4]: (error) Array 'str[4]' accessed at index 4, which is out of bounds.\n", errout.str());

        check("void f() {\n" // #6973
              "    const char *name = \"\";\n"
              "    if ( name[0] == 'U' ? name[1] : 0) {}\n"
              "}");
        ASSERT_EQUALS("", errout.str());

        check("int main(int argc, char **argv) {\n"
              "    char str[6] = \"\\0\";\n"
              "    unsigned short port = 65535;\n"
              "    snprintf(str, sizeof(str), \"%hu\", port);\n"
              "}", settings0, "test.c");
        ASSERT_EQUALS("", errout.str());
    }

    void array_index_same_struct_and_var_name() {
        // don't throw internal error
        check("struct tt {\n"
              "    char name[21];\n"
              "} ;\n"
              "void doswitch(struct tt *x)\n"
              "{\n"
              "    struct tt *tt=x;\n"
              "    tt->name;\n"
              "}");
        ASSERT_EQUALS("", errout.str());

        // detect error
        check("struct tt {\n"
              "    char name[21];\n"
              "} ;\n"
              "void doswitch(struct tt *x)\n"
              "{\n"
              "    struct tt *tt=x;\n"
              "    tt->name[22] = 123;\n"
              "}");
        ASSERT_EQUALS("[test.cpp:7]: (error) Array 'tt->name[21]' accessed at index 22, which is out of bounds.\n", errout.str());
    }

    void array_index_valueflow() {
        check("void f(int i) {\n"
              "    char str[3];\n"
              "    str[i] = 0;\n"
              "    if (i==10) {}\n"
              "}");
        ASSERT_EQUALS("[test.cpp:4] -> [test.cpp:3]: (warning) Either the condition 'i==10' is redundant or the array 'str[3]' is accessed at index 10, which is out of bounds.\n", errout.str());

        check("void f(int i) {\n"
              "    char str[3];\n"
              "    str[i] = 0;\n"
              "    switch (i) {\n"
              "    case 10: break;\n"
              "    }\n"
              "}");
        ASSERT_EQUALS("[test.cpp:5] -> [test.cpp:3]: (warning) Either the switch case 'case 10' is redundant or the array 'str[3]' is accessed at index 10, which is out of bounds.\n", errout.str());

        check("void f() {\n"
              "    char str[3];\n"
              "    str[((unsigned char)3) - 1] = 0;\n"
              "}", false, "test.cpp");
        ASSERT_EQUALS("", errout.str());

        check("void f() {\n"  // #5416 FP
              "    char *str[3];\n"
              "    do_something(&str[0][5]);\n"
              "}", false, "test.cpp");
        ASSERT_EQUALS("", errout.str());

        check("class X { static const int x[100]; };\n" // #6070
              "const int X::x[100] = {0};");
        ASSERT_EQUALS("", errout.str());

        check("namespace { class X { static const int x[100]; };\n" // #6232
              "const int X::x[100] = {0}; }");
        ASSERT_EQUALS("", errout.str());

        check("class ActorSprite { static ImageSet * targetCursorImages[2][10]; };\n"
              "ImageSet *ActorSprite::targetCursorImages[2][10];\n");
        ASSERT_EQUALS("", errout.str());

    }

    void array_index_valueflow_pointer() {
        check("void f() {\n"
              "  int a[10];\n"
              "  int *p = a;\n"
              "  p[20] = 0;\n"
              "}");
        // TODO pointer ASSERT_EQUALS("[test.cpp:3] -> [test.cpp:4]: (error) Array 'a[10]' accessed at index 20, which is out of bounds.\n", errout.str());

        {
            // address of
            check("void f() {\n"
                  "  int a[10];\n"
                  "  int *p = a;\n"
                  "  p[10] = 0;\n"
                  "}");
            // TODO pointer ASSERT_EQUALS("[test.cpp:3] -> [test.cpp:4]: (error) Array 'a[10]' accessed at index 10, which is out of bounds.\n", errout.str());

            check("void f() {\n"
                  "  int a[10];\n"
                  "  int *p = a;\n"
                  "  dostuff(&p[10]);\n"
                  "}");
            ASSERT_EQUALS("", errout.str());
        }

        check("void f() {\n"
              "  int a[X];\n" // unknown size
              "  int *p = a;\n"
              "  p[20] = 0;\n"
              "}");
        ASSERT_EQUALS("", errout.str());

        check("void f() {\n"
              "  int a[2];\n"
              "  char *p = (char *)a;\n" // cast
              "  p[4] = 0;\n"
              "}");
        ASSERT_EQUALS("", errout.str());
    }

    void array_index_function_parameter() {
        check("void f(char a[10]) {\n"
              "  a[20] = 0;\n" // <- cppcheck warn here even though it's not a definite access out of bounds
              "}");
        ASSERT_EQUALS("[test.cpp:2]: (error) Array 'a[10]' accessed at index 20, which is out of bounds.\n", errout.str());

        check("void f(char a[10]) {\n" // #6353 - reassign 'a'
              "  a += 4;\n"
              "  a[-1] = 0;\n"
              "}");
        // TODO ASSERT_EQUALS("", errout.str());
    }

    void array_index_enum_array() { // #8439
        check("enum E : unsigned int { e1, e2 };\n"
              "void f() {\n"
              "    E arrE[] = { e1, e2 };\n"
              "    arrE[sizeof(arrE)] = e1;\n"
              "}");
        ASSERT_EQUALS("[test.cpp:4]: (error) Array 'arrE[2]' accessed at index 8, which is out of bounds.\n", errout.str());
    }

    void array_index_container() { // #9386
        check("constexpr int blockLen = 10;\n"
              "void foo(std::array<uint8_t, blockLen * 2>& a) {\n"
              "    a[2] = 2;\n"
              "}\n");
        ASSERT_EQUALS("", errout.str());
    }

    void buffer_overrun_2_struct() {
        check("struct ABC\n"
              "{\n"
              "    char str[5];\n"
              "};\n"
              "\n"
              "static void f(struct ABC *abc)\n"
              "{\n"
              "    strcpy( abc->str, \"abcdef\" );\n"
              "}");
        ASSERT_EQUALS("[test.cpp:8]: (error) Buffer is accessed out of bounds: abc->str\n", errout.str());

        check("struct ABC\n"
              "{\n"
              "    char str[5];\n"
              "};\n"
              "\n"
              "static void f()\n"
              "{\n"
              "    struct ABC abc;\n"
              "    strcpy( abc.str, \"abcdef\" );\n"
              "}");
        ASSERT_EQUALS("[test.cpp:9]: (error) Buffer is accessed out of bounds: abc.str\n", errout.str());

        check("struct ABC\n"
              "{\n"
              "    char str[5];\n"
              "};\n"
              "\n"
              "static void f(struct ABC &abc)\n"
              "{\n"
              "    strcpy( abc.str, \"abcdef\" );\n"
              "}");
        ASSERT_EQUALS("[test.cpp:8]: (error) Buffer is accessed out of bounds: abc.str\n", errout.str());

        check("static void f()\n"
              "{\n"
              "    struct ABC\n"
              "    {\n"
              "        char str[5];\n"
              "    } abc;\n"
              "    strcpy( abc.str, \"abcdef\" );\n"
              "}");
        ASSERT_EQUALS("[test.cpp:7]: (error) Buffer is accessed out of bounds: abc.str\n", errout.str());

        check("static void f()\n"
              "{\n"
              "    struct ABC\n"
              "    {\n"
              "        char str[5];\n"
              "    };\n"
              "    struct ABC *abc = malloc(sizeof(struct ABC));\n"
              "    strcpy( abc->str, \"abcdef\" );\n"
              "    free(abc);\n"
              "}");
        ASSERT_EQUALS("[test.cpp:8]: (error) Buffer is accessed out of bounds: abc->str\n", errout.str());
    }


    void buffer_overrun_3() {
        check("int a[10];\n"
              "\n"
              "void foo()\n"
              "{\n"
              "    int i;\n"
              "    for (i = 0; i <= 10; ++i)\n"
              "        a[i] = 0;\n"
              "}");
        ASSERT_EQUALS("[test.cpp:7]: (error) Array 'a[10]' accessed at index 10, which is out of bounds.\n", errout.str());
    }


    void buffer_overrun_4() {
        check("void foo()\n"
              "{\n"
              "    const char *p[2];\n"
              "    for (int i = 0; i < 8; ++i)\n"
              "        p[i] = 0;\n"
              "}");
        ASSERT_EQUALS("[test.cpp:5]: (error) Array 'p[2]' accessed at index 7, which is out of bounds.\n", errout.str());

        // No false positive
        check("void foo(int x, int y)\n"
              "{\n"
              "    const char *p[2];\n"
              "    const char *s = y + p[1];\n"
              "    p[1] = 0;\n"
              "}");
        ASSERT_EQUALS("", errout.str());

        // There is no error here
        check("void f1(char *s,int size)\n"
              "{\n"
              "  if( size > 10 ) strcpy(s,\"abc\");\n"
              "}\n"
              "void f2()\n"
              "{\n"
              "  char s[3];\n"
              "  f1(s,20);\n"
              "}");
        TODO_ASSERT_EQUALS("[test.cpp:8] -> [test.cpp:3]: (error) Buffer is accessed out of bounds.\n", "", errout.str());

        check("void f1(char *s,int size)\n"
              "{\n"
              "  if( size > 10 ) strcpy(s,\"abc\");\n"
              "}\n"
              "void f2()\n"
              "{\n"
              "  char s[3];\n"
              "  f1(s,3);\n"
              "}\n", false);
        ASSERT_EQUALS("", errout.str());
    }

    void buffer_overrun_5() {
        check("void f()\n"
              "{\n"
              "    char n[5];\n"
              "    sprintf(n, \"d\");\n"
              "    printf(\"hello!\");\n"
              "}");
        ASSERT_EQUALS("", errout.str());
    }

    void buffer_overrun_6() {
        check("void f()\n"
              "{\n"
              "   char n[5];\n"
              "   strcat(n, \"abc\");\n"
              "   strcat(n, \"def\");\n"
              "}");
        ASSERT_EQUALS("[test.cpp:5]: (error) Buffer is accessed out of bounds: n\n", errout.str());
    }

    void buffer_overrun_7() {
        // ticket #731
        check("void f()\n"
              "{\n"
              "    char a[2];\n"
              "    strcpy(a, \"a\\0\");\n"
              "}");
        ASSERT_EQUALS("", errout.str());
    }

    void buffer_overrun_8() {
        // ticket #714
        check("void f()\n"
              "{\n"
              "    char a[5];\n"
              "    for (int i = 0; i < 20; i = i + 100)\n"
              "    {\n"
              "        a[i] = 0;\n"
              "    }\n"
              "}");
        ASSERT_EQUALS("", errout.str());

        check("void f()\n"
              "{\n"
              "    char a[5];\n"
              "    for (int i = 0; i < 20; i = 100 + i)\n"
              "    {\n"
              "        a[i] = 0;\n"
              "    }\n"
              "}");
        ASSERT_EQUALS("", errout.str());
    }

    void buffer_overrun_9() {
        // ticket #738
        check("void f()\n"
              "{\n"
              "    char a[5];\n"
              "    for (int i = 0; i < 20; )\n"
              "    {\n"
              "        a[i] = 0;\n"
              "        i += 100;\n"
              "    }\n"
              "}");
        ASSERT_EQUALS("", errout.str());
    }

    void buffer_overrun_10() {
        // ticket #740
        check("void f()\n"
              "{\n"
              "    char a[4];\n"
              "    for (int i = 0; i < 4; i++)\n"
              "    {\n"
              "        char b = a[i];\n"
              "    }\n"
              "}");
        ASSERT_EQUALS("", errout.str());
    }

    void buffer_overrun_11() {
        check("void f()\n"
              "{\n"
              "    char a[4];\n"
              "    for (float i=0; i<10.0;i=i+0.1)\n"
              "    {\n"
              "    }\n"
              "}");
        ASSERT_EQUALS("", errout.str());

        check("void f()\n"
              "{\n"
              "    char a[4];\n"
              "    for (float i=0; i<10.0;i=0.1+i)\n"
              "    {\n"
              "    }\n"
              "}");
        ASSERT_EQUALS("", errout.str());
    }

    void buffer_overrun_15() { // ticket #1787
        check("class A : public B {\n"
              "    char val[2];\n"
              "    void f(int i, int ii);\n"
              "};\n"
              "void A::f(int i, int ii)\n"
              "{\n"
              "    strcpy(val, \"ab\") ;\n"
              "}");
        ASSERT_EQUALS("[test.cpp:7]: (error) Buffer is accessed out of bounds: val\n", errout.str());
    }

    void buffer_overrun_16() {
        // unknown types
        check("void f() {\n"
              "    struct Foo foo[5];\n"
              "    memset(foo, 0, sizeof(foo));\n"
              "}");
        ASSERT_EQUALS("", errout.str());

        check("void f() {\n"  // ticket #2093
              "    gchar x[3];\n"
              "    strcpy(x, \"12\");\n"
              "}");
        ASSERT_EQUALS("", errout.str());

        check("extern char a[10];\n"
              "void f() {\n"
              "    char b[25] = {0};\n"
              "    std::memcpy(b, a, 10);\n"
              "}");
        ASSERT_EQUALS("", errout.str());
    }

    void buffer_overrun_18() { // ticket #2576
        check("class A {\n"
              "    void foo();\n"
              "    bool b[7];\n"
              "};\n"
              "\n"
              "void A::foo() {\n"
              "    for (int i=0; i<6; i++) {\n"
              "        b[i] = b[i+1];\n"
              "    }\n"
              "}");
        ASSERT_EQUALS("", errout.str());

        check("class A {\n"
              "    void foo();\n"
              "    bool b[7];\n"
              "};\n"
              "\n"
              "void A::foo() {\n"
              "    for (int i=0; i<7; i++) {\n"
              "        b[i] = b[i+1];\n"
              "    }\n"
              "}");
        ASSERT_EQUALS("[test.cpp:8]: (error) Array 'b[7]' accessed at index 7, which is out of bounds.\n", errout.str());
    }

    void buffer_overrun_19() { // #2597 - class member with unknown type
        check("class A {\n"
              "public:\n"
              "    u8 buf[10];\n"
              "    A();"
              "};\n"
              "\n"
              "A::A() {\n"
              "    memset(buf, 0, 10);\n"
              "}");
        ASSERT_EQUALS("", errout.str());
    }

    void buffer_overrun_21() {
        check("void foo()\n"
              "{ { {\n"
              "    char dst[4];\n"
              "    const char *src = \"AAAAAAAAAAAAAAAAAAAAA\";\n"
              "    for (size_t i = 0; i <= 4; i++)\n"
              "        dst[i] = src[i];\n"
              "} } }\n");
        ASSERT_EQUALS("[test.cpp:6]: (error) Array 'dst[4]' accessed at index 4, which is out of bounds.\n", errout.str());
    }

    void buffer_overrun_24() { // index variable is changed in for-loop
        // ticket #4106
        check("void main() {\n"
              "   int array[] = {1,2};\n"
              "   int x = 0;\n"
              "   for( int i = 0; i<6; ) {\n"
              "      x += array[i];\n"
              "       i++;  }\n"
              "}");
        TODO_ASSERT_EQUALS("error", "", errout.str());

        // ticket #4096
        check("void main() {\n"
              "   int array[] = {1,2};\n"
              "   int x = 0;\n"
              "   for( int i = 0; i<6; ) {\n"
              "      x += array[i++];\n"
              "   }\n"
              "}");
        TODO_ASSERT_EQUALS("error", "", errout.str());
    }

    void buffer_overrun_26() { // ticket #4432 (segmentation fault)
        check("extern int split();\n"
              "void regress() {\n"
              "    char inbuf[1000];\n"
              "    char *f[10];\n"
              "    split(inbuf, f, 10, \"\t\t\");\n"
              "}");

        ASSERT_EQUALS("", errout.str());
    }

    void buffer_overrun_27() { // ticket #4444 (segmentation fault)
        check("void abc(struct foobar[5]);\n"
              "void main() {\n"
              "struct foobar x[5];\n"
              "abc(x);\n"
              "}");

        ASSERT_EQUALS("", errout.str());
    }

    // #7083: false positive: typedef and initialization with strings
    void buffer_overrun_29() {
        check("typedef char testChar[10]; \n"
              "int main(){ \n"
              "  testChar tc1 = \"\"; \n"
              "  tc1[5]='a'; \n"
              "} \n"
             );
        ASSERT_EQUALS("", errout.str());
    }


    // #6367
    void buffer_overrun_30() {
        check("struct S { int m[9]; };\n"
              "int f(S * s) {\n"
              "    return s->m[sizeof(s->m)];\n"
              "}\n"
             );
        ASSERT_EQUALS("[test.cpp:3]: (error) Array 's->m[9]' accessed at index 36, which is out of bounds.\n", errout.str());
    }

    void buffer_overrun_31() {
        check("void f(WhereInfo *pWInfo, int *aiCur) {\n"
              "  memcpy(aiCur, pWInfo->aiCurOnePass, sizeof(int)*2);\n"
              "}");
        ASSERT_EQUALS("", errout.str());
    }

    void buffer_overrun_errorpath() {
        setMultiline();
        settings0.templateLocation = "{file}:{line}:note:{info}";

        check("void f() {\n"
              "    char *p = malloc(10);\n"
              "    memset(p, 0, 20);\n"
              "}");
        ASSERT_EQUALS("test.cpp:3:error:Buffer is accessed out of bounds: p\n"
                      "test.cpp:2:note:Assign p, buffer with size 10\n"
                      "test.cpp:3:note:Buffer overrun\n", errout.str());
    }

    void buffer_overrun_bailoutIfSwitch() {
        // No false positive
        check("void f1(char *s) {\n"
              "    if (x) s[100] = 0;\n"
              "}\n"
              "\n"
              "void f2() {\n"
              "    char a[10];\n"
              "    f1(a);"
              "}");
        ASSERT_EQUALS("", errout.str());

        // No false positive
        check("void f1(char *s) {\n"
              "    if (x) return;\n"
              "    s[100] = 0;\n"
              "}\n"
              "\n"
              "void f2() {\n"
              "    char a[10];\n"
              "    f1(a);"
              "}");
        ASSERT_EQUALS("", errout.str());

        // No false negative
        check("void f1(char *s) {\n"
              "    if (x) { }\n"
              "    s[100] = 0;\n"
              "}\n"
              "\n"
              "void f2() {\n"
              "    char a[10];\n"
              "    f1(a);"
              "}");
        TODO_ASSERT_EQUALS("[test.cpp:8] -> [test.cpp:3]: (error) Array 'a[10]' accessed at index 100, which is out of bounds.\n", "", errout.str());
    }

    void buffer_overrun_function_array_argument() {
        check("void f(char a[10]);\n"
              "void g() {\n"
              "    char a[2];\n"
              "    f(a);\n"
              "}");
        ASSERT_EQUALS("[test.cpp:4]: (warning) The array 'a' is too small, the function 'f' expects a bigger one.\n", errout.str());

        check("void f(float a[10][20]);\n"
              "void g() {\n"
              "    float a[2][3];\n"
              "    f(a);\n"
              "}");
        ASSERT_EQUALS("[test.cpp:4]: (warning) The array 'a' is too small, the function 'f' expects a bigger one.\n", errout.str());

        check("void f(char a[20]);\n"
              "void g() {\n"
              "    int a[2];\n"
              "    f(a);\n"
              "}");
        ASSERT_EQUALS("[test.cpp:4]: (warning) The array 'a' is too small, the function 'f' expects a bigger one.\n", errout.str());

        check("void f(char a[20]);\n"
              "void g() {\n"
              "    int a[5];\n"
              "    f(a);\n"
              "}");
        ASSERT_EQUALS("", errout.str());

        check("void f(int a[]) {\n"
              "  switch (2) {\n"
              "    case 1:\n"
              "      a[1] = 1;\n"
              "    }\n"
              "}\n"
              "int a[1];\n"
              "f(a);\n"
              "");
        ASSERT_EQUALS("", errout.str());

        check("void CreateLeafTex(unsigned char buf[256][2048][4]);\n"
              "void foo() {\n"
              "  unsigned char(* tree)[2048][4] = new unsigned char[256][2048][4];\n"
              "  CreateLeafTex(tree);\n"
              "}");
        ASSERT_EQUALS("", errout.str());

    }

    void possible_buffer_overrun_1() { // #3035
        check("void foo() {\n"
              "    char * data = alloca(50);\n"
              "    char src[100];\n"
              "    memset(src, 'C', 99);\n"
              "    src[99] = '\\0';\n"
              "    strcat(data, src);\n"
              "}");
        ASSERT_EQUALS("[test.cpp:6]: (warning) Possible buffer overflow if strlen(src) is larger than sizeof(data)-strlen(data).\n", errout.str());

        check("void foo() {\n"
              "    char * data = alloca(100);\n"
              "    char src[100];\n"
              "    memset(src, 'C', 99);\n"
              "    src[99] = '\\0';\n"
              "    strcat(data, src);\n"
              "}");
        ASSERT_EQUALS("", errout.str());

        check("void foo(char src[100]) {\n"
              "    char * data = alloca(50);\n"
              "    strcat(data, src);\n"
              "}");
        ASSERT_EQUALS("[test.cpp:3]: (warning) Possible buffer overflow if strlen(src) is larger than sizeof(data)-strlen(data).\n", errout.str());

        check("void foo(char src[100]) {\n"
              "    char * data = alloca(100);\n"
              "    strcat(data, src);\n"
              "}");
        ASSERT_EQUALS("", errout.str());

        check("void foo() {\n"
              "    char * data = alloca(50);\n"
              "    char src[100];\n"
              "    memset(src, 'C', 99);\n"
              "    src[99] = '\\0';\n"
              "    strcpy(data, src);\n"
              "}");
        ASSERT_EQUALS("[test.cpp:6]: (warning) Possible buffer overflow if strlen(src) is larger than or equal to sizeof(data).\n", errout.str());

        check("void foo() {\n"
              "    char * data = alloca(100);\n"
              "    char src[100];\n"
              "    memset(src, 'C', 99);\n"
              "    src[99] = '\\0';\n"
              "    strcpy(data, src);\n"
              "}");
        ASSERT_EQUALS("", errout.str());

        check("void foo(char src[100]) {\n"
              "    char * data = alloca(50);\n"
              "    strcpy(data, src);\n"
              "}");
        ASSERT_EQUALS("[test.cpp:3]: (warning) Possible buffer overflow if strlen(src) is larger than or equal to sizeof(data).\n", errout.str());

        check("void foo(char src[100]) {\n"
              "    char * data = alloca(100);\n"
              "    strcpy(data, src);\n"
              "}");
        ASSERT_EQUALS("", errout.str());
    }

    void buffer_overrun_readSizeFromCfg() {
        Settings settings;
        const char xmldata[] = "<?xml version=\"1.0\"?>\n"
                               "<def>\n"
                               "  <podtype name=\"u8\" sign=\"u\" size=\"1\"/>\n"
                               "  <function name=\"mystrcpy\">\n"
                               "    <noreturn>false</noreturn>\n"
                               "    <arg nr=\"1\">\n"
                               "      <minsize type=\"strlen\" arg=\"2\"/>\n"
                               "    </arg>\n"
                               "    <arg nr=\"2\"/>\n"
                               "  </function>\n"
                               "</def>";
        tinyxml2::XMLDocument doc;
        doc.Parse(xmldata, sizeof(xmldata));
        settings.library.load(doc);

        // Attempt to get size from Cfg files, no false positives if size is not specified
        check("void f() {\n"
              "  u8 str[256];\n"
              "  mystrcpy(str, \"abcd\");\n"
              "}", settings);
        ASSERT_EQUALS("", errout.str());

        check("void f() {\n"
              "  u8 str[2];\n"
              "  mystrcpy(str, \"abcd\");\n"
              "}", settings);
        ASSERT_EQUALS("[test.cpp:3]: (error) Buffer is accessed out of bounds: str\n", errout.str());

        // The same for structs, where the message comes from a different check
        check("void f() {\n"
              "    struct { u8 str[256]; } ms;\n"
              "    mystrcpy(ms.str, \"abcd\");\n"
              "}", settings);
        ASSERT_EQUALS("", errout.str());

        check("void f() {\n"
              "    struct { u8 str[2]; } ms;\n"
              "    mystrcpy(ms.str, \"abcd\");\n"
              "}", settings);
        ASSERT_EQUALS("[test.cpp:3]: (error) Buffer is accessed out of bounds: ms.str\n", errout.str());
    }

    void valueflow_string() { // using ValueFlow string values in checking
        check("char f() {\n"
              "  const char *x = s;\n"
              "  if (cond) x = \"abcde\";\n"
              "  return x[20];\n" // <- array index out of bounds when x is "abcde"
              "}");
        ASSERT_EQUALS("[test.cpp:4]: (error) Array 'x[6]' accessed at index 20, which is out of bounds.\n", errout.str());
    }

    void pointer_out_of_bounds_1() {
        check("void f() {\n"
              "    char a[10];\n"
              "    char *p = a + 100;\n"
              "}");
        ASSERT_EQUALS("[test.cpp:3]: (portability) Undefined behaviour, pointer arithmetic 'a+100' is out of bounds.\n", errout.str());

        check("void f() {\n"
              "    char a[10];\n"
              "    return a + 100;\n"
              "}");
        ASSERT_EQUALS("[test.cpp:3]: (portability) Undefined behaviour, pointer arithmetic 'a+100' is out of bounds.\n", errout.str());

        check("void f(int i) {\n"
              "    char x[10];\n"
              "    if (i == 123) {}\n"
              "    dostuff(x+i);\n"
              "}");
        ASSERT_EQUALS("[test.cpp:3] -> [test.cpp:4]: (portability) Undefined behaviour, when 'i' is 123 the pointer arithmetic 'x+i' is out of bounds.\n", errout.str());

        check("void f() {\n" // #6350 - fp when there is cast of buffer
              "  wchar_t buf[64];\n"
              "  p = (unsigned char *) buf + sizeof (buf);\n"
              "}", false, "6350.c");
        ASSERT_EQUALS("", errout.str());

        check("int f() {\n"
              "    const char   d[] = \"0123456789\";\n"
              "    char *cp = d + 3;\n"
              "    return cp - d;\n"
              "}\n");
        ASSERT_EQUALS("", errout.str());
    }

    void pointer_out_of_bounds_2() {
        check("void f() {\n"
              "    char *p = malloc(10);\n"
              "    p += 100;\n"
              "    free(p);"
              "}");
        ASSERT_EQUALS("[test.cpp:3]: (portability) Undefined behaviour, pointer arithmetic 'p+100' is out of bounds.\n", errout.str());

        check("void f() {\n"
              "    char *p = malloc(10);\n"
              "    p += 10;\n"
              "    *p = 0;\n"
              "    free(p);"
              "}");
        ASSERT_EQUALS("[test.cpp:4]: (error) p is out of bounds.\n", errout.str());

        check("void f() {\n"
              "    char *p = malloc(10);\n"
              "    p += 10;\n"
              "    p -= 10;\n"
              "    *p = 0;\n"
              "    free(p);"
              "}");
        ASSERT_EQUALS("", errout.str());

        check("void f() {\n"
              "    char *p = malloc(10);\n"
              "    p += 10;\n"
              "    p = p - 1;\n"
              "    *p = 0;\n"
              "    free(p);"
              "}");
        ASSERT_EQUALS("", errout.str());
    }

    void pointer_out_of_bounds_3() {
        check("struct S { int a[10]; };\n"
              "void f(struct S *s) {\n"
              "    char *p = s->a + 100;\n"
              "}");
        ASSERT_EQUALS("[test.cpp:3]: (portability) Undefined behaviour, pointer arithmetic 's->a+100' is out of bounds.\n", errout.str());
    }

    void pointer_out_of_bounds_4() {
        check("const char* f() {\n"
              "    g(\"Hello\" + 6);\n"
              "}");
        ASSERT_EQUALS("", errout.str());

        check("const char* f() {\n"
              "    g(\"Hello\" + 7);\n"
              "}");
        ASSERT_EQUALS("[test.cpp:2]: (portability) Undefined behaviour, pointer arithmetic '\"Hello\"+7' is out of bounds.\n", errout.str());

        check("const char16_t* f() {\n"
              "    g(u\"Hello\" + 6);\n"
              "}");
        ASSERT_EQUALS("", errout.str());

        check("const char16_t* f() {\n"
              "    g(u\"Hello\" + 7);\n"
              "}");
        ASSERT_EQUALS("[test.cpp:2]: (portability) Undefined behaviour, pointer arithmetic 'u\"Hello\"+7' is out of bounds.\n", errout.str());
    }


    void pointer_out_of_bounds_sub() {
        check("void f() {\n"
              "    char x[10];\n"
              "    return x-1;\n"
              "}");
        ASSERT_EQUALS("[test.cpp:3]: (portability) Undefined behaviour, pointer arithmetic 'x-1' is out of bounds.\n", errout.str());

        check("void f(int i) {\n"
              "    char x[10];\n"
              "    if (i == 123) {}\n"
              "    dostuff(x-i);\n"
              "}");
        ASSERT_EQUALS("[test.cpp:4]: (portability) Undefined behaviour, when 'i' is 123 the pointer arithmetic 'x-i' is out of bounds.\n", errout.str());

        check("void f(int i) {\n"
              "    char x[10];\n"
              "    if (i == -20) {}\n"
              "    dostuff(x-i);\n"
              "}");
        ASSERT_EQUALS("[test.cpp:4]: (portability) Undefined behaviour, when 'i' is -20 the pointer arithmetic 'x-i' is out of bounds.\n", errout.str());
    }

    void strncat1() {
        check("void f(char *a, char *b) {\n"
              "    char str[16];\n"
              "    strncpy(str, a, 10);\n"
              "    strncat(str, b, 10);\n"
              "}");
        ASSERT_EQUALS("[test.cpp:4]: (warning) Dangerous usage of strncat - 3rd parameter is the maximum number of characters to append.\n", errout.str());
    }

    void strncat2() {
        check("void f(char *a) {\n"
              "    char str[5];\n"
              "    strncat(str, a, 5);\n"
              "}");
        ASSERT_EQUALS("[test.cpp:3]: (warning) Dangerous usage of strncat - 3rd parameter is the maximum number of characters to append.\n", errout.str());
    }

    void strncat3() {
        check("void f(char *a) {\n"
              "    char str[5];\n"
              "    strncat(str, \"foobar\", 5);\n"
              "}");
        ASSERT_EQUALS("[test.cpp:3]: (warning) Dangerous usage of strncat - 3rd parameter is the maximum number of characters to append.\n", errout.str());
    }


    void strcat1() {
        check("struct Foo { char a[4]; };\n"
              "void f() {\n"
              "  struct Foo x;\n"
              "  strcat(x.a, \"aa\");\n"
              "  strcat(x.a, \"aa\");\n"
              "}");
        ASSERT_EQUALS("[test.cpp:5]: (error) Buffer is accessed out of bounds.\n", errout.str());
    }

    void strcat2() {
        check("struct Foo { char a[5]; };\n"
              "void f() {\n"
              "  struct Foo x;\n"
              "  strcat(x.a, \"aa\");\n"
              "  strcat(x.a, \"aa\");\n"
              "}");
        ASSERT_EQUALS("", errout.str());
    }

    void strcat3() {
        check("void f() {\n"
              "  INT str[10];\n"
              "  strcat(str, \"aa\");\n"
              "}");
        ASSERT_EQUALS("", errout.str());
    }

    void varid1() {
        check("void foo()\n"
              "{\n"
              "    char str[10];\n"
              "    if (str[0])\n"
              "    {\n"
              "        char str[50];\n"
              "        str[30] = 0;\n"
              "    }\n"
              "}");
        ASSERT_EQUALS("", errout.str());
    }

    void varid2() { // #4764
        check("struct foo {\n"
              "  void bar() { return; }\n"
              "  type<> member[1];\n"
              "};");
        ASSERT_EQUALS("", errout.str());
    }

    void assign1() {
        check("char str[3] = {'a', 'b', 'c'};\n"
              "\n"
              "void foo()\n"
              "{\n"
              "    str[3] = 0;\n"
              "}");
        ASSERT_EQUALS("[test.cpp:5]: (error) Array 'str[3]' accessed at index 3, which is out of bounds.\n", errout.str());
    }

    void alloc_new() {
        check("void foo()\n"
              "{\n"
              "    char *s; s = new char[10];\n"
              "    s[10] = 0;\n"
              "}");
        ASSERT_EQUALS("[test.cpp:4]: (error) Array 's[10]' accessed at index 10, which is out of bounds.\n", errout.str());

        // ticket #1670 - false negative when using return
        check("char f()\n"
              "{\n"
              "    char *s; s = new int[10];\n"
              "    return s[10];\n"
              "}");
        ASSERT_EQUALS("[test.cpp:4]: (error) Array 's[10]' accessed at index 10, which is out of bounds.\n", errout.str());

        check("struct Fred { char c[10]; };\n"
              "char f()\n"
              "{\n"
              "    Fred *f; f = new Fred;\n"
              "    return f->c[10];\n"
              "}");
        ASSERT_EQUALS("[test.cpp:5]: (error) Array 'f->c[10]' accessed at index 10, which is out of bounds.\n", errout.str());

        check("static const size_t MAX_SIZE = UNAVAILABLE_TO_CPPCHECK;\n"
              "struct Thing { char data[MAX_SIZE]; };\n"
              "char f4(const Thing& t) { return !t.data[0]; }");
        ASSERT_EQUALS("", errout.str());

        check("void foo() {\n"
              "  char * buf; buf = new char[8];\n"
              "  buf[7] = 0;\n"
              "  delete [] buf;\n"
              "  buf = new char[9];\n"
              "  buf[8] = 0;\n"
              "  delete [] buf;\n"
              "}");
        ASSERT_EQUALS("", errout.str());

        check("void foo() {\n"
              "  char * buf; buf = new char[8];\n"
              "  buf[7] = 0;\n"
              "  delete [] buf;\n"
              "  buf = new char[9];\n"
              "  buf[9] = 0;\n"
              "  delete [] buf;\n"
              "}");
        ASSERT_EQUALS("[test.cpp:6]: (error) Array 'buf[9]' accessed at index 9, which is out of bounds.\n", errout.str());

        check("void foo()\n"
              "{\n"
              "    enum E { Size = 10 };\n"
              "    char *s; s = new char[Size];\n"
              "    s[Size] = 0;\n"
              "}");
        ASSERT_EQUALS("[test.cpp:5]: (error) Array 's[10]' accessed at index 10, which is out of bounds.\n", errout.str());

        check("void foo()\n"
              "{\n"
              "    enum E { };\n"
              "    E *e; e = new E[10];\n"
              "    e[10] = 0;\n"
              "}");
        ASSERT_EQUALS("[test.cpp:5]: (error) Array 'e[10]' accessed at index 10, which is out of bounds.\n", errout.str());
    }

    // data is allocated with malloc
    void alloc_malloc() {
        check("void foo()\n"
              "{\n"
              "    char *s; s = malloc(10);\n"
              "    s[10] = 0;\n"
              "}");
        ASSERT_EQUALS("[test.cpp:4]: (error) Array 's[10]' accessed at index 10, which is out of bounds.\n", errout.str());

        // ticket #842
        check("void f() {\n"
              "    int *tab4 = malloc(20 * sizeof(int));\n"
              "    tab4[20] = 0;\n"
              "}");
        ASSERT_EQUALS("[test.cpp:3]: (error) Array 'tab4[20]' accessed at index 20, which is out of bounds.\n", errout.str());

        // ticket #1478
        check("void foo() {\n"
              "    char *p = malloc(10);\n"
              "    free(p);\n"
              "    p = malloc(10);\n"
              "    p[10] = 0;\n"
              "}");
        ASSERT_EQUALS("[test.cpp:5]: (error) Array 'p[10]' accessed at index 10, which is out of bounds.\n", errout.str());

        // ticket #1134
        check("void f() {\n"
              "    int *x, i;\n"
              "    x = malloc(10 * sizeof(int));\n"
              "    x[10] = 0;\n"
              "}");
        ASSERT_EQUALS("[test.cpp:4]: (error) Array 'x[10]' accessed at index 10, which is out of bounds.\n", errout.str());

        check("void f() {\n"
              "  int *tab4; tab4 = malloc(20 * sizeof(int));\n"
              "  tab4[19] = 0;\n"
              "  free(tab4);\n"
              "  tab4 = malloc(21 * sizeof(int));\n"
              "  tab4[20] = 0;\n"
              "  free(tab4);\n"
              "}");
        ASSERT_EQUALS("", errout.str());

        check("void f() {\n"
              "  int *tab4 = malloc(20 * sizeof(int));\n"
              "  tab4[19] = 0;\n"
              "  tab4 = realloc(tab4,21 * sizeof(int));\n"
              "  tab4[20] = 0;\n"
              "  free(tab4);\n"
              "}");
        ASSERT_EQUALS("", errout.str());

        check("void f() {\n"
              "    enum E { Size = 20 };\n"
              "    E *tab4 = malloc(Size * 4);\n"
              "    tab4[Size] = 0;\n"
              "}");
        ASSERT_EQUALS("[test.cpp:4]: (error) Array 'tab4[20]' accessed at index 20, which is out of bounds.\n", errout.str());

        check("void f() {\n"
              "    enum E { Size = 20 };\n"
              "    E *tab4 = malloc(4 * Size);\n"
              "    tab4[Size] = 0;\n"
              "}");
        ASSERT_EQUALS("[test.cpp:4]: (error) Array 'tab4[20]' accessed at index 20, which is out of bounds.\n", errout.str());

        check("void f() {\n"
              "    enum E { };\n"
              "    E *tab4 = malloc(20 * sizeof(E));\n"
              "    tab4[20] = 0;\n"
              "}");
        ASSERT_EQUALS("[test.cpp:4]: (error) Array 'tab4[20]' accessed at index 20, which is out of bounds.\n", errout.str());

        check("void f() {\n" // #8721
              "  unsigned char **cache = malloc(32);\n"
              "  cache[i] = malloc(65536);\n"
              "  cache[i][0xFFFF] = 0;\n"
              "}");
        ASSERT_EQUALS("", errout.str());
    }

    // statically allocated buffer
    void alloc_string() {
        check("void foo()\n"
              "{\n"
              "    const char *s = \"123\";\n"
              "    s[10] = 0;\n"
              "}");
        ASSERT_EQUALS("[test.cpp:4]: (error) Array 's[4]' accessed at index 10, which is out of bounds.\n", errout.str());

        check("void foo()\n"
              "{\n"
              "    char *s; s = \"\";\n"
              "    s[10] = 0;\n"
              "}");
        ASSERT_EQUALS("[test.cpp:4]: (error) Array 's[1]' accessed at index 10, which is out of bounds.\n", errout.str());

        check("void foo() {\n"
              "    const char *s = \"\";\n"
              "    s = y();\n"
              "    s[10] = 0;\n"
              "}");
        ASSERT_EQUALS("", errout.str());

        check("void foo()\n" // #7718
              "{\n"
              "    std::string s = \"123\";\n"
              "    s.resize(100);\n"
              "    s[10] = 0;\n"
              "}");
        ASSERT_EQUALS("", errout.str());
    }

    // data is allocated with alloca
    void alloc_alloca() {
        check("void foo()\n"
              "{\n"
              "    char *s = alloca(10);\n"
              "    s[10] = 0;\n"
              "}");
        ASSERT_EQUALS("[test.cpp:4]: (error) Array 's[10]' accessed at index 10, which is out of bounds.\n", errout.str());
    }
    /*
        void countSprintfLength() const {
            std::list<const Token*> unknownParameter(1, nullptr);

            ASSERT_EQUALS(6, CheckBufferOverrun::countSprintfLength("Hello", unknownParameter));
            ASSERT_EQUALS(2, CheckBufferOverrun::countSprintfLength("s", unknownParameter));
            ASSERT_EQUALS(2, CheckBufferOverrun::countSprintfLength("i", unknownParameter));
            ASSERT_EQUALS(2, CheckBufferOverrun::countSprintfLength("%d", unknownParameter));
            ASSERT_EQUALS(2, CheckBufferOverrun::countSprintfLength("%1d", unknownParameter));
            ASSERT_EQUALS(3, CheckBufferOverrun::countSprintfLength("%2.2d", unknownParameter));
            ASSERT_EQUALS(1, CheckBufferOverrun::countSprintfLength("%s", unknownParameter));
            ASSERT_EQUALS(2, CheckBufferOverrun::countSprintfLength("f%s", unknownParameter));
            ASSERT_EQUALS(1, CheckBufferOverrun::countSprintfLength("%-s", unknownParameter));
            ASSERT_EQUALS(6, CheckBufferOverrun::countSprintfLength("%-5s", unknownParameter));
            ASSERT_EQUALS(2, CheckBufferOverrun::countSprintfLength("\\\"", unknownParameter));
            ASSERT_EQUALS(7, CheckBufferOverrun::countSprintfLength("Hello \\0Text", unknownParameter));
            ASSERT_EQUALS(1, CheckBufferOverrun::countSprintfLength("\\0", unknownParameter));
            ASSERT_EQUALS(2, CheckBufferOverrun::countSprintfLength("%%", unknownParameter));
            ASSERT_EQUALS(3, CheckBufferOverrun::countSprintfLength("%d%d", unknownParameter));
            ASSERT_EQUALS(3, CheckBufferOverrun::countSprintfLength("\\\\a%s\\0a", unknownParameter));
            ASSERT_EQUALS(10, CheckBufferOverrun::countSprintfLength("\\\\\\\\Hello%d \\0Text\\\\\\\\", unknownParameter));
            ASSERT_EQUALS(4, CheckBufferOverrun::countSprintfLength("%%%%%d", unknownParameter));

            Token strTok;
            std::list<const Token*> stringAsParameter(1, &strTok);
            strTok.str("\"\"");
            ASSERT_EQUALS(4, CheckBufferOverrun::countSprintfLength("str%s", stringAsParameter));
            strTok.str("\"12345\"");
            ASSERT_EQUALS(9, CheckBufferOverrun::countSprintfLength("str%s", stringAsParameter));
            ASSERT_EQUALS(6, CheckBufferOverrun::countSprintfLength("%-4s", stringAsParameter));
            ASSERT_EQUALS(6, CheckBufferOverrun::countSprintfLength("%-5s", stringAsParameter));
            ASSERT_EQUALS(7, CheckBufferOverrun::countSprintfLength("%-6s", stringAsParameter));
            ASSERT_EQUALS(5, CheckBufferOverrun::countSprintfLength("%.4s", stringAsParameter));
            ASSERT_EQUALS(6, CheckBufferOverrun::countSprintfLength("%.5s", stringAsParameter));
            ASSERT_EQUALS(6, CheckBufferOverrun::countSprintfLength("%.6s", stringAsParameter));
            ASSERT_EQUALS(6, CheckBufferOverrun::countSprintfLength("%5.6s", stringAsParameter));
            ASSERT_EQUALS(7, CheckBufferOverrun::countSprintfLength("%6.6s", stringAsParameter));

            Token numTok;
            numTok.str("12345");
            std::list<const Token*> intAsParameter(1, &numTok);
            ASSERT_EQUALS(6, CheckBufferOverrun::countSprintfLength("%02ld", intAsParameter));
            ASSERT_EQUALS(9, CheckBufferOverrun::countSprintfLength("%08ld", intAsParameter));
            ASSERT_EQUALS(6, CheckBufferOverrun::countSprintfLength("%.2d", intAsParameter));
            ASSERT_EQUALS(9, CheckBufferOverrun::countSprintfLength("%08.2d", intAsParameter));
            TODO_ASSERT_EQUALS(5, 2, CheckBufferOverrun::countSprintfLength("%x", intAsParameter));
            ASSERT_EQUALS(5, CheckBufferOverrun::countSprintfLength("%4x", intAsParameter));
            ASSERT_EQUALS(6, CheckBufferOverrun::countSprintfLength("%5x", intAsParameter));
            ASSERT_EQUALS(5, CheckBufferOverrun::countSprintfLength("%.4x", intAsParameter));
            ASSERT_EQUALS(6, CheckBufferOverrun::countSprintfLength("%.5x", intAsParameter));
            ASSERT_EQUALS(6, CheckBufferOverrun::countSprintfLength("%1.5x", intAsParameter));
            ASSERT_EQUALS(6, CheckBufferOverrun::countSprintfLength("%5.1x", intAsParameter));

            Token floatTok;
            floatTok.str("1.12345f");
            std::list<const Token*> floatAsParameter(1, &floatTok);
            TODO_ASSERT_EQUALS(5, 3, CheckBufferOverrun::countSprintfLength("%.2f", floatAsParameter));
            ASSERT_EQUALS(9, CheckBufferOverrun::countSprintfLength("%8.2f", floatAsParameter));
            TODO_ASSERT_EQUALS(5, 3, CheckBufferOverrun::countSprintfLength("%2.2f", floatAsParameter));

            Token floatTok2;
            floatTok2.str("100.12345f");
            std::list<const Token*> floatAsParameter2(1, &floatTok2);
            TODO_ASSERT_EQUALS(7, 3, CheckBufferOverrun::countSprintfLength("%2.2f", floatAsParameter2));
            TODO_ASSERT_EQUALS(7, 3, CheckBufferOverrun::countSprintfLength("%.2f", floatAsParameter));
            TODO_ASSERT_EQUALS(7, 5, CheckBufferOverrun::countSprintfLength("%4.2f", floatAsParameter));

            std::list<const Token*> multipleParams = { &strTok, nullptr, &numTok };
            ASSERT_EQUALS(15, CheckBufferOverrun::countSprintfLength("str%s%d%d", multipleParams));
            ASSERT_EQUALS(26, CheckBufferOverrun::countSprintfLength("str%-6s%08ld%08ld", multipleParams));
        }
    */
    void minsize_argvalue() {
        Settings settings;
        const char xmldata[] = "<?xml version=\"1.0\"?>\n"
                               "<def>\n"
                               "  <function name=\"mymemset\">\n"
                               "    <noreturn>false</noreturn>\n"
                               "    <arg nr=\"1\">\n"
                               "      <minsize type=\"argvalue\" arg=\"3\"/>\n"
                               "    </arg>\n"
                               "    <arg nr=\"2\"/>\n"
                               "    <arg nr=\"3\"/>\n"
                               "  </function>\n"
                               "</def>";
        tinyxml2::XMLDocument doc;
        doc.Parse(xmldata, sizeof(xmldata));
        settings.library.load(doc);
        settings.addEnabled("warning");
        settings.sizeof_wchar_t = 4;

        check("void f() {\n"
              "    char c[10];\n"
              "    mymemset(c, 0, 10);\n"
              "}", settings);
        ASSERT_EQUALS("", errout.str());

        check("void f() {\n"
              "    char c[10];\n"
              "    mymemset(c, 0, 11);\n"
              "}", settings);
        ASSERT_EQUALS("[test.cpp:3]: (error) Buffer is accessed out of bounds: c\n", errout.str());

        check("struct S {\n"
              "    char a[5];\n"
              "};\n"
              "void f() {\n"
              "    S s;\n"
              "    mymemset(s.a, 0, 10);\n"
              "}", settings);
        ASSERT_EQUALS("[test.cpp:6]: (error) Buffer is accessed out of bounds: s.a\n", errout.str());

        check("void foo() {\n"
              "    char s[10];\n"
              "    mymemset(s, 0, '*');\n"
              "}", settings);
        // TODO ASSERT_EQUALS("[test.cpp:3]: (warning) The size argument is given as a char constant.\n", errout.str());

        // ticket #836
        check("void f(void) {\n"
              "  char a[10];\n"
              "  mymemset(a+5, 0, 10);\n"
              "}", settings);
        TODO_ASSERT_EQUALS("[test.cpp:3]: (error) Buffer is accessed out of bounds: a\n", "", errout.str());

        // Ticket #909
        check("void f(void) {\n"
              "    char str[] = \"abcd\";\n"
              "    mymemset(str, 0, 6);\n"
<<<<<<< HEAD
=======
              "}", settings);
        ASSERT_EQUALS("[test.cpp:3]: (error) Buffer is accessed out of bounds: str\n", errout.str());

        check("void f(void) {\n"
              "    char str[] = \"abcd\";\n"
              "    mymemset(str, 0, 5);\n"
              "}", settings);
        ASSERT_EQUALS("", errout.str());

        check("void f(void) {\n"
              "    wchar_t str[] = L\"abcd\";\n"
              "    mymemset(str, 0, 21);\n"
>>>>>>> 09eaa412
              "}", settings);
        ASSERT_EQUALS("[test.cpp:3]: (error) Buffer is accessed out of bounds: str\n", errout.str());

        check("void f(void) {\n"
<<<<<<< HEAD
              "    char str[] = \"abcd\";\n"
              "    mymemset(str, 0, 5);\n"
              "}", settings);
        ASSERT_EQUALS("", errout.str());

        check("void f(void) {\n"
              "    wchar_t str[] = L\"abcd\";\n"
              "    mymemset(str, 0, 21);\n"
              "}", settings);
        ASSERT_EQUALS("[test.cpp:3]: (error) Buffer is accessed out of bounds: str\n", errout.str());

        check("void f(void) {\n"
=======
>>>>>>> 09eaa412
              "    wchar_t str[] = L\"abcd\";\n"
              "    mymemset(str, 0, 20);\n"
              "}", settings);
        ASSERT_EQUALS("", errout.str());

        // ticket #1659 - overflowing variable when using memcpy
        check("void f(void) { \n"
              "  char c;\n"
              "  mymemset(&c, 0, 4);\n"
              "}", settings);
        TODO_ASSERT_EQUALS("[test.cpp:3]: (error) Buffer is accessed out of bounds: c\n", "", errout.str());

        // ticket #2121 - buffer access out of bounds when using uint32_t
        check("void f(void) {\n"
              "    unknown_type_t buf[4];\n"
              "    mymemset(buf, 0, 100);\n"
              "}", settings);
        ASSERT_EQUALS("", errout.str());

        // #3124 - multidimension array
        check("int main() {\n"
              "    char b[5][6];\n"
              "    mymemset(b, 0, 5 * 6);\n"
              "}", settings);
        ASSERT_EQUALS("", errout.str());

        check("int main() {\n"
              "    char b[5][6];\n"
              "    mymemset(b, 0, 6 * 6);\n"
              "}", settings);
        ASSERT_EQUALS("[test.cpp:3]: (error) Buffer is accessed out of bounds: b\n", errout.str());

        check("int main() {\n"
              "    char b[5][6];\n"
              "    mymemset(b, 0, 31);\n"
              "}", settings);
        ASSERT_EQUALS("[test.cpp:3]: (error) Buffer is accessed out of bounds: b\n", errout.str());

        // #4968 - not standard function
        check("void f() {\n"
              "    char str[3];\n"
              "    foo.mymemset(str, 0, 100);\n"
              "    foo::mymemset(str, 0, 100);\n"
              "    std::mymemset(str, 0, 100);\n"
              "}", settings);
        TODO_ASSERT_EQUALS("[test.cpp:5]: (error) Buffer is accessed out of bounds: str\n", "", errout.str());

        // #5257 - check strings
        check("void f() {\n"
              "  mymemset(\"abc\", 0, 20);\n"
              "}", settings);
        // TODO ASSERT_EQUALS("[test.cpp:2]: (error) Buffer is accessed out of bounds.\n", errout.str());

        check("void f() {\n"
              "  mymemset(temp, \"abc\", 4);\n"
              "}", settings);
        ASSERT_EQUALS("", errout.str());

        check("void f() {\n" // #6816 - fp when array has known string value
              "    char c[10] = \"c\";\n"
              "    mymemset(c, 0, 10);\n"
              "}", settings);
        ASSERT_EQUALS("", errout.str());
    }

    void minsize_sizeof() {
        Settings settings;
        const char xmldata[] = "<?xml version=\"1.0\"?>\n"
                               "<def>\n"
                               "  <function name=\"mystrncpy\">\n"
                               "    <noreturn>false</noreturn>\n"
                               "    <arg nr=\"1\">\n"
                               "      <minsize type=\"strlen\" arg=\"2\"/>\n"
                               "      <minsize type=\"argvalue\" arg=\"3\"/>\n"
                               "    </arg>\n"
                               "    <arg nr=\"2\"/>\n"
                               "    <arg nr=\"3\"/>\n"
                               "  </function>\n"
                               "</def>";
        tinyxml2::XMLDocument doc;
        doc.Parse(xmldata, sizeof(xmldata));
        settings.library.load(doc);

        check("void f() {\n"
              "    char c[7];\n"
              "    mystrncpy(c, \"hello\", 7);\n"
              "}", settings);
        ASSERT_EQUALS("", errout.str());

        check("void f() {\n"
              " char c[6];\n"
              " mystrncpy(c,\"hello\",6);\n"
              "}", settings);
        ASSERT_EQUALS("", errout.str());

        check("void f() {\n"
              " char c[5];\n"
              " mystrncpy(c,\"hello\",6);\n"
              "}", settings);
        ASSERT_EQUALS("[test.cpp:3]: (error) Buffer is accessed out of bounds: c\n", errout.str());

        check("void f() {\n"
              "    char c[6];\n"
              "    mystrncpy(c,\"hello!\",7);\n"
              "}", settings);
        ASSERT_EQUALS("[test.cpp:3]: (error) Buffer is accessed out of bounds: c\n", errout.str());

        check("void f(unsigned int addr) {\n"
              "    memset((void *)addr, 0, 1000);\n"
              "}", settings0);
        ASSERT_EQUALS("", errout.str());

        check("struct AB { char a[10]; };\n"
              "void foo(AB *ab) {\n"
              "    mystrncpy(x, ab->a, 100);\n"
              "}", settings);
        ASSERT_EQUALS("", errout.str());

        check("void a(char *p) { mystrncpy(p,\"hello world!\",10); }\n" // #3168
              "void b() {\n"
              "    char buf[5];\n"
              "    a(buf);"
              "}", settings);
        // TODO CTU ASSERT_EQUALS("[test.cpp:4] -> [test.cpp:1]: (error) Buffer is accessed out of bounds: buf\n", errout.str());
    }

    void minsize_strlen() {
        Settings settings;
        const char xmldata[] = "<?xml version=\"1.0\"?>\n"
                               "<def>\n"
                               "  <function name=\"mysprintf\">\n"
                               "    <noreturn>false</noreturn>\n"
                               "    <formatstr/>\n"
                               "    <arg nr=\"1\">\n"
                               "      <minsize type=\"strlen\" arg=\"2\"/>\n"
                               "    </arg>\n"
                               "    <arg nr=\"2\">\n"
                               "      <formatstr/>\n"
                               "    </arg>\n"
                               "  </function>\n"
                               "</def>";
        tinyxml2::XMLDocument doc;
        doc.Parse(xmldata, sizeof(xmldata));
        settings.library.load(doc);

        // formatstr..
        check("void f() {\n"
              "    char str[3];\n"
              "    mysprintf(str, \"test\");\n"
              "}", settings);
        ASSERT_EQUALS("[test.cpp:3]: (error) Buffer is accessed out of bounds: str\n", errout.str());

        check("void f() {\n"
              "    char str[5];\n"
              "    mysprintf(str, \"%s\", \"abcde\");\n"
              "}", settings);
        ASSERT_EQUALS("[test.cpp:3]: (error) Buffer is accessed out of bounds: str\n", errout.str());

        check("int getnumber();\n"
              "void f()\n"
              "{\n"
              "    char str[5];\n"
              "    mysprintf(str, \"%d: %s\", getnumber(), \"abcde\");\n"
              "}", settings);
        ASSERT_EQUALS("[test.cpp:5]: (error) Buffer is accessed out of bounds: str\n", errout.str());

        check("void f() {\n"
              "    char str[5];\n"
              "    mysprintf(str, \"test%s\", \"\");\n"
              "}", settings);
        ASSERT_EQUALS("", errout.str());

        check("void f() {\n"
              "    char *str = new char[5];\n"
              "    mysprintf(str, \"abcde\");\n"
              "}", settings);
        // TODO ASSERT_EQUALS("[test.cpp:3]: (error) Buffer is accessed out of bounds.\n", errout.str());

        check("void f(int condition) {\n"
              "    char str[5];\n"
              "    mysprintf(str, \"test%s\", condition ? \"12\" : \"34\");\n"
              "}", settings);
        ASSERT_EQUALS("", errout.str());

        check("void f(int condition) {\n"
              "    char str[5];\n"
              "    mysprintf(str, \"test%s\", condition ? \"12\" : \"345\");\n"
              "}", settings);
        TODO_ASSERT_EQUALS("error", "", errout.str());

        check("struct Foo { char a[1]; };\n"
              "void f() {\n"
              "  struct Foo x;\n"
              "  mysprintf(x.a, \"aa\");\n"
              "}", settings);
        TODO_ASSERT_EQUALS("[test.cpp:4]: (error) Buffer is accessed out of bounds: x.a\n", "", errout.str());

        // ticket #900
        check("void f() {\n"
              "  char *a = new char(30);\n"
              "  mysprintf(a, \"a\");\n"
              "}", settings);
        // TODO ASSERT_EQUALS("[test.cpp:3]: (error) Buffer is accessed out of bounds.\n", errout.str());

        check("void f(char value) {\n"
              "  char *a = new char(value);\n"
              "  mysprintf(a, \"a\");\n"
              "}", settings);
        // TODO ASSERT_EQUALS("[test.cpp:3]: (error) Buffer is accessed out of bounds.\n", errout.str());

        // This is out of bounds if 'sizeof(ABC)' is 1 (No padding)
        check("struct Foo { char a[1]; };\n"
              "void f() {\n"
              "  struct Foo *x = malloc(sizeof(Foo));\n"
              "  mysprintf(x.a, \"aa\");\n"
              "}", settings);
        // TODO ASSERT_EQUALS("", errout.str());

        check("struct Foo { char a[1]; };\n"
              "void f() {\n"
              "  struct Foo *x = malloc(sizeof(Foo) + 10);\n"
              "  mysprintf(x.a, \"aa\");\n"
              "}", settings);
        ASSERT_EQUALS("", errout.str());

        check("struct Foo {\n" // #6668 - unknown size
              "  char a[LEN];\n"
              "  void f();\n"
              "};"
              "void Foo::f() {\n"
              "  mysprintf(a, \"abcd\");\n"
              "}", settings);
        ASSERT_EQUALS("", errout.str());
    }

    void minsize_mul() {
        Settings settings;
        const char xmldata[] = "<?xml version=\"1.0\"?>\n"
                               "<def>\n"
                               "  <function name=\"myfread\">\n"
                               "    <arg nr=\"1\">\n"
                               "      <minsize type=\"mul\" arg=\"2\" arg2=\"3\"/>\n"
                               "    </arg>\n"
                               "    <arg nr=\"2\"/>\n"
                               "    <arg nr=\"3\"/>\n"
                               "    <arg nr=\"4\"/>\n"
                               "  </function>\n"
                               "</def>";
        tinyxml2::XMLDocument doc;
        doc.Parse(xmldata, sizeof(xmldata));
        settings.library.load(doc);

        check("void f() {\n"
              "    char c[5];\n"
              "    myfread(c, 1, 5, stdin);\n"
              "}", settings);
        ASSERT_EQUALS("", errout.str());

        check("void f() {\n"
              "    char c[5];\n"
              "    myfread(c, 1, 6, stdin);\n"
              "}", settings);
        ASSERT_EQUALS("[test.cpp:3]: (error) Buffer is accessed out of bounds: c\n", errout.str());
    }

    void unknownType() {
        check("void f()\n"
              "{\n"
              " UnknownType *a = malloc(4);\n"
              "}");
        ASSERT_EQUALS("", errout.str());
    }

    void terminateStrncpy1() {
        check("void foo ( char *bar ) {\n"
              "    char baz[100];\n"
              "    strncpy(baz, bar, 100);\n"
              "    strncpy(baz, bar, 100);\n"
              "    baz[99] = 0;\n"
              "    strncpy(baz, bar, 100);\n"
              "    baz[99] = 0;\n"
              "}");
        ASSERT_EQUALS("", errout.str());

        check("void foo ( char *bar ) {\n"
              "    char baz[100];\n"
              "    strncpy(baz, bar, 100);\n"
              "    baz[99] = '\\0';\n"
              "}");
        ASSERT_EQUALS("", errout.str());

        check("void foo ( char *bar ) {\n"
              "    char baz[100];\n"
              "    strncpy(baz, bar, 100);\n"
              "    baz[x+1] = '\\0';\n"
              "}");
        ASSERT_EQUALS("", errout.str());

        // Test with invalid code that there is no segfault
        check("char baz[100];\n"
              "strncpy(baz, \"var\", 100)\n");
        ASSERT_EQUALS("", errout.str());

        // Test that there are no duplicate error messages
        check("void foo ( char *bar ) {\n"
              "    char baz[100];\n"
              "    strncpy(baz, bar, 100);\n"
              "    foo(baz);\n"
              "    foo(baz);\n"
              "}");
        ASSERT_EQUALS("[test.cpp:3]: (warning, inconclusive) The buffer 'baz' may not be null-terminated after the call to strncpy().\n", errout.str());
    }

    void terminateStrncpy2() {
        check("char *foo ( char *bar ) {\n"
              "    char baz[100];\n"
              "    strncpy(baz, bar, 100);\n"
              "    bar[99] = 0;\n"
              "    return baz;\n"
              "}");
        ASSERT_EQUALS("[test.cpp:3]: (warning, inconclusive) The buffer 'baz' may not be null-terminated after the call to strncpy().\n", errout.str());
    }

    void terminateStrncpy3() {
        // Ticket #2170 - false positive
        // The function bar is risky. But it might work that way intentionally.
        check("char str[100];\n"
              "\n"
              "void foo(char *a) {\n"
              "    strncpy(str, a, 100);\n"
              "}\n"
              "\n"
              "void bar(char *p) {\n"
              "    strncpy(p, str, 100);\n"
              "}\n", false);
        ASSERT_EQUALS("[test.cpp:4]: (warning, inconclusive) The buffer 'str' may not be null-terminated after the call to strncpy().\n", errout.str());
    }

    void terminateStrncpy4() {
        check("void bar() {\n"
              "    char buf[4];\n"
              "    strncpy(buf, \"ab\", 4);\n"
              "}\n");
        ASSERT_EQUALS("", errout.str());

        check("void bar() {\n"
              "    char buf[4];\n"
              "    strncpy(buf, \"abcde\", 4);\n"
              "}\n");
        ASSERT_EQUALS("[test.cpp:3]: (warning, inconclusive) The buffer 'buf' may not be null-terminated after the call to strncpy().\n", errout.str());
    }

    void recursive_long_time() {
        // Just test that recursive check doesn't take long time
        check("char *f2 ( char *b )\n"
              "{\n"
              "    f2( b );\n"
              "    f2( b );\n"
              "    f2( b );\n"
              "    f2( b );\n"
              "    f2( b );\n"
              "    f2( b );\n"
              "    f2( b );\n"
              "    f2( b );\n"
              "    f2( b );\n"
              "    f2( b );\n"
              "    f2( b );\n"
              "    f2( b );\n"
              "    f2( b );\n"
              "    f2( b );\n"
              "    f2( b );\n"
              "}\n"
              "void f()\n"
              "{\n"
              "    char a[10];\n"
              "    f2(a);\n"
              "}");
        ASSERT_EQUALS("", errout.str());
    }


    // Ticket #1587 - crash
    void crash1() {
        check("struct struct A\n"
              "{\n"
              "    int alloclen;\n"
              "};\n"
              "\n"
              "void foo()\n"
              "{\n"
              "    struct A *str;\n"
              "    str = malloc(4);\n"
              "}");
        ASSERT_EQUALS("", errout.str());
    }

    void crash2() {
        check("void a(char *p) {\n"
              "    f( { if(finally_arg); } );\n"
              "}\n"
              "\n"
              "void b() {\n"
              "    char arr[64];\n"
              "    a(arr);\n"
              "}");
    }

    void crash3() {
        check("struct b { unknown v[0]; };\n"
              "void d() { struct b *f; f = malloc(108); }");
    }

    void crash4() { // #8679
        check("__thread void *thread_local_var; "
              "int main() { "
              "  thread_local_var = malloc(1337); "
              "  return 0; "
              "}");

        check("thread_local void *thread_local_var; "
              "int main() { "
              "  thread_local_var = malloc(1337); "
              "  return 0; "
              "}");
    }

    void crash5() { // 8644 - token has varId() but variable() is null
        check("int a() {\n"
              "    void b(char **dst) {\n"
              "        *dst = malloc(50);\n"
              "    }\n"
              "}");
    }

    void crash6() {
        check("void start(char* name) {\n"
              "char snapname[64] = { 0 }; \n"
              "strncpy(snapname, \"snapshot\", arrayLength(snapname)); \n"
              "}");
    }

    void crash7() { // 9073 - [ has no astParent
        check("char x[10];\n"
              "void f() { x[10]; }");
    }

    void insecureCmdLineArgs() {
        check("int main(int argc, char *argv[])\n"
              "{\n"
              "    if(argc>1)\n"
              "    {\n"
              "        char buf[2];\n"
              "        char *p = strdup(argv[1]);\n"
              "        strcpy(buf,p);\n"
              "        free(p);\n"
              "    }\n"
              "    return 0;\n"
              "}");
        ASSERT_EQUALS("[test.cpp:7]: (error) Buffer overrun possible for long command line arguments.\n", errout.str());

        check("int main(int argc, char *argv[])\n"
              "{\n"
              "    if(argc>1)\n"
              "    {\n"
              "        char buf[2] = {'\\0','\\0'};\n"
              "        char *p = strdup(argv[1]);\n"
              "        strcat(buf,p);\n"
              "        free(p);\n"
              "    }\n"
              "    return 0;\n"
              "}");
        ASSERT_EQUALS("[test.cpp:7]: (error) Buffer overrun possible for long command line arguments.\n", errout.str());

        check("int main(const int argc, char* argv[])\n"
              "{\n"
              "    char prog[10];\n"
              "    strcpy(prog, argv[0]);\n"
              "}");
        ASSERT_EQUALS("[test.cpp:4]: (error) Buffer overrun possible for long command line arguments.\n", errout.str());

        check("int main(int argc, const char* argv[])\n"
              "{\n"
              "    char prog[10];\n"
              "    strcpy(prog, argv[0]);\n"
              "}");
        ASSERT_EQUALS("[test.cpp:4]: (error) Buffer overrun possible for long command line arguments.\n", errout.str());

        check("int main(const int argc, const char* argv[])\n"
              "{\n"
              "    char prog[10];\n"
              "    strcpy(prog, argv[0]);\n"
              "}");
        ASSERT_EQUALS("[test.cpp:4]: (error) Buffer overrun possible for long command line arguments.\n", errout.str());

        check("int main(int argc, char* argv[])\n"
              "{\n"
              "    char prog[10] = {'\\0'};\n"
              "    strcat(prog, argv[0]);\n"
              "}");
        ASSERT_EQUALS("[test.cpp:4]: (error) Buffer overrun possible for long command line arguments.\n", errout.str());

        check("int main(int argc, char **argv, char **envp)\n"
              "{\n"
              "    char prog[10];\n"
              "    strcpy(prog, argv[0]);\n"
              "}");
        ASSERT_EQUALS("[test.cpp:4]: (error) Buffer overrun possible for long command line arguments.\n", errout.str());

        check("int main(int argc, const char *const *const argv, char **envp)\n"
              "{\n"
              "    char prog[10];\n"
              "    strcpy(prog, argv[0]);\n"
              "}");
        ASSERT_EQUALS("[test.cpp:4]: (error) Buffer overrun possible for long command line arguments.\n", errout.str());

        check("int main(const int argc, const char *const *const argv, const char *const *const envp)\n"
              "{\n"
              "    char prog[10];\n"
              "    strcpy(prog, argv[0]);\n"
              "}");
        ASSERT_EQUALS("[test.cpp:4]: (error) Buffer overrun possible for long command line arguments.\n", errout.str());

        check("int main(int argc, char **argv, char **envp)\n"
              "{\n"
              "    char prog[10] = {'\\0'};\n"
              "    strcat(prog, argv[0]);\n"
              "}");
        ASSERT_EQUALS("[test.cpp:4]: (error) Buffer overrun possible for long command line arguments.\n", errout.str());

        check("int main(const int argc, const char **argv, char **envp)\n"
              "{\n"
              "    char prog[10] = {'\\0'};\n"
              "    strcat(prog, argv[0]);\n"
              "}");
        ASSERT_EQUALS("[test.cpp:4]: (error) Buffer overrun possible for long command line arguments.\n", errout.str());

        check("int main(int argc, const char **argv, char **envp)\n"
              "{\n"
              "    char prog[10] = {'\\0'};\n"
              "    strcat(prog, argv[0]);\n"
              "}");
        ASSERT_EQUALS("[test.cpp:4]: (error) Buffer overrun possible for long command line arguments.\n", errout.str());

        check("int main(const int argc, char **argv, char **envp)\n"
              "{\n"
              "    char prog[10] = {'\\0'};\n"
              "    strcat(prog, argv[0]);\n"
              "}");
        ASSERT_EQUALS("[test.cpp:4]: (error) Buffer overrun possible for long command line arguments.\n", errout.str());

        check("int main(int argc, char **options)\n"
              "{\n"
              "    char prog[10];\n"
              "    strcpy(prog, options[0]);\n"
              "}");
        ASSERT_EQUALS("[test.cpp:4]: (error) Buffer overrun possible for long command line arguments.\n", errout.str());

        check("int main(int argc, char **options)\n"
              "{\n"
              "    char prog[10] = {'\\0'};\n"
              "    strcat(prog, options[0]);\n"
              "}");
        ASSERT_EQUALS("[test.cpp:4]: (error) Buffer overrun possible for long command line arguments.\n", errout.str());

        check("int main(int argc, char **options)\n"
              "{\n"
              "    char prog[10];\n"
              "    strcpy(prog, *options);\n"
              "}");
        ASSERT_EQUALS("[test.cpp:4]: (error) Buffer overrun possible for long command line arguments.\n", errout.str());

        check("int main(int argc, char **options)\n"
              "{\n"
              "    char prog[10];\n"
              "    strcpy(prog+3, *options);\n"
              "}");
        ASSERT_EQUALS("[test.cpp:4]: (error) Buffer overrun possible for long command line arguments.\n", errout.str());

        check("int main(int argc, char **argv, char **envp)\n"
              "{\n"
              "    char prog[10];\n"
              "    if (strlen(argv[0]) < 10)\n"
              "        strcpy(prog, argv[0]);\n"
              "}");
        ASSERT_EQUALS("", errout.str());

        check("int main(int argc, char **argv, char **envp)\n"
              "{\n"
              "    char prog[10] = {'\\0'};\n"
              "    if (10 > strlen(argv[0]))\n"
              "        strcat(prog, argv[0]);\n"
              "}");
        ASSERT_EQUALS("", errout.str());

        check("int main(int argc, char **argv, char **envp)\n"
              "{\n"
              "    char prog[10];\n"
              "    argv[0][0] = '\\0';\n"
              "    strcpy(prog, argv[0]);\n"
              "}");
        ASSERT_EQUALS("", errout.str());

        // #5835
        check("int main(int argc, char* argv[]) {\n"
              "    char prog[10];\n"
              "    strcpy(prog, argv[0]);\n"
              "    strcpy(prog, argv[0]);\n"
              "}");
        ASSERT_EQUALS("[test.cpp:3]: (error) Buffer overrun possible for long command line arguments.\n"
                      "[test.cpp:4]: (error) Buffer overrun possible for long command line arguments.\n", errout.str());

        // #7964
        check("int main(int argc, char *argv[]) {\n"
              "  char *strcpy();\n"
              "}");
        ASSERT_EQUALS("", errout.str());
        check("int main(int argc, char *argv[]) {\n"
              "  char *strcat();\n"
              "}");
        ASSERT_EQUALS("", errout.str());
    }

    void checkBufferAllocatedWithStrlen() {
        check("void f(char *a) {\n"
              "  char *b = new char[strlen(a)];\n"
              "  strcpy(b, a);\n"
              "}");
        ASSERT_EQUALS("[test.cpp:3]: (error) Buffer is accessed out of bounds.\n", errout.str());

        check("void f(char *a) {\n"
              "  char *b = new char[strlen(a) + 1];\n"
              "  strcpy(b, a);\n"
              "}");
        ASSERT_EQUALS("", errout.str());

        check("void f(char *a) {\n"
              "  char *b = new char[strlen(a)];\n"
              "  a[0] = '\\0';\n"
              "  strcpy(b, a);\n"
              "}");
        ASSERT_EQUALS("", errout.str());

        check("void f(char *a) {\n"
              "  char *b = malloc(strlen(a));\n"
              "  b = realloc(b, 10000);\n"
              "  strcpy(b, a);\n"
              "}");
        ASSERT_EQUALS("", errout.str());

        check("void f(char *a) {\n"
              "  char *b = malloc(strlen(a));\n"
              "  strcpy(b, a);\n"
              "}");
        ASSERT_EQUALS("[test.cpp:3]: (error) Buffer is accessed out of bounds.\n", errout.str());

        check("void f(char *a) {\n"
              "  char *b = malloc(strlen(a));\n"
              "  {\n"
              "    strcpy(b, a);\n"
              "  }\n"
              "}");
        ASSERT_EQUALS("[test.cpp:4]: (error) Buffer is accessed out of bounds.\n", errout.str());

        check("void f(char *a) {\n"
              "  char *b = malloc(strlen(a) + 1);\n"
              "  strcpy(b, a);\n"
              "}");
        ASSERT_EQUALS("", errout.str());

        check("void f(char *a, char *c) {\n"
              "  char *b = realloc(c, strlen(a));\n"
              "  strcpy(b, a);\n"
              "}");
        ASSERT_EQUALS("[test.cpp:3]: (error) Buffer is accessed out of bounds.\n", errout.str());

        check("void f(char *a, char *c) {\n"
              "  char *b = realloc(c, strlen(a) + 1);\n"
              "  strcpy(b, a);\n"
              "}");
        ASSERT_EQUALS("", errout.str());

        check("void f(char *a) {\n"
              "  char *b = malloc(strlen(a));\n"
              "  strcpy(b, a);\n"
              "}");
        ASSERT_EQUALS("[test.cpp:3]: (error) Buffer is accessed out of bounds.\n", errout.str());
    }

    void scope() {
        check("class A {\n"
              "private:\n"
              "    struct X { char buf[10]; };\n"
              "}\n"
              "\n"
              "void f()\n"
              "{\n"
              "    X x;\n"
              "    x.buf[10] = 0;\n"
              "}");
        ASSERT_EQUALS("", errout.str());

        check("class A {\n"
              "public:\n"
              "    struct X { char buf[10]; };\n"
              "}\n"
              "\n"
              "void f()\n"
              "{\n"
              "    A::X x;\n"
              "    x.buf[10] = 0;\n"
              "}");
        ASSERT_EQUALS("[test.cpp:9]: (error) Array 'x.buf[10]' accessed at index 10, which is out of bounds.\n", errout.str());
    }

    void getErrorMessages() {
        // Ticket #2292: segmentation fault when using --errorlist
        CheckBufferOverrun c;
        c.getErrorMessages(this, nullptr);
    }

    void arrayIndexThenCheck() {
        check("void f(const char s[]) {\n"
              "    if (s[i] == 'x' && i < y) {\n"
              "    }"
              "}");
        ASSERT_EQUALS("", errout.str()); // No message because i is unknown and thus gets no varid. Avoid an internalError here.

        check("void f(const char s[], int i) {\n"
              "    if (s[i] == 'x' && i < y) {\n"
              "    }"
              "}");
        ASSERT_EQUALS("[test.cpp:2]: (style) Array index 'i' is used before limits check.\n", errout.str());

        check("void f(const char s[]) {\n"
              "    for (int i = 0; s[i] == 'x' && i < y; ++i) {\n"
              "    }"
              "}");
        ASSERT_EQUALS("[test.cpp:2]: (style) Array index 'i' is used before limits check.\n", errout.str());

        check("void f(const int a[], unsigned i) {\n"
              "    if((a[i] < 2) && (i <= 42)) {\n"
              "    }\n"
              "}");
        ASSERT_EQUALS("[test.cpp:2]: (style) Array index 'i' is used before limits check.\n", errout.str());

        check("void f(const int a[], unsigned i) {\n"
              "    if((a[i] < 2) && (42 >= i)) {\n"
              "    }\n"
              "}");
        ASSERT_EQUALS("[test.cpp:2]: (style) Array index 'i' is used before limits check.\n", errout.str());

        check("void f(char* e, int y) {\n"
              "    if (e[y] == '/' && elen > y + 1 && e[y + 1] == '?') {\n"
              "    }\n"
              "}");
        ASSERT_EQUALS("", errout.str());

        check("void f(const int a[], unsigned i) {\n"
              "    if(a[i] < func(i) && i <= 42) {\n"
              "    }\n"
              "}");
        ASSERT_EQUALS("[test.cpp:2]: (style) Array index 'i' is used before limits check.\n", errout.str());

        check("void f(const int a[], unsigned i) {\n"
              "    if (i <= 42 && a[i] < func(i)) {\n"
              "    }\n"
              "}");
        ASSERT_EQUALS("", errout.str());

        check("void f(const int a[], unsigned i) {\n"
              "    if (foo(a[i] + 3) < func(i) && i <= 42) {\n"
              "    }\n"
              "}");
        ASSERT_EQUALS("[test.cpp:2]: (style) Array index 'i' is used before limits check.\n", errout.str());

        check("void f(int i) {\n" // sizeof
              "  sizeof(a)/sizeof(a[i]) && i < 10;\n"
              "}");
        ASSERT_EQUALS("", errout.str());
    }

    void bufferNotZeroTerminated() {
        check("void f() {\n"
              "    char c[6];\n"
              "    strncpy(c,\"hello!\",6);\n"
              "}");
        ASSERT_EQUALS("[test.cpp:3]: (warning, inconclusive) The buffer 'c' is not null-terminated after the call to strncpy().\n", errout.str());

        check("void f() {\n"
              "    char c[6];\n"
              "    memcpy(c,\"hello!\",6);\n"
              "}");
        ASSERT_EQUALS("[test.cpp:3]: (warning, inconclusive) The buffer 'c' is not null-terminated after the call to memcpy().\n", errout.str());

        check("void f() {\n"
              "    char c[6];\n"
              "    memmove(c,\"hello!\",6);\n"
              "}");
        ASSERT_EQUALS("[test.cpp:3]: (warning, inconclusive) The buffer 'c' is not null-terminated after the call to memmove().\n", errout.str());
    }

    void negativeMemoryAllocationSizeError() { // #389
        check("void f()\n"
              "{\n"
              "   int *a;\n"
              "   a = new int[-1];\n"
              "   delete [] a;\n"
              "}\n");
        ASSERT_EQUALS("[test.cpp:4]: (error) Memory allocation size is negative.\n", errout.str());

        check("void f()\n"
              "{\n"
              "   int *a;\n"
              "   a = malloc( -10 );\n"
              "   free(a);\n"
              "}\n");
        ASSERT_EQUALS("[test.cpp:4]: (error) Memory allocation size is negative.\n", errout.str());

        check("void f()\n"
              "{\n"
              "   int *a;\n"
              "   a = malloc( -10);\n"
              "   free(a);\n"
              "}\n");
        ASSERT_EQUALS("[test.cpp:4]: (error) Memory allocation size is negative.\n", errout.str());

        check("void f()\n"
              "{\n"
              "   int *a;\n"
              "   a = alloca( -10 );\n"
              "   free(a);\n"
              "}\n");
        ASSERT_EQUALS("[test.cpp:4]: (error) Memory allocation size is negative.\n", errout.str());
    }

    void negativeArraySize() {
        check("void f(int sz) {\n" // #1760 - VLA
              "   int a[sz];\n"
              "}\n"
              "void x() { f(-100); }");
        TODO_ASSERT_EQUALS("[test.cpp:2]: (error) Declaration of array 'a' with negative size is undefined behaviour\n", "", errout.str());

        // don't warn for constant sizes -> this is a compiler error so this is used for static assertions for instance
        check("int x, y;\n"
              "int a[-1];\n"
              "int b[x?1:-1];\n"
              "int c[x?y:-1];\n");
        ASSERT_EQUALS("", errout.str());
    }

    void pointerAddition1() {
        check("void f() {\n"
              "    char arr[10];\n"
              "    p = arr + 20;\n"
              "}\n");
        ASSERT_EQUALS("[test.cpp:3]: (portability) Undefined behaviour, pointer arithmetic 'arr+20' is out of bounds.\n", errout.str());
    }

    void ctu(const char code[]) {
        // Clear the error buffer..
        errout.str("");

        // Tokenize..
        Tokenizer tokenizer(&settings0, this);
        std::istringstream istr(code);
        tokenizer.tokenize(istr, "test.cpp");

        CTU::FileInfo *ctu = CTU::getFileInfo(&tokenizer);

        // Check code..
        std::list<Check::FileInfo*> fileInfo;
        CheckBufferOverrun check(&tokenizer, &settings0, this);
        fileInfo.push_back(check.getFileInfo(&tokenizer, &settings0));
        check.analyseWholeProgram(ctu, fileInfo, settings0, *this);
        while (!fileInfo.empty()) {
            delete fileInfo.back();
            fileInfo.pop_back();
        }
        delete ctu;
    }

    void ctu_malloc() {
        ctu("void dostuff(char *p) {\n"
            "  p[-3] = 0;\n"
            "}\n"
            "\n"
            "int main() {\n"
            "  char *s = malloc(4);\n"
            "  dostuff(s);\n"
            "}");
        ASSERT_EQUALS("[test.cpp:6] -> [test.cpp:7] -> [test.cpp:2]: (error) Array index out of bounds; buffer 'p' is accessed at offset -3.\n", errout.str());

        ctu("void dostuff(char *p) {\n"
            "  p[4] = 0;\n"
            "}\n"
            "\n"
            "int main() {\n"
            "  char *s = malloc(4);\n"
            "  dostuff(s);\n"
            "}");
        ASSERT_EQUALS("[test.cpp:6] -> [test.cpp:7] -> [test.cpp:2]: (error) Array index out of bounds; 'p' buffer size is 4 and it is accessed at offset 4.\n", errout.str());
    }

    void ctu_array() {
        ctu("void dostuff(char *p) {\n"
            "    p[10] = 0;\n"
            "}\n"
            "int main() {\n"
            "  char str[4];\n"
            "  dostuff(str);\n"
            "}");
        ASSERT_EQUALS("[test.cpp:6] -> [test.cpp:2]: (error) Array index out of bounds; 'p' buffer size is 4 and it is accessed at offset 10.\n", errout.str());

        ctu("static void memclr( char *data )\n"
            "{\n"
            "    data[10] = 0;\n"
            "}\n"
            "\n"
            "static void f()\n"
            "{\n"
            "    char str[5];\n"
            "    memclr( str );\n"
            "}");
        ASSERT_EQUALS("[test.cpp:9] -> [test.cpp:3]: (error) Array index out of bounds; 'data' buffer size is 5 and it is accessed at offset 10.\n", errout.str());

        ctu("static void memclr( int i, char *data )\n"
            "{\n"
            "    data[10] = 0;\n"
            "}\n"
            "\n"
            "static void f()\n"
            "{\n"
            "    char str[5];\n"
            "    memclr( 0, str );\n"
            "}");
        ASSERT_EQUALS("[test.cpp:9] -> [test.cpp:3]: (error) Array index out of bounds; 'data' buffer size is 5 and it is accessed at offset 10.\n", errout.str());

        ctu("static void memclr( int i, char *data )\n"
            "{\n"
            "    data[i] = 0;\n"
            "}\n"
            "\n"
            "static void f()\n"
            "{\n"
            "    char str[5];\n"
            "    memclr( 10, str );\n"
            "}");
        TODO_ASSERT_EQUALS("[test.cpp:9] -> [test.cpp:3]: (possible error) Array index out of bounds.\n",
                           "", errout.str());

        // This is not an error
        ctu("static void memclr( char *data, int size )\n"
            "{\n"
            "    if( size > 10 )"
            "      data[10] = 0;\n"
            "}\n"
            "\n"
            "static void f()\n"
            "{\n"
            "    char str[5];\n"
            "    memclr( str, 5 );\n"
            "}");
        ASSERT_EQUALS("", errout.str());

        // #2097
        ctu("void foo(int *p)\n"
            "{\n"
            "    --p;\n"
            "    p[2] = 0;\n"
            "}\n"
            "\n"
            "void bar()\n"
            "{\n"
            "    int p[3];\n"
            "    foo(p+1);\n"
            "}");
        ASSERT_EQUALS("", errout.str());

        // #9112
        ctu("static void get_mac_address(const u8 *strbuf)\n"
            "{\n"
            "    (strbuf[2]);\n"
            "}\n"
            "\n"
            "static void program_mac_address(u32 mem_base)\n"
            "{\n"
            "    u8 macstrbuf[17] = { 0 };\n"
            "    get_mac_address(macstrbuf);\n"
            "}");
        ASSERT_EQUALS("", errout.str());
    }

    void ctu_variable() {
        ctu("void dostuff(int *p) {\n"
            "    p[10] = 0;\n"
            "}\n"
            "int main() {\n"
            "  int x = 4;\n"
            "  dostuff(&x);\n"
            "}");
        ASSERT_EQUALS("[test.cpp:6] -> [test.cpp:2]: (error) Array index out of bounds; 'p' buffer size is 4 and it is accessed at offset 40.\n", errout.str());
    }

    void ctu_arithmetic() {
        ctu("void dostuff(int *p) { x = p + 10; }\n"
            "int main() {\n"
            "  int x[3];\n"
            "  dostuff(x);\n"
            "}");
        ASSERT_EQUALS("[test.cpp:4] -> [test.cpp:1]: (error) Pointer arithmetic overflow; 'p' buffer size is 12\n", errout.str());
    }

    void objectIndex() {
        check("int f() { \n"
              "    int i;\n"
              "    return (&i)[1]; \n"
              "}\n");
        ASSERT_EQUALS(
            "[test.cpp:3] -> [test.cpp:3]: (error) The address of local variable 'i' is accessed at non-zero index.\n",
            errout.str());

        check("int f(int j) { \n"
              "    int i;\n"
              "    return (&i)[j]; \n"
              "}\n");
        ASSERT_EQUALS(
            "[test.cpp:3] -> [test.cpp:3]: (warning) The address of local variable 'i' might be accessed at non-zero index.\n",
            errout.str());

        check("int f() { \n"
              "    int i;\n"
              "    return (&i)[0]; \n"
              "}\n");
        ASSERT_EQUALS("", errout.str());

        check("int f(int * i) { \n"
              "    return i[1]; \n"
              "}\n");
        ASSERT_EQUALS("", errout.str());

        check("int f(std::vector<int> i) { \n"
              "    return i[1]; \n"
              "}\n");
        ASSERT_EQUALS("", errout.str());

        check("int f(std::vector<int> i) { \n"
              "    return i.data()[1]; \n"
              "}\n");
        ASSERT_EQUALS("", errout.str());

        check("int* f(std::vector<int>& i) { \n"
              "    return &(i[1]); \n"
              "}\n");
        ASSERT_EQUALS("", errout.str());

        check("struct A { int i; int j; };\n"
              "int f() { \n"
              "    A x;\n"
              "    return (&x.i)[0]; \n"
              "}\n");
        ASSERT_EQUALS("", errout.str());

        check("struct A { int i; int j; };\n"
              "int f() { \n"
              "    A x;\n"
              "    int * i = &x.i;\n"
              "    return i[0]; \n"
              "}\n");
        ASSERT_EQUALS("", errout.str());
    }
};

REGISTER_TEST(TestBufferOverrun)<|MERGE_RESOLUTION|>--- conflicted
+++ resolved
@@ -3265,26 +3265,10 @@
         check("void f(void) {\n"
               "    char str[] = \"abcd\";\n"
               "    mymemset(str, 0, 6);\n"
-<<<<<<< HEAD
-=======
               "}", settings);
         ASSERT_EQUALS("[test.cpp:3]: (error) Buffer is accessed out of bounds: str\n", errout.str());
 
         check("void f(void) {\n"
-              "    char str[] = \"abcd\";\n"
-              "    mymemset(str, 0, 5);\n"
-              "}", settings);
-        ASSERT_EQUALS("", errout.str());
-
-        check("void f(void) {\n"
-              "    wchar_t str[] = L\"abcd\";\n"
-              "    mymemset(str, 0, 21);\n"
->>>>>>> 09eaa412
-              "}", settings);
-        ASSERT_EQUALS("[test.cpp:3]: (error) Buffer is accessed out of bounds: str\n", errout.str());
-
-        check("void f(void) {\n"
-<<<<<<< HEAD
               "    char str[] = \"abcd\";\n"
               "    mymemset(str, 0, 5);\n"
               "}", settings);
@@ -3297,8 +3281,6 @@
         ASSERT_EQUALS("[test.cpp:3]: (error) Buffer is accessed out of bounds: str\n", errout.str());
 
         check("void f(void) {\n"
-=======
->>>>>>> 09eaa412
               "    wchar_t str[] = L\"abcd\";\n"
               "    mymemset(str, 0, 20);\n"
               "}", settings);
