/*
 * Cppcheck - A tool for static C/C++ code analysis
 * Copyright (C) 2007-2019 Cppcheck team.
 *
 * This program is free software: you can redistribute it and/or modify
 * it under the terms of the GNU General Public License as published by
 * the Free Software Foundation, either version 3 of the License, or
 * (at your option) any later version.
 *
 * This program is distributed in the hope that it will be useful,
 * but WITHOUT ANY WARRANTY; without even the implied warranty of
 * MERCHANTABILITY or FITNESS FOR A PARTICULAR PURPOSE.  See the
 * GNU General Public License for more details.
 *
 * You should have received a copy of the GNU General Public License
 * along with this program.  If not, see <http://www.gnu.org/licenses/>.
 */

#include "config.h"
#include "platform.h"
#include "preprocessor.h" // usually tests here should not use preprocessor...
#include "settings.h"
#include "standards.h"
#include "testsuite.h"
#include "token.h"
#include "tokenize.h"
#include "tokenlist.h"

#include <list>
#include <set>
#include <sstream>
#include <string>

struct InternalError;

class TestTokenizer : public TestFixture {
public:
    TestTokenizer() : TestFixture("TestTokenizer") {
    }

private:
    Settings settings0;
    Settings settings1;
    Settings settings2;
    Settings settings_windows;

    void run() OVERRIDE {
        LOAD_LIB_2(settings_windows.library, "windows.cfg");

        TEST_CASE(tokenize1);
        TEST_CASE(tokenize2);
        TEST_CASE(tokenize3);
        TEST_CASE(tokenize4);
        TEST_CASE(tokenize5);
        TEST_CASE(tokenize6);   // array access. replace "*(p+1)" => "p[1]"
        TEST_CASE(tokenize7);
        TEST_CASE(tokenize8);
        TEST_CASE(tokenize9);
        TEST_CASE(tokenize11);
        TEST_CASE(tokenize13);  // bailout if the code contains "@" - that is not handled well.
        TEST_CASE(tokenize14);  // tokenize "0X10" => 16
        TEST_CASE(tokenizeHexWithSuffix);  // tokenize 0xFFFFFFul
        TEST_CASE(tokenize15);  // tokenize ".123"
        TEST_CASE(tokenize17);  // #2759
        TEST_CASE(tokenize18);  // tokenize "(X&&Y)" into "( X && Y )" instead of "( X & & Y )"
        TEST_CASE(tokenize19);  // #3006 (segmentation fault)
        TEST_CASE(tokenize21);  // tokenize 0x0E-7
        TEST_CASE(tokenize22);  // special marker $ from preprocessor
        TEST_CASE(tokenize25);  // #4239 (segmentation fault)
        TEST_CASE(tokenize26);  // #4245 (segmentation fault)
        TEST_CASE(tokenize27);  // #4525 (segmentation fault)
        TEST_CASE(tokenize31);  // #3503 (Wrong handling of member function taking function pointer as argument)
        TEST_CASE(tokenize32);  // #5884 (fsanitize=undefined: left shift of negative value -10000 in lib/templatesimplifier.cpp:852:46)
        TEST_CASE(tokenize33);  // #5780 Various crashes on valid template code
        TEST_CASE(tokenize34);  // #8031
        TEST_CASE(tokenize35);  // #8361
        TEST_CASE(tokenize36);  // #8436
        TEST_CASE(tokenize37);  // #8550

        TEST_CASE(validate);

        TEST_CASE(objectiveC); // Syntax error should be written for objective C/C++ code.

        TEST_CASE(syntax_case_default);

        TEST_CASE(foreach);     // #3690
        TEST_CASE(ifconstexpr);

        TEST_CASE(combineOperators);

        TEST_CASE(concatenateNegativeNumber);

        TEST_CASE(longtok);

        TEST_CASE(removeUnusedTemplates);

        TEST_CASE(simplifyCasts1);
        TEST_CASE(simplifyCasts2);
        TEST_CASE(simplifyCasts3);
        TEST_CASE(simplifyCasts4);
        TEST_CASE(simplifyCasts5);
        TEST_CASE(simplifyCasts7);
        TEST_CASE(simplifyCasts8);
        TEST_CASE(simplifyCasts9);
        TEST_CASE(simplifyCasts10);
        TEST_CASE(simplifyCasts11);
        TEST_CASE(simplifyCasts12);
        TEST_CASE(simplifyCasts13);
        TEST_CASE(simplifyCasts14);
        TEST_CASE(simplifyCasts15); // #5996 - don't remove cast in 'a+static_cast<int>(b?60:0)'
        TEST_CASE(simplifyCasts16); // #6278
        TEST_CASE(simplifyCasts17); // #6110 - don't remove any parentheses in 'a(b)(c)'

        TEST_CASE(simplifyAt);

        TEST_CASE(inlineasm);
        TEST_CASE(simplifyAsm2);  // #4725 (writing asm() around "^{}")

        TEST_CASE(ifAddBraces1);
        TEST_CASE(ifAddBraces2);
        TEST_CASE(ifAddBraces3);
        TEST_CASE(ifAddBraces4);
        TEST_CASE(ifAddBraces5);
        TEST_CASE(ifAddBraces7);
        TEST_CASE(ifAddBraces9);
        TEST_CASE(ifAddBraces10);
        TEST_CASE(ifAddBraces11);
        TEST_CASE(ifAddBraces12);
        TEST_CASE(ifAddBraces13);
        TEST_CASE(ifAddBraces15); // #2616 - unknown macro before if
        TEST_CASE(ifAddBraces16);
        TEST_CASE(ifAddBraces17); // '} else' should be in the same line
        TEST_CASE(ifAddBraces18); // #3424 - if if { } else else
        TEST_CASE(ifAddBraces19); // #3928 - if for if else
        TEST_CASE(ifAddBraces20); // #5012 - syntax error 'else }'
        TEST_CASE(ifAddBraces21); // #5332 - if (x) label: {} ..

        TEST_CASE(whileAddBraces);
        TEST_CASE(doWhileAddBraces);

        TEST_CASE(forAddBraces1);
        TEST_CASE(forAddBraces2); // #5088

        TEST_CASE(simplifyKnownVariables1);
        TEST_CASE(simplifyKnownVariables2);
        TEST_CASE(simplifyKnownVariables3);
        TEST_CASE(simplifyKnownVariables4);
        TEST_CASE(simplifyKnownVariables5);
        TEST_CASE(simplifyKnownVariables6);
        TEST_CASE(simplifyKnownVariables7);
        TEST_CASE(simplifyKnownVariables8);
        TEST_CASE(simplifyKnownVariables9);
        TEST_CASE(simplifyKnownVariables10);
        TEST_CASE(simplifyKnownVariables11);
        TEST_CASE(simplifyKnownVariables12);
        TEST_CASE(simplifyKnownVariables13);
        TEST_CASE(simplifyKnownVariables14);
        TEST_CASE(simplifyKnownVariables15);
        TEST_CASE(simplifyKnownVariables16);
        TEST_CASE(simplifyKnownVariables17);
        TEST_CASE(simplifyKnownVariables18);
        TEST_CASE(simplifyKnownVariables19);
        TEST_CASE(simplifyKnownVariables20);
        TEST_CASE(simplifyKnownVariables21);
        TEST_CASE(simplifyKnownVariables22);
        TEST_CASE(simplifyKnownVariables23);
        TEST_CASE(simplifyKnownVariables25);
        TEST_CASE(simplifyKnownVariables27);
        TEST_CASE(simplifyKnownVariables28);
        TEST_CASE(simplifyKnownVariables29);    // ticket #1811
        TEST_CASE(simplifyKnownVariables30);
        TEST_CASE(simplifyKnownVariables31);
        TEST_CASE(simplifyKnownVariables32);    // const
        TEST_CASE(simplifyKnownVariables33);    // struct variable
        TEST_CASE(simplifyKnownVariables34);
        TEST_CASE(simplifyKnownVariables35);    // ticket #2353 - False positive: Division by zero 'if (x == 0) return 0; return 10 / x;'
        TEST_CASE(simplifyKnownVariables36);    // ticket #2304 - known value for strcpy parameter
        TEST_CASE(simplifyKnownVariables37);    // ticket #2398 - false positive caused by no simplification in for loop
        TEST_CASE(simplifyKnownVariables38);    // ticket #2399 - simplify conditions
        TEST_CASE(simplifyKnownVariables39);
        TEST_CASE(simplifyKnownVariables40);
        TEST_CASE(simplifyKnownVariables41);    // p=&x; if (p) ..
        TEST_CASE(simplifyKnownVariables42);    // ticket #2031 - known string value after strcpy
        TEST_CASE(simplifyKnownVariables43);
        TEST_CASE(simplifyKnownVariables44);    // ticket #3117 - don't simplify static variables
        TEST_CASE(simplifyKnownVariables45);    // ticket #3281 - static constant variable not simplified
        TEST_CASE(simplifyKnownVariables46);    // ticket #3587 - >>
        TEST_CASE(simplifyKnownVariables47);    // ticket #3627 - >>
        TEST_CASE(simplifyKnownVariables48);    // ticket #3754 - wrong simplification in for loop header
        TEST_CASE(simplifyKnownVariables49);    // #3691 - continue in switch
        TEST_CASE(simplifyKnownVariables50);    // #4066 sprintf changes
        TEST_CASE(simplifyKnownVariables51);    // #4409 hang
        TEST_CASE(simplifyKnownVariables52);    // #4728 "= x %cop%"
        TEST_CASE(simplifyKnownVariables53);    // references
        TEST_CASE(simplifyKnownVariables54);    // #4913 'x' is not 0 after *--x=0;
        TEST_CASE(simplifyKnownVariables55);    // pointer alias
        TEST_CASE(simplifyKnownVariables56);    // ticket #5301 - >>
        TEST_CASE(simplifyKnownVariables57);    // ticket #4724
        TEST_CASE(simplifyKnownVariables58);    // ticket #5268
        TEST_CASE(simplifyKnownVariables59);    // skip for header
        TEST_CASE(simplifyKnownVariables60);    // #6829
        TEST_CASE(simplifyKnownVariables61);    // #7805
        TEST_CASE(simplifyKnownVariables62);    // #5666 - p=&str[0]
        TEST_CASE(simplifyKnownVariablesBailOutAssign1);
        TEST_CASE(simplifyKnownVariablesBailOutAssign2);
        TEST_CASE(simplifyKnownVariablesBailOutAssign3); // #4395 - nested assignments
        TEST_CASE(simplifyKnownVariablesBailOutFor1);
        TEST_CASE(simplifyKnownVariablesBailOutFor2);
        TEST_CASE(simplifyKnownVariablesBailOutFor3);
        TEST_CASE(simplifyKnownVariablesBailOutMemberFunction);
        TEST_CASE(simplifyKnownVariablesBailOutConditionalIncrement);
        TEST_CASE(simplifyKnownVariablesBailOutSwitchBreak); // ticket #2324
        TEST_CASE(simplifyKnownVariablesFloat);    // #2454 - float variable
        TEST_CASE(simplifyKnownVariablesClassMember);  // #2815 - value of class member may be changed by function call
        TEST_CASE(simplifyKnownVariablesFunctionCalls); // Function calls (don't assume pass by reference)
        TEST_CASE(simplifyKnownVariablesGlobalVars);
        TEST_CASE(simplifyKnownVariablesReturn);   // 3500 - return
        TEST_CASE(simplifyKnownVariablesPointerAliasFunctionCall); // #7440
        TEST_CASE(simplifyExternC);
        TEST_CASE(simplifyKeyword); // #5842 - remove C99 static keyword between []

        TEST_CASE(isZeroNumber);
        TEST_CASE(isOneNumber);
        TEST_CASE(isTwoNumber);

        TEST_CASE(simplifyFunctionParameters);
        TEST_CASE(simplifyFunctionParameters1); // #3721
        TEST_CASE(simplifyFunctionParameters2); // #4430
        TEST_CASE(simplifyFunctionParameters3); // #4436
        TEST_CASE(simplifyFunctionParametersMultiTemplate);
        TEST_CASE(simplifyFunctionParametersErrors);

        TEST_CASE(removeParentheses1);       // Ticket #61
        TEST_CASE(removeParentheses3);
        TEST_CASE(removeParentheses4);       // Ticket #390
        TEST_CASE(removeParentheses5);       // Ticket #392
        TEST_CASE(removeParentheses6);
        TEST_CASE(removeParentheses7);
        TEST_CASE(removeParentheses8);       // Ticket #1865
        TEST_CASE(removeParentheses9);       // Ticket #1962
        TEST_CASE(removeParentheses10);      // Ticket #2320
        TEST_CASE(removeParentheses11);      // Ticket #2505
        TEST_CASE(removeParentheses12);      // Ticket #2760 ',(b)='
        TEST_CASE(removeParentheses13);
        TEST_CASE(removeParentheses14);      // Ticket #3309
        TEST_CASE(removeParentheses15);      // Ticket #4142
        TEST_CASE(removeParentheses16);      // Ticket #4423 '*(x.y)='
        TEST_CASE(removeParentheses17);      // Don't remove parentheses in 'a ? b : (c>0 ? d : e);'
        TEST_CASE(removeParentheses18);      // 'float(*a)[2]' => 'float *a[2]'
        TEST_CASE(removeParentheses19);      // ((typeof(x) *)0)
        TEST_CASE(removeParentheses20);      // Ticket #5479: a<b<int>>(2);
        TEST_CASE(removeParentheses21);      // Don't "simplify" casts
        TEST_CASE(removeParentheses22);
        TEST_CASE(removeParentheses23);      // Ticket #6103 - Infinite loop upon valid input
        TEST_CASE(removeParentheses24);      // Ticket #7040

        TEST_CASE(tokenize_double);
        TEST_CASE(tokenize_strings);
        TEST_CASE(simplify_constants);
        TEST_CASE(simplify_constants2);
        TEST_CASE(simplify_constants3);
        TEST_CASE(simplify_constants4);
        TEST_CASE(simplify_constants5);
        TEST_CASE(simplify_constants6);     // Ticket #5625: Ternary operator as template parameter
        TEST_CASE(simplifyMulAndParens);    // Ticket #2784 + #3184

        TEST_CASE(simplifyStructDecl);

        TEST_CASE(vardecl1);
        TEST_CASE(vardecl2);
        TEST_CASE(vardecl3);
        TEST_CASE(vardecl4);
        TEST_CASE(vardecl5);  // #7048
        TEST_CASE(vardec_static);
        TEST_CASE(vardecl6);
        TEST_CASE(vardecl7);
        TEST_CASE(vardecl8);
        TEST_CASE(vardecl9);
        TEST_CASE(vardecl10);
        TEST_CASE(vardecl11);
        TEST_CASE(vardecl12);
        TEST_CASE(vardecl13);
        TEST_CASE(vardecl14);
        TEST_CASE(vardecl15);
        TEST_CASE(vardecl16);
        TEST_CASE(vardecl17);
        TEST_CASE(vardecl18);
        TEST_CASE(vardecl19);
        TEST_CASE(vardecl20);  // #3700 - register const int H = 0;
        TEST_CASE(vardecl21);  // #4042 - a::b const *p = 0;
        TEST_CASE(vardecl22);  // #4211 - segmentation fault
        TEST_CASE(vardecl23);  // #4276 - segmentation fault
        TEST_CASE(vardecl24);  // #4187 - variable declaration within lambda function
        TEST_CASE(vardecl25);  // #4799 - segmentation fault
        TEST_CASE(vardecl26);  // #5907 - incorrect handling of extern declarations
        TEST_CASE(vardecl27);  // #7850 - crash on valid C code
        TEST_CASE(vardecl_stl_1);
        TEST_CASE(vardecl_stl_2);
        TEST_CASE(vardecl_template_1);
        TEST_CASE(vardecl_template_2);
        TEST_CASE(vardecl_union);
        TEST_CASE(vardecl_par);     // #2743 - set links if variable type contains parentheses
        TEST_CASE(vardecl_par2);    // #3912 - set correct links
        TEST_CASE(vardecl_par3);    // #6556 - Fred x1(a), x2(b);
        TEST_CASE(vardecl_class_ref);
        TEST_CASE(volatile_variables);

        // unsigned i; => unsigned int i;
        TEST_CASE(unsigned1);
        TEST_CASE(unsigned2);
        TEST_CASE(unsigned3);   // template arguments

        TEST_CASE(simplifyStdType); // #4947, #4950, #4951

        TEST_CASE(createLinks);
        TEST_CASE(createLinks2);
        TEST_CASE(signed1);

        TEST_CASE(simplifyString);
        TEST_CASE(simplifyConst);
        TEST_CASE(switchCase);

        TEST_CASE(simplifyPointerToStandardType);
        TEST_CASE(functionpointer1);
        TEST_CASE(functionpointer2);
        TEST_CASE(functionpointer3);
        TEST_CASE(functionpointer4);
        TEST_CASE(functionpointer5);
        TEST_CASE(functionpointer6);
        TEST_CASE(functionpointer7);
        TEST_CASE(functionpointer8); // #7410 - throw
        TEST_CASE(functionpointer9); // #6113 - function call with function pointer

        TEST_CASE(removeRedundantAssignment);

        TEST_CASE(removedeclspec);
        TEST_CASE(removeattribute);
        TEST_CASE(functionAttributeBefore);
        TEST_CASE(functionAttributeAfter);

        TEST_CASE(cpp03template1);
        TEST_CASE(cpp0xtemplate1);
        TEST_CASE(cpp0xtemplate2);
        TEST_CASE(cpp0xtemplate3);
        TEST_CASE(cpp0xtemplate4); // Ticket #6181: Mishandled C++11 syntax
        TEST_CASE(cpp14template); // Ticket #6708

        TEST_CASE(arraySize);

        TEST_CASE(labels);
        TEST_CASE(simplifyInitVar);
        TEST_CASE(simplifyInitVar2);
        TEST_CASE(simplifyInitVar3);

        TEST_CASE(bitfields1);
        TEST_CASE(bitfields2);
        TEST_CASE(bitfields3);
        TEST_CASE(bitfields4); // ticket #1956
        TEST_CASE(bitfields5); // ticket #1956
        TEST_CASE(bitfields6); // ticket #2595
        TEST_CASE(bitfields7); // ticket #1987
        TEST_CASE(bitfields8);
        TEST_CASE(bitfields9); // ticket #2706
        TEST_CASE(bitfields10);
        TEST_CASE(bitfields12); // ticket #3485 (segmentation fault)
        TEST_CASE(bitfields13); // ticket #3502 (segmentation fault)
        TEST_CASE(bitfields14); // ticket #4561 (segfault for 'class a { signals: };')
        TEST_CASE(bitfields15); // ticket #7747 (enum Foo {A,B}:4;)
        TEST_CASE(bitfields16); // Save bitfield bit count

        TEST_CASE(simplifyNamespaceStd);

        TEST_CASE(microsoftMemory);
        TEST_CASE(microsoftString);

        TEST_CASE(borland);

        TEST_CASE(Qt);

        TEST_CASE(simplifySQL);

        TEST_CASE(simplifyCAlternativeTokens);

        TEST_CASE(simplifyCalculations);

        // x = ({ 123; });  =>  { x = 123; }
        TEST_CASE(simplifyRoundCurlyParentheses);

        TEST_CASE(simplifyOperatorName1);
        TEST_CASE(simplifyOperatorName2);
        TEST_CASE(simplifyOperatorName3);
        TEST_CASE(simplifyOperatorName4);
        TEST_CASE(simplifyOperatorName5);
        TEST_CASE(simplifyOperatorName6); // ticket #3194
        TEST_CASE(simplifyOperatorName7); // ticket #4619
        TEST_CASE(simplifyOperatorName8); // ticket #5706
        TEST_CASE(simplifyOperatorName9); // ticket #5709 - comma operator not properly tokenized
        TEST_CASE(simplifyOperatorName10); // #8746 - using a::operator=
        TEST_CASE(simplifyOperatorName11); // #8889
        TEST_CASE(simplifyOperatorName12); // #9110
        TEST_CASE(simplifyOperatorName13); // user defined literal

        TEST_CASE(simplifyNullArray);

        // Some simple cleanups of unhandled macros in the global scope
        TEST_CASE(removeMacrosInGlobalScope);
        TEST_CASE(removeMacroInVarDecl);

        // a = b = 0;
        TEST_CASE(multipleAssignment);

        TEST_CASE(sizeOfCharLiteral);
        TEST_CASE(platformWin);
        TEST_CASE(platformWin32);
        TEST_CASE(platformWin32A);
        TEST_CASE(platformWin32W);
        TEST_CASE(platformWin64);
        TEST_CASE(platformUnix32);
        TEST_CASE(platformUnix64);
        TEST_CASE(platformWin32AStringCat); // ticket #5015
        TEST_CASE(platformWin32WStringCat); // ticket #5015
        TEST_CASE(platformWinWithNamespace);

        TEST_CASE(simplifyStaticConst);

        TEST_CASE(simplifyCPPAttribute);

        TEST_CASE(simplifyCaseRange);

        TEST_CASE(compileLimits); // #5592 crash: gcc: testsuit: gcc.c-torture/compile/limits-declparen.c

        TEST_CASE(prepareTernaryOpForAST);

        // AST data
        TEST_CASE(astexpr);
        TEST_CASE(astexpr2); // limit large expressions
        TEST_CASE(astpar);
        TEST_CASE(astnewdelete);
        TEST_CASE(astbrackets);
        TEST_CASE(astunaryop);
        TEST_CASE(astfunction);
        TEST_CASE(asttemplate);
        TEST_CASE(astcast);
        TEST_CASE(astlambda);
        TEST_CASE(astcase);
        TEST_CASE(astvardecl);

        TEST_CASE(startOfExecutableScope);

        TEST_CASE(removeMacroInClassDef); // #6058

        TEST_CASE(sizeofAddParentheses);

        // Make sure the Tokenizer::findGarbageCode() does not have false positives
        // The TestGarbage ensures that there are true positives
        TEST_CASE(findGarbageCode);
        TEST_CASE(checkEnableIf);
        TEST_CASE(checkTemplates);

        // #9052
        TEST_CASE(noCrash1);

        // --check-config
        TEST_CASE(checkConfiguration);

        TEST_CASE(unknownType); // #8952
    }

    std::string tokenizeAndStringify(const char code[], bool simplify = false, bool expand = true, Settings::PlatformType platform = Settings::Native, const char* filename = "test.cpp", bool cpp11 = true) {
        errout.str("");

        settings1.debugwarnings = true;
        settings1.platform(platform);
        settings1.standards.cpp = cpp11 ? Standards::CPP11 : Standards::CPP03;

        // tokenize..
        Tokenizer tokenizer(&settings1, this);
        std::istringstream istr(code);
        tokenizer.tokenize(istr, filename);
        if (simplify)
            tokenizer.simplifyTokenList2();

        // filter out ValueFlow messages..
        const std::string debugwarnings = errout.str();
        errout.str("");
        std::istringstream istr2(debugwarnings.c_str());
        std::string line;
        while (std::getline(istr2,line)) {
            if (line.find("valueflow.cpp") == std::string::npos)
                errout << line << "\n";
        }

        if (tokenizer.tokens())
            return tokenizer.tokens()->stringifyList(false, expand, false, true, false, 0, 0);
        else
            return "";
    }

    std::string tokenizeAndStringifyWindows(const char code[], bool simplify = false, bool expand = true, Settings::PlatformType platform = Settings::Native, const char* filename = "test.cpp", bool cpp11 = true) {
        errout.str("");

        settings_windows.debugwarnings = true;
        settings_windows.platform(platform);
        settings_windows.standards.cpp = cpp11 ? Standards::CPP11 : Standards::CPP03;

        // tokenize..
        Tokenizer tokenizer(&settings_windows, this);
        std::istringstream istr(code);
        tokenizer.tokenize(istr, filename);
        if (simplify)
            tokenizer.simplifyTokenList2();

        // filter out ValueFlow messages..
        const std::string debugwarnings = errout.str();
        errout.str("");
        std::istringstream istr2(debugwarnings.c_str());
        std::string line;
        while (std::getline(istr2,line)) {
            if (line.find("valueflow.cpp") == std::string::npos)
                errout << line << "\n";
        }

        if (tokenizer.tokens())
            return tokenizer.tokens()->stringifyList(false, expand, false, true, false, 0, 0);
        else
            return "";
    }

    std::string tokenizeAndStringify(const char code[], const Settings &settings) {
        errout.str("");

        // tokenize..
        Tokenizer tokenizer(&settings, this);
        std::istringstream istr(code);
        tokenizer.tokenize(istr, "test.cpp");
        if (!tokenizer.tokens())
            return "";
        return tokenizer.tokens()->stringifyList(false, true, false, true, false, 0, 0);
    }

    std::string tokenizeDebugListing(const char code[], bool simplify = false, const char filename[] = "test.cpp") {
        errout.str("");

        settings2.standards.c = Standards::C89;
        settings2.standards.cpp = Standards::CPP03;

        Tokenizer tokenizer(&settings2, this);
        std::istringstream istr(code);
        tokenizer.tokenize(istr, filename);

        if (simplify)
            tokenizer.simplifyTokenList2();

        // result..
        return tokenizer.tokens()->stringifyList(true,true,true,true,false);
    }

    void tokenize1() {
        const char code[] = "void f ( )\n"
                            "{ if ( p . y ( ) > yof ) { } }";
        ASSERT_EQUALS(code, tokenizeAndStringify(code));
    }

    void tokenize2() {
        const char code[] = "{ sizeof a, sizeof b }";
        ASSERT_EQUALS("{ sizeof ( a ) , sizeof ( b ) }", tokenizeAndStringify(code));
    }

    void tokenize3() {
        const char code[] = "void foo()\n"
                            "{\n"
                            "    int i;\n"
                            "    ABC(for(i=0;i<10;i++) x());\n"
                            "}";
        ASSERT_EQUALS("void foo ( )\n"
                      "{\n"
                      "int i ;\n"
                      "ABC ( for ( i = 0 ; i < 10 ; i ++ ) x ( ) ) ;\n"
                      "}", tokenizeAndStringify(code));
        ASSERT_EQUALS("", errout.str());
    }

    void tokenize4() {
        const char code[] = "class foo\n"
                            "{\n"
                            "public:\n"
                            "    const int i;\n"
                            "}";
        ASSERT_EQUALS("class foo\n"
                      "{\n"
                      "public:\n"
                      "const int i ;\n"
                      "}", tokenizeAndStringify(code));
        ASSERT_EQUALS("", errout.str());
    }

    void tokenize5() {
        // Tokenize values
        ASSERT_EQUALS("; + 1E3 ;", tokenizeAndStringify("; +1E3 ;"));
        ASSERT_EQUALS("; 1E-2 ;", tokenizeAndStringify("; 1E-2 ;"));
    }

    void tokenize6() {
        // "&p[1]" => "p+1"
        /*
        ASSERT_EQUALS("; x = p + n ;", tokenizeAndStringify("; x = & p [ n ] ;", true));
        ASSERT_EQUALS("; x = ( p + n ) [ m ] ;", tokenizeAndStringify("; x = & p [ n ] [ m ] ;", true));
        ASSERT_EQUALS("; x = y & p [ n ] ;", tokenizeAndStringify("; x = y & p [ n ] ;", true));
        ASSERT_EQUALS("; x = 10 & p [ n ] ;", tokenizeAndStringify(";  x = 10 & p [ n ] ;", true));
        ASSERT_EQUALS("; x = y [ 10 ] & p [ n ] ;", tokenizeAndStringify("; x = y [ 10 ] & p [ n ] ;", true));
        ASSERT_EQUALS("; x = ( a + m ) & p [ n ] ;", tokenizeAndStringify("; x = ( a + m ) & p [ n ] ;", true));*/
        // "*(p+1)" => "p[1]"
        ASSERT_EQUALS("; x = p [ 1 ] ;", tokenizeAndStringify("; x = * ( p + 1 ) ;", true));
        ASSERT_EQUALS("; x = p [ 10 ] ;", tokenizeAndStringify("; x = * ( p + 0xA ) ;", true));
        ASSERT_EQUALS("; x = p [ n ] ;", tokenizeAndStringify("; x = * ( p + n ) ;", true));
        ASSERT_EQUALS("; x = y * ( p + n ) ;", tokenizeAndStringify("; x = y * ( p + n ) ;", true));
        ASSERT_EQUALS("; x = 10 * ( p + n ) ;", tokenizeAndStringify("; x = 10 * ( p + n ) ;", true));
        ASSERT_EQUALS("; x = y [ 10 ] * ( p + n ) ;", tokenizeAndStringify("; x = y [ 10 ] * ( p + n ) ;", true));
        ASSERT_EQUALS("; x = ( a + m ) * ( p + n ) ;", tokenizeAndStringify("; x = ( a + m ) * ( p + n ) ;", true));

        // "*(p-1)" => "p[-1]" and "*(p-n)" => "p[-n]"
        ASSERT_EQUALS("; x = p [ -1 ] ;", tokenizeAndStringify("; x = *(p - 1);", true));
        ASSERT_EQUALS("; x = p [ -10 ] ;", tokenizeAndStringify("; x = *(p - 0xA);", true));
        ASSERT_EQUALS("; x = p [ - n ] ;", tokenizeAndStringify("; x = *(p - n);", true));
        ASSERT_EQUALS("; x = y * ( p - 1 ) ;", tokenizeAndStringify("; x = y * (p - 1);", true));
        ASSERT_EQUALS("; x = 10 * ( p - 1 ) ;", tokenizeAndStringify("; x = 10 * (p - 1);", true));
        ASSERT_EQUALS("; x = y [ 10 ] * ( p - 1 ) ;", tokenizeAndStringify("; x = y[10] * (p - 1);", true));
        ASSERT_EQUALS("; x = ( a - m ) * ( p - n ) ;", tokenizeAndStringify("; x = (a - m) * (p - n);", true));

        // Test that the array-index simplification is not applied when there's no dereference:
        // "(x-y)" => "(x-y)" and "(x+y)" => "(x+y)"
        ASSERT_EQUALS("; a = b * ( x - y ) ;", tokenizeAndStringify("; a = b * (x - y);", true));
        ASSERT_EQUALS("; a = b * x [ - y ] ;", tokenizeAndStringify("; a = b * *(x - y);", true));
        ASSERT_EQUALS("; a = a * ( x - y ) ;", tokenizeAndStringify("; a *= (x - y);", true));
        ASSERT_EQUALS("; z = a ++ * ( x - y ) ;", tokenizeAndStringify("; z = a++ * (x - y);", true));
        ASSERT_EQUALS("; z = a ++ * ( x + y ) ;", tokenizeAndStringify("; z = a++ * (x + y);", true));
        ASSERT_EQUALS("; z = a -- * ( x - y ) ;", tokenizeAndStringify("; z = a-- * (x - y);", true));
        ASSERT_EQUALS("; z = a -- * ( x + y ) ;", tokenizeAndStringify("; z = a-- * (x + y);", true));
        ASSERT_EQUALS("; z = 'a' * ( x - y ) ;", tokenizeAndStringify("; z = 'a' * (x - y);", true));
        ASSERT_EQUALS("; z = \"a\" * ( x - y ) ;", tokenizeAndStringify("; z = \"a\" * (x - y);", true));
        ASSERT_EQUALS("; z = 'a' * ( x + y ) ;", tokenizeAndStringify("; z = 'a' * (x + y);", true));
        ASSERT_EQUALS("; z = \"a\" * ( x + y ) ;", tokenizeAndStringify("; z = \"a\" * (x + y);", true));
        ASSERT_EQUALS("; z = foo ( ) * ( x + y ) ;", tokenizeAndStringify("; z = foo() * (x + y);", true));
    }

    void tokenize7() {
        const char code[] = "void f() {\n"
                            "    int x1 = 1;\n"
                            "    int x2(x1);\n"
                            "}\n";
        ASSERT_EQUALS("void f ( ) {\nint x1 ; x1 = 1 ;\nint x2 ; x2 = x1 ;\n}",
                      tokenizeAndStringify(code, false));
    }

    void tokenize8() {
        const char code[] = "void f() {\n"
                            "    int x1(g());\n"
                            "    int x2(x1);\n"
                            "}\n";
        ASSERT_EQUALS("1: void f ( ) {\n"
                      "2: int x1@1 ; x1@1 = g ( ) ;\n"
                      "3: int x2@2 ; x2@2 = x1@1 ;\n"
                      "4: }\n",
                      tokenizeDebugListing(code, false));
    }

    void tokenize9() {
        const char code[] = "typedef void (*fp)();\n"
                            "typedef fp (*fpp)();\n"
                            "void f() {\n"
                            "    fpp x = (fpp)f();\n"
                            "}";
        tokenizeAndStringify(code, false);
        ASSERT_EQUALS("", errout.str());
    }

    void tokenize11() {
        ASSERT_EQUALS("X * sizeof ( Y ( ) ) ;", tokenizeAndStringify("X * sizeof(Y());", false));
    }

    // bailout if there is "@" - it is not handled well
    void tokenize13() {
        const char code[] = "@implementation\n"
                            "-(Foo *)foo: (Bar *)bar\n"
                            "{ }\n"
                            "@end\n";
        ASSERT_THROW(tokenizeAndStringify(code), InternalError);
    }

    // Ticket #2361: 0X10 => 16
    void tokenize14() {
        ASSERT_EQUALS("; 16 ;", tokenizeAndStringify(";0x10;"));
        ASSERT_EQUALS("; 16 ;", tokenizeAndStringify(";0X10;"));
        ASSERT_EQUALS("; 292 ;", tokenizeAndStringify(";0444;"));
    }

    // Ticket #8050
    void tokenizeHexWithSuffix() {
        ASSERT_EQUALS("; 16777215 ;", tokenizeAndStringify(";0xFFFFFF;"));
        ASSERT_EQUALS("; 16777215U ;", tokenizeAndStringify(";0xFFFFFFu;"));
        ASSERT_EQUALS("; 16777215UL ;", tokenizeAndStringify(";0xFFFFFFul;"));

        // Number of digits decides about internal representation...
        ASSERT_EQUALS("; 4294967295U ;", tokenizeAndStringify(";0xFFFFFFFF;"));
        ASSERT_EQUALS("; 4294967295U ;", tokenizeAndStringify(";0xFFFFFFFFu;"));
        ASSERT_EQUALS("; 4294967295UL ;", tokenizeAndStringify(";0xFFFFFFFFul;"));
    }

    // Ticket #2429: 0.125
    void tokenize15() {
        ASSERT_EQUALS("0.125 ;", tokenizeAndStringify(".125;"));
        ASSERT_EQUALS("005.125 ;", tokenizeAndStringify("005.125;")); // Don't confuse with octal values
    }

    void tokenize17() { // #2759
        ASSERT_EQUALS("class B : private :: A { } ;", tokenizeAndStringify("class B : private ::A { };"));
    }

    void tokenize18() { // tokenize "(X&&Y)" into "( X && Y )" instead of "( X & & Y )"
        ASSERT_EQUALS("( X && Y ) ;", tokenizeAndStringify("(X&&Y);"));
    }

    void tokenize19() {
        // #3006 - added hasComplicatedSyntaxErrorsInTemplates to avoid segmentation fault
        ASSERT_THROW(tokenizeAndStringify("x < () <"), InternalError);

        // #3496 - make sure hasComplicatedSyntaxErrorsInTemplates works
        ASSERT_EQUALS("void a ( Fred * f ) { for ( ; n < f . x ( ) ; ) { } }",
                      tokenizeAndStringify("void a(Fred* f) MACRO { for (;n < f->x();) {} }"));

        // #6216 - make sure hasComplicatedSyntaxErrorsInTemplates works
        ASSERT_EQUALS("C :: C ( )\n"
                      ": v { }\n"
                      "{\n"
                      "for ( int dim = 0 ; dim < v . size ( ) ; ++ dim ) {\n"
                      "v [ dim ] . f ( ) ;\n"
                      "}\n"
                      "} ;",
                      tokenizeAndStringify("C::C()\n"
                                           ":v{}\n"
                                           "{\n"
                                           "    for (int dim = 0; dim < v.size(); ++dim) {\n"
                                           "        v[dim]->f();\n"
                                           "    }\n"
                                           "};"));
    }

    void tokenize21() { // tokenize 0x0E-7
        ASSERT_EQUALS("14 - 7 ;", tokenizeAndStringify("0x0E-7;"));
    }

    void tokenize22() { // tokenize special marker $ from preprocessor
        ASSERT_EQUALS("a$b", tokenizeAndStringify("a$b"));
        ASSERT_EQUALS("a $b\nc", tokenizeAndStringify("a $b\nc"));
        ASSERT_EQUALS("a = $0 ;", tokenizeAndStringify("a = $0;"));
        ASSERT_EQUALS("a$ ++ ;", tokenizeAndStringify("a$++;"));
        ASSERT_EQUALS("$if ( ! p )", tokenizeAndStringify("$if(!p)"));
    }

    // #4239 - segfault for "f ( struct { int typedef T x ; } ) { }"
    void tokenize25() {
        ASSERT_THROW(tokenizeAndStringify("f ( struct { int typedef T x ; } ) { }"), InternalError);
    }

    // #4245 - segfault
    void tokenize26() {
        ASSERT_THROW(tokenizeAndStringify("class x { protected : template < int y = } ;"), InternalError); // Garbage code
    }

    void tokenize27() {
        // #4525 - segfault
        tokenizeAndStringify("struct except_spec_d_good : except_spec_a, except_spec_b {\n"
                             "~except_spec_d_good();\n"
                             "};\n"
                             "struct S { S(); };\n"
                             "S::S() __attribute((pure)) = default;"
                            );

        // original code: glibc-2.18/posix/bug-regex20.c
        tokenizeAndStringify("static unsigned int re_string_context_at (const re_string_t *input, int idx, int eflags) internal_function __attribute__ ((pure));");
    }

    // #3503 - don't "simplify" SetFunction member function to a variable
    void tokenize31() {
        ASSERT_EQUALS("struct TTestClass { TTestClass ( ) { }\n"
                      "void SetFunction ( Other * m_f ) { }\n"
                      "} ;",
                      tokenizeAndStringify("struct TTestClass { TTestClass() { }\n"
                                           "    void SetFunction(Other(*m_f)()) { }\n"
                                           "};"));

        ASSERT_EQUALS("struct TTestClass { TTestClass ( ) { }\n"
                      "void SetFunction ( Other * m_f ) ;\n"
                      "} ;",
                      tokenizeAndStringify("struct TTestClass { TTestClass() { }\n"
                                           "    void SetFunction(Other(*m_f)());\n"
                                           "};"));
    }

    // #5884 - Avoid left shift of negative integer value.
    void tokenize32() {
        // Do not simplify negative integer left shifts.
        const char * code = "void f ( ) { int max_x ; max_x = -10000 << 16 ; }";
        ASSERT_EQUALS(code, tokenizeAndStringify(code));
    }

    // #5780 Various crashes on valid template code in Tokenizer::setVarId()
    void tokenize33() {
        const char * code = "template<typename T, typename A = Alloc<T>> struct vector {};\n"
                            "void z() {\n"
                            "    vector<int> VI;\n"
                            "}\n";
        tokenizeAndStringify(code, true);
    }

    void tokenize34() { // #8031
        {
            const char code[] = "struct Container {\n"
                                "  Container();\n"
                                "  int* mElements;\n"
                                "};\n"
                                "Container::Container() : mElements(nullptr) {}\n"
                                "Container intContainer;";
            const char exp [] = "1: struct Container {\n"
                                "2: Container ( ) ;\n"
                                "3: int * mElements@1 ;\n"
                                "4: } ;\n"
                                "5: Container :: Container ( ) : mElements@1 ( nullptr ) { }\n"
                                "6: Container intContainer@2 ;\n";
            ASSERT_EQUALS(exp, tokenizeDebugListing(code, /*simplify=*/true));
        }
        {
            const char code[] = "template<class T> struct Container {\n"
                                "  Container();\n"
                                "  int* mElements;\n"
                                "};\n"
                                "template <class T> Container<T>::Container() : mElements(nullptr) {}\n"
                                "Container<int> intContainer;";
            const char exp [] = "1: struct Container<int> ;\n"
                                "2:\n"
                                "|\n"
                                "5:\n"
                                "6: Container<int> intContainer@1 ; struct Container<int> {\n"
                                "2: Container<int> ( ) ;\n"
                                "3: int * mElements@2 ;\n"
                                "4: } ;\n"
                                "5: Container<int> :: Container<int> ( ) : mElements@2 ( nullptr ) { }\n";
            ASSERT_EQUALS(exp, tokenizeDebugListing(code, /*simplify=*/true));
        }
    }

    void tokenize35() { // #8361
        tokenizeAndStringify("typedef int CRCWord; "
                             "template<typename T> ::CRCWord const Compute(T const t) { return 0; }");
    }

    void tokenize36() { // #8436
        const char code[] = "int foo ( int i ) { return i ? * new int { 5 } : int { i ? 0 : 1 } ; }";
        ASSERT_EQUALS(code, tokenizeAndStringify(code));
    }

    void tokenize37() { // #8550
        const char codeC[] = "class name { public: static void init ( ) {} } ; "
                             "typedef class name N; "
                             "void foo ( ) { return N :: init ( ) ; }";
        const char expC [] = "class name { public: static void init ( ) { } } ; "
                             "void foo ( ) { return name :: init ( ) ; }";
        ASSERT_EQUALS(expC, tokenizeAndStringify(codeC));
        const char codeS[] = "class name { public: static void init ( ) {} } ; "
                             "typedef struct name N; "
                             "void foo ( ) { return N :: init ( ) ; }";
        const char expS [] = "class name { public: static void init ( ) { } } ; "
                             "void foo ( ) { return name :: init ( ) ; }";
        ASSERT_EQUALS(expS, tokenizeAndStringify(codeS));
    }

    void validate() {
        // C++ code in C file
        ASSERT_THROW(tokenizeAndStringify(";using namespace std;",false,false,Settings::Native,"test.c"), InternalError);
        ASSERT_THROW(tokenizeAndStringify(";std::map<int,int> m;",false,false,Settings::Native,"test.c"), InternalError);
        ASSERT_THROW(tokenizeAndStringify(";template<class T> class X { };",false,false,Settings::Native,"test.c"), InternalError);
        ASSERT_THROW(tokenizeAndStringify("int X<Y>() {};",false,false,Settings::Native,"test.c"), InternalError);
        ASSERT_THROW(tokenizeAndStringify("void foo(int i) { reinterpret_cast<char>(i) };",false,false,Settings::Native,"test.h"), InternalError);
    }

    void objectiveC() {
        ASSERT_THROW(tokenizeAndStringify("void f() { [foo bar]; }"), InternalError);
    }

    void syntax_case_default() { // correct syntax
        tokenizeAndStringify("void f() {switch (n) { case 0: z(); break;}}");
        ASSERT_EQUALS("", errout.str());

        tokenizeAndStringify("void f() {switch (n) { case 0:; break;}}");
        ASSERT_EQUALS("", errout.str());

        tokenizeAndStringify("void f() {switch (n) { case 0?1:2 : z(); break;}}");
        ASSERT_EQUALS("", errout.str());

        tokenizeAndStringify("void f() {switch (n) { case 0?(1?3:4):2 : z(); break;}}");
        ASSERT_EQUALS("", errout.str());

        //allow GCC '({ %name%|%num%|%bool% ; })' statement expression extension
        tokenizeAndStringify("void f() {switch (n) { case 0?({0;}):1: z(); break;}}");
        ASSERT_EQUALS("", errout.str());

        //'b' can be or a macro or an undefined enum
        tokenizeAndStringify("void f() {switch (n) { case b: z(); break;}}");
        ASSERT_EQUALS("", errout.str());

        //valid, when there's this declaration: 'constexpr int g() { return 2; }'
        tokenizeAndStringify("void f() {switch (n) { case g(): z(); break;}}");
        ASSERT_EQUALS("", errout.str());

        //valid, when there's also this declaration: 'constexpr int g[1] = {0};'
        tokenizeAndStringify("void f() {switch (n) { case g[0]: z(); break;}}");
        ASSERT_EQUALS("", errout.str());

        //valid, similar to above case
        tokenizeAndStringify("void f() {switch (n) { case *g: z(); break;}}");
        ASSERT_EQUALS("", errout.str());

        //valid, when 'x' and 'y' are constexpr.
        tokenizeAndStringify("void f() {switch (n) { case sqrt(x+y): z(); break;}}");
        ASSERT_EQUALS("", errout.str());
    }

    void foreach () {
        // #3690,#5154
        const char code[] ="void f() { for each ( char c in MyString ) { Console::Write(c); } }";
        ASSERT_EQUALS("void f ( ) { asm ( \"char c in MyString\" ) { Console :: Write ( c ) ; } }", tokenizeAndStringify(code));
    }

    void ifconstexpr() {
        ASSERT_EQUALS("void f ( ) { if ( FOO ) { bar ( c ) ; } }", tokenizeAndStringify("void f() { if constexpr ( FOO ) { bar(c); } }"));
    }

    void combineOperators() {
        ASSERT_EQUALS("; private: ;", tokenizeAndStringify(";private:;", false));
        ASSERT_EQUALS("; protected: ;", tokenizeAndStringify(";protected:;", false));
        ASSERT_EQUALS("; public: ;", tokenizeAndStringify(";public:;", false));
        ASSERT_EQUALS("; __published: ;", tokenizeAndStringify(";__published:;", false));
        ASSERT_EQUALS("a . public : ;", tokenizeAndStringify("a.public:;", false));
        ASSERT_EQUALS("void f ( x & = 2 ) ;", tokenizeAndStringify("void f(x &= 2);", false));
    }

    void concatenateNegativeNumber() {
        ASSERT_EQUALS("i = -12 ;", tokenizeAndStringify("i = -12;"));
        ASSERT_EQUALS("1 - 2 ;", tokenizeAndStringify("1-2;"));
        ASSERT_EQUALS("foo ( -1 ) - 2 ;", tokenizeAndStringify("foo(-1)-2;"));
        ASSERT_EQUALS("int f ( ) { return -2 ; }", tokenizeAndStringify("int f(){return -2;}"));
        ASSERT_EQUALS("int x [ 2 ] = { -2 , 1 }", tokenizeAndStringify("int x[2] = {-2,1}"));

        ASSERT_EQUALS("f ( 123 )", tokenizeAndStringify("f(+123)"));
    }



    void longtok() {
        const std::string filedata(10000, 'a');
        ASSERT_EQUALS(filedata, tokenizeAndStringify(filedata.c_str(), true));
    }


    void removeUnusedTemplates() {
        Settings s;
        s.checkUnusedTemplates = false;
        ASSERT_EQUALS(";",
                      tokenizeAndStringify("; template <typename... a> uint8_t b(std::tuple<uint8_t> d) {\n"
                                           "  std::tuple<a...> c{std::move(d)};\n"
                                           "  return std::get<0>(c);\n"
                                           "}", s));
    }


    // Don’t remove "(int *)"..
    void simplifyCasts1() {
        const char code[] = "int *f(int *);";
        ASSERT_EQUALS("int * f ( int * ) ;", tokenizeAndStringify(code, true));
    }

    // remove static_cast..
    void simplifyCasts2() {
        const char code[] = "t = (static_cast<std::vector<int> *>(&p));\n";
        ASSERT_EQUALS("t = & p ;", tokenizeAndStringify(code, true));
    }

    void simplifyCasts3() {
        // ticket #961
        const char code[] = "assert (iplen >= (unsigned) ipv4->ip_hl * 4 + 20);";
        const char expected[] = "assert ( iplen >= ipv4 . ip_hl * 4 + 20 ) ;";
        ASSERT_EQUALS(expected, tokenizeAndStringify(code, true));
    }

    void simplifyCasts4() {
        // ticket #970
        const char code[] = "if (a >= (unsigned)(b)) {}";
        const char expected[] = "if ( a >= ( unsigned int ) ( b ) ) { }";
        ASSERT_EQUALS(expected, tokenizeAndStringify(code, true));
    }

    void simplifyCasts5() {
        // ticket #1817
        ASSERT_EQUALS("a . data = f ;", tokenizeAndStringify("a->data = reinterpret_cast<void*>(static_cast<intptr_t>(f));", true));
    }

    void simplifyCasts7() {
        ASSERT_EQUALS("str = malloc ( 3 )", tokenizeAndStringify("str=(char **)malloc(3)", true));
    }

    void simplifyCasts8() {
        ASSERT_EQUALS("ptr1 = ptr2", tokenizeAndStringify("ptr1=(int *   **)ptr2", true));
    }

    void simplifyCasts9() {
        ASSERT_EQUALS("f ( ( double ) ( v1 ) * v2 )", tokenizeAndStringify("f((double)(v1)*v2)", true));
        ASSERT_EQUALS("int v1 ; f ( ( double ) ( v1 ) * v2 )", tokenizeAndStringify("int v1; f((double)(v1)*v2)", true));
        ASSERT_EQUALS("f ( ( A ) ( B ) & x )", tokenizeAndStringify("f((A)(B)&x)", true)); // #4439
    }

    void simplifyCasts10() {
        ASSERT_EQUALS("; ( * f ) ( p ) ;", tokenizeAndStringify("; (*(void (*)(char *))f)(p);", true));
    }

    void simplifyCasts11() {
        ASSERT_EQUALS("; x = 0 ;", tokenizeAndStringify("; *(int *)&x = 0;", true));
    }

    void simplifyCasts12() {
        // #3935 - don't remove this cast
        ASSERT_EQUALS("; ( ( short * ) data ) [ 5 ] = 0 ;", tokenizeAndStringify("; ((short*)data)[5] = 0;", true));
    }

    void simplifyCasts13() {
        // casting deref / address of
        ASSERT_EQUALS("; int x ; x = * y ;", tokenizeAndStringify(";int x=(int)*y;",true));
        ASSERT_EQUALS("; int x ; x = & y ;", tokenizeAndStringify(";int x=(int)&y;",true));
        TODO_ASSERT_EQUALS("; int x ; x = ( INT ) * y ;",
                           "; int x ; x = * y ;",
                           tokenizeAndStringify(";int x=(INT)*y;",true)); // INT might be a variable
        TODO_ASSERT_EQUALS("; int x ; x = ( INT ) & y ;",
                           "; int x ; x = & y ;",
                           tokenizeAndStringify(";int x=(INT)&y;",true)); // INT might be a variable

        // #4899 - False positive on unused variable
        ASSERT_EQUALS("; float angle ; angle = tilt ;", tokenizeAndStringify("; float angle = (float) tilt;", true)); // status quo
        ASSERT_EQUALS("; float angle ; angle = ( float ) - tilt ;", tokenizeAndStringify("; float angle = (float) -tilt;", true));
        ASSERT_EQUALS("; float angle ; angle = ( float ) + tilt ;", tokenizeAndStringify("; float angle = (float) +tilt;", true));
        ASSERT_EQUALS("; int a ; a = ( int ) ~ c ;", tokenizeAndStringify("; int a = (int)~c;", true));
    }

    void simplifyCasts14() { // const
        // #5081
        ASSERT_EQUALS("( ! ( & s ) . a ) ;", tokenizeAndStringify("(! ( (struct S const *) &s)->a);", true));
        // #5244
        ASSERT_EQUALS("bar ( & ptr ) ;", tokenizeAndStringify("bar((const X**)&ptr);",true));
    }

    void simplifyCasts15() { // #5996 - don't remove cast in 'a+static_cast<int>(b?60:0)'
        ASSERT_EQUALS("a + ( b ? 60 : 0 ) ;",
                      tokenizeAndStringify("a + static_cast<int>(b ? 60 : 0);", true));
    }

    void simplifyCasts16() { // #6278
        ASSERT_EQUALS("Get ( pArray ) ;",
                      tokenizeAndStringify("Get((CObject*&)pArray);", true));
    }

    void simplifyCasts17() { // #6110 - don't remove any parentheses in 'a(b)(c)'
        ASSERT_EQUALS("if ( a ( b ) ( c ) >= 3 )",
                      tokenizeAndStringify("if (a(b)(c) >= 3)", true));
    }

    void simplifyAt() {
        ASSERT_EQUALS("int x ;", tokenizeAndStringify("int x@123;"));
        ASSERT_EQUALS("bool x ;", tokenizeAndStringify("bool x@123:1;"));
        ASSERT_EQUALS("char PORTB ; bool PB3 ;", tokenizeAndStringify("char PORTB @ 0x10; bool PB3 @ PORTB:3;\n"));

        ASSERT_EQUALS("int x [ 10 ] ;", tokenizeAndStringify("int x[10]@0x100;"));

        ASSERT_EQUALS("interrupt@ f ( ) { }", tokenizeAndStringify("@interrupt f() {}"));
    }

    void inlineasm() {
        ASSERT_EQUALS("asm ( \"mov ax , bx\" ) ;", tokenizeAndStringify("asm { mov ax,bx };"));
        ASSERT_EQUALS("asm ( \"mov ax , bx\" ) ;", tokenizeAndStringify("_asm { mov ax,bx };"));
        ASSERT_EQUALS("asm ( \"mov ax , bx\" ) ;", tokenizeAndStringify("_asm mov ax,bx"));
        ASSERT_EQUALS("asm ( \"mov ax , bx\" ) ;", tokenizeAndStringify("__asm { mov ax,bx };"));
        ASSERT_EQUALS("asm ( \"\"mov ax,bx\"\" ) ;", tokenizeAndStringify("__asm__ __volatile__ ( \"mov ax,bx\" );"));
        ASSERT_EQUALS("asm ( \"_emit 12h\" ) ;", tokenizeAndStringify("__asm _emit 12h ;"));
        ASSERT_EQUALS("asm ( \"mov a , b\" ) ;", tokenizeAndStringify("__asm mov a, b ;"));
        ASSERT_EQUALS("asm ( \"\"fnstcw %0\" : \"= m\" ( old_cw )\" ) ;", tokenizeAndStringify("asm volatile (\"fnstcw %0\" : \"= m\" (old_cw));"));
        ASSERT_EQUALS("asm ( \"\"fnstcw %0\" : \"= m\" ( old_cw )\" ) ;", tokenizeAndStringify(" __asm__ (\"fnstcw %0\" : \"= m\" (old_cw));"));
        ASSERT_EQUALS("asm ( \"\"ddd\"\" ) ;", tokenizeAndStringify(" __asm __volatile__ (\"ddd\") ;"));
        ASSERT_EQUALS("asm ( \"\"ddd\"\" ) ;", tokenizeAndStringify(" __asm __volatile (\"ddd\") ;"));
        ASSERT_EQUALS("asm ( \"\"mov ax,bx\"\" ) ;", tokenizeAndStringify("__asm__ volatile ( \"mov ax,bx\" );"));
        ASSERT_EQUALS("asm ( \"mov ax , bx\" ) ; int a ;", tokenizeAndStringify("asm { mov ax,bx } int a;"));
        ASSERT_EQUALS("asm\n\n( \"mov ax , bx\" ) ;", tokenizeAndStringify("__asm\nmov ax,bx\n__endasm;"));
        ASSERT_EQUALS("asm\n\n( \"push b ; for if\" ) ;", tokenizeAndStringify("__asm\npush b ; for if\n__endasm;"));

        // 'asm ( ) ;' should be in the same line
        ASSERT_EQUALS(";\n\nasm ( \"\"mov ax,bx\"\" ) ;", tokenizeAndStringify(";\n\n__asm__ volatile ( \"mov ax,bx\" );", true));
    }

    // #4725 - ^{}
    void simplifyAsm2() {
        ASSERT_THROW(ASSERT_EQUALS("void f ( ) { asm ( \"^{}\" ) ; }", tokenizeAndStringify("void f() { ^{} }")), InternalError);
        ASSERT_THROW(ASSERT_EQUALS("void f ( ) { x ( asm ( \"^{}\" ) ) ; }", tokenizeAndStringify("void f() { x(^{}); }")), InternalError);
        ASSERT_THROW(ASSERT_EQUALS("void f ( ) { foo ( A ( ) , asm ( \"^{bar();}\" ) ) ; }", tokenizeAndStringify("void f() { foo(A(), ^{ bar(); }); }")), InternalError);
        ASSERT_THROW(ASSERT_EQUALS("int f0 ( Args args ) { asm ( \"asm(\"return^{returnsizeof...(Args);}()\")+^{returnsizeof...(args);}()\" )\n"
                                   "2:\n"
                                   "|\n"
                                   "5:\n"
                                   "6: ;\n"
                                   "} ;", tokenizeAndStringify("int f0(Args args) {\n"
                                           "    return ^{\n"
                                           "        return sizeof...(Args);\n"
                                           "    }() + ^ {\n"
                                           "        return sizeof...(args);\n"
                                           "    }();\n"
                                           "};")), InternalError);
        ASSERT_THROW(ASSERT_EQUALS("int ( ^ block ) ( void ) = asm ( \"^{staticinttest=0;returntest;}\" )\n\n\n;",
                                   tokenizeAndStringify("int(^block)(void) = ^{\n"
                                           "    static int test = 0;\n"
                                           "    return test;\n"
                                           "};")), InternalError);

        ASSERT_THROW(ASSERT_EQUALS("; return f ( a [ b = c ] , asm ( \"^{}\" ) ) ;",
                                   tokenizeAndStringify("; return f(a[b=c],^{});")), InternalError); // #7185
        ASSERT_EQUALS("; return f ( asm ( \"^(void){somecode}\" ) ) ;",
                      tokenizeAndStringify("; return f(^(void){somecode});"));
        ASSERT_THROW(ASSERT_EQUALS("; asm ( \"a?(b?(c,asm(\"^{}\")):0):^{}\" ) ;",
                                   tokenizeAndStringify(";a?(b?(c,^{}):0):^{};")), InternalError);
        ASSERT_EQUALS("template < typename T > "
                      "CImg < T > operator| ( const char * const expression , const CImg < T > & img ) { "
                      "return img | expression ; "
                      "} "
                      "template < typename T > "
                      "CImg < T > operator^ ( const char * const expression , const CImg < T > & img ) { "
                      "return img ^ expression ; "
                      "} "
                      "template < typename T > "
                      "CImg < T > operator== ( const char * const expression , const CImg < T > & img ) { "
                      "return img == expression ; "
                      "}",
                      tokenizeAndStringify("template < typename T >"
                                           "inline CImg<T> operator|(const char *const expression, const CImg<T>& img) {"
                                           "  return img | expression ;"
                                           "}"
                                           "template<typename T>"
                                           "inline CImg<T> operator^(const char *const expression, const CImg<T>& img) {"
                                           "  return img ^ expression;"
                                           "}"
                                           "template<typename T>"
                                           "inline CImg<T> operator==(const char *const expression, const CImg<T>& img) {"
                                           "  return img == expression;"
                                           "}"));
    }

    void ifAddBraces1() {
        const char code[] = "void f()\n"
                            "{\n"
                            "    if (a);\n"
                            "    else ;\n"
                            "}\n";
        ASSERT_EQUALS("void f ( )\n"
                      "{\n"
                      "if ( a ) { ; }\n"
                      "else { ; }\n"
                      "}", tokenizeAndStringify(code, true));
    }

    void ifAddBraces2() {
        const char code[] = "void f()\n"
                            "{\n"
                            "    if (a) if (b) { }\n"
                            "}\n";
        ASSERT_EQUALS("void f ( )\n"
                      "{\n"
                      "if ( a ) { if ( b ) { } }\n"
                      "}", tokenizeAndStringify(code, true));
    }

    void ifAddBraces3() {
        const char code[] = "void f()\n"
                            "{\n"
                            "    if (a) for (;;) { }\n"
                            "}\n";
        ASSERT_EQUALS("void f ( )\n"
                      "{\n"
                      "if ( a ) { for ( ; ; ) { } }\n"
                      "}", tokenizeAndStringify(code, true));
    }

    void ifAddBraces4() {
        const char code[] = "char * foo ()\n"
                            "{\n"
                            "    char *str = malloc(10);\n"
                            "    if (somecondition)\n"
                            "        for ( ; ; )\n"
                            "        { }\n"
                            "    return str;\n"
                            "}\n";
        ASSERT_EQUALS("char * foo ( )\n"
                      "{\n"
                      "char * str ; str = malloc ( 10 ) ;\n"
                      "if ( somecondition ) {\n"
                      "for ( ; ; )\n"
                      "{ } }\n"
                      "return str ;\n"
                      "}", tokenizeAndStringify(code, true));
    }

    void ifAddBraces5() {
        const char code[] = "void f()\n"
                            "{\n"
                            "for(int i = 0; i < 2; i++)\n"
                            "if(true)\n"
                            "return;\n"
                            "\n"
                            "return;\n"
                            "}\n";

        ASSERT_EQUALS("void f ( )\n"
                      "{\n"
                      "for ( int i = 0 ; i < 2 ; i ++ ) {\n"
                      "\n"
                      "return ; }\n\n"
                      "return ;\n"
                      "}", tokenizeAndStringify(code, true));
    }

    void ifAddBraces7() {
        const char code[] = "void f()\n"
                            "{\n"
                            "int a;\n"
                            "if( a )\n"
                            "  ({a=4;}),({a=5;});\n"
                            "}\n";
        ASSERT_EQUALS("void f ( )\n"
                      "{\n"
                      "int a ;\n"
                      "if ( a ) {\n"
                      "( { a = 4 ; } ) , ( { a = 5 ; } ) ; }\n"
                      "}", tokenizeAndStringify(code, true));
    }

    void ifAddBraces9() {
        // ticket #990
        const char code[] =
            "void f() {"
            "    for (int k=0; k<VectorSize; k++)"
            "        LOG_OUT(ID_Vector[k])"
            "}";
        const char expected[] =
            "void f ( ) { "
            "for ( int k = 0 ; k < VectorSize ; k ++ ) "
            "LOG_OUT ( ID_Vector [ k ] ) "
            "}";
        ASSERT_EQUALS(expected, tokenizeAndStringify(code, true));
    }

    void ifAddBraces10() {
        // ticket #1361
        const char code[] = "{ DEBUG(if (x) y; else z); }";
        const char expected[] = "{ DEBUG ( if ( x ) { y ; } else z ) ; }";
        ASSERT_EQUALS(expected, tokenizeAndStringify(code, true));
    }

    void ifAddBraces11() {
        const char code[] = "{ if (x) if (y) ; else ; }";
        const char expected[] = "{ if ( x ) { if ( y ) { ; } else { ; } } }";
        ASSERT_EQUALS(expected, tokenizeAndStringify(code, true));
    }

    void ifAddBraces12() {
        // ticket #1424
        const char code[] = "{ if (x) do { } while(x); }";
        const char expected[] = "{ if ( x ) { do { } while ( x ) ; } }";
        ASSERT_EQUALS(expected, tokenizeAndStringify(code, true));
    }

    void ifAddBraces13() {
        // ticket #1809
        const char code[] = "{ if (x) if (y) { } else { } else { } }";
        const char expected[] = "{ if ( x ) { if ( y ) { } else { } } else { } }";
        ASSERT_EQUALS(expected, tokenizeAndStringify(code, true));

        // ticket #1809
        const char code2[] = "{ if (x) while (y) { } else { } }";
        const char expected2[] = "{ if ( x ) { while ( y ) { } } else { } }";
        ASSERT_EQUALS(expected2, tokenizeAndStringify(code2, true));
    }

    void ifAddBraces15() {
        // ticket #2616 - unknown macro before if
        // TODO: Remove "A" or change it to ";A;". Then cleanup Tokenizer::ifAddBraces().
        ASSERT_EQUALS("{ A if ( x ) { y ( ) ; } }", tokenizeAndStringify("{A if(x)y();}", false));
    }

    void ifAddBraces16() {
        // ticket #2873 - the fix is not needed anymore.
        {
            const char code[] = "void f() { "
                                "(void) ( { if(*p) (*p) = x(); } ) "
                                "}";
            ASSERT_EQUALS("void f ( ) { ( void ) ( { if ( * p ) { ( * p ) = x ( ) ; } } ) }",
                          tokenizeAndStringify(code));
        }
    }

    void ifAddBraces17() {
        const char code[] = "void f()\n"
                            "{\n"
                            "    if (a)\n"
                            "        bar1 ();\n"
                            "\n"
                            "    else\n"
                            "        bar2 ();\n"
                            "}\n";
        ASSERT_EQUALS("void f ( )\n"
                      "{\n"
                      "if ( a ) {\n"
                      "bar1 ( ) ; }\n"
                      "\n"
                      "else {\n"
                      "bar2 ( ) ; }\n"
                      "}", tokenizeAndStringify(code, true));
    }

    void ifAddBraces18() {
        // ticket #3424 - if if { } else else
        ASSERT_EQUALS("{ if ( x ) { if ( y ) { } else { ; } } else { ; } }",
                      tokenizeAndStringify("{ if(x) if(y){}else;else;}", false));

        ASSERT_EQUALS("{ if ( x ) { if ( y ) { if ( z ) { } else { ; } } else { ; } } else { ; } }",
                      tokenizeAndStringify("{ if(x) if(y) if(z){}else;else;else;}", false));
    }

    void ifAddBraces19() {
        // #3928 - if for if else
        const char code[] = "void f()\n"
                            "{\n"
                            "    if (a)\n"
                            "        for (;;)\n"
                            "            if (b)\n"
                            "                bar1();\n"
                            "            else\n"
                            "                bar2();\n"
                            "}\n";
        ASSERT_EQUALS("void f ( )\n"
                      "{\n"
                      "if ( a ) {\n"
                      "for ( ; ; ) {\n"
                      "if ( b ) {\n"
                      "bar1 ( ) ; }\n"
                      "else {\n"
                      "bar2 ( ) ; } } }\n"
                      "}", tokenizeAndStringify(code, true));
    }

    void ifAddBraces20() { // #5012 - syntax error 'else }'
        const char code[] = "void f() { if(x) {} else }";
        ASSERT_THROW(tokenizeAndStringify(code, true), InternalError);
    }

    void ifAddBraces21() { // #5332 - if (x) label: {} ...
        const char code[] = "void f() { if(x) label: {} a=1; }";
        ASSERT_EQUALS("void f ( ) { if ( x ) { label : ; { } } a = 1 ; }", tokenizeAndStringify(code, false));
    }

    void whileAddBraces() {
        const char code[] = ";while(a);";
        ASSERT_EQUALS("; while ( a ) { ; }", tokenizeAndStringify(code, true));
    }

    void doWhileAddBraces() {
        {
            const char code[] = "do ; while (0);";
            const char result[] = "do { ; } while ( 0 ) ;";

            ASSERT_EQUALS(result, tokenizeAndStringify(code, false));
        }

        {
            const char code[] = "UNKNOWN_MACRO ( do ) ; while ( a -- ) ;";
            const char result[] = "UNKNOWN_MACRO ( do ) ; while ( a -- ) { ; }";

            ASSERT_EQUALS(result, tokenizeAndStringify(code, true));
        }

        {
            const char code[] = "UNKNOWN_MACRO ( do , foo ) ; while ( a -- ) ;";
            const char result[] = "UNKNOWN_MACRO ( do , foo ) ; while ( a -- ) { ; }";

            ASSERT_EQUALS(result, tokenizeAndStringify(code, true));
        }

        {
            const char code[] = "void foo ( int c , int d ) {\n"
                                " do\n"
                                "  if ( c ) {\n"
                                "   while ( c ) { c -- ; }\n"
                                "  }\n"
                                " while ( -- d > 0 ) ;\n"
                                " return 0 ;\n"
                                "}\n";
            const char result[] =   "void foo ( int c , int d ) {\n"
                                    "do {\n"
                                    "if ( c ) {\n"
                                    "while ( c ) { c -- ; }\n"
                                    "} }\n"
                                    "while ( -- d > 0 ) ;\n"
                                    "return 0 ;\n"
                                    "}";
            ASSERT_EQUALS(result, tokenizeAndStringify(code, true));
        }

        {
            const char code[] = "void foo ( int c , int d ) {\n"
                                " do\n"
                                "   do c -- ; while ( c ) ;\n"
                                " while ( -- d > 0 ) ;\n"
                                " return 0 ;\n"
                                "}\n";
            const char result[] =   "void foo ( int c , int d ) {\n"
                                    "do {\n"
                                    "do { c -- ; } while ( c ) ; }\n"
                                    "while ( -- d > 0 ) ;\n"
                                    "return 0 ;\n"
                                    "}";
            ASSERT_EQUALS(result, tokenizeAndStringify(code, true));
        }

        {
            // #8148 - while inside the do-while body
            const char code[] = "void foo() {\n"
                                "    do { while (x) f(); } while (y);\n"
                                "}";
            const char result[] = "void foo ( ) {\n"
                                  "do { while ( x ) { f ( ) ; } } while ( y ) ;\n"
                                  "}";
            ASSERT_EQUALS(result, tokenizeAndStringify(code, true));
        }
    }

    void forAddBraces1() {
        {
            const char code[] = "void f() {\n"
                                "     for(;;)\n"
                                "         if (a) { }\n"
                                "         else { }\n"
                                "}";
            const char expected[] = "void f ( ) {\n"
                                    "for ( ; ; ) {\n"
                                    "if ( a ) { }\n"
                                    "else { } }\n"
                                    "}";
            ASSERT_EQUALS(expected, tokenizeAndStringify(code, true));
        }

        {
            const char code[] = "void f() {\n"
                                "     for(;;)\n"
                                "         if (a) { }\n"
                                "         else if (b) { }\n"
                                "         else { }\n"
                                "}";
            const char expected[] = "void f ( ) {\n"
                                    "for ( ; ; ) {\n"
                                    "if ( a ) { }\n"
                                    "else { if ( b ) { }\n"
                                    "else { } } }\n"
                                    "}";
            ASSERT_EQUALS(expected, tokenizeAndStringify(code, true));
        }
    }

    void forAddBraces2() { // #5088
        const char code[] = "void f() {\n"
                            "    for(;;) try { } catch (...) { }\n"
                            "}";
        const char expected[] = "void f ( ) {\n"
                                "for ( ; ; ) { try { } catch ( . . . ) { } }\n"
                                "}";
        ASSERT_EQUALS(expected, tokenizeAndStringify(code, true));
    }

    std::string simplifyKnownVariables(const char code[]) {
        errout.str("");

        Tokenizer tokenizer(&settings0, this);
        std::istringstream istr(code);
        tokenizer.tokenize(istr, "test.cpp");

        tokenizer.simplifyKnownVariables();

        return tokenizer.tokens()->stringifyList(0, false);
    }

    void simplifyKnownVariables1() {
        {
            const char code[] = "void f()\n"
                                "{\n"
                                "    int a = 10;\n"
                                "    if (a);\n"
                                "}\n";

            ASSERT_EQUALS(
                "void f ( ) { int a ; a = 10 ; if ( 10 ) { ; } }",
                simplifyKnownVariables(code));
        }

        {
            const char code[] = "void f()\n"
                                "{\n"
                                "    int a = 10;\n"
                                "    if (!a);\n"
                                "}\n";

            ASSERT_EQUALS(
                "void f ( ) { int a ; a = 10 ; if ( ! 10 ) { ; } }",
                simplifyKnownVariables(code));
        }
    }

    void simplifyKnownVariables2() {
        const char code[] = "void f()\n"
                            "{\n"
                            "    int a = 10;\n"
                            "    a = g();\n"
                            "    if (a);\n"
                            "}\n";

        ASSERT_EQUALS(
            "void f ( ) { int a ; a = 10 ; a = g ( ) ; if ( a ) { ; } }",
            simplifyKnownVariables(code));
    }

    void simplifyKnownVariables3() {
        const char code[] = "void f()\n"
                            "{\n"
                            "    int a = 4;\n"
                            "    while(true){\n"
                            "    break;\n"
                            "    a = 10;\n"
                            "    }\n"
                            "    if (a);\n"
                            "}\n";

        ASSERT_EQUALS(
            "void f ( ) { int a ; a = 4 ; while ( true ) { break ; a = 10 ; } if ( a ) { ; } }",
            simplifyKnownVariables(code));
    }

    void simplifyKnownVariables4() {
        const char code[] = "void f()\n"
                            "{\n"
                            "    int a = 4;\n"
                            "    if ( g(a));\n"
                            "}\n";

        // TODO: if a is passed by value is is ok to simplify..
        ASSERT_EQUALS(
            "void f ( ) { int a ; a = 4 ; if ( g ( a ) ) { ; } }",
            simplifyKnownVariables(code));
    }

    void simplifyKnownVariables5() {
        const char code[] = "void f()\n"
                            "{\n"
                            "    int a = 4;\n"
                            "    if ( a = 5 );\n"
                            "}\n";

        ASSERT_EQUALS(
            "void f ( ) { int a ; a = 4 ; if ( a = 5 ) { ; } }",
            simplifyKnownVariables(code));
    }

    void simplifyKnownVariables6() {
        const char code[] = "void f()\n"
                            "{\n"
                            "    char str[2];"
                            "    int a = 4;\n"
                            "    str[a] = 0;\n"
                            "}\n";

        ASSERT_EQUALS(
            "void f ( ) { char str [ 2 ] ; int a ; a = 4 ; str [ 4 ] = 0 ; }",
            simplifyKnownVariables(code));
    }

    void simplifyKnownVariables7() {
        const char code[] = "void foo()\n"
                            "{\n"
                            "    int i = 22;\n"
                            "    abc[i++] = 1;\n"
                            "    abc[++i] = 2;\n"
                            "}\n";

        ASSERT_EQUALS(
            "void foo ( ) { int i ; i = 24 ; abc [ 22 ] = 1 ; abc [ 24 ] = 2 ; }",
            simplifyKnownVariables(code));
    }

    void simplifyKnownVariables8() {
        const char code[] = "void foo()\n"
                            "{\n"
                            "    int i = 22;\n"
                            "    i++;\n"
                            "    abc[i] = 0;\n"
                            "}\n";

        ASSERT_EQUALS(
            "void foo ( ) { int i ; i = 23 ; abc [ 23 ] = 0 ; }",
            simplifyKnownVariables(code));
    }

    void simplifyKnownVariables9() {
        const char code[] = "void foo()\n"
                            "{\n"
                            "    int a = 1, b = 2;\n"
                            "    if (a < b)\n"
                            "        ;\n"
                            "}\n";

        ASSERT_EQUALS(
            "void foo ( ) { int a ; a = 1 ; int b ; b = 2 ; if ( 1 < 2 ) { ; } }",
            simplifyKnownVariables(code));
    }

    void simplifyKnownVariables10() {
        {
            const char code[] = "void f()\n"
                                "{\n"
                                "  bool b=false;\n"
                                "\n"
                                "  {\n"
                                "    b = true;\n"
                                "  }\n"
                                "\n"
                                "  if( b )\n"
                                "  {\n"
                                "    a();\n"
                                "  }\n"
                                "}\n";

            const std::string expected1("void f ( ) {"
                                        " bool b ; b = false ;"
                                        " { b = true ; }");

            TODO_ASSERT_EQUALS(
                expected1 + " if ( true ) { a ( ) ; } }",
                expected1 + " if ( b ) { a ( ) ; } }",
                simplifyKnownVariables(code));

        }

        {
            const char code[] = "void f()\n"
                                "{\n"
                                "  bool b=false;\n"
                                "  { b = false; }\n"
                                "  {\n"
                                "    b = true;\n"
                                "  }\n"
                                "\n"
                                "  if( b )\n"
                                "  {\n"
                                "    a();\n"
                                "  }\n"
                                "}\n";

            TODO_ASSERT_EQUALS(
                "void f ( ) { bool b ; b = false ; { b = false ; } { b = true ; } if ( true ) { a ( ) ; } }",
                "void f ( ) { bool b ; b = false ; { b = false ; } { b = true ; } if ( b ) { a ( ) ; } }",
                simplifyKnownVariables(code));
        }

        {
            const char code[] = "void f()\n"
                                "{\n"
                                "  int b=0;\n"
                                "  b = 1;\n"
                                "  for( int i = 0; i < 10; i++ )"
                                "  {\n"
                                "  }\n"
                                "\n"
                                "  return b;\n"
                                "}\n";

            ASSERT_EQUALS(
                "void f ( ) { int b ; b = 0 ; b = 1 ; for ( int i = 0 ; i < 10 ; i ++ ) { } return 1 ; }",
                simplifyKnownVariables(code));
        }
    }

    void simplifyKnownVariables11() {
        const char code[] = "const int foo = 0;\n"
                            "int main()\n"
                            "{\n"
                            "  int foo=0;\n"
                            "}\n";

        ASSERT_EQUALS(
            "int main ( ) { int foo ; foo = 0 ; }",
            simplifyKnownVariables(code));
    }

    void simplifyKnownVariables12() {
        const char code[] = "ENTER_NAMESPACE(project_namespace)\n"
                            "const double pi = 3.14;\n"
                            "int main(){}\n";
        ASSERT_EQUALS(
            "ENTER_NAMESPACE ( project_namespace ) const double pi = 3.14 ; int main ( ) { }",
            simplifyKnownVariables(code));
    }

    void simplifyKnownVariables13() {
        const char code[] = "void f()\n"
                            "{\n"
                            "    int i = 10;\n"
                            "    while(--i) {}\n"
                            "}\n";

        ASSERT_EQUALS(
            "void f ( ) { int i ; i = 10 ; while ( -- i ) { } }",
            simplifyKnownVariables(code));
    }

    void simplifyKnownVariables14() {
        // ticket #753
        const char code[] = "void f ( ) { int n ; n = 1 ; do { ++ n ; } while ( n < 10 ) ; }";
        ASSERT_EQUALS(code, simplifyKnownVariables(code));
    }

    void simplifyKnownVariables15() {
        {
            const char code[] = "int main()\n"
                                "{\n"
                                "  int x=5;\n"
                                "  std::cout << 10 / x << std::endl;\n"
                                "}\n";

            ASSERT_EQUALS(
                "int main ( ) { int x ; x = 5 ; std :: cout << 10 / 5 << std :: endl ; }",
                simplifyKnownVariables(code));
        }

        {
            const char code[] = "int main()\n"
                                "{\n"
                                "  int x=5;\n"
                                "  std::cout << x / ( x == 1 ) << std::endl;\n"
                                "}\n";

            ASSERT_EQUALS(
                "int main ( ) { int x ; x = 5 ; std :: cout << 5 / ( 5 == 1 ) << std :: endl ; }",
                simplifyKnownVariables(code));
        }
    }

    void simplifyKnownVariables16() {
        // ticket #807 - segmentation fault when macro isn't found
        const char code[] = "void f ( ) { int n = 1; DISPATCH(while); }";
        ASSERT_THROW(simplifyKnownVariables(code), InternalError);
    }

    void simplifyKnownVariables17() {
        // ticket #807 - segmentation fault when macro isn't found
        const char code[] = "void f ( ) { char *s = malloc(100);mp_ptr p = s; p++; }";
        ASSERT_EQUALS(
            "void f ( ) { char * s ; s = malloc ( 100 ) ; mp_ptr p ; p = s ; p ++ ; }",
            simplifyKnownVariables(code));
    }

    void simplifyKnownVariables18() {
        const char code[] = "void f ( ) { char *s = malloc(100);mp_ptr p = s; ++p; }";
        ASSERT_EQUALS(
            "void f ( ) { char * s ; s = malloc ( 100 ) ; mp_ptr p ; p = s ; ++ p ; }",
            simplifyKnownVariables(code));
    }

    void simplifyKnownVariables19() {
        const char code[] = "void f ( ) { int i=0; do { if (i>0) { a(); } i=b(); } while (i != 12); }";
        ASSERT_EQUALS(
            "void f ( ) { int i ; i = 0 ; do { if ( i > 0 ) { a ( ) ; } i = b ( ) ; } while ( i != 12 ) ; }",
            simplifyKnownVariables(code));
    }

    void simplifyKnownVariables20() {
        const char code[] = "void f()\n"
                            "{\n"
                            "    int i = 0;\n"
                            "    if (x) {\n"
                            "        if (i) i=0;\n"
                            "    }\n"
                            "}\n";

        ASSERT_EQUALS(
            "void f ( ) { int i ; i = 0 ; if ( x ) { if ( 0 ) { i = 0 ; } } }",
            simplifyKnownVariables(code));
    }

    void simplifyKnownVariables21() {
        const char code[] = "void foo() { int n = 10; for (int i = 0; i < n; ++i) { } }";

        ASSERT_EQUALS(
            "void foo ( ) { int n ; n = 10 ; for ( int i = 0 ; i < 10 ; ++ i ) { } }",
            simplifyKnownVariables(code));

        ASSERT_EQUALS(
            "void foo ( int i ) { int n ; n = i ; for ( i = 0 ; i < n ; ++ i ) { } }",
            simplifyKnownVariables("void foo(int i) { int n = i; for (i = 0; i < n; ++i) { } }"));
    }

    void simplifyKnownVariables22() {
        // This testcase is related to ticket #1169
        {
            const char code[] = "void foo()\n"
                                "{\n"
                                "    int n = 10;\n"
                                "    i = (n >> 1);\n"
                                "}\n";

            ASSERT_EQUALS(
                "void foo ( ) { int n ; n = 10 ; i = 10 >> 1 ; }",
                simplifyKnownVariables(code));
        }
        {
            const char code[] = "void foo()\n"
                                "{\n"
                                "    int n = 10;\n"
                                "    i = (n << 1);\n"
                                "}\n";

            ASSERT_EQUALS(
                "void foo ( ) { int n ; n = 10 ; i = 10 << 1 ; }",
                simplifyKnownVariables(code));
        }
        {
            const char code[] = "void foo()\n"
                                "{\n"
                                "    int n = 10;\n"
                                "    i = (1 << n);\n"
                                "}\n";

            ASSERT_EQUALS(
                "void foo ( ) { int n ; n = 10 ; i = 1 << 10 ; }",
                simplifyKnownVariables(code));
        }
        {
            const char code[] = "void foo()\n"
                                "{\n"
                                "    int n = 10;\n"
                                "    i = (1 >> n);\n"
                                "}\n";

            ASSERT_EQUALS(
                "void foo ( ) { int n ; n = 10 ; i = 1 >> 10 ; }",
                simplifyKnownVariables(code));
        }
    }

    void simplifyKnownVariables23() {
        // This testcase is related to ticket #1596
        const char code[] = "void foo(int x)\n"
                            "{\n"
                            "    int a[10], c = 0;\n"
                            "    if (x) {\n"
                            "        a[c] = 0;\n"
                            "        c++;\n"
                            "    } else {\n"
                            "        a[c] = 0;\n"
                            "    }\n"
                            "}\n";

        TODO_ASSERT_EQUALS(
            "void foo ( int x ) "
            "{"
            " int a [ 10 ] ; int c ; c = 0 ;"
            " if ( x ) { a [ 0 ] = 0 ; c = 1 ; }"
            " else { a [ 0 ] = 0 ; } "
            "}",

            "void foo ( int x ) "
            "{"
            " int a [ 10 ] ; int c ; c = 0 ;"
            " if ( x ) { a [ 0 ] = 0 ; c ++ ; }"
            " else { a [ c ] = 0 ; } "
            "}",

            simplifyKnownVariables(code));
    }

    void simplifyKnownVariables25() {
        {
            // This testcase is related to ticket #1646
            const char code[] = "void foo(char *str)\n"
                                "{\n"
                                "    int i;\n"
                                "    for (i=0;i<10;++i) {\n"
                                "        if (*str == 0) goto label;\n"
                                "    }\n"
                                "    return;\n"
                                "label:\n"
                                "    str[i] = 0;\n"
                                "}\n";

            // Current result
            ASSERT_EQUALS(
                "void foo ( char * str ) "
                "{"
                " int i ;"
                " for ( i = 0 ; i < 10 ; ++ i ) {"
                " if ( * str == 0 ) { goto label ; }"
                " }"
                " return ;"
                " label : ;"
                " str [ i ] = 0 ; "
                "}",
                simplifyKnownVariables(code));
        }

        {
            // This testcase is related to ticket #1646
            const char code[] = "void foo(char *str)\n"
                                "{\n"
                                "    int i;\n"
                                "    for (i=0;i<10;++i) { }\n"
                                "    return;\n"
                                "    str[i] = 0;\n"
                                "}\n";

            // Current result
            ASSERT_EQUALS(
                "void foo ( char * str ) "
                "{"
                " int i ;"
                " for ( i = 0 ; i < 10 ; ++ i ) { }"
                " return ;"
                " str [ i ] = 0 ; "
                "}",
                simplifyKnownVariables(code));
        }
    }

    void simplifyKnownVariables27() {
        // This testcase is related to ticket #1633
        const char code[] = "void foo()\n"
                            "{\n"
                            "    int i1 = 1;\n"
                            "    int i2 = 2;\n"
                            "    int i3 = (i1 + i2) * 3;\n"
                            "}\n";
        ASSERT_EQUALS(
            "void foo ( ) "
            "{"
            " int i1 ; i1 = 1 ;"
            " int i2 ; i2 = 2 ;"
            " int i3 ; i3 = ( 1 + 2 ) * 3 ; "
            "}",
            simplifyKnownVariables(code));
    }

    void simplifyKnownVariables28() {
        const char code[] = "void foo(int g)\n"
                            "{\n"
                            "  int i = 2;\n"
                            "  if (g) {\n"
                            "  }\n"
                            "  if (i > 0) {\n"
                            "  }\n"
                            "}\n";
        ASSERT_EQUALS(
            "void foo ( int g ) "
            "{"
            " int i ; i = 2 ;"
            " if ( g ) { }"
            " if ( 2 > 0 ) { } "
            "}",
            simplifyKnownVariables(code));
    }

    void simplifyKnownVariables29() { // ticket #1811
        {
            const char code[] = "int foo(int u, int v)\n"
                                "{\n"
                                "  int h = u;\n"
                                "  int i = v;\n"
                                "  return h + i;\n"
                                "}\n";
            const char expected[] = "1: int foo ( int u@1 , int v@2 )\n"
                                    "2: {\n"
                                    "3:\n"
                                    "4:\n"
                                    "5: return u@1 + v@2 ;\n"
                                    "6: }\n";
            ASSERT_EQUALS(expected, tokenizeDebugListing(code, true));
        }

        {
            const char code[] = "int foo(int u, int v)\n"
                                "{\n"
                                "  int h = u;\n"
                                "  int i = v;\n"
                                "  return h - i;\n"
                                "}\n";
            const char expected[] = "1: int foo ( int u@1 , int v@2 )\n"
                                    "2: {\n"
                                    "3:\n"
                                    "4:\n"
                                    "5: return u@1 - v@2 ;\n"
                                    "6: }\n";
            ASSERT_EQUALS(expected, tokenizeDebugListing(code, true));
        }

        {
            const char code[] = "int foo(int u, int v)\n"
                                "{\n"
                                "  int h = u;\n"
                                "  int i = v;\n"
                                "  return h * i;\n"
                                "}\n";
            const char expected[] = "1: int foo ( int u@1 , int v@2 )\n"
                                    "2: {\n"
                                    "3:\n"
                                    "4:\n"
                                    "5: return u@1 * v@2 ;\n"
                                    "6: }\n";
            ASSERT_EQUALS(expected, tokenizeDebugListing(code, true));
        }

        {
            const char code[] = "int foo(int u, int v)\n"
                                "{\n"
                                "  int h = u;\n"
                                "  int i = v;\n"
                                "  return h / i;\n"
                                "}\n";
            const char expected[] = "1: int foo ( int u@1 , int v@2 )\n"
                                    "2: {\n"
                                    "3:\n"
                                    "4:\n"
                                    "5: return u@1 / v@2 ;\n"
                                    "6: }\n";
            ASSERT_EQUALS(expected, tokenizeDebugListing(code, true));
        }

        {
            const char code[] = "int foo(int u, int v)\n"
                                "{\n"
                                "  int h = u;\n"
                                "  int i = v;\n"
                                "  return h & i;\n"
                                "}\n";
            const char expected[] = "1: int foo ( int u@1 , int v@2 )\n"
                                    "2: {\n"
                                    "3:\n"
                                    "4:\n"
                                    "5: return u@1 & v@2 ;\n"
                                    "6: }\n";
            ASSERT_EQUALS(expected, tokenizeDebugListing(code, true));
        }

        {
            const char code[] = "int foo(int u, int v)\n"
                                "{\n"
                                "  int h = u;\n"
                                "  int i = v;\n"
                                "  return h | i;\n"
                                "}\n";
            const char expected[] = "1: int foo ( int u@1 , int v@2 )\n"
                                    "2: {\n"
                                    "3:\n"
                                    "4:\n"
                                    "5: return u@1 | v@2 ;\n"
                                    "6: }\n";
            ASSERT_EQUALS(expected, tokenizeDebugListing(code, true));
        }

        {
            const char code[] = "int foo(int u, int v)\n"
                                "{\n"
                                "  int h = u;\n"
                                "  int i = v;\n"
                                "  return h ^ i;\n"
                                "}\n";
            const char expected[] = "1: int foo ( int u@1 , int v@2 )\n"
                                    "2: {\n"
                                    "3:\n"
                                    "4:\n"
                                    "5: return u@1 ^ v@2 ;\n"
                                    "6: }\n";
            ASSERT_EQUALS(expected, tokenizeDebugListing(code, true));
        }

        {
            const char code[] = "int foo(int u, int v)\n"
                                "{\n"
                                "  int h = u;\n"
                                "  int i = v;\n"
                                "  return h % i;\n"
                                "}\n";
            const char expected[] = "1: int foo ( int u@1 , int v@2 )\n"
                                    "2: {\n"
                                    "3:\n"
                                    "4:\n"
                                    "5: return u@1 % v@2 ;\n"
                                    "6: }\n";
            ASSERT_EQUALS(expected, tokenizeDebugListing(code, true));
        }

        {
            const char code[] = "int foo(int u, int v)\n"
                                "{\n"
                                "  int h = u;\n"
                                "  int i = v;\n"
                                "  return h >> i;\n"
                                "}\n";
            const char expected[] = "1: int foo ( int u@1 , int v@2 )\n"
                                    "2: {\n"
                                    "3:\n"
                                    "4:\n"
                                    "5: return u@1 >> v@2 ;\n"
                                    "6: }\n";
            ASSERT_EQUALS(expected, tokenizeDebugListing(code, true));
        }

        {
            const char code[] = "int foo(int u, int v)\n"
                                "{\n"
                                "  int h = u;\n"
                                "  int i = v;\n"
                                "  return h << i;\n"
                                "}\n";
            const char expected[] = "1: int foo ( int u@1 , int v@2 )\n"
                                    "2: {\n"
                                    "3:\n"
                                    "4:\n"
                                    "5: return u@1 << v@2 ;\n"
                                    "6: }\n";
            ASSERT_EQUALS(expected, tokenizeDebugListing(code, true));
        }

        {
            const char code[] = "bool foo(int u, int v)\n"
                                "{\n"
                                "  int h = u;\n"
                                "  int i = v;\n"
                                "  return h == i;\n"
                                "}\n";
            const char expected[] = "1: bool foo ( int u@1 , int v@2 )\n"
                                    "2: {\n"
                                    "3:\n"
                                    "4:\n"
                                    "5: return u@1 == v@2 ;\n"
                                    "6: }\n";
            ASSERT_EQUALS(expected, tokenizeDebugListing(code, true));
        }

        {
            const char code[] = "bool foo(int u, int v)\n"
                                "{\n"
                                "  int h = u;\n"
                                "  int i = v;\n"
                                "  return h != i;\n"
                                "}\n";
            const char expected[] = "1: bool foo ( int u@1 , int v@2 )\n"
                                    "2: {\n"
                                    "3:\n"
                                    "4:\n"
                                    "5: return u@1 != v@2 ;\n"
                                    "6: }\n";
            ASSERT_EQUALS(expected, tokenizeDebugListing(code, true));
        }

        {
            const char code[] = "bool foo(int u, int v)\n"
                                "{\n"
                                "  int h = u;\n"
                                "  int i = v;\n"
                                "  return h > i;\n"
                                "}\n";
            const char expected[] = "1: bool foo ( int u@1 , int v@2 )\n"
                                    "2: {\n"
                                    "3:\n"
                                    "4:\n"
                                    "5: return u@1 > v@2 ;\n"
                                    "6: }\n";
            ASSERT_EQUALS(expected, tokenizeDebugListing(code, true));
        }

        {
            const char code[] = "bool foo(int u, int v)\n"
                                "{\n"
                                "  int h = u;\n"
                                "  int i = v;\n"
                                "  return h >= i;\n"
                                "}\n";
            const char expected[] = "1: bool foo ( int u@1 , int v@2 )\n"
                                    "2: {\n"
                                    "3:\n"
                                    "4:\n"
                                    "5: return u@1 >= v@2 ;\n"
                                    "6: }\n";
            ASSERT_EQUALS(expected, tokenizeDebugListing(code, true));
        }

        {
            const char code[] = "bool foo(int u, int v)\n"
                                "{\n"
                                "  int h = u;\n"
                                "  int i = v;\n"
                                "  return h < i;\n"
                                "}\n";
            const char expected[] = "1: bool foo ( int u@1 , int v@2 )\n"
                                    "2: {\n"
                                    "3:\n"
                                    "4:\n"
                                    "5: return u@1 < v@2 ;\n"
                                    "6: }\n";
            ASSERT_EQUALS(expected, tokenizeDebugListing(code, true));
        }

        {
            const char code[] = "bool foo(int u, int v)\n"
                                "{\n"
                                "  int h = u;\n"
                                "  int i = v;\n"
                                "  return h <= i;\n"
                                "}\n";
            const char expected[] = "1: bool foo ( int u@1 , int v@2 )\n"
                                    "2: {\n"
                                    "3:\n"
                                    "4:\n"
                                    "5: return u@1 <= v@2 ;\n"
                                    "6: }\n";
            ASSERT_EQUALS(expected, tokenizeDebugListing(code, true));
        }

        {
            const char code[] = "bool foo(int u, int v)\n"
                                "{\n"
                                "  int h = u;\n"
                                "  int i = v;\n"
                                "  return h && i;\n"
                                "}\n";
            const char wanted[] = "1: bool foo ( int u@1 , int v@2 )\n"
                                  "2: {\n"
                                  "3:\n"
                                  "4:\n"
                                  "5: return u@1 && v@2 ;\n"
                                  "6: }\n";
            ASSERT_EQUALS(wanted, tokenizeDebugListing(code, true));
        }

        {
            const char code[] = "bool foo(int u, int v)\n"
                                "{\n"
                                "  int h = u;\n"
                                "  int i = v;\n"
                                "  return h || i;\n"
                                "}\n";
            const char wanted[] = "1: bool foo ( int u@1 , int v@2 )\n"
                                  "2: {\n"
                                  "3:\n"
                                  "4:\n"
                                  "5: return u@1 || v@2 ;\n"
                                  "6: }\n";
            ASSERT_EQUALS(wanted, tokenizeDebugListing(code, true));
        }
    }

    void simplifyKnownVariables30() {
        const char code[] = "int foo() {\n"
                            "  iterator it1 = ints.begin();\n"
                            "  iterator it2 = it1;\n"
                            "  for (++it2;it2!=ints.end();++it2);\n"
                            "}\n";
        const char expected[] = "int foo ( ) {\n"
                                "iterator it1 ; it1 = ints . begin ( ) ;\n"
                                "iterator it2 ; it2 = it1 ;\n"
                                "for ( ++ it2 ; it2 != ints . end ( ) ; ++ it2 ) { ; }\n"
                                "}";
        ASSERT_EQUALS(expected, tokenizeAndStringify(code, true));
    }

    void simplifyKnownVariables31() {
        const char code[] = "void foo(const char str[]) {\n"
                            "    const char *p = str;\n"
                            "    if (p[0] == 0) {\n"
                            "    }\n"
                            "}\n";
        const char expected[] = "void foo ( const char str [ ] ) {\n"
                                "const char * p ; p = str ;\n"
                                "if ( str [ 0 ] == 0 ) {\n"
                                "}\n"
                                "}";
        ASSERT_EQUALS(expected, tokenizeAndStringify(code, true));
    }

    void simplifyKnownVariables32() {
        {
            const char code[] = "void foo() {\n"
                                "    const int x = 0;\n"
                                "    bar(0,x);\n"
                                "}\n";
            const char expected[] = "void foo ( ) {\n\nbar ( 0 , 0 ) ;\n}";
            ASSERT_EQUALS(expected, tokenizeAndStringify(code, true));
        }

        {
            const char code[] = "static int const SZ = 22; char str[SZ];\n";
            ASSERT_EQUALS("char str [ 22 ] ;", tokenizeAndStringify(code,true));
        }
    }

    void simplifyKnownVariables33() {
        const char code[] = "static void foo(struct Foo *foo) {\n"
                            "    foo->a = 23;\n"
                            "    x[foo->a] = 0;\n"
                            "}\n";
        const char expected[] = "static void foo ( struct Foo * foo ) {\n"
                                "foo . a = 23 ;\n"
                                "x [ 23 ] = 0 ;\n"
                                "}";
        ASSERT_EQUALS(expected, tokenizeAndStringify(code, true));
    }

    void simplifyKnownVariables34() {
        const char code[] = "void f() {\n"
                            "    int x = 10;\n"
                            "    do { cin >> x; } while (x > 5);\n"
                            "    a[x] = 0;\n"
                            "}\n";
        const char expected[] = "void f ( ) {\n"
                                "int x ; x = 10 ;\n"
                                "do { cin >> x ; } while ( x > 5 ) ;\n"
                                "a [ x ] = 0 ;\n"
                                "}";
        ASSERT_EQUALS(expected, tokenizeAndStringify(code, true));
    }

    void simplifyKnownVariables35() {
        // Ticket #2353
        const char code[] = "int f() {"
                            "    int x = 0;"
                            "    if (x == 0) {"
                            "        return 0;"
                            "    }"
                            "    return 10 / x;"
                            "}";
        const char expected[] = "int f ( ) { int x ; x = 0 ; { return 0 ; } }";
        ASSERT_EQUALS(expected, tokenizeAndStringify(code, true));
    }

    void simplifyKnownVariables36() {
        // Ticket #2304
        const char code[] = "void f() {"
                            "    const char *q = \"hello\";"
                            "    strcpy(p, q);"
                            "}";
        const char expected[] = "void f ( ) { const char * q ; q = \"hello\" ; strcpy ( p , \"hello\" ) ; }";
        ASSERT_EQUALS(expected, tokenizeAndStringify(code, true));

        // Ticket #5972
        const char code2[] = "void f() {"
                             "  char buf[10] = \"ab\";"
                             "    memset(buf, 0, 10);"
                             "}";
        const char expected2[] = "void f ( ) { char buf [ 10 ] = \"ab\" ; memset ( buf , 0 , 10 ) ; }";
        ASSERT_EQUALS(expected2, tokenizeAndStringify(code2, true));
    }

    void simplifyKnownVariables37() {
        // Ticket #2398 - no simplification in for loop
        const char code[] = "void f() {\n"
                            "    double x = 0;\n"
                            "    for (int iter=0; iter<42; iter++) {\n"
                            "        int EvaldF = 1;\n"
                            "        if (EvaldF)\n"
                            "            Eval (x);\n"
                            "    }\n"
                            "}";
        const char expected[] = "void f ( ) {\n"
                                "double x ; x = 0 ;\n"
                                "for ( int iter = 0 ; iter < 42 ; iter ++ ) {\n"
                                "\n"
                                "\n"
                                "Eval ( x ) ;\n"
                                "}\n"
                                "}";
        ASSERT_EQUALS(expected, tokenizeAndStringify(code, true));
    }

    void simplifyKnownVariables38() {
        // Ticket #2399 - simplify conditions
        const char code[] = "void f() {\n"
                            "    int x = 0;\n"
                            "    int y = 1;\n"
                            "    if (x || y);\n"
                            "}";
        const char expected[] = "void f ( ) {\n"
                                "\n"
                                "\n"
                                ";\n"
                                "}";
        ASSERT_EQUALS(expected, tokenizeAndStringify(code, true));
    }

    void simplifyKnownVariables39() {
        // Ticket #2296 - simplify pointer alias 'delete p;'
        {
            const char code[] = "void f() {\n"
                                "    int *x;\n"
                                "    int *y = x;\n"
                                "    delete y;\n"
                                "}";
            ASSERT_EQUALS("void f ( ) {\nint * x ;\n\ndelete x ;\n}", tokenizeAndStringify(code, true));
        }
        {
            const char code[] = "void f() {\n"
                                "    int *x;\n"
                                "    int *y = x;\n"
                                "    delete [] y;\n"
                                "}";
            ASSERT_EQUALS("void f ( ) {\nint * x ;\n\ndelete [ ] x ;\n}", tokenizeAndStringify(code, true));
        }
    }


    void simplifyKnownVariables40() {
        const char code[] = "void f() {\n"
                            "    char c1 = 'a';\n"
                            "    char c2 = { c1 };\n"
                            "}";
        ASSERT_EQUALS("void f ( ) {\n\nchar c2 ; c2 = { 'a' } ;\n}", tokenizeAndStringify(code, true));
    }

    void simplifyKnownVariables41() {
        const char code[] = "void f() {\n"
                            "    int x = 0;\n"
                            "    const int *p; p = &x;\n"
                            "    if (p) { return 0; }\n"
                            "}";
        ASSERT_EQUALS("void f ( ) {\nint x ; x = 0 ;\nconst int * p ; p = & x ;\nif ( & x ) { return 0 ; }\n}", tokenizeAndStringify(code, true));
    }

    void simplifyKnownVariables42() {
        {
            const char code[] = "void f() {\n"
                                "    char str1[10], str2[10];\n"
                                "    strcpy(str1, \"abc\");\n"
                                "    strcpy(str2, str1);\n"
                                "}";
            const char expected[] = "void f ( ) {\n"
                                    "char str1 [ 10 ] ; char str2 [ 10 ] ;\n"
                                    "strcpy ( str1 , \"abc\" ) ;\n"
                                    "strcpy ( str2 , \"abc\" ) ;\n"
                                    "}";
            ASSERT_EQUALS(expected, tokenizeAndStringify(code, true));
        }

        {
            const char code[] = "void f() {\n"
                                "   char a[10];\n"
                                "   strcpy(a, \"hello\");\n"
                                "   strcat(a, \"!\");\n"
                                "}";
            const char expected[] = "void f ( ) {\n"
                                    "char a [ 10 ] ;\n"
                                    "strcpy ( a , \"hello\" ) ;\n"
                                    "strcat ( a , \"!\" ) ;\n"
                                    "}";
            ASSERT_EQUALS(expected, tokenizeAndStringify(code, true, true, Settings::Native, "test.c"));
        }

        {
            const char code[] = "void f() {"
                                "    char *s = malloc(10);"
                                "    strcpy(s, \"\");"
                                "    free(s);"
                                "}";
            const char expected[] = "void f ( ) {"
                                    " char * s ; s = malloc ( 10 ) ;"
                                    " strcpy ( s , \"\" ) ;"
                                    " free ( s ) ; "
                                    "}";
            ASSERT_EQUALS(expected, tokenizeAndStringify(code, true));
        }

        {
            const char code[] = "void f(char *p, char *q) {"
                                "    strcpy(p, \"abc\");"
                                "    q = p;"
                                "}";
            const char expected[] = "void f ( char * p , char * q ) {"
                                    " strcpy ( p , \"abc\" ) ;"
                                    " q = p ; "
                                    "}";
            ASSERT_EQUALS(expected, tokenizeAndStringify(code, true));
        }

        // 3538
        {
            const char code[] = "void f() {\n"
                                "    char s[10];\n"
                                "    strcpy(s, \"123\");\n"
                                "    if (s[6] == ' ');\n"
                                "}";
            const char expected[] = "void f ( ) {\n"
                                    "char s [ 10 ] ;\n"
                                    "strcpy ( s , \"123\" ) ;\n"
                                    "if ( s [ 6 ] == ' ' ) { ; }\n"
                                    "}";
            ASSERT_EQUALS(expected, tokenizeAndStringify(code,true));
        }
    }

    void simplifyKnownVariables43() {
        {
            const char code[] = "void f() {\n"
                                "    int a, *p; p = &a;\n"
                                "    { int a = *p; }\n"
                                "}";
            const char expected[] = "void f ( ) {\n"
                                    "int a ; int * p ; p = & a ;\n"
                                    "{ int a ; a = * p ; }\n"
                                    "}";
            ASSERT_EQUALS(expected, tokenizeAndStringify(code, true));
        }

        {
            const char code[] = "void f() {\n"
                                "    int *a, **p; p = &a;\n"
                                "    { int *a = *p; }\n"
                                "}";
            const char expected[] = "void f ( ) {\n"
                                    "int * a ; int * * p ; p = & a ;\n"
                                    "{ int * a ; a = * p ; }\n"
                                    "}";
            ASSERT_EQUALS(expected, tokenizeAndStringify(code, true));
        }
    }

    void simplifyKnownVariables44() {
        const char code[] = "void a() {\n"
                            "    static int i = 10;\n"
                            "    b(i++);\n"
                            "}";
        const char expected[] = "void a ( ) {\n"
                                "static int i = 10 ;\n"
                                "b ( i ++ ) ;\n"
                                "}";
        ASSERT_EQUALS(expected, tokenizeAndStringify(code, true));
    }

    void simplifyKnownVariables45() {
        const char code[] = "class Fred {\n"
                            "private:\n"
                            "    const static int NUM = 2;\n"
                            "    int array[NUM];\n"
                            "}";
        const char expected[] = "class Fred {\n"
                                "private:\n"
                                "\n"
                                "int array [ 2 ] ;\n"
                                "}";
        ASSERT_EQUALS(expected, tokenizeAndStringify(code, true));
    }

    void simplifyKnownVariables46() {
        const char code[] = "void f() {\n"
                            "    int x = 0;\n"
                            "    cin >> x;\n"
                            "    return x;\n"
                            "}";

        {
            const char expected[] = "void f ( ) {\n"
                                    "int x ; x = 0 ;\n"
                                    "cin >> x ;\n"
                                    "return x ;\n"
                                    "}";
            ASSERT_EQUALS(expected, tokenizeAndStringify(code, true, true, Settings::Native, "test.cpp"));
        }

        {
            const char expected[] = "void f ( ) {\n"
                                    "\n"
                                    "cin >> 0 ;\n"
                                    "return 0 ;\n"
                                    "}";
            ASSERT_EQUALS(expected, tokenizeAndStringify(code, true, true, Settings::Native, "test.c"));
        }
    }

    void simplifyKnownVariables47() {
        // #3621
        const char code[] = "void f() {\n"
                            "    int x = 0;\n"
                            "    cin >> std::hex >> x;\n"
                            "}";
        const char expected[] = "void f ( ) {\n"
                                "int x ; x = 0 ;\n"
                                "cin >> std :: hex >> x ;\n"
                                "}";
        ASSERT_EQUALS(expected, tokenizeAndStringify(code, true, true, Settings::Native, "test.cpp"));
    }

    void simplifyKnownVariables48() {
        // #3754
        const char code[] = "void f(int sz) {\n"
                            "    int i;\n"
                            "    for (i = 0; ((i<sz) && (sz>3)); ++i) { }\n"
                            "}";
        const char expected[] = "void f ( int sz ) {\n"
                                "int i ;\n"
                                "for ( i = 0 ; ( i < sz ) && ( sz > 3 ) ; ++ i ) { }\n"
                                "}";
        ASSERT_EQUALS(expected, tokenizeAndStringify(code, true, true, Settings::Native, "test.c"));
    }

    void simplifyKnownVariables49() { // #3691
        const char code[] = "void f(int sz) {\n"
                            "    switch (x) {\n"
                            "    case 1: sz = 2; continue;\n"
                            "    case 2: x = sz; break;\n"
                            "    }\n"
                            "}";
        const char expected[] = "void f ( int sz ) {\n"
                                "switch ( x ) {\n"
                                "case 1 : ; sz = 2 ; continue ;\n"
                                "case 2 : ; x = sz ; break ;\n"
                                "}\n"
                                "}";
        ASSERT_EQUALS(expected, tokenizeAndStringify(code, true, true, Settings::Native, "test.c"));
    }

    void simplifyKnownVariables50() { // #4066
        {
            const char code[] = "void f() {\n"
                                "    char str1[10], str2[10];\n"
                                "    sprintf(str1, \"%%\");\n"
                                "    strcpy(str2, str1);\n"
                                "}";
            const char expected[] = "void f ( ) {\n"
                                    "char str1 [ 10 ] ; char str2 [ 10 ] ;\n"
                                    "sprintf ( str1 , \"%%\" ) ;\n"
                                    "strcpy ( str2 , \"%\" ) ;\n"
                                    "}";
            ASSERT_EQUALS(expected, tokenizeAndStringify(code, true));
        }
        {
            const char code[] = "void f() {\n"
                                "    char str1[25], str2[25];\n"
                                "    sprintf(str1, \"abcdef%%%% and %% and %\");\n"
                                "    strcpy(str2, str1);\n"
                                "}";
            const char expected[] = "void f ( ) {\n"
                                    "char str1 [ 25 ] ; char str2 [ 25 ] ;\n"
                                    "sprintf ( str1 , \"abcdef%%%% and %% and %\" ) ;\n"
                                    "strcpy ( str2 , \"abcdef%% and % and %\" ) ;\n"
                                    "}";
            ASSERT_EQUALS(expected, tokenizeAndStringify(code, true));
        }
        {
            const char code[] = "void f() {\n"
                                "    char str1[10], str2[10];\n"
                                "    sprintf(str1, \"abc\");\n"
                                "    strcpy(str2, str1);\n"
                                "}";
            const char expected[] = "void f ( ) {\n"
                                    "char str1 [ 10 ] ; char str2 [ 10 ] ;\n"
                                    "sprintf ( str1 , \"abc\" ) ;\n"
                                    "strcpy ( str2 , \"abc\" ) ;\n"
                                    "}";
            ASSERT_EQUALS(expected, tokenizeAndStringify(code, true));
        }
        {
            //don't simplify '&x'!
            const char code[] = "const char * foo ( ) {\n"
                                "const char x1 = 'b' ;\n"
                                "f ( & x1 ) ;\n"
                                "const char x2 = 'b' ;\n"
                                "f ( y , & x2 ) ;\n"
                                "const char x3 = 'b' ;\n"
                                "t = & x3 ;\n"
                                "const char x4 = 'b' ;\n"
                                "t = y + & x4 ;\n"
                                "const char x5 = 'b' ;\n"
                                "z [ & x5 ] = y ;\n"
                                "const char x6 = 'b' ;\n"
                                "v = { & x6 } ;\n"
                                "const char x7 = 'b' ;\n"
                                "return & x7 ;\n"
                                "}";
            ASSERT_EQUALS(code, tokenizeAndStringify(code, true));
        }
        {
            //don't simplify '&x'!
            const char code[] = "const int * foo ( ) {\n"
                                "const int x1 = 1 ;\n"
                                "f ( & x1 ) ;\n"
                                "const int x2 = 1 ;\n"
                                "f ( y , & x2 ) ;\n"
                                "const int x3 = 1 ;\n"
                                "t = & x3 ;\n"
                                "const int x4 = 1 ;\n"
                                "t = y + & x4 ;\n"
                                "const int x5 = 1 ;\n"
                                "z [ & x5 ] = y ;\n"
                                "const int x6 = 1 ;\n"
                                "v = { & x6 } ;\n"
                                "const int x7 = 1 ;\n"
                                "return & x7 ;\n"
                                "}";
            ASSERT_EQUALS(code, tokenizeAndStringify(code, true));
        }
    }

    void simplifyKnownVariables51() { // #4409 hang
        const char code[] = "void mhz_M(int enough) {\n"
                            "  TYPE *x=&x, **p=x, **q = NULL;\n"
                            "  BENCH1(q = _mhz_M(n); n = 1;)\n"
                            "  use_pointer(q);\n"
                            "}";
        tokenizeAndStringify(code, true); // don't hang
    }

    void simplifyKnownVariables52() { // #4728 "= x %op%"
        ASSERT_EQUALS("void f ( ) { int y ; y = 34 + z ; }", tokenizeAndStringify("void f() { int x=34; int y=x+z; }", true));
        ASSERT_EQUALS("void f ( ) { int y ; y = 34 - z ; }", tokenizeAndStringify("void f() { int x=34; int y=x-z; }", true));
        ASSERT_EQUALS("void f ( ) { int y ; y = 34 * z ; }", tokenizeAndStringify("void f() { int x=34; int y=x*z; }", true));
        ASSERT_EQUALS("void f ( ) { int y ; y = 34 / z ; }", tokenizeAndStringify("void f() { int x=34; int y=x/z; }", true));
        ASSERT_EQUALS("void f ( ) { int y ; y = 34 % z ; }", tokenizeAndStringify("void f() { int x=34; int y=x%z; }", true));
        ASSERT_EQUALS("void f ( ) { int y ; y = 34 & z ; }", tokenizeAndStringify("void f() { int x=34; int y=x&z; }", true));
        ASSERT_EQUALS("void f ( ) { int y ; y = 34 | z ; }", tokenizeAndStringify("void f() { int x=34; int y=x|z; }", true));
        ASSERT_EQUALS("void f ( ) { int y ; y = 34 ^ z ; }", tokenizeAndStringify("void f() { int x=34; int y=x^z; }", true));
        ASSERT_EQUALS("void f ( ) { int y ; y = 34 << z ; }", tokenizeAndStringify("void f() { int x=34; int y=x<<z; }", true));
        ASSERT_EQUALS("void f ( ) { int y ; y = 34 >> z ; }", tokenizeAndStringify("void f() { int x=34; int y=x>>z; }", true));
        ASSERT_EQUALS("void f ( ) { int y ; y = 34 && z ; }", tokenizeAndStringify("void f() { int x=34; int y=x&&z; }", true));
        ASSERT_EQUALS("void f ( ) { int y ; y = 34 || z ; }", tokenizeAndStringify("void f() { int x=34; int y=x||z; }", true));
        ASSERT_EQUALS("void f ( ) { int y ; y = 34 > z ; }", tokenizeAndStringify("void f() { int x=34; int y=x>z; }", true));
        ASSERT_EQUALS("void f ( ) { int y ; y = 34 >= z ; }", tokenizeAndStringify("void f() { int x=34; int y=x>=z; }", true));
        ASSERT_EQUALS("void f ( ) { int y ; y = 34 < z ; }", tokenizeAndStringify("void f() { int x=34; int y=x<z; }", true));
        ASSERT_EQUALS("void f ( ) { int y ; y = 34 <= z ; }", tokenizeAndStringify("void f() { int x=34; int y=x<=z; }", true));
        ASSERT_EQUALS("void f ( ) { int y ; y = 34 == z ; }", tokenizeAndStringify("void f() { int x=34; int y=x==z; }", true));
        ASSERT_EQUALS("void f ( ) { int y ; y = 34 != z ; }", tokenizeAndStringify("void f() { int x=34; int y=x!=z; }", true));

        // #4007
        ASSERT_EQUALS("void f ( ) { }", tokenizeAndStringify("void f() { char *p = 0; int result = p && (!*p); }", true));
        ASSERT_EQUALS("void f ( ) { }", tokenizeAndStringify("void f() { Foo *p = 0; bool b = (p && (p->type() == 1)); }", true));
    }

    void simplifyKnownVariables53() { // references
        ASSERT_EQUALS("void f ( ) { int x ; x = abc ( ) ; }", tokenizeAndStringify("void f() { int x; int &ref=x; ref=abc(); }", true));
        ASSERT_EQUALS("void f ( ) { int * p ; p = abc ( ) ; }", tokenizeAndStringify("void f() { int *p; int *&ref=p; ref=abc(); }", true));
    }

    void simplifyKnownVariables54() { // #4913
        ASSERT_EQUALS("void f ( int * p ) { * -- p = 0 ; * p = 0 ; }", tokenizeAndStringify("void f(int*p) { *--p=0; *p=0; }", true));
    }

    void simplifyKnownVariables55() { // pointer alias
        ASSERT_EQUALS("void f ( ) { int a ; if ( a > 0 ) { } }", tokenizeAndStringify("void f() { int a; int *p=&a; if (*p>0) {} }", true));
        ASSERT_EQUALS("void f ( ) { int a ; struct AB ab ; ab . a = & a ; if ( a > 0 ) { } }", tokenizeAndStringify("void f() { int a; struct AB ab; ab.a = &a; if (*ab.a>0) {} }", true));
        ASSERT_EQUALS("void f ( ) { int a ; if ( x > a ) { } }", tokenizeAndStringify("void f() { int a; int *p=&a; if (x>*p) {} }", true));
    }

    void simplifyKnownVariables56() { // ticket #5301 - >>
        ASSERT_EQUALS("void f ( ) { int a ; a = 0 ; int b ; b = 0 ; * p >> a >> b ; return a / b ; }",
                      tokenizeAndStringify("void f() { int a=0,b=0; *p>>a>>b; return a/b; }", true));
    }

    void simplifyKnownVariables57() { // #4724
        ASSERT_EQUALS("unsigned long long x ; x = 9223372036854775808UL ;", tokenizeAndStringify("unsigned long long x = 1UL << 63 ;", true));
        ASSERT_EQUALS("long long x ; x = -9223372036854775808L ;", tokenizeAndStringify("long long x = 1L << 63 ;", true));
    }

    void simplifyKnownVariables58() { // #5268
        const char code[] = "enum e { VAL1 = 1, VAL2 }; "
                            "typedef char arr_t[VAL2]; "
                            "int foo(int) ; "
                            "void bar () { "
                            "  throw foo (VAL1); "
                            "} "
                            "int baz() { "
                            "  return sizeof(arr_t); "
                            "}";
        ASSERT_EQUALS("enum e { VAL1 = 1 , VAL2 } ; "
                      "int foo ( int ) ; "
                      "void bar ( ) { "
                      "throw foo ( VAL1 ) ; "
                      "} "
                      "int baz ( ) { "
                      "return sizeof ( char [ VAL2 ] ) ; "
                      "}", tokenizeAndStringify(code, true));
    }

    void simplifyKnownVariables59() { // #5062 - for head
        const char code[] = "void f() {\n"
                            "  int a[3], i, j;\n"
                            "  for(i = 0, j = 1; i < 3, j < 12; i++,j++) {\n"
                            "    a[i] = 0;\n"
                            "  }\n"
                            "}";
        ASSERT_EQUALS("void f ( ) {\n"
                      "int a [ 3 ] ; int i ; int j ;\n"
                      "for ( i = 0 , j = 1 ; i < 3 , j < 12 ; i ++ , j ++ ) {\n"
                      "a [ i ] = 0 ;\n"
                      "}\n"
                      "}", tokenizeAndStringify(code, true));
    }

    void simplifyKnownVariables60() { // #6829
        const char code[] = "void f() {\n"
                            "  int i = 1;\n"
                            "  const int * const constPtrToConst = &i;\n"
                            "  std::cout << *constPtrToConst << std::endl;\n"
                            "  std::cout << constPtrToConst << std::endl;\n"
                            "}";
        ASSERT_EQUALS("void f ( ) {\n"
                      "int i ; i = 1 ;\n"
                      "const int * const constPtrToConst ; constPtrToConst = & i ;\n"
                      "std :: cout << i << std :: endl ;\n"
                      "std :: cout << & i << std :: endl ;\n"
                      "}", tokenizeAndStringify(code, true));
    }

    void simplifyKnownVariables61() { // #7805
        tokenizeAndStringify("static const int XX = 0;\n"
                             "enum E { XX };\n"
                             "struct s {\n"
                             "  enum Bar {\n"
                             "    XX,\n"
                             "    Other\n"
                             "  };\n"
                             "  enum { XX };\n"
                             "};", /*simplify=*/true);
        ASSERT_EQUALS("", errout.str());
    }

    void simplifyKnownVariables62() { // #5666
        ASSERT_EQUALS("void foo ( std :: string str ) {\n"
                      "char * p ; p = & str [ 0 ] ;\n"
                      "* p = 0 ;\n"
                      "}",
                      tokenizeAndStringify("void foo(std::string str) {\n"
                                           "  char *p = &str[0];\n"
                                           "  *p = 0;\n"
                                           "}", /*simplify=*/true));
    }

    void simplifyKnownVariablesBailOutAssign1() {
        const char code[] = "int foo() {\n"
                            "    int i; i = 0;\n"
                            "    if (x) { i = 10; }\n"
                            "    return i;\n"
                            "}\n";
        const char expected[] = "int foo ( ) {\n"
                                "int i ; i = 0 ;\n"
                                "if ( x ) { i = 10 ; }\n"
                                "return i ;\n"
                                "}";
        ASSERT_EQUALS(expected, tokenizeAndStringify(code, true));
    }

    void simplifyKnownVariablesBailOutAssign2() {
        // ticket #3032 - assignment in condition
        const char code[] = "void f(struct ABC *list) {\n"
                            "    struct ABC *last = NULL;\n"
                            "    nr = (last = list->prev)->nr;\n"  // <- don't replace "last" with 0
                            "}\n";
        const char expected[] = "void f ( struct ABC * list ) {\n"
                                "struct ABC * last ; last = NULL ;\n"
                                "nr = ( last = list . prev ) . nr ;\n"
                                "}";
        ASSERT_EQUALS(expected, tokenizeAndStringify(code, true));
    }

    void simplifyKnownVariablesBailOutAssign3() { // #4395 - nested assignments
        const char code[] = "void f() {\n"
                            "    int *p = 0;\n"
                            "    a = p = (VdbeCursor*)pMem->z;\n"
                            "    return p ;\n"
                            "}\n";
        const char expected[] = "void f ( ) {\n"
                                "int * p ; p = 0 ;\n"
                                "a = p = pMem . z ;\n"
                                "return p ;\n"
                                "}";
        ASSERT_EQUALS(expected, tokenizeAndStringify(code, true));
    }

    void simplifyKnownVariablesBailOutFor1() {
        const char code[] = "void foo() {\n"
                            "    for (int i = 0; i < 10; ++i) { }\n"
                            "}\n";
        const char expected[] = "void foo ( ) {\n"
                                "for ( int i = 0 ; i < 10 ; ++ i ) { }\n"
                                "}";
        ASSERT_EQUALS(expected, tokenizeAndStringify(code, true));
        ASSERT_EQUALS("", errout.str());    // debug warnings
    }

    void simplifyKnownVariablesBailOutFor2() {
        const char code[] = "void foo() {\n"
                            "    int i = 0;\n"
                            "    while (i < 10) { ++i; }\n"
                            "}\n";
        const char expected[] = "void foo ( ) {\n"
                                "int i ; i = 0 ;\n"
                                "while ( i < 10 ) { ++ i ; }\n"
                                "}";
        ASSERT_EQUALS(expected, tokenizeAndStringify(code, true));
        ASSERT_EQUALS("", errout.str());    // debug warnings
    }

    void simplifyKnownVariablesBailOutFor3() {
        const char code[] = "void foo() {\n"
                            "    for (std::string::size_type pos = 0; pos < 10; ++pos)\n"
                            "    { }\n"
                            "}\n";
        const char expected[] = "void foo ( ) {\n"
                                "for ( std :: string :: size_type pos = 0 ; pos < 10 ; ++ pos )\n"
                                "{ }\n"
                                "}";
        ASSERT_EQUALS(expected, tokenizeAndStringify(code, true));
        ASSERT_EQUALS("", errout.str());    // debug warnings
    }

    void simplifyKnownVariablesBailOutMemberFunction() {
        const char code[] = "void foo(obj a) {\n"
                            "    obj b = a;\n"
                            "    b.f();\n"
                            "}\n";
        const char expected[] = "void foo ( obj a ) {\n"
                                "obj b ; b = a ;\n"
                                "b . f ( ) ;\n"
                                "}";
        ASSERT_EQUALS(expected, tokenizeAndStringify(code, true));
    }

    void simplifyKnownVariablesBailOutConditionalIncrement() {
        const char code[] = "int f() {\n"
                            "    int a = 0;\n"
                            "    if (x) {\n"
                            "        ++a;\n" // conditional increment
                            "    }\n"
                            "    return a;\n"
                            "}\n";
        tokenizeAndStringify(code,true);
        ASSERT_EQUALS("", errout.str());     // no debug warnings
    }

    void simplifyKnownVariablesBailOutSwitchBreak() {
        // Ticket #2324
        const char code[] = "int f(char *x) {\n"
                            "    char *p;\n"
                            "    char *q;\n"
                            "\n"
                            "    switch (x & 0x3)\n"
                            "    {\n"
                            "        case 1:\n"
                            "            p = x;\n"
                            "            x = p;\n"
                            "            break;\n"
                            "        case 2:\n"
                            "            q = x;\n" // x is not equal with p
                            "            x = q;\n"
                            "            break;\n"
                            "    }\n"
                            "}\n";

        const char expected[] = "int f ( char * x ) {\n"
                                "char * p ;\n"
                                "char * q ;\n"
                                "\n"
                                "switch ( x & 3 )\n"
                                "{\n"
                                "case 1 : ;\n"
                                "p = x ;\n"
                                "x = p ;\n"
                                "break ;\n"
                                "case 2 : ;\n"
                                "q = x ;\n"
                                "x = q ;\n"
                                "break ;\n"
                                "}\n"
                                "}";

        ASSERT_EQUALS(expected, tokenizeAndStringify(code,true));
    }

    void simplifyKnownVariablesFloat() {
        // Ticket #2454
        const char code[] = "void f() {\n"
                            "    float a = 40;\n"
                            "    x(10 / a);\n"
                            "}\n";

        const char expected[] = "void f ( ) {\n\nx ( 0.25 ) ;\n}";

        ASSERT_EQUALS(expected, tokenizeAndStringify(code,true));

        // Ticket #4227
        const char code2[] = "double f() {"
                             "    double a = false;"
                             "    return a;"
                             "}";
        ASSERT_EQUALS("double f ( ) { return 0.0 ; }", tokenizeAndStringify(code2,true));

        // Ticket #5485
        const char code3[] = "void f() {"
                             "    double a = 1e+007;\n"
                             "    std::cout << a;\n"
                             "}";
        ASSERT_EQUALS("void f ( ) {\nstd :: cout << 1e+007 ;\n}", tokenizeAndStringify(code3,true));

        const char code4[] = "void f() {"
                             "    double a = 1;\n"
                             "    std::cout << a;\n"
                             "}";
        ASSERT_EQUALS("void f ( ) {\nstd :: cout << 1.0 ;\n}", tokenizeAndStringify(code4,true));
    }

    void simplifyKnownVariablesFunctionCalls() {
        {
            const char code[] = "void a(int x);"  // <- x is passed by value
                                "void b() {"
                                "    int x = 123;"
                                "    a(x);"       // <- replace with a(123);
                                "}";
            const char expected[] = "void a ( int x ) ; void b ( ) { a ( 123 ) ; }";
            ASSERT_EQUALS(expected, tokenizeAndStringify(code,true));
        }

        {
            const char code[] = "void a(int &x);" // <- x is passed by reference
                                "void b() {"
                                "    int x = 123;"
                                "    a(x);"       // <- don't replace with a(123);
                                "}";
            const char expected[] = "void a ( int & x ) ; void b ( ) { int x ; x = 123 ; a ( x ) ; }";
            ASSERT_EQUALS(expected, tokenizeAndStringify(code,true));
        }
    }

    void simplifyKnownVariablesGlobalVars() {
        // #8054
        const char code[] = "static int x;"
                            "void f() {"
                            "    x = 123;"
                            "    while (!x) { dostuff(); }"
                            "}";
        ASSERT_EQUALS("static int x ; void f ( ) { x = 123 ; while ( ! x ) { dostuff ( ) ; } }", tokenizeAndStringify(code,true));
    }

    void simplifyKnownVariablesReturn() {
        const char code[] = "int a() {"
                            "    int x = 123;"
                            "    return (x);"
                            "}";
        ASSERT_EQUALS("int a ( ) { return 123 ; }", tokenizeAndStringify(code,true));
    }

    void simplifyKnownVariablesPointerAliasFunctionCall() { // #7440
        const char code[] = "int main() {\n"
                            "  char* data = new char[100];\n"
                            "  char** dataPtr = &data;\n"
                            "  printf(\"test\");\n"
                            "  delete [] *dataPtr;\n"
                            "}";
        const char exp[]  = "int main ( ) {\n"
                            "char * data ; data = new char [ 100 ] ;\n"
                            "char * * dataPtr ; dataPtr = & data ;\n"
                            "printf ( \"test\" ) ;\n"
                            "delete [ ] data ;\n"
                            "}";
        ASSERT_EQUALS(exp, tokenizeAndStringify(code, /*simplify=*/true));
    }

    void simplifyKnownVariablesClassMember() {
        // Ticket #2815
        {
            const char code[] = "char *a;\n"
                                "void f(const char *s) {\n"
                                "    a = NULL;\n"
                                "    x();\n"
                                "    memcpy(a, s, 10);\n"   // <- don't simplify "a" here
                                "}\n";

            const std::string s(tokenizeAndStringify(code, true));
            ASSERT_EQUALS(true, s.find("memcpy ( a , s , 10 ) ;") != std::string::npos);
        }

        // If the variable is local then perform simplification..
        {
            const char code[] = "void f(const char *s) {\n"
                                "    char *a = NULL;\n"
                                "    x();\n"
                                "    memcpy(a, s, 10);\n"   // <- simplify "a"
                                "}\n";

            const std::string s(tokenizeAndStringify(code, true));
            TODO_ASSERT_EQUALS(true, false, s.find("memcpy ( 0 , s , 10 ) ;") != std::string::npos);
        }
    }

    void simplifyExternC() {
        ASSERT_EQUALS("int foo ( ) ;", tokenizeAndStringify("extern \"C\" int foo();"));
        ASSERT_EQUALS("int foo ( ) ;", tokenizeAndStringify("extern \"C\" { int foo(); }"));
    }

    void simplifyFunctionParameters() {
        {
            const char code[] = "char a [ ABC ( DEF ) ] ;";
            ASSERT_EQUALS(code, tokenizeAndStringify(code));
        }

        {
            const char code[] = "module ( a , a , sizeof ( a ) , 0444 ) ;";
            ASSERT_EQUALS("module ( a , a , sizeof ( a ) , 292 ) ;", tokenizeAndStringify(code));
        }

        ASSERT_EQUALS("void f ( int x ) { }", tokenizeAndStringify("void f(x) int x; { }"));
        ASSERT_EQUALS("void f ( int x , char y ) { }", tokenizeAndStringify("void f(x,y) int x; char y; { }"));
        ASSERT_EQUALS("int main ( int argc , char * argv [ ] ) { }", tokenizeAndStringify("int main(argc,argv) int argc; char *argv[]; { }"));
        ASSERT_EQUALS("int f ( int p , int w , float d ) { }", tokenizeAndStringify("int f(p,w,d) float d; { }"));

        // #1067 - Not simplified. Feel free to fix so it is simplified correctly but this syntax is obsolescent.
        ASSERT_EQUALS("int ( * d ( a , b , c ) ) ( ) int a ; int b ; int c ; { }", tokenizeAndStringify("int (*d(a,b,c))()int a,b,c; { }"));

        {
            // This is not a function but the pattern is similar..
            const char code[] = "void foo()"
                                "{"
                                "    if (x)"
                                "        int x;"
                                "    { }"
                                "}";
            ASSERT_EQUALS("void foo ( ) { if ( x ) { } { } }", tokenizeAndStringify(code, true));
        }

        // #3770 - Don't segfault and don't change macro argument as if it's a K&R function argument
        {
            const char code[] = "MACRO(a)"
                                ""
                                "void f()"
                                "{"
                                "    SetLanguage();"
                                "    {"
                                "    }"
                                "}";
            ASSERT_EQUALS("MACRO ( a ) void f ( ) { SetLanguage ( ) ; { } }", tokenizeAndStringify(code));
        }
    }

    void simplifyFunctionParameters1() { // ticket #3721

        const char code[] = "typedef float ufloat;\n"
                            "typedef short ftnlen;\n"
                            "int f(p,w,d,e,len) ufloat *p; ftnlen len;\n"
                            "{\n"
                            "}\n";
        ASSERT_EQUALS("int f ( float * p , int w , int d , int e , short len )\n"
                      "{\n"
                      "}", tokenizeAndStringify(code));
    }

    void simplifyFunctionParameters2() { // #4430
        const char code[] = "class Item { "
                            "int i ; "
                            "public: "
                            "Item ( int i ) ; "
                            "} ; "
                            "Item :: Item ( int i ) : i ( i ) { }";
        ASSERT_EQUALS(code, tokenizeAndStringify(code));
    }

    void simplifyFunctionParameters3() { // #4436
        const char code[] = "class Item { "
                            "int i ; "
                            "int j ; "
                            "public: "
                            "Item ( int i , int j ) ; "
                            "} ; "
                            "Item :: Item ( int i , int j ) : i ( i ) , j ( j ) { }";
        ASSERT_EQUALS(code, tokenizeAndStringify(code));
    }

    void simplifyFunctionParametersMultiTemplate() {
        const char code[] = "template < typename T1 > template < typename T2 > "
                            "void A < T1 > :: foo ( T2 ) { }";
        ASSERT_EQUALS(code, tokenizeAndStringify(code));
    }

    void simplifyFunctionParametersErrors() {
        //same parameters...
        ASSERT_THROW(tokenizeAndStringify("void foo(x, x)\n"
                                          " int x;\n"
                                          " int x;\n"
                                          "{}\n"), InternalError);

        ASSERT_THROW(tokenizeAndStringify("void foo(x, y)\n"
                                          " int x;\n"
                                          " int x;\n"
                                          "{}\n"), InternalError);

        tokenizeAndStringify("void foo(int, int)\n"
                             "{}\n");
        ASSERT_EQUALS("", errout.str());

        // #3848 - Don't hang
        tokenizeAndStringify("sal_Bool ShapeHasText(sal_uLong, sal_uLong) const {\n"
                             "    return sal_True;\n"
                             "}\n"
                             "void CreateSdrOLEFromStorage() {\n"
                             "    comphelper::EmbeddedObjectContainer aCnt( xDestStorage );\n"
                             "    { }\n"
                             "}");
        ASSERT_EQUALS("", errout.str());
    }

    // Simplify "((..))" into "(..)"
    void removeParentheses1() {
        const char code[] = "void foo()"
                            "{"
                            "    free(((void*)p));"
                            "}";

        ASSERT_EQUALS("void foo ( ) { free ( p ) ; }", tokenizeAndStringify(code, true));
    }

    void removeParentheses3() {
        {
            const char code[] = "void foo()"
                                "{"
                                "    if (( true )==(true)){}"
                                "}";
            ASSERT_EQUALS("void foo ( ) { }", tokenizeAndStringify(code, true));
        }

        {
            const char code[] = "void foo()"
                                "{"
                                "    if (( 2 )==(2)){}"
                                "}";
            ASSERT_EQUALS("void foo ( ) { }", tokenizeAndStringify(code, true));
        }

        {
            const char code[] = "void foo()"
                                "{"
                                "    if( g(10)){}"
                                "}";
            ASSERT_EQUALS("void foo ( ) { if ( g ( 10 ) ) { } }", tokenizeAndStringify(code));
        }
    }

    // Simplify "( function (..))" into "function (..)"
    void removeParentheses4() {
        const char code[] = "void foo()"
                            "{"
                            "    (free(p));"
                            "}";
        ASSERT_EQUALS("void foo ( ) { free ( p ) ; }", tokenizeAndStringify(code));
    }

    void removeParentheses5() {
        // Simplify "( delete x )" into "delete x"
        {
            const char code[] = "void foo()"
                                "{"
                                "    (delete p);"
                                "}";
            ASSERT_EQUALS("void foo ( ) { delete p ; }", tokenizeAndStringify(code));
        }

        // Simplify "( delete [] x )" into "delete [] x"
        {
            const char code[] = "void foo()"
                                "{"
                                "    (delete [] p);"
                                "}";
            ASSERT_EQUALS("void foo ( ) { delete [ ] p ; }", tokenizeAndStringify(code));
        }
    }

    // "!(abc.a)" => "!abc.a"
    void removeParentheses6() {
        {
            const char code[] = "(!(abc.a));";
            ASSERT_EQUALS("( ! abc . a ) ;", tokenizeAndStringify(code));
        }
        //handle more complex member selections
        {
            const char code[] = "(!(a.b.c.d));";
            ASSERT_EQUALS("( ! a . b . c . d ) ;", tokenizeAndStringify(code));
        }
    }

    void removeParentheses7() {
        const char code[] = ";char *p; (delete(p), (p)=0);";
        ASSERT_EQUALS("; char * p ; delete p ; p = 0 ;", tokenizeAndStringify(code,true));
    }

    void removeParentheses8() {
        const char code[] = "struct foo {\n"
                            "    void operator delete(void *obj, size_t sz);\n"
                            "}\n";
        const std::string actual(tokenizeAndStringify(code, false, true, Settings::Win32A));

        const char expected[] = "struct foo {\n"
                                "void operatordelete ( void * obj , unsigned long sz ) ;\n"
                                "}";

        ASSERT_EQUALS(expected, actual);
    }

    void removeParentheses9() {
        ASSERT_EQUALS("void delete ( double num ) ;", tokenizeAndStringify("void delete(double num);", false));
    }

    void removeParentheses10() {
        ASSERT_EQUALS("p = buf + 8 ;", tokenizeAndStringify("p = (buf + 8);", false));
    }

    void removeParentheses11() {
        // #2502
        ASSERT_EQUALS("{ } x ( ) ;", tokenizeAndStringify("{}(x());", false));
    }

    void removeParentheses12() {
        // #2760
        ASSERT_EQUALS(", x = 0 ;", tokenizeAndStringify(",(x)=0;", false));
    }

    void removeParentheses13() {
        ASSERT_EQUALS("; f ( a + b , c ) ;", tokenizeAndStringify(";f((a+b),c);", false));
        ASSERT_EQUALS("; x = y [ a + b ] ;", tokenizeAndStringify(";x=y[(a+b)];", false));
    }

    void removeParentheses14() {
        ASSERT_EQUALS("; if ( ( i & 1 ) == 0 ) { ; } ;", tokenizeAndStringify("; if ( (i & 1) == 0 ); ;", false));
    }

    void removeParentheses15() {
        ASSERT_EQUALS("a = b ? c : 123 ;", tokenizeAndStringify("a = b ? c : (123);", false));
        ASSERT_EQUALS("a = b ? c : ( 123 + 456 ) ;", tokenizeAndStringify("a = b ? c : ((123)+(456));", false));
        ASSERT_EQUALS("a = b ? 123 : c ;", tokenizeAndStringify("a = b ? (123) : c;", false));

        // #4316
        ASSERT_EQUALS("a = b ? c : ( d = 1 , 0 ) ;", tokenizeAndStringify("a = b ? c : (d=1,0);", false));
    }

    void removeParentheses16() { // *(x.y)=
        // #4423
        ASSERT_EQUALS("; * x = 0 ;", tokenizeAndStringify(";*(x)=0;", false));
        ASSERT_EQUALS("; * x . y = 0 ;", tokenizeAndStringify(";*(x.y)=0;", false));
    }

    void removeParentheses17() { // a ? b : (c > 0 ? d : e)
        ASSERT_EQUALS("a ? b : ( c > 0 ? d : e ) ;", tokenizeAndStringify("a?b:(c>0?d:e);", false));
    }

    void removeParentheses18() {
        ASSERT_EQUALS("float ( * a ) [ 2 ] ;", tokenizeAndStringify("float(*a)[2];", false));
    }

    void removeParentheses19() {
        ASSERT_EQUALS("( ( ( typeof ( X ) ) * ) 0 ) ;", tokenizeAndStringify("(((typeof(X))*)0);", false));
    }

    void removeParentheses20() {
        ASSERT_EQUALS("a < b < int > > ( 2 ) ;", tokenizeAndStringify("a<b<int>>(2);", false));
    }

    void removeParentheses21() {
        ASSERT_EQUALS("a = ( int ) - b ;", tokenizeAndStringify("a = ((int)-b);", false));
    }

    void removeParentheses22() {
        static char code[] = "struct S { "
                             "char *(a); "
                             "char &(b); "
                             "const static char *(c); "
                             "} ;";
        static char  exp[] = "struct S { "
                             "char * a ; "
                             "char & b ; "
                             "static const char * c ; "
                             "} ;";
        ASSERT_EQUALS(exp, tokenizeAndStringify(code));
    }

    void removeParentheses23() { // Ticket #6103
        // Reported case
        {
            static char code[] = "; * * p f ( ) int = { new int ( * [ 2 ] ) ; void }";
            static char  exp[] = "; * * p f ( ) int = { new int ( * [ 2 ] ) ; void }";
            ASSERT_EQUALS(exp, tokenizeAndStringify(code));
        }
        // Various valid cases
        {
            static char code[] = "int * f [ 1 ] = { new ( int ) } ;";
            static char  exp[] = "int * f [ 1 ] = { new int } ;";
            ASSERT_EQUALS(exp, tokenizeAndStringify(code));
        }
        {
            static char code[] = "int * * f [ 1 ] = { new ( int ) [ 1 ] } ;";
            static char  exp[] = "int * * f [ 1 ] = { new int [ 1 ] } ;";
            ASSERT_EQUALS(exp, tokenizeAndStringify(code));
        }
        {
            static char code[] = "list < int > * f [ 1 ] = { new ( list < int > ) } ;";
            static char  exp[] = "list < int > * f [ 1 ] = { new list < int > } ;";
            ASSERT_EQUALS(exp, tokenizeAndStringify(code));
        }
        // don't remove parentheses in operator new overload
        {
            static char code[] = "void *operator new(__SIZE_TYPE__, int);";
            static char  exp[] = "void * operatornew ( __SIZE_TYPE__ , int ) ;";
            ASSERT_EQUALS(exp, tokenizeAndStringify(code));
        }
    }

    void removeParentheses24() { // Ticket #7040
        static char code[] = "std::hash<decltype(t._data)>()(t._data);";
        static char  exp[] = "std :: hash < decltype ( t . _data ) > ( ) ( t . _data ) ;";
        ASSERT_EQUALS(exp, tokenizeAndStringify(code));
    }

    void tokenize_double() {
        const char code[] = "void f() {\n"
                            "    double a = 4.2;\n"
                            "    float b = 4.2f;\n"
                            "    double c = 4.2e+10;\n"
                            "    double d = 4.2e-10;\n"
                            "    int e = 4+2;\n"
                            "}";
        ASSERT_EQUALS("void f ( ) {\n"
                      "double a ; a = 4.2 ;\n"
                      "float b ; b = 4.2f ;\n"
                      "double c ; c = 4.2e+10 ;\n"
                      "double d ; d = 4.2e-10 ;\n"
                      "int e ; e = 4 + 2 ;\n"
                      "}", tokenizeAndStringify(code));
    }

    void tokenize_strings() {
        const char code[] =   "void f() {\n"
                              "const char *a =\n"
                              "{\n"
                              "\"hello \"\n"
                              "\"more \"\n"
                              "\"world\"\n"
                              "};\n"
                              "}";
        ASSERT_EQUALS("void f ( ) {\n"
                      "const char * a ; a =\n"
                      "{\n"
                      "\"hello more world\"\n"
                      "\n"
                      "\n"
                      "} ;\n"
                      "}", tokenizeAndStringify(code));
    }

    void simplify_constants() {
        const char code[] =
            "void f() {\n"
            "const int a = 45;\n"
            "if( a )\n"
            "{ int b = a; }\n"
            "}\n"
            "void g() {\n"
            "int a = 2;\n"
            "}";
        ASSERT_EQUALS("void f ( ) {\n"
                      "\n"
                      "\n"
                      "\n"
                      "}\n"
                      "void g ( ) {\n"
                      "\n"
                      "}", tokenizeAndStringify(code, true));
    }

    void simplify_constants2() {
        const char code[] =
            "void f( Foo &foo, Foo *foo2 ) {\n"
            "const int a = 45;\n"
            "foo.a=a+a;\n"
            "foo2->a=a;\n"
            "}";
        ASSERT_EQUALS("void f ( Foo & foo , Foo * foo2 ) {\n"
                      "\n"
                      "foo . a = 90 ;\n"
                      "foo2 . a = 45 ;\n"
                      "}", tokenizeAndStringify(code, true));
    }

    void simplify_constants3() {
        const char code[] =
            "static const char str[] = \"abcd\";\n"
            "static const unsigned int SZ = sizeof(str);\n"
            "void f() {\n"
            "a = SZ;\n"
            "}\n";
        const char expected[] =
            "static const char str [ 5 ] = \"abcd\" ;\n\nvoid f ( ) {\na = 5 ;\n}";
        ASSERT_EQUALS(expected, tokenizeAndStringify(code,true));
    }

    void simplify_constants4() {
        const char code[] = "static const int bSize = 4;\n"
                            "static const int aSize = 50;\n"
                            "x = bSize;\n"
                            "y = aSize;\n";
        ASSERT_EQUALS("x = 4 ;\ny = 50 ;", tokenizeAndStringify(code,true));
    }

    void simplify_constants5() {
        const char code[] = "int buffer[10];\n"
                            "static const int NELEMS = sizeof(buffer)/sizeof(int);\n"
                            "static const int NELEMS2(sizeof(buffer)/sizeof(int));\n"
                            "x = NELEMS;\n"
                            "y = NELEMS2;\n";
        ASSERT_EQUALS("int buffer [ 10 ] ;\n\n\nx = 10 ;\ny = 10 ;", tokenizeAndStringify(code,true));
    }

    void simplify_constants6() { // Ticket #5625
        {
            const char code[] = "template < class T > struct foo ;\n"
                                "void bar ( ) {\n"
                                "foo < 1 ? 0 ? 1 : 6 : 2 > x ;\n"
                                "foo < 1 ? 0 : 2 > y ;\n"
                                "}";
            const char exp [] = "template < class T > struct foo ;\n"
                                "void bar ( ) {\n"
                                "foo < 6 > x ;\n"
                                "foo < 0 > y ;\n"
                                "}";
            ASSERT_EQUALS(exp, tokenizeAndStringify(code, true));
        }
        {
            const char code[] = "bool b = true ? false : 1 > 2 ;";
            const char exp [] = "bool b ; b = false ;";
            ASSERT_EQUALS(exp, tokenizeAndStringify(code, true));
        }
    }

    void simplifyMulAndParens() {
        // (error) Resource leak
        const char code[] = "void f() {"
                            "   *&n1=open();"
                            "   *&(n2)=open();"
                            "   *(&n3)=open();"
                            "   *&*&n4=open();"
                            "   *&*&*&(n5)=open();"
                            "   *&*&(*&n6)=open();"
                            "   *&*(&*&n7)=open();"
                            "   *(&*&n8)=open();"
                            "   *&(*&*&(*&n9))=open();"
                            "   (n10) = open();"
                            "   ((n11)) = open();"
                            "   ((*&n12))=open();"
                            "   *(&(*&n13))=open();"
                            "   ((*&(*&n14)))=open();"
                            "   ((*&(*&n15)))+=10;"
                            "}";
        const char expected[] = "void f ( ) {"
                                " n1 = open ( ) ;"
                                " n2 = open ( ) ;"
                                " n3 = open ( ) ;"
                                " n4 = open ( ) ;"
                                " n5 = open ( ) ;"
                                " n6 = open ( ) ;"
                                " n7 = open ( ) ;"
                                " n8 = open ( ) ;"
                                " n9 = open ( ) ;"
                                " n10 = open ( ) ;"
                                " n11 = open ( ) ;"
                                " n12 = open ( ) ;"
                                " n13 = open ( ) ;"
                                " n14 = open ( ) ;"
                                " n15 += 10 ; "
                                "}";
        ASSERT_EQUALS(expected, tokenizeAndStringify(code));
    }

    void simplifyStructDecl() {
        const char code[] = "const struct A { int a; int b; } a;";
        ASSERT_EQUALS("struct A { int a ; int b ; } ; const struct A a ;", tokenizeAndStringify(code));
    }

    void vardecl1() {
        const char code[] = "unsigned int a, b;";

        const std::string actual(tokenizeAndStringify(code));

        ASSERT_EQUALS("unsigned int a ; unsigned int b ;", actual);
    }

    void vardecl2() {
        const char code[] = "void foo(a,b) unsigned int a, b; { }";

        const std::string actual(tokenizeAndStringify(code));

        ASSERT_EQUALS("void foo ( unsigned int a , unsigned int b ) { }", actual);
    }

    void vardecl3() {
        const char code[] = "void f() { char * p = foo<10,char>(); }";
        const std::string actual(tokenizeAndStringify(code));
        ASSERT_EQUALS("void f ( ) { char * p ; p = foo < 10 , char > ( ) ; }", actual);
    }

    void vardecl4() {
        // ticket #346

        const char code1[] = "void *p = NULL;";
        const char res1[]  = "void * p ; p = NULL ;";
        ASSERT_EQUALS(res1, tokenizeAndStringify(code1));

        const char code2[] = "const void *p = NULL;";
        const char res2[]  = "const void * p ; p = NULL ;";
        ASSERT_EQUALS(res2, tokenizeAndStringify(code2));

        const char code3[] = "void * const p = NULL;";
        const char res3[]  = "void * const p ; p = NULL ;";
        ASSERT_EQUALS(res3, tokenizeAndStringify(code3));

        const char code4[] = "const void * const p = NULL;";
        const char res4[]  = "const void * const p ; p = NULL ;";
        ASSERT_EQUALS(res4, tokenizeAndStringify(code4));
    }

    void vardecl5() {
        ASSERT_EQUALS("void foo ( int nX ) {\n"
                      "int addI ; addI = frontPoint == 2 || frontPoint == 1 ? ( i = 0 , 1 ) : ( i = nX - 2 , -1 ) ;\n"
                      "}", tokenizeAndStringify("void foo(int nX) {\n"
                                                "    int addI = frontPoint == 2 || frontPoint == 1 ? i = 0, 1 : (i = nX - 2, -1);\n"
                                                "}"));
    }

    void vardecl_stl_1() {
        // ticket #520

        const char code1[] = "std::vector<std::string>a, b;";
        const char res1[]  = "std :: vector < std :: string > a ; std :: vector < std :: string > b ;";
        ASSERT_EQUALS(res1, tokenizeAndStringify(code1));

        const char code2[] = "std::vector<std::string>::const_iterator it, cit;";
        const char res2[]  = "std :: vector < std :: string > :: const_iterator it ; std :: vector < std :: string > :: const_iterator cit ;";
        ASSERT_EQUALS(res2, tokenizeAndStringify(code2));

        const char code3[] = "std::vector<std::pair<std::string, std::string > > *c, d;";
        const char res3[]  = "std :: vector < std :: pair < std :: string , std :: string > > * c ; std :: vector < std :: pair < std :: string , std :: string > > d ;";
        ASSERT_EQUALS(res3, tokenizeAndStringify(code3));
    }

    void vardecl_stl_2() {
        const char code1[] = "{ std::string x = \"abc\"; }";
        ASSERT_EQUALS("{ std :: string x ; x = \"abc\" ; }", tokenizeAndStringify(code1));

        const char code2[] = "{ std::vector<int> x = y; }";
        ASSERT_EQUALS("{ std :: vector < int > x ; x = y ; }", tokenizeAndStringify(code2));
    }

    void vardecl_template_1() {
        // ticket #1046
        const char code1[] = "b<(1<<24),10,24> u, v;";
        const char res1[]  = "b < 16777216 , 10 , 24 > u ; b < 16777216 , 10 , 24 > v ;";
        ASSERT_EQUALS(res1, tokenizeAndStringify(code1));
        // ticket #3571 (segmentation fault)
        tokenizeAndStringify("template <int i = (3>4) > class X4 {};");
    }

    void vardecl_template_2() {
        // ticket #3650
        const char code[] = "const string str = x<8,int>();";
        const char expected[]  = "const string str = x < 8 , int > ( ) ;";
        ASSERT_EQUALS(expected, tokenizeAndStringify(code));
    }

    void vardecl_union() {
        // ticket #1976
        const char code1[] = "class Fred { public: union { int a ; int b ; } ; } ;";
        ASSERT_EQUALS(code1, tokenizeAndStringify(code1));

        // ticket #2039
        const char code2[] = "void f() {\n"
                             "     union {\n"
                             "         int x;\n"
                             "         long y;\n"
                             "     };\n"
                             "}";
        ASSERT_EQUALS("void f ( ) {\n\nint x ;\nlong & y = x ;\n\n}", tokenizeAndStringify(code2));

        // ticket #3927
        const char code3[] = "union xy *p = NULL;";
        ASSERT_EQUALS("union xy * p ; p = NULL ;", tokenizeAndStringify(code3));
    }

    void vardecl_par() {
        // ticket #2743 - set links if variable type contains parentheses
        const char code[] = "Fred<int(*)()> fred1=a, fred2=b;";
        ASSERT_EQUALS("Fred < int ( * ) ( ) > fred1 ; fred1 = a ; Fred < int ( * ) ( ) > fred2 ; fred2 = b ;", tokenizeAndStringify(code));
    }

    void vardecl_par2() {
        // ticket #3912 - set correct links
        const char code[] = "function<void (shared_ptr<MyClass>)> v;";
        ASSERT_EQUALS("function < void ( shared_ptr < MyClass > ) > v ;", tokenizeAndStringify(code));
    }

    void vardecl_par3() {
        // ticket #6556- Fred x1(a), x2(b);
        const char code[] = "Fred x1(a), x2(b);";
        ASSERT_EQUALS("Fred x1 ( a ) ; Fred x2 ( b ) ;", tokenizeAndStringify(code));
    }

    void vardecl_class_ref() {
        const char code[] = "class A { B &b1,&b2; };";
        ASSERT_EQUALS("class A { B & b1 ; B & b2 ; } ;", tokenizeAndStringify(code));
    }

    void vardec_static() {
        {
            // don't simplify declarations of static variables
            // "static int i = 0;" is not the same as "static int i; i = 0;"
            const char code[] = "static int i = 0 ;";
            ASSERT_EQUALS(code, tokenizeAndStringify(code));
        }

        {
            const char code[] = "static int a, b;";
            ASSERT_EQUALS("static int a ; static int b ;", tokenizeAndStringify(code));
        }

        {
            const char code[] = "static unsigned int a, b;";
            ASSERT_EQUALS("static unsigned int a ; static unsigned int b ;", tokenizeAndStringify(code));
        }

        {
            const char code[] = "static int a=1, b=1;";
            ASSERT_EQUALS("static int a = 1 ; static int b = 1 ;", tokenizeAndStringify(code));
        }

        {
            const char code[] = "static int *a, *b;";
            ASSERT_EQUALS("static int * a ; static int * b ;", tokenizeAndStringify(code));
        }

        {
            const char code[] = "static unsigned int *a=0, *b=0;";
            ASSERT_EQUALS("static unsigned int * a = 0 ; static unsigned int * b = 0 ;", tokenizeAndStringify(code));
        }

        {
            // Ticket #4450
            const char code[] = "static int large_eeprom_type = (13 | (5)), "
                                "default_flash_type = 42;";
            ASSERT_EQUALS("static int large_eeprom_type = 13 | 5 ; static int default_flash_type = 42 ;",
                          tokenizeAndStringify(code));
        }

        {
            // Ticket #5121
            const char code[] = "unsigned int x;"
                                "static const unsigned int A = 1, B = A, C = 0, D = (A), E = 0;"
                                "void f() {"
                                "  unsigned int *foo = &x;"
                                "}";
            ASSERT_EQUALS("unsigned int x ; "
                          "static const unsigned int A = 1 ; "
                          "static const unsigned int B = A ; "
                          "static const unsigned int C = 0 ; "
                          "static const unsigned int D = A ; "
                          "static const unsigned int E = 0 ; "
                          "void f ( ) { "
                          "unsigned int * foo ; "
                          "foo = & x ; "
                          "}",
                          tokenizeAndStringify(code));
        }

        {
            // Ticket #5266
            const char code[] = "class Machine {\n"
                                "  static int const STACK_ORDER = 10, STACK_MAX = 1 << STACK_ORDER,"
                                "                   STACK_GUARD = 2;\n"
                                "};";
            ASSERT_EQUALS("class Machine {\n"
                          "static const int STACK_ORDER = 10 ; static const int STACK_MAX = 1 << STACK_ORDER ; "
                          "static const int STACK_GUARD = 2 ;\n"
                          "} ;",
                          tokenizeAndStringify(code));
        }
    }

    void vardecl6() {
        // ticket #565

        const char code1[] = "int z = x >> 16;";
        const char res1[]  = "int z ; z = x >> 16 ;";
        ASSERT_EQUALS(res1, tokenizeAndStringify(code1));
    }

    void vardecl7() {
        // ticket #603
        const char code[] = "void f() {\n"
                            "    for (int c = 0; c < 0; ++c) {}\n"
                            "    int t;\n"
                            "    D(3 > t, \"T\");\n"
                            "}";
        const char res[] = "void f ( ) {\n"
                           "for ( int c = 0 ; c < 0 ; ++ c ) { }\n"
                           "int t ;\n"
                           "D ( 3 > t , \"T\" ) ;\n"
                           "}";

        ASSERT_EQUALS(res, tokenizeAndStringify(code));
    }

    void vardecl8() {
        // ticket #696
        const char code[] = "char a[10]={'\\0'}, b[10]={'\\0'};";
        const char res[]  = "char a [ 10 ] = { '\\0' } ; char b [ 10 ] = { '\\0' } ;";
        ASSERT_EQUALS(res, tokenizeAndStringify(code));
    }

    void vardecl9() {
        const char code[] = "char a[2] = {'A', '\\0'}, b[2] = {'B', '\\0'};";
        const char res[]  = "char a [ 2 ] = { 'A' , '\\0' } ; char b [ 2 ] = { 'B' , '\\0' } ;";
        ASSERT_EQUALS(res, tokenizeAndStringify(code));
    }

    void vardecl10() {
        // ticket #732
        const char code[] = "char a [ 2 ] = { '-' } ; memset ( a , '-' , sizeof ( a ) ) ;";
        ASSERT_EQUALS(code, tokenizeAndStringify(code));
    }

    void vardecl11() {
        // ticket #1684
        const char code[] = "char a[5][8], b[5][8];";
        ASSERT_EQUALS("char a [ 5 ] [ 8 ] ; char b [ 5 ] [ 8 ] ;", tokenizeAndStringify(code));
    }

    void vardecl12() {
        const char code[] = "struct A { public: B a, b, c, d; };";
        ASSERT_EQUALS("struct A { public: B a ; B b ; B c ; B d ; } ;", tokenizeAndStringify(code));
    }

    void vardecl13() {
        const char code[] = "void f() {\n"
                            "    int a = (x < y) ? 1 : 0;\n"
                            "}";
        ASSERT_EQUALS("void f ( ) {\nint a ; a = ( x < y ) ? 1 : 0 ;\n}", tokenizeAndStringify(code));
    }

    void vardecl14() {
        const char code[] = "::std::tr1::shared_ptr<int> pNum1, pNum2;\n";
        ASSERT_EQUALS(":: std :: tr1 :: shared_ptr < int > pNum1 ; :: std :: tr1 :: shared_ptr < int > pNum2 ;", tokenizeAndStringify(code, false, false, Settings::Native, "test.cpp", false));
    }

    void vardecl15() {
        const char code[] = "const char x[] = \"foo\", y[] = \"bar\";\n";
        ASSERT_EQUALS("const char x [ 4 ] = \"foo\" ; const char y [ 4 ] = \"bar\" ;", tokenizeAndStringify(code));
    }

    void vardecl16() {
        {
            const char code[] = "const a::b<c,d(e),f>::g::h<i>::l *x [] = foo(),y [][] = bar();\n";
            ASSERT_EQUALS("const a :: b < c , d ( e ) , f > :: g :: h < i > :: l * x [ ] = foo ( ) ; "
                          "const a :: b < c , d ( e ) , f > :: g :: h < i > :: l y [ ] [ ] = bar ( ) ;", tokenizeAndStringify(code));
        }

        {
            const char code[] = "const ::b<c,d(e),f>::g::h<i>::l *x [] = foo(),y [][] = bar();\n";
            ASSERT_EQUALS("const :: b < c , d ( e ) , f > :: g :: h < i > :: l * x [ ] = foo ( ) ; "
                          "const :: b < c , d ( e ) , f > :: g :: h < i > :: l y [ ] [ ] = bar ( ) ;", tokenizeAndStringify(code));
        }
    }

    void vardecl17() {
        const char code[] = "a < b > :: c :: d :: e < f > x = foo(), y = bar();\n";
        ASSERT_EQUALS("a < b > :: c :: d :: e < f > x ; x = foo ( ) ; "
                      "a < b > :: c :: d :: e < f > y ; y = bar ( ) ;", tokenizeAndStringify(code));
    }

    void vardecl18() {
        const char code[] = "void f() {\n"
                            "    g((double)v1*v2, v3, v4);\n"
                            "}\n";

        ASSERT_EQUALS("void f ( ) {\n"
                      "g ( ( double ) v1 * v2 , v3 , v4 ) ;\n"
                      "}", tokenizeAndStringify(code));
    }

    void vardecl19() {
        {
            const char code[] = "void func(in, r, m)\n"
                                "int in;"
                                "int r,m;"
                                "{\n"
                                "}\n";

            ASSERT_EQUALS("void func (\n"
                          "int in ,\n"
                          "int r ,\n"
                          "int m )\n"
                          "{\n"
                          "}", tokenizeAndStringify(code));
        }
        {
            const char code[] = "void f(r,f)\n"
                                "char *r;\n"
                                "{\n"
                                "}\n";

            ASSERT_EQUALS("void f (\n"
                          "char * r )\n"
                          "\n"
                          "{\n"
                          "}", tokenizeAndStringify(code));
        }
        {
            const char code[] = "void f(f)\n"
                                "{\n"
                                "}\n";

            ASSERT_EQUALS("void f ( )\n"
                          "{\n"
                          "}", tokenizeAndStringify(code));
        }
        {
            const char code[] = "void f(f,r)\n"
                                "char *r;\n"
                                "{\n"
                                "}\n";

            ASSERT_EQUALS("void f (\n"
                          "char * r )\n"
                          "\n"
                          "{\n"
                          "}", tokenizeAndStringify(code));
        }
        {
            const char code[] = "void f(r,f,s)\n"
                                "char *r;\n"
                                "char *s;\n"
                                "{\n"
                                "}\n";

            ASSERT_EQUALS("void f (\n"
                          "char * r ,\n"
                          "\n"
                          "char * s )\n"
                          "\n"
                          "\n"
                          "{\n"
                          "}", tokenizeAndStringify(code));
        }
        {
            const char code[] = "void f(r,s,t)\n"
                                "char *r,*s,*t;\n"
                                "{\n"
                                "}\n";

            ASSERT_EQUALS("void f (\n"
                          "char * r ,\n"
                          "char * s ,\n"
                          "char * t )\n"
                          "\n"
                          "{\n"
                          "}", tokenizeAndStringify(code));
        }
        {
            const char code[] = "void f(a, b) register char *a, *b;\n"
                                "{\n"
                                "}\n";

            ASSERT_EQUALS("void f ( char * a , char * b )\n"
                          "{\n"
                          "}", tokenizeAndStringify(code));
        }
    }

    void vardecl20() {
        // #3700
        const char code[] = "void a::b() const\n"
                            "{\n"
                            "    register const int X = 0;\n"
                            "}\n";
        ASSERT_EQUALS("void a :: b ( ) const\n"
                      "{\n"
                      "const int X = 0 ;\n"
                      "}", tokenizeAndStringify(code));
    }

    void vardecl21() { // type in namespace
        // #4042 - a::b const *p = 0;
        const char code1[] = "void f() {\n"
                             "    a::b const *p = 0;\n"
                             "}\n";
        ASSERT_EQUALS("void f ( ) {\n"
                      "const a :: b * p ; p = 0 ;\n"
                      "}"
                      , tokenizeAndStringify(code1));

        // #4226 - ::a::b const *p = 0;
        const char code2[] = "void f() {\n"
                             "    ::a::b const *p = 0;\n"
                             "}\n";
        ASSERT_EQUALS("void f ( ) {\n"
                      "const :: a :: b * p ; p = 0 ;\n"
                      "}"
                      , tokenizeAndStringify(code2));
    }

    void vardecl22() {  // #4211 - segmentation fault
        tokenizeAndStringify("A<B<C<int>> >* p = 0;");
    }

    void vardecl23() {  // #4276 - segmentation fault
        ASSERT_THROW(tokenizeAndStringify("class a { protected : template < class int x = 1 ; public : int f ( ) ; }"), InternalError);
    }

    void vardecl24() {  // #4187 - variable declaration within lambda function
        const char code1[] = "void f() {\n"
                             "    std::for_each(ints.begin(), ints.end(), [](int val)\n"
                             "    {\n"
                             "        int temp = 0;\n"
                             "    });\n"
                             "}";

        const char expected1[] = "void f ( ) {\n"
                                 "std :: for_each ( ints . begin ( ) , ints . end ( ) , [ ] ( int val )\n"
                                 "{\n"
                                 "int temp ; temp = 0 ;\n"
                                 "} ) ;\n"
                                 "}";

        ASSERT_EQUALS(expected1, tokenizeAndStringify(code1));

        const char code2[] = "void f(int j) {\n"
                             "    g( [](){int temp = 0;} , j );\n"
                             "}";

        const char expected2[] = "void f ( int j ) {\n"
                                 "g ( [ ] ( ) { int temp ; temp = 0 ; } , j ) ;\n"
                                 "}";

        ASSERT_EQUALS(expected2, tokenizeAndStringify(code2));
    }

    void vardecl25() {  // #4799 - segmentation fault
        tokenizeAndStringify("void A::func(P g) const {}\n"
                             "void A::a() {\n"
                             "   b = new d(  [this]( const P & p) -> double { return this->func(p);}  );\n"
                             "}");
    }

    void vardecl26() { // #5907
        const char code[] = "extern int *new, obj, player;";
        const char expected[] = "extern int * new ; extern int obj ; extern int player ;";
        ASSERT_EQUALS(expected, tokenizeAndStringify(code, false, true, Settings::Native, "test.c"));
        ASSERT_EQUALS(expected, tokenizeAndStringify(code));
    }

    void vardecl27() { // #7850
        const char code[] = "extern int foo(char);\n"
                            "void* class(char c) {\n"
                            "  if (foo(c))\n"
                            "    return 0;\n"
                            "  return 0;\n"
                            "}";
        tokenizeAndStringify(code, /*simplify=*/false, /*expand=*/true, Settings::Native, "test.c");
    }

    void volatile_variables() {
        const char code[] = "volatile int a=0;\n"
                            "volatile int b=0;\n"
                            "volatile int c=0;\n";

        const std::string actual(tokenizeAndStringify(code));

        ASSERT_EQUALS("volatile int a ; a = 0 ;\nvolatile int b ; b = 0 ;\nvolatile int c ; c = 0 ;", actual);
    }


    void simplifyKeyword() {
        {
            const char code[] = "void f (int a [ static 5] );";
            ASSERT_EQUALS("void f ( int a [ 5 ] ) ;", tokenizeAndStringify(code));
        }
        {
            const char in4 [] = "struct B final : A { void foo(); };";
            const char out4 [] = "struct B : A { void foo ( ) ; } ;";
            ASSERT_EQUALS(out4, tokenizeAndStringify(in4));

            const char in5 [] = "struct ArrayItemsValidator final {\n"
                                "    SchemaError validate() const override {\n"
                                "        for (; pos < value.size(); ++pos) {\n"
                                "        }\n"
                                "        return none;\n"
                                "    }\n"
                                "};\n";
            const char out5 [] =
                "struct ArrayItemsValidator {\n"
                "SchemaError validate ( ) const override {\n"
                "for ( ; pos < value . size ( ) ; ++ pos ) {\n"
                "}\n"
                "return none ;\n"
                "}\n"
                "} ;";

            ASSERT_EQUALS(out5, tokenizeAndStringify(in5));
        }
        {
            // Ticket #8679
            const char code[] = "thread_local void *thread_local_var; "
                                "__thread void *thread_local_var_2;";
            ASSERT_EQUALS("static void * thread_local_var ; "
                          "void * thread_local_var_2 ;", tokenizeAndStringify(code));
        }
    }

    /**
     * tokenize "signed i" => "signed int i"
     */
    void signed1() {
        {
            const char code1[] = "void foo ( signed int , float ) ;";
            ASSERT_EQUALS(code1, tokenizeAndStringify(code1));
        }

        {
            const char code1[] = "signed i ;";
            const char code2[] = "signed int i ;";
            ASSERT_EQUALS(code2, tokenizeAndStringify(code1));
        }

        {
            const char code1[] = "signed int i ;";
            ASSERT_EQUALS(code1, tokenizeAndStringify(code1));
        }

        {
            const char code1[] = "int signed i ;";
            const char code2[] = "signed int i ;";
            ASSERT_EQUALS(code2, tokenizeAndStringify(code1));
        }

        {
            const char code1[] = "void f() { for (signed i=0; i<10; i++) {} }";
            const char code2[] = "void f ( ) { for ( signed int i = 0 ; i < 10 ; i ++ ) { } }";
            ASSERT_EQUALS(code2, tokenizeAndStringify(code1));
        }
    }

    /**
     * tokenize "unsigned i" => "unsigned int i"
     * tokenize "unsigned" => "unsigned int"
     */
    void unsigned1() {
        // No changes..
        {
            const char code[] = "void foo ( unsigned int , float ) ;";
            ASSERT_EQUALS(code, tokenizeAndStringify(code));
        }

        // insert "int" after "unsigned"..
        {
            const char code1[] = "unsigned i ;";
            const char code2[] = "unsigned int i ;";
            ASSERT_EQUALS(code2, tokenizeAndStringify(code1));
        }

        {
            const char code1[] = "int unsigned i ;";
            const char code2[] = "unsigned int i ;";
            ASSERT_EQUALS(code2, tokenizeAndStringify(code1));
        }

        // insert "int" after "unsigned"..
        {
            const char code1[] = "void f() { for (unsigned i=0; i<10; i++) {} }";
            const char code2[] = "void f ( ) { for ( unsigned int i = 0 ; i < 10 ; i ++ ) { } }";
            ASSERT_EQUALS(code2, tokenizeAndStringify(code1));
        }

        // "extern unsigned x;" => "extern int x;"
        {
            const char code1[] = "; extern unsigned x;";
            const char code2[] = "; extern unsigned int x ;";
            ASSERT_EQUALS(code2, tokenizeAndStringify(code1));
        }
    }

    void unsigned2() {
        const char code[] = "i = (unsigned)j;";
        const char expected[] = "i = ( unsigned int ) j ;";
        ASSERT_EQUALS(expected, tokenizeAndStringify(code));
    }

    // simplify "unsigned" when using templates..
    void unsigned3() {
        {
            const char code[] = "; foo<unsigned>();";
            const char expected[] = "; foo<int> ( ) ;";
            ASSERT_EQUALS(expected, tokenizeAndStringify(code));
        }

        {
            const char code[] = "; foo<unsigned int>();";
            const char expected[] = "; foo<int> ( ) ;";
            ASSERT_EQUALS(expected, tokenizeAndStringify(code));
        }
    }

    void simplifyStdType() { // #4947, #4950, #4951
        // usigned long long
        {
            const char code[] = "long long unsigned int x;";
            const char expected[] = "unsigned long long x ;";
            ASSERT_EQUALS(expected, tokenizeAndStringify(code));
        }
        {
            const char code[] = "long long int unsigned x;";
            const char expected[] = "unsigned long long x ;";
            ASSERT_EQUALS(expected, tokenizeAndStringify(code));
        }
        {
            const char code[] = "unsigned long long int x;";
            const char expected[] = "unsigned long long x ;";
            ASSERT_EQUALS(expected, tokenizeAndStringify(code));
        }
        {
            const char code[] = "unsigned int long long x;";
            const char expected[] = "unsigned long long x ;";
            ASSERT_EQUALS(expected, tokenizeAndStringify(code));
        }
        {
            const char code[] = "int unsigned long long x;";
            const char expected[] = "unsigned long long x ;";
            ASSERT_EQUALS(expected, tokenizeAndStringify(code));
        }
        {
            const char code[] = "int long long unsigned x;";
            const char expected[] = "unsigned long long x ;";
            ASSERT_EQUALS(expected, tokenizeAndStringify(code));
        }
        // signed long long
        {
            const char code[] = "long long signed int x;";
            const char expected[] = "signed long long x ;";
            ASSERT_EQUALS(expected, tokenizeAndStringify(code));
        }
        {
            const char code[] = "long long int signed x;";
            const char expected[] = "signed long long x ;";
            ASSERT_EQUALS(expected, tokenizeAndStringify(code));
        }
        {
            const char code[] = "signed long long int x;";
            const char expected[] = "signed long long x ;";
            ASSERT_EQUALS(expected, tokenizeAndStringify(code));
        }
        {
            const char code[] = "signed int long long x;";
            const char expected[] = "signed long long x ;";
            ASSERT_EQUALS(expected, tokenizeAndStringify(code));
        }
        {
            const char code[] = "int signed long long x;";
            const char expected[] = "signed long long x ;";
            ASSERT_EQUALS(expected, tokenizeAndStringify(code));
        }
        {
            const char code[] = "int long long signed x;";
            const char expected[] = "signed long long x ;";
            ASSERT_EQUALS(expected, tokenizeAndStringify(code));
        }
        // usigned short
        {
            const char code[] = "short unsigned int x;";
            const char expected[] = "unsigned short x ;";
            ASSERT_EQUALS(expected, tokenizeAndStringify(code));
        }
        {
            const char code[] = "short int unsigned x;";
            const char expected[] = "unsigned short x ;";
            ASSERT_EQUALS(expected, tokenizeAndStringify(code));
        }
        {
            const char code[] = "unsigned short int x;";
            const char expected[] = "unsigned short x ;";
            ASSERT_EQUALS(expected, tokenizeAndStringify(code));
        }
        {
            const char code[] = "unsigned int short x;";
            const char expected[] = "unsigned short x ;";
            ASSERT_EQUALS(expected, tokenizeAndStringify(code));
        }
        {
            const char code[] = "int unsigned short x;";
            const char expected[] = "unsigned short x ;";
            ASSERT_EQUALS(expected, tokenizeAndStringify(code));
        }
        {
            const char code[] = "int short unsigned x;";
            const char expected[] = "unsigned short x ;";
            ASSERT_EQUALS(expected, tokenizeAndStringify(code));
        }
        // signed short
        {
            const char code[] = "short signed int x;";
            const char expected[] = "signed short x ;";
            ASSERT_EQUALS(expected, tokenizeAndStringify(code));
        }
        {
            const char code[] = "short int signed x;";
            const char expected[] = "signed short x ;";
            ASSERT_EQUALS(expected, tokenizeAndStringify(code));
        }
        {
            const char code[] = "signed short int x;";
            const char expected[] = "signed short x ;";
            ASSERT_EQUALS(expected, tokenizeAndStringify(code));
        }
        {
            const char code[] = "signed int short x;";
            const char expected[] = "signed short x ;";
            ASSERT_EQUALS(expected, tokenizeAndStringify(code));
        }
        {
            const char code[] = "int signed short x;";
            const char expected[] = "signed short x ;";
            ASSERT_EQUALS(expected, tokenizeAndStringify(code));
        }
        {
            const char code[] = "int short signed x;";
            const char expected[] = "signed short x ;";
            ASSERT_EQUALS(expected, tokenizeAndStringify(code));
        }
        {
            const char code[] = "unsigned static short const int i;";
            const char expected[] = "static const unsigned short i ;";
            ASSERT_EQUALS(expected, tokenizeAndStringify(code));
        }
        {
            const char code[] = "float complex x;";
            const char expected[] = "_Complex float x ;";
            ASSERT_EQUALS(expected, tokenizeAndStringify(code));
        }
        {
            const char code[] = "complex float x;";
            const char expected[] = "_Complex float x ;";
            ASSERT_EQUALS(expected, tokenizeAndStringify(code));
        }
        {
            const char code[] = "complex long double x;";
            const char expected[] = "_Complex long double x ;";
            ASSERT_EQUALS(expected, tokenizeAndStringify(code));
        }
        {
            const char code[] = "long double complex x;";
            const char expected[] = "_Complex long double x ;";
            ASSERT_EQUALS(expected, tokenizeAndStringify(code));
        }
        {
            const char code[] = "double complex;";
            const char expected[] = "double complex ;";
            ASSERT_EQUALS(expected, tokenizeAndStringify(code));
        }
    }

    void createLinks() {
        {
            const char code[] = "class A{\n"
                                " void f() {}\n"
                                "};";
            errout.str("");
            Tokenizer tokenizer(&settings0, this);
            std::istringstream istr(code);
            tokenizer.tokenize(istr, "test.cpp");
            const Token *tok = tokenizer.tokens();
            // A body {}
            ASSERT_EQUALS(true, tok->linkAt(2) == tok->tokAt(9));
            ASSERT_EQUALS(true, tok->linkAt(9) == tok->tokAt(2));

            // f body {}
            ASSERT_EQUALS(true, tok->linkAt(7) == tok->tokAt(8));
            ASSERT_EQUALS(true, tok->linkAt(8) == tok->tokAt(7));

            // f ()
            ASSERT_EQUALS(true, tok->linkAt(5) == tok->tokAt(6));
            ASSERT_EQUALS(true, tok->linkAt(6) == tok->tokAt(5));

            ASSERT_EQUALS("", errout.str());
        }

        {
            const char code[] = "void f(){\n"
                                " char a[10];\n"
                                " char *b ; b = new char[a[0]];\n"
                                "};";
            errout.str("");
            Tokenizer tokenizer(&settings0, this);
            std::istringstream istr(code);
            tokenizer.tokenize(istr, "test.cpp");
            const Token *tok = tokenizer.tokens();
            // a[10]
            ASSERT_EQUALS(true, tok->linkAt(7) == tok->tokAt(9));
            ASSERT_EQUALS(true, tok->linkAt(9) == tok->tokAt(7));

            // new char[]
            ASSERT_EQUALS(true, tok->linkAt(19) == tok->tokAt(24));
            ASSERT_EQUALS(true, tok->linkAt(24) == tok->tokAt(19));

            // a[0]
            ASSERT_EQUALS(true, tok->linkAt(21) == tok->tokAt(23));
            ASSERT_EQUALS(true, tok->linkAt(23) == tok->tokAt(21));

            ASSERT_EQUALS("", errout.str());
        }

        {
            const char code[] = "void f(){\n"
                                " foo(g());\n"
                                "};";
            errout.str("");
            Tokenizer tokenizer(&settings0, this);
            std::istringstream istr(code);
            tokenizer.tokenize(istr, "test.cpp");
            const Token *tok = tokenizer.tokens();
            // foo(
            ASSERT_EQUALS(true, tok->linkAt(6) == tok->tokAt(10));
            ASSERT_EQUALS(true, tok->linkAt(10) == tok->tokAt(6));

            // g(
            ASSERT_EQUALS(true, tok->linkAt(8) == tok->tokAt(9));
            ASSERT_EQUALS(true, tok->linkAt(9) == tok->tokAt(8));

            ASSERT_EQUALS("", errout.str());
        }

        {
            const char code[] = "bool foo(C<z> a, bar<int, x<float>>& f, int b) {\n"
                                "    return(a<b && b>f);\n"
                                "}";
            errout.str("");
            Tokenizer tokenizer(&settings0, this);
            std::istringstream istr(code);
            tokenizer.tokenize(istr, "test.cpp");
            const Token *tok = tokenizer.tokens();
            // template<
            ASSERT_EQUALS(true, tok->tokAt(6) == tok->linkAt(4));
            ASSERT_EQUALS(true, tok->tokAt(4) == tok->linkAt(6));

            // bar<
            ASSERT_EQUALS(true, tok->tokAt(17) == tok->linkAt(10));
            ASSERT_EQUALS(true, tok->tokAt(10) == tok->linkAt(17));

            // x<
            ASSERT_EQUALS(true, tok->tokAt(16) == tok->linkAt(14));
            ASSERT_EQUALS(true, tok->tokAt(14) == tok->linkAt(16));

            // a<b && b>f
            ASSERT_EQUALS(true, 0 == tok->linkAt(28));
            ASSERT_EQUALS(true, 0 == tok->linkAt(32));

            ASSERT_EQUALS("", errout.str());
        }

        {
            const char code[] = "void foo() {\n"
                                "    return static_cast<bar>(a);\n"
                                "}";
            errout.str("");
            Tokenizer tokenizer(&settings0, this);
            std::istringstream istr(code);
            tokenizer.tokenize(istr, "test.cpp");
            const Token *tok = tokenizer.tokens();

            // static_cast<
            ASSERT_EQUALS(true, tok->tokAt(9) == tok->linkAt(7));
            ASSERT_EQUALS(true, tok->tokAt(7) == tok->linkAt(9));

            ASSERT_EQUALS("", errout.str());
        }

        {
            const char code[] = "void foo() {\n"
                                "    nvwa<(x > y)> ERROR_nnn;\n"
                                "}";
            errout.str("");
            Tokenizer tokenizer(&settings0, this);
            std::istringstream istr(code);
            tokenizer.tokenize(istr, "test.cpp");
            const Token *tok = tokenizer.tokens();

            // nvwa<(x > y)>
            ASSERT_EQUALS(true, tok->tokAt(12) == tok->linkAt(6));
            ASSERT_EQUALS(true, tok->tokAt(6) == tok->linkAt(12));

            ASSERT_EQUALS("", errout.str());
        }

        {
            // #4860
            const char code[] = "class A : public B<int> {};";
            errout.str("");
            Tokenizer tokenizer(&settings0, this);
            std::istringstream istr(code);
            tokenizer.tokenize(istr, "test.cpp");
            const Token *tok = tokenizer.tokens();

            // B<..>
            ASSERT_EQUALS(true, tok->tokAt(5) == tok->linkAt(7));
            ASSERT_EQUALS(true, tok->linkAt(5) == tok->tokAt(7));

            ASSERT_EQUALS("", errout.str());
        }

        {
            // #4860
            const char code[] = "Bar<Typelist< int, Typelist< int, Typelist< int, FooNullType>>>>::set(1, 2, 3);";
            errout.str("");
            Tokenizer tokenizer(&settings0, this);
            std::istringstream istr(code);
            tokenizer.tokenize(istr, "test.cpp");
            const Token *tok = tokenizer.tokens();

            ASSERT_EQUALS(true, tok->tokAt(1) == tok->linkAt(18));
            ASSERT_EQUALS(true, tok->tokAt(3) == tok->linkAt(17));
            ASSERT_EQUALS(true, tok->tokAt(7) == tok->linkAt(16));
            ASSERT_EQUALS(true, tok->tokAt(11) == tok->linkAt(15));

            ASSERT_EQUALS("", errout.str());
        }

        {
            // #5627
            const char code[] = "new Foo<Bar>[10];";
            errout.str("");
            Tokenizer tokenizer(&settings0, this);
            std::istringstream istr(code);
            tokenizer.tokenize(istr, "test.cpp");
            const Token *tok = tokenizer.tokens();

            ASSERT_EQUALS(true, tok->tokAt(2) == tok->linkAt(4));
            ASSERT_EQUALS(true, tok->tokAt(4) == tok->linkAt(2));
            ASSERT_EQUALS(true, tok->tokAt(5) == tok->linkAt(7));
            ASSERT_EQUALS(true, tok->tokAt(7) == tok->linkAt(5));

            ASSERT_EQUALS("", errout.str());
        }
        {
            // #6242
            const char code[] = "func = integral_<uchar, int, double>;";
            errout.str("");
            Tokenizer tokenizer(&settings0, this);
            std::istringstream istr(code);
            tokenizer.tokenize(istr, "test.cpp");
            const Token *tok = tokenizer.tokens();

            ASSERT_EQUALS(true, tok->tokAt(3) == tok->linkAt(9));
            ASSERT_EQUALS(true, tok->linkAt(3) == tok->tokAt(9));

            ASSERT_EQUALS("", errout.str());
        }

        {
            // if (a < b || c > d) { }
            const char code[] = "if (a < b || c > d);";
            errout.str("");
            Tokenizer tokenizer(&settings0, this);
            std::istringstream istr(code);
            tokenizer.tokenize(istr, "test.cpp");
            const Token *tok = tokenizer.tokens();

            ASSERT_EQUALS(true, tok->linkAt(3) == nullptr);
        }

        {
            // if (a < ... > d) { }
            const char code[] = "if (a < b || c == 3 || d > e);";
            errout.str("");
            Tokenizer tokenizer(&settings0, this);
            std::istringstream istr(code);
            tokenizer.tokenize(istr, "test.cpp");
            const Token *tok = tokenizer.tokens();

            ASSERT_EQUALS(true, tok->linkAt(3) == nullptr);
        }

        {
            // template
            const char code[] = "a<b==3 || c> d;";
            errout.str("");
            Tokenizer tokenizer(&settings0, this);
            std::istringstream istr(code);
            tokenizer.tokenize(istr, "test.cpp");
            const Token *tok = tokenizer.tokens();
            ASSERT_EQUALS(true, tok->linkAt(1) == tok->tokAt(7));
        }

        {
            // template
            const char code[] = "a<b || c==4> d;";
            errout.str("");
            Tokenizer tokenizer(&settings0, this);
            std::istringstream istr(code);
            tokenizer.tokenize(istr, "test.cpp");
            const Token *tok = tokenizer.tokens();
            ASSERT_EQUALS(true, tok->linkAt(1) == tok->tokAt(7));
        }

        {
            const char code[] = "template < f = b || c > struct S;";
            errout.str("");
            Tokenizer tokenizer(&settings0, this);
            std::istringstream istr(code);
            tokenizer.tokenize(istr, "test.cpp");
            const Token *tok = tokenizer.tokens();
            ASSERT_EQUALS(true, tok->linkAt(1) == tok->tokAt(7));
            ASSERT_EQUALS(true, tok->tokAt(1) == tok->linkAt(7));
        }

        {
            const char code[] = "struct A : B<c&&d> {};";
            errout.str("");
            Tokenizer tokenizer(&settings0, this);
            std::istringstream istr(code);
            tokenizer.tokenize(istr, "test.cpp");
            const Token *tok = tokenizer.tokens();
            ASSERT_EQUALS(true, tok->linkAt(4) == tok->tokAt(8));
            ASSERT_EQUALS(true, tok->tokAt(4) == tok->linkAt(8));
        }

        {
            const char code[] = "Data<T&&>;";
            errout.str("");
            Tokenizer tokenizer(&settings0, this);
            std::istringstream istr(code);
            tokenizer.tokenize(istr, "test.cpp");
            const Token *tok = tokenizer.tokens();
            ASSERT_EQUALS(true, tok->linkAt(1) == tok->tokAt(4));
            ASSERT_EQUALS(true, tok->tokAt(1) == tok->linkAt(4));
        }

        {
            // #6601
            const char code[] = "template<class R> struct FuncType<R(&)()> : FuncType<R()> { };";
            errout.str("");
            Tokenizer tokenizer(&settings0, this);
            std::istringstream istr(code);
            tokenizer.tokenize(istr, "test.cpp");
            const Token *tok = tokenizer.tokens();

            ASSERT_EQUALS(true, tok->linkAt(1) == tok->tokAt(4)); // <class R>
            ASSERT_EQUALS(true, tok->linkAt(7) == tok->tokAt(14)); // <R(&)()>
            ASSERT_EQUALS(true, tok->linkAt(9) == tok->tokAt(11)); // (&)
            ASSERT_EQUALS(true, tok->linkAt(12) == tok->tokAt(13)); // ()
            ASSERT_EQUALS(true, tok->linkAt(17) == tok->tokAt(21)); // <R()>
            ASSERT_EQUALS(true, tok->linkAt(19) == tok->tokAt(20)); // ()
            ASSERT_EQUALS(true, tok->linkAt(22) == tok->tokAt(23)); // {}
        }
    }

    void createLinks2() {
        {
            // #7158
            const char code[] = "enum { value = boost::mpl::at_c<B, C> };";
            errout.str("");
            Tokenizer tokenizer(&settings0, this);
            std::istringstream istr(code);
            tokenizer.tokenize(istr, "test.cpp");
            const Token *tok = Token::findsimplematch(tokenizer.tokens(), "<");
            ASSERT_EQUALS(true, tok->link() == tok->tokAt(4));
            ASSERT_EQUALS(true, tok->linkAt(4) == tok);
        }

        {
            // #7865
            const char code[] = "template <typename T, typename U>\n"
                                "struct CheckedDivOp< T, U, typename std::enable_if<std::is_floating_point<T>::value || std::is_floating_point<U>::value>::type> {\n"
                                "};\n";
            errout.str("");
            Tokenizer tokenizer(&settings0, this);
            std::istringstream istr(code);
            tokenizer.tokenize(istr, "test.cpp");
            const Token *tok1 = Token::findsimplematch(tokenizer.tokens(), "struct")->tokAt(2);
            const Token *tok2 = Token::findsimplematch(tokenizer.tokens(), "{")->previous();
            ASSERT_EQUALS(true, tok1->link() == tok2);
            ASSERT_EQUALS(true, tok2->link() == tok1);
        }

        {
            // #7975
            const char code[] = "template <class C> X<Y&&Z, C*> copy() {};\n";
            errout.str("");
            Tokenizer tokenizer(&settings0, this);
            std::istringstream istr(code);
            tokenizer.tokenize(istr, "test.cpp");
            const Token *tok1 = Token::findsimplematch(tokenizer.tokens(), "< Y");
            const Token *tok2 = Token::findsimplematch(tok1, "> copy");
            ASSERT_EQUALS(true, tok1->link() == tok2);
            ASSERT_EQUALS(true, tok2->link() == tok1);
        }

        {
            // #8006
            const char code[] = "C<int> && a = b;";
            errout.str("");
            Tokenizer tokenizer(&settings0, this);
            std::istringstream istr(code);
            tokenizer.tokenize(istr, "test.cpp");
            const Token *tok1 = tokenizer.tokens()->next();
            const Token *tok2 = tok1->tokAt(2);
            ASSERT_EQUALS(true, tok1->link() == tok2);
            ASSERT_EQUALS(true, tok2->link() == tok1);
        }

        {
            // #8115
            const char code[] = "void Test(C<int> && c);";
            errout.str("");
            Tokenizer tokenizer(&settings0, this);
            std::istringstream istr(code);
            tokenizer.tokenize(istr, "test.cpp");
            const Token *tok1 = Token::findsimplematch(tokenizer.tokens(), "<");
            const Token *tok2 = tok1->tokAt(2);
            ASSERT_EQUALS(true, tok1->link() == tok2);
            ASSERT_EQUALS(true, tok2->link() == tok1);
        }
        {
            // #8654
            const char code[] = "template<int N> struct A {}; "
                                "template<int... Ns> struct foo : A<Ns>... {};";
            errout.str("");
            Tokenizer tokenizer(&settings0, this);
            std::istringstream istr(code);
            tokenizer.tokenize(istr, "test.cpp");
            const Token *A = Token::findsimplematch(tokenizer.tokens(), "A <");
            ASSERT_EQUALS(true, A->next()->link() == A->tokAt(3));
        }
        {
            // #8851
            const char code[] = "template<typename std::enable_if<!(std::value1) && std::value2>::type>"
                                "void basic_json() {}";
            errout.str("");
            Tokenizer tokenizer(&settings0, this);
            std::istringstream istr(code);
            tokenizer.tokenize(istr, "test.cpp");
            ASSERT_EQUALS(true, Token::simpleMatch(tokenizer.tokens()->next()->link(), "> void"));
        }

        {
            // #9094 - template usage or comparison?
            const char code[] = "a = f(x%x<--a==x>x);";
            Tokenizer tokenizer(&settings0, this);
            std::istringstream istr(code);
            tokenizer.tokenize(istr, "test.cpp");
            ASSERT(nullptr == Token::findsimplematch(tokenizer.tokens(), "<")->link());
        }

        {
            // #9131 - template usage or comparison?
            const char code[] = "using std::list; list<t *> l;";
            Tokenizer tokenizer(&settings0, this);
            std::istringstream istr(code);
            tokenizer.tokenize(istr, "test.cpp");
            ASSERT(nullptr != Token::findsimplematch(tokenizer.tokens(), "<")->link());
        }

        {
            const char code[] = "using std::set;\n"
                                "void foo()\n"
                                "{\n"
                                "    for (set<ParticleSource*>::iterator i = sources.begin(); i != sources.end(); ++i) {}\n"
                                "}";
            Tokenizer tokenizer(&settings0, this);
            std::istringstream istr(code);
            tokenizer.tokenize(istr, "test.cpp");
            ASSERT(nullptr != Token::findsimplematch(tokenizer.tokens(), "<")->link());
        }

        {
            // #8890
            const char code[] = "void f() {\n"
                                "  a<> b;\n"
                                "  b.a<>::c();\n"
                                "}\n";
            Tokenizer tokenizer(&settings0, this);
            std::istringstream istr(code);
            tokenizer.tokenize(istr, "test.cpp");
            ASSERT(nullptr != Token::findsimplematch(tokenizer.tokens(), "> ::")->link());
        }
    }

    void simplifyString() {
        errout.str("");
        Tokenizer tokenizer(&settings0, this);
        ASSERT_EQUALS("\"abc\"", tokenizer.simplifyString("\"abc\""));
        ASSERT_EQUALS("\"\n\"", tokenizer.simplifyString("\"\\xa\""));
        ASSERT_EQUALS("\"3\"", tokenizer.simplifyString("\"\\x33\""));
        ASSERT_EQUALS("\"33\"", tokenizer.simplifyString("\"\\x333\""));

        ASSERT_EQUALS("\"a\"", tokenizer.simplifyString("\"\\x61\""));
        ASSERT_EQUALS("\"\n1\"", tokenizer.simplifyString("\"\\0121\""));

        ASSERT_EQUALS("\"3\"", tokenizer.simplifyString("\"\\x33\""));
        ASSERT_EQUALS("\" 0\"", tokenizer.simplifyString("\"\\0400\""));

        ASSERT_EQUALS("\"\\nhello\"", tokenizer.simplifyString("\"\\nhello\""));

        ASSERT_EQUALS("\"aaa\"", tokenizer.simplifyString("\"\\x61\\x61\\x61\""));
        ASSERT_EQUALS("\"\n1\n1\n1\"", tokenizer.simplifyString("\"\\0121\\0121\\0121\""));

        ASSERT_EQUALS("\"\\\\x61\"", tokenizer.simplifyString("\"\\\\x61\""));
        ASSERT_EQUALS("\"b\"", tokenizer.simplifyString("\"\\x62\""));
        ASSERT_EQUALS("\" 7\"", tokenizer.simplifyString("\"\\0407\""));

        // terminate a string at null character.
        ASSERT_EQUALS(std::string("\"a") + '\0' + "\"", tokenizer.simplifyString("\"a\\0\""));
    }

    void simplifyConst() {
        ASSERT_EQUALS("void foo ( ) { const int x ; }",
                      tokenizeAndStringify("void foo(){ int const x;}"));

        ASSERT_EQUALS("void foo ( ) { { } const long x ; }",
                      tokenizeAndStringify("void foo(){ {} long const x;}"));

        ASSERT_EQUALS("void foo ( int b , const unsigned int x ) { }",
                      tokenizeAndStringify("void foo(int b,unsigned const x){}"));

        ASSERT_EQUALS("void foo ( ) { bar ( ) ; const char x ; }",
                      tokenizeAndStringify("void foo(){ bar(); char const x;}"));

        ASSERT_EQUALS("void foo ( const char x ) { }",
                      tokenizeAndStringify("void foo(char const x){}"));

        ASSERT_EQUALS("void foo ( int b , const char x ) { }",
                      tokenizeAndStringify("void foo(int b,char const x){}"));

        ASSERT_EQUALS("void foo ( ) { int * const x ; }",
                      tokenizeAndStringify("void foo(){ int * const x;}"));

        ASSERT_EQUALS("const int foo ( ) ;", tokenizeAndStringify("int const foo ();"));

        ASSERT_EQUALS("const int x ;", tokenizeAndStringify("int const x;"));
        ASSERT_EQUALS("const unsigned int x ;", tokenizeAndStringify("unsigned const x;"));
        ASSERT_EQUALS("const struct X x ;", tokenizeAndStringify("struct X const x;"));
    }

    void switchCase() {
        ASSERT_EQUALS("void foo ( int i ) { switch ( i ) { case -1 : ; break ; } }",
                      tokenizeAndStringify("void foo (int i) { switch(i) { case -1: break; } }"));
        //ticket #3227
        ASSERT_EQUALS("void foo ( ) { switch ( n ) { label : ; case 1 : ; label1 : ; label2 : ; break ; } }",
                      tokenizeAndStringify("void foo(){ switch (n){ label: case 1: label1: label2: break; }}"));
        //ticket #8345
        ASSERT_EQUALS("void foo ( ) { switch ( 0 ) { case 0 : ; default : ; } }",
                      tokenizeAndStringify("void foo () { switch(0) case 0 : default : ; }"));
        //ticket #8477
        ASSERT_EQUALS("void foo ( ) { enum Anonymous0 : int { Six = 6 } ; return Six ; }",
                      tokenizeAndStringify("void foo () { enum : int { Six = 6 } ; return Six ; }"));
        // ticket #8281
        tokenizeAndStringify("void lzma_decode(int i) { "
                             "  bool state; "
                             "  switch (i) "
                             "  while (true) { "
                             "     state=false; "
                             "   case 1: "
                             "      ; "
                             "  }"
                             "}");
        // ticket #8417
        tokenizeAndStringify("void printOwnedAttributes(int mode) { "
                             "  switch(mode) case 0: { break; } "
                             "}");
        ASSERT_THROW(tokenizeAndStringify("void printOwnedAttributes(int mode) { "
                                          "  switch(mode) case 0: { break; } case 1: ; "
                                          "}"),
                     InternalError);
    }

    void simplifyPointerToStandardType() {
        // Pointer to standard type
        ASSERT_EQUALS("char buf [ 100 ] ; readlink ( path , buf , 99 ) ;",
                      tokenizeAndStringify("char buf[100] ; readlink(path, &buf[0], 99);",
                                           false, true, Settings::Native, "test.c"));

        ASSERT_EQUALS("void foo ( char * c ) { if ( 1 == ( 1 & c [ 0 ] ) ) { } }",
                      tokenizeAndStringify("void foo(char *c) { if (1==(1 & c[0])) {} }",
                                           false, true, Settings::Native, "test.c"));

        // Simplification of unknown type - C only
        ASSERT_EQUALS("foo data [ 100 ] ; something ( foo ) ;",
                      tokenizeAndStringify("foo data[100]; something(&foo[0]);", false, true, Settings::Native, "test.c"));

        // C++: No pointer simplification
        ASSERT_EQUALS("foo data [ 100 ] ; something ( & foo [ 0 ] ) ;",
                      tokenizeAndStringify("foo data[100]; something(&foo[0]);"));
    }

    void functionpointer1() {
        ASSERT_EQUALS("void * f ;", tokenizeAndStringify("void (*f)();"));
        ASSERT_EQUALS("void * * f ;", tokenizeAndStringify("void *(*f)();"));
        ASSERT_EQUALS("unsigned int * f ;", tokenizeAndStringify("unsigned int (*f)();"));
        ASSERT_EQUALS("unsigned int * * f ;", tokenizeAndStringify("unsigned int * (*f)();"));
    }

    void functionpointer2() {
        const char code[] = "typedef void (* PF)();"
                            "void f1 ( ) { }"
                            "PF pf = &f1;"
                            "PF pfs[] = { &f1, &f1 };";
        const char expected[] = "void f1 ( ) { } "
                                "void * pf ; pf = & f1 ; "
                                "void * pfs [ 2 ] = { & f1 , & f1 } ;";
        ASSERT_EQUALS(expected, tokenizeAndStringify(code));
    }

    void functionpointer3() {
        // Related with ticket #2873
        const char code[] = "void f() {\n"
                            "(void)(xy(*p)(0);)"
                            "\n}";
        const char expected[] = "void f ( ) {\n"
                                "( void ) ( xy ( * p ) ( 0 ) ; )\n"
                                "}";
        ASSERT_EQUALS(expected, tokenizeAndStringify(code));
    }

    void functionpointer4() {
        const char code[] = "struct S\n"
                            "{\n"
                            "    typedef void (*FP)();\n"
                            "    virtual FP getFP();\n"
                            "    virtual void execute();\n"
                            "};\n"
                            "void f() {\n"
                            "  int a[9];\n"
                            "}\n";
        const char expected[] = "1: struct S\n"
                                "2: {\n"
                                "3:\n"
                                "4: virtual void * getFP ( ) ;\n"
                                "5: virtual void execute ( ) ;\n"
                                "6: } ;\n"
                                "7: void f ( ) {\n"
                                "8: int a@1 [ 9 ] ;\n"
                                "9: }\n";
        ASSERT_EQUALS(expected, tokenizeDebugListing(code, false));
    }

    void functionpointer5() {
        const char code[] = ";void (*fp[])(int a) = {0,0,0};";
        const char expected[] = "1: ; void * fp@1 [ 3 ] = { 0 , 0 , 0 } ;\n";
        ASSERT_EQUALS(expected, tokenizeDebugListing(code, false));
    }

    void functionpointer6() {
        const char code1[] = ";void (*fp(f))(int);";
        const char expected1[] = "1: ; void * fp ( f ) ;\n"; // No varId - it could be a function
        ASSERT_EQUALS(expected1, tokenizeDebugListing(code1, false));

        const char code2[] = ";std::string (*fp(f))(int);";
        const char expected2[] = "1: ; std :: string * fp ( f ) ;\n";
        ASSERT_EQUALS(expected2, tokenizeDebugListing(code2, false));
    }

    void functionpointer7() {
        const char code1[] = "void (X::*y)();";
        const char expected1[] = "1: void * y@1 ;\n";
        ASSERT_EQUALS(expected1, tokenizeDebugListing(code1, false));
    }

    void functionpointer8() {
        const char code1[] = "int (*f)() throw(int);";
        const char expected1[] = "1: int * f@1 ;\n";
        ASSERT_EQUALS(expected1, tokenizeDebugListing(code1, false));
    }

    void functionpointer9() { // function call with function pointer
        const char code1[] = "int f() { (*f)(); }";
        const char expected1[] = "1: int f ( ) { ( * f ) ( ) ; }\n";
        ASSERT_EQUALS(expected1, tokenizeDebugListing(code1, false));

        const char code2[] = "int f() { return (*f)(); }";
        const char expected2[] = "1: int f ( ) { return ( * f ) ( ) ; }\n";
        ASSERT_EQUALS(expected2, tokenizeDebugListing(code2, false));

        const char code3[] = "int f() { throw (*f)(); }";
        const char expected3[] = "1: int f ( ) { throw ( * f ) ( ) ; }\n";
        ASSERT_EQUALS(expected3, tokenizeDebugListing(code3, false));
    }

    void removeRedundantAssignment() {
        ASSERT_EQUALS("void f ( ) { }", tokenizeAndStringify("void f() { int *p, *q; p = q; }", true));
        ASSERT_EQUALS("void f ( ) { }", tokenizeAndStringify("void f() { int *p = 0, *q; p = q; }", true));
        ASSERT_EQUALS("int f ( int * x ) { return * x ; }", tokenizeAndStringify("int f(int *x) { return *x; }", true));
    }

    void removedeclspec() {
        ASSERT_EQUALS("a b", tokenizeAndStringify("a __declspec ( dllexport ) b"));
        ASSERT_EQUALS("a b", tokenizeAndStringify("a _declspec ( dllexport ) b"));
        ASSERT_EQUALS("int a ;", tokenizeAndStringify("__declspec(thread) __declspec(align(32)) int a;"));
        ASSERT_EQUALS("int i ;", tokenizeAndStringify("__declspec(allocate(\"mycode\")) int i;"));
        ASSERT_EQUALS("struct IUnknown ;", tokenizeAndStringify("struct __declspec(uuid(\"00000000-0000-0000-c000-000000000046\")) IUnknown;"));
        ASSERT_EQUALS("__property int x [ ] ;", tokenizeAndStringify("__declspec(property(get=GetX, put=PutX)) int x[];"));
    }

    void removeattribute() {
        ASSERT_EQUALS("short array [ 3 ] ;", tokenizeAndStringify("short array[3] __attribute__ ((aligned));"));
        ASSERT_EQUALS("int x [ 2 ] ;", tokenizeAndStringify("int x[2] __attribute__ ((packed));"));
        ASSERT_EQUALS("int vecint ;", tokenizeAndStringify("int __attribute__((mode(SI))) __attribute__((vector_size (16))) vecint;"));

        // alternate spelling #5328
        ASSERT_EQUALS("short array [ 3 ] ;", tokenizeAndStringify("short array[3] __attribute ((aligned));"));
        ASSERT_EQUALS("int x [ 2 ] ;", tokenizeAndStringify("int x[2] __attribute ((packed));"));
        ASSERT_EQUALS("int vecint ;", tokenizeAndStringify("int __attribute((mode(SI))) __attribute((vector_size (16))) vecint;"));

        ASSERT_EQUALS("struct Payload_IR_config { uint8_t tap [ 16 ] ; } ;", tokenizeAndStringify("struct __attribute__((packed, gcc_struct)) Payload_IR_config { uint8_t tap[16]; };"));
    }

    void functionAttributeBefore() {
        const char code[] = "void __attribute__((pure)) __attribute__((nothrow)) __attribute__((const)) func1();\n"
                            "void __attribute__((__pure__)) __attribute__((__nothrow__)) __attribute__((__const__)) func2();\n"
                            "void __attribute__((nothrow)) __attribute__((pure)) __attribute__((const)) func3();\n"
                            "void __attribute__((__nothrow__)) __attribute__((__pure__)) __attribute__((__const__)) func4();\n"
                            "void __attribute__((noreturn)) func5();";
        const char expected[] = "void func1 ( ) ; void func2 ( ) ; void func3 ( ) ; void func4 ( ) ; void func5 ( ) ;";

        errout.str("");

        // tokenize..
        Tokenizer tokenizer(&settings0, this);
        std::istringstream istr(code);
        tokenizer.tokenize(istr, "test.cpp");

        // Expected result..
        ASSERT_EQUALS(expected, tokenizer.tokens()->stringifyList(0, false));

        const Token * func1 = Token::findsimplematch(tokenizer.tokens(), "func1");
        const Token * func2 = Token::findsimplematch(tokenizer.tokens(), "func2");
        const Token * func3 = Token::findsimplematch(tokenizer.tokens(), "func3");
        const Token * func4 = Token::findsimplematch(tokenizer.tokens(), "func4");
        const Token * func5 = Token::findsimplematch(tokenizer.tokens(), "func5");

        ASSERT(func1 && func1->isAttributePure() && func1->isAttributeNothrow() && func1->isAttributeConst());
        ASSERT(func2 && func2->isAttributePure() && func2->isAttributeNothrow() && func2->isAttributeConst());
        ASSERT(func3 && func3->isAttributePure() && func3->isAttributeNothrow() && func3->isAttributeConst());
        ASSERT(func4 && func4->isAttributePure() && func4->isAttributeNothrow() && func4->isAttributeConst());
        ASSERT(func5 && func5->isAttributeNoreturn());
    }

    void functionAttributeAfter() {
        const char code[] = "void func1() __attribute__((pure)) __attribute__((nothrow)) __attribute__((const));\n"
                            "void func2() __attribute__((__pure__)) __attribute__((__nothrow__)) __attribute__((__const__));\n"
                            "void func3() __attribute__((nothrow)) __attribute__((pure)) __attribute__((const));\n"
                            "void func4() __attribute__((__nothrow__)) __attribute__((__pure__)) __attribute__((__const__));"
                            "void func5() __attribute__((noreturn));";
        const char expected[] = "void func1 ( ) ; void func2 ( ) ; void func3 ( ) ; void func4 ( ) ; void func5 ( ) ;";

        errout.str("");

        // tokenize..
        Tokenizer tokenizer(&settings0, this);
        std::istringstream istr(code);
        tokenizer.tokenize(istr, "test.cpp");

        // Expected result..
        ASSERT_EQUALS(expected, tokenizer.tokens()->stringifyList(0, false));

        const Token * func1 = Token::findsimplematch(tokenizer.tokens(), "func1");
        const Token * func2 = Token::findsimplematch(tokenizer.tokens(), "func2");
        const Token * func3 = Token::findsimplematch(tokenizer.tokens(), "func3");
        const Token * func4 = Token::findsimplematch(tokenizer.tokens(), "func4");
        const Token * func5 = Token::findsimplematch(tokenizer.tokens(), "func5");

        ASSERT(func1 && func1->isAttributePure() && func1->isAttributeNothrow() && func1->isAttributeConst());
        ASSERT(func2 && func2->isAttributePure() && func2->isAttributeNothrow() && func2->isAttributeConst());
        ASSERT(func3 && func3->isAttributePure() && func3->isAttributeNothrow() && func3->isAttributeConst());
        ASSERT(func4 && func4->isAttributePure() && func4->isAttributeNothrow() && func4->isAttributeConst());
        ASSERT(func5 && func5->isAttributeNoreturn());
    }

    void cpp03template1() {
        {
            const char *code = "template<typename> struct extent {};";
            ASSERT_EQUALS("template < typename > struct extent { } ;", tokenizeAndStringify(code));
        }
        {
            const char *code = "template<typename> struct extent;";
            ASSERT_EQUALS("template < typename > struct extent ;", tokenizeAndStringify(code));
        }
        {
            const char *code = "template<typename, unsigned = 0> struct extent;";
            ASSERT_EQUALS("template < typename , unsigned int = 0 > struct extent ;", tokenizeAndStringify(code));
        }
    }

    void cpp0xtemplate1() {
        const char *code = "template <class T>\n"
                           "void fn2 (T t = []{return 1;}())\n"
                           "{}\n"
                           "int main()\n"
                           "{\n"
                           "  fn2<int>();\n"
                           "}\n";
        ASSERT_EQUALS("void fn2<int> ( int t = [ ] { return 1 ; } ( ) ) ;\n"
                      "\n"
                      "\n"
                      "int main ( )\n"
                      "{\n"
                      "fn2<int> ( ) ;\n"
                      "} void fn2<int> ( int t = [ ] { return 1 ; } ( ) )\n"
                      "{ }", tokenizeAndStringify(code));
    }

    void cpp0xtemplate2() {
        // tokenize ">>" into "> >"
        const char *code = "list<list<int>> ints;\n";
        ASSERT_EQUALS("list < list < int > > ints ;", tokenizeAndStringify(code));
    }

    void cpp0xtemplate3() {
        // #2549
        const char *code = "template<class T, T t = (T)0>\n"
                           "struct S\n"
                           "{};\n"
                           "S<int> s;\n";
        TODO_ASSERT_EQUALS("S<int,(int)0> s ; struct S<int,(int)0> { } ;",   // wanted result
                           "template < class T , T t >\n"
                           "struct S\n"
                           "{ } ;\n"
                           "S < int , ( T ) 0 > s ;",     // current result
                           tokenizeAndStringify(code));
    }

    void cpp0xtemplate4() { // #6181, #6354, #6414
        tokenizeAndStringify("class A; "
                             "template <class T> class Disposer; "
                             "template <typename T, class D = Disposer<T>> class Shim {}; "
                             "class B : public Shim<A> {};");
        tokenizeAndStringify("template <class ELFT> class ELFObjectImage {}; "
                             "ObjectImage *createObjectImage() { "
                             "  return new ELFObjectImage<ELFType<little>>(Obj); "
                             "} "
                             "void resolveX86_64Relocation() { "
                             "  reinterpret_cast<int>(0); "
                             "}");
        tokenizeAndStringify("template<typename value_type, typename function_type> "
                             "value_type Base(const value_type x, const value_type dx, function_type func, int type_deriv) { "
                             "   return 0.0; "
                             "}; "
                             "namespace { "
                             "  template<class DC> class C { "
                             "    void Fun(int G, const double x); "
                             "  }; "
                             "  template<class DC> void C<DC>::Fun(int G, const double x) {"
                             "    Base<double, CDFFunctor<DC>>(2, 2, f, 0); "
                             "  }; "
                             "  template<class DC> class C2 {}; "
                             "}");
    }

    void cpp14template() { // Ticket #6708
        tokenizeAndStringify("template <typename T> "
                             "decltype(auto) forward(T& t) { return 0; }");
    }

    void arraySize() {
        ASSERT_EQUALS("; int a [ 3 ] = { 1 , 2 , 3 } ;", tokenizeAndStringify(";int a[]={1,2,3};"));
        ASSERT_EQUALS("; int a [ 3 ] = { 1 , 2 , 3 } ;", tokenizeAndStringify(";int a[]={1,2,3,};"));
        ASSERT_EQUALS("; foo a [ 3 ] = { { 1 , 2 } , { 3 , 4 } , { 5 , 6 } } ;", tokenizeAndStringify(";foo a[]={{1,2},{3,4},{5,6}};"));
        ASSERT_EQUALS("; int a [ 1 ] = { foo < bar1 , bar2 > ( 123 , 4 ) } ;", tokenizeAndStringify(";int a[]={foo<bar1,bar2>(123,4)};"));
        ASSERT_EQUALS("; int a [ 2 ] = { b > c ? 1 : 2 , 3 } ;", tokenizeAndStringify(";int a[]={ b>c?1:2,3};"));
        ASSERT_EQUALS("int main ( ) { int a [ 2 ] = { b < c ? 1 : 2 , 3 } }", tokenizeAndStringify("int main(){int a[]={b<c?1:2,3}}"));
        ASSERT_EQUALS("; int a [ 3 ] = { ABC , 2 , 3 } ;", tokenizeAndStringify(";int a[]={ABC,2,3};"));
        ASSERT_EQUALS("; int a [ 3 ] = { [ 2 ] = 5 } ;", tokenizeAndStringify(";int a[]={ [2] = 5 };"));
        ASSERT_EQUALS("; int a [ 5 ] = { 1 , 2 , [ 2 ] = 5 , 3 , 4 } ;", tokenizeAndStringify(";int a[]={ 1, 2, [2] = 5, 3, 4 };"));
        ASSERT_EQUALS("; int a [ ] = { 1 , 2 , [ x ] = 5 , 3 , 4 } ;", tokenizeAndStringify(";int a[]={ 1, 2, [x] = 5, 3, 4 };"));
    }

    void labels() {
        ASSERT_EQUALS("void f ( ) { ab : ; a = 0 ; }", tokenizeAndStringify("void f() { ab: a=0; }"));
        //ticket #3176
        ASSERT_EQUALS("void f ( ) { ab : ; ( * func ) ( ) ; }", tokenizeAndStringify("void f() { ab: (*func)(); }"));
        //with '*' operator
        ASSERT_EQUALS("void f ( ) { ab : ; * b = 0 ; }", tokenizeAndStringify("void f() { ab: *b=0; }"));
        ASSERT_EQUALS("void f ( ) { ab : ; * * b = 0 ; }", tokenizeAndStringify("void f() { ab: **b=0; }"));
        //with '&' operator
        ASSERT_EQUALS("void f ( ) { ab : ; & b = 0 ; }", tokenizeAndStringify("void f() { ab: &b=0; }"));
        ASSERT_EQUALS("void f ( ) { ab : ; & ( b . x ) = 0 ; }", tokenizeAndStringify("void f() { ab: &(b->x)=0; }"));
        //with '(' parentheses
        ASSERT_EQUALS("void f ( ) { ab : ; * ( * b ) . x = 0 ; }", tokenizeAndStringify("void f() { ab: *(* b)->x=0; }"));
        ASSERT_EQUALS("void f ( ) { ab : ; ( * * b ) . x = 0 ; }", tokenizeAndStringify("void f() { ab: (** b).x=0; }"));
        ASSERT_EQUALS("void f ( ) { ab : ; & ( * b . x ) = 0 ; }", tokenizeAndStringify("void f() { ab: &(*b.x)=0; }"));
        //with '{' parentheses
        ASSERT_EQUALS("void f ( ) { ab : ; { b = 0 ; } }", tokenizeAndStringify("void f() { ab: {b=0;} }"));
        ASSERT_EQUALS("void f ( ) { ab : ; { * b = 0 ; } }", tokenizeAndStringify("void f() { ab: { *b=0;} }"));
        ASSERT_EQUALS("void f ( ) { ab : ; { & b = 0 ; } }", tokenizeAndStringify("void f() { ab: { &b=0;} }"));
        ASSERT_EQUALS("void f ( ) { ab : ; { & ( * b . x ) = 0 ; } }", tokenizeAndStringify("void f() { ab: {&(*b.x)=0;} }"));
        //with unhandled MACRO() code
        ASSERT_EQUALS("void f ( ) { MACRO ( ab : b = 0 ; , foo ) }", tokenizeAndStringify("void f() { MACRO(ab: b=0;, foo)}"));
        ASSERT_EQUALS("void f ( ) { MACRO ( bar , ab : { & ( * b . x ) = 0 ; } ) }", tokenizeAndStringify("void f() { MACRO(bar, ab: {&(*b.x)=0;})}"));
    }

    void simplifyInitVar() {
        {
            const char code[] = "int i ; int p(0);";
            ASSERT_EQUALS("int i ; int p ; p = 0 ;", tokenizeAndStringify(code));
            ASSERT_EQUALS("", errout.str());
        }

        {
            const char code[] = "int i; int *p(0);";
            ASSERT_EQUALS("int i ; int * p ; p = 0 ;", tokenizeAndStringify(code));
            ASSERT_EQUALS("", errout.str());
        }

        {
            const char code[] = "int p(0);";
            ASSERT_EQUALS("int p ; p = 0 ;", tokenizeAndStringify(code));
            ASSERT_EQUALS("", errout.str());
        }

        {
            const char code[] = "int *p(0);";
            ASSERT_EQUALS("int * p ; p = 0 ;", tokenizeAndStringify(code));
            ASSERT_EQUALS("", errout.str());
        }

        {
            const char code[] = "int i ; int p(i);";
            ASSERT_EQUALS("int i ; int p ; p = i ;", tokenizeAndStringify(code));
            ASSERT_EQUALS("", errout.str());
        }

        {
            const char code[] = "int i; int *p(&i);";
            ASSERT_EQUALS("int i ; int * p ; p = & i ;", tokenizeAndStringify(code));
            ASSERT_EQUALS("", errout.str());
        }

        {
            const char code[] = "int i; void *p(&i);";
            ASSERT_EQUALS("int i ; void * p ; p = & i ;", tokenizeAndStringify(code));
            ASSERT_EQUALS("", errout.str());
        }

        {
            const char code[] = "struct S { }; struct S s; struct S *p(&s);";
            ASSERT_EQUALS("struct S { } ; struct S s ; struct S * p ; p = & s ;", tokenizeAndStringify(code));
            ASSERT_EQUALS("", errout.str());
        }

        {
            const char code[] = "struct S { }; S s; S *p(&s);";
            ASSERT_EQUALS("struct S { } ; S s ; S * p ; p = & s ;", tokenizeAndStringify(code));
            ASSERT_EQUALS("", errout.str());
        }

        {
            const char code[] = "union S { int i; float f; }; union S s; union S *p(&s);";
            ASSERT_EQUALS("union S { int i ; float f ; } ; union S s ; union S * p ; p = & s ;", tokenizeAndStringify(code));
            ASSERT_EQUALS("", errout.str());
        }

        {
            const char code[] = "union S { int i; float f; }; S s; S *p(&s);";
            ASSERT_EQUALS("union S { int i ; float f ; } ; S s ; S * p ; p = & s ;", tokenizeAndStringify(code));
            ASSERT_EQUALS("", errout.str());
        }

        {
            const char code[] = "class C { }; class C c; class C *p(&c);";
            ASSERT_EQUALS("class C { } ; class C c ; class C * p ; p = & c ;", tokenizeAndStringify(code));
            ASSERT_EQUALS("", errout.str());
        }

        {
            const char code[] = "class C { }; C c; C *p(&c);";
            ASSERT_EQUALS("class C { } ; C c ; C * p ; p = & c ;", tokenizeAndStringify(code));
            ASSERT_EQUALS("", errout.str());
        }

        {
            const char code[] = "struct S { }; struct S s; struct S s1(s);";
            ASSERT_EQUALS("struct S { } ; struct S s ; struct S s1 ( s ) ;", tokenizeAndStringify(code));
            ASSERT_EQUALS("", errout.str());
        }

        {
            const char code[] = "struct S { }; S s; S s1(s);";
            ASSERT_EQUALS("struct S { } ; S s ; S s1 ( s ) ;", tokenizeAndStringify(code));
            ASSERT_EQUALS("", errout.str());
        }

        {
            const char code[] = "struct S { }; struct S s; struct S s1(&s);";
            ASSERT_EQUALS("struct S { } ; struct S s ; struct S s1 ( & s ) ;", tokenizeAndStringify(code));
            ASSERT_EQUALS("", errout.str());
        }

        {
            const char code[] = "struct S { }; S s; S s1(&s);";
            ASSERT_EQUALS("struct S { } ; S s ; S s1 ( & s ) ;", tokenizeAndStringify(code));
            ASSERT_EQUALS("", errout.str());
        }

        {
            const char code[] = "class S { int function(); };";
            ASSERT_EQUALS("class S { int function ( ) ; } ;", tokenizeAndStringify(code));
            ASSERT_EQUALS("", errout.str());
        }

        {
            const char code[] = "class S { int function(void); };";
            ASSERT_EQUALS("class S { int function ( ) ; } ;", tokenizeAndStringify(code));
            ASSERT_EQUALS("", errout.str());
        }

        {
            const char code[] = "class S { int function(int); };";
            ASSERT_EQUALS("class S { int function ( int ) ; } ;", tokenizeAndStringify(code));
            ASSERT_EQUALS("", errout.str());
        }

        {
            const char code[] = "int function(void);";
            ASSERT_EQUALS("int function ( ) ;", tokenizeAndStringify(code));
            ASSERT_EQUALS("", errout.str());
        }

        {
            const char code[] = "int function(int);";
            ASSERT_EQUALS("int function ( int ) ;", tokenizeAndStringify(code));
            ASSERT_EQUALS("", errout.str());
        }

        {
            const char code[] = "extern int function(void);";
            ASSERT_EQUALS("extern int function ( ) ;", tokenizeAndStringify(code));
            ASSERT_EQUALS("", errout.str());
        }

        {
            const char code[] = "int function1(void); int function2(void);";
            ASSERT_EQUALS("int function1 ( ) ; int function2 ( ) ;", tokenizeAndStringify(code));
            ASSERT_EQUALS("", errout.str());
        }

        {
            const char code[] = "int function(A);";
            // We can't tell if this a function prototype or a variable without knowing
            // what A is. Since A is undefined, just leave it alone.
            ASSERT_EQUALS("int function ( A ) ;", tokenizeAndStringify(code));
            ASSERT_EQUALS("", errout.str());
        }

        {
            const char code[] = "int i; int function(A);";
            ASSERT_EQUALS("int i ; int function ( A ) ;", tokenizeAndStringify(code));
            ASSERT_EQUALS("", errout.str());
        }

        {
            const char code[] = "class A { } ; int foo(A);";
            ASSERT_EQUALS("class A { } ; int foo ( A ) ;", tokenizeAndStringify(code));
            ASSERT_EQUALS("", errout.str());
        }

        {
            const char code[] = "class A { } ; A a; int foo(a);";
            ASSERT_EQUALS("class A { } ; A a ; int foo ; foo = a ;", tokenizeAndStringify(code, false));
            ASSERT_EQUALS("", errout.str());
        }

        {
            const char code[] = "int x(f());";
            ASSERT_EQUALS("int x ; x = f ( ) ;", tokenizeAndStringify(code, false));
            ASSERT_EQUALS("", errout.str());
        }

        {
            const char code[] = "return doSomething(X), 0;";
            ASSERT_EQUALS("return doSomething ( X ) , 0 ;", tokenizeAndStringify(code, false));
            ASSERT_EQUALS("", errout.str());
        }

        {
            const char code[] = "const int x(1);"
                                "const int y(2);"
                                "const int z((x+1)*y);"
                                "f(z);";
            ASSERT_EQUALS("f ( 4 ) ;", tokenizeAndStringify(code, true));
            ASSERT_EQUALS("", errout.str());
        }

        {
            const char code[] = "const int x(1);"
                                "const int y(2);"
                                "const int z((x+1)*y);"
                                "f(&z);";
            ASSERT_EQUALS("const int z ( 4 ) ; f ( & z ) ;", tokenizeAndStringify(code, true));
            ASSERT_EQUALS("", errout.str());
        }

        {
            const char code[] = "const bool x(true);"
                                "const bool y(!x);"
                                "f(y);";
            ASSERT_EQUALS("f ( false ) ;", tokenizeAndStringify(code, true));
            ASSERT_EQUALS("", errout.str());
        }

        {
            const char code[] = "const bool x(true);"
                                "const bool y(!x);"
                                "f(&y);";
            ASSERT_EQUALS("const bool y ( false ) ; f ( & y ) ;", tokenizeAndStringify(code, true));
            ASSERT_EQUALS("", errout.str());
        }
    }

    void simplifyInitVar2() {
        // ticket #5131 - unsigned
        const char code[] = "void f() {\n"
                            "    unsigned int a(0),b(0);\n"
                            "}";
        ASSERT_EQUALS("void f ( ) {\n"
                      "unsigned int a ; a = 0 ; unsigned int b ; b = 0 ;\n"
                      "}", tokenizeAndStringify(code));
    }

    void simplifyInitVar3() {
        const char code[] = "void f() {\n"
                            "    int *a(0),b(0);\n"
                            "}";
        ASSERT_EQUALS("void f ( ) {\n"
                      "int * a ; a = 0 ; int b ; b = 0 ;\n"
                      "}", tokenizeAndStringify(code));
    }

    void bitfields1() {
        const char code1[] = "struct A { bool x : 1; };";
        ASSERT_EQUALS("struct A { bool x ; } ;", tokenizeAndStringify(code1,false));

        const char code2[] = "struct A { char x : 3; };";
        ASSERT_EQUALS("struct A { char x ; } ;", tokenizeAndStringify(code2,false));

        const char code3[] = "struct A { short x : 3; };";
        ASSERT_EQUALS("struct A { short x ; } ;", tokenizeAndStringify(code3,false));

        const char code4[] = "struct A { int x : 3; };";
        ASSERT_EQUALS("struct A { int x ; } ;", tokenizeAndStringify(code4,false));

        const char code5[] = "struct A { long x : 3; };";
        ASSERT_EQUALS("struct A { long x ; } ;", tokenizeAndStringify(code5,false));

        const char code6[] = "struct A { __int8 x : 3; };";
        ASSERT_EQUALS("struct A { char x ; } ;", tokenizeAndStringifyWindows(code6,false, true, Settings::Win32A));

        const char code7[] = "struct A { __int16 x : 3; };";
        ASSERT_EQUALS("struct A { short x ; } ;", tokenizeAndStringifyWindows(code7,false, true, Settings::Win32A));

        const char code8[] = "struct A { __int32 x : 3; };";
        ASSERT_EQUALS("struct A { int x ; } ;", tokenizeAndStringifyWindows(code8,false, true, Settings::Win32A));

        const char code9[] = "struct A { __int64 x : 3; };";
        ASSERT_EQUALS("struct A { long long x ; } ;", tokenizeAndStringifyWindows(code9,false, true, Settings::Win32A));

        const char code10[] = "struct A { unsigned char x : 3; };";
        ASSERT_EQUALS("struct A { unsigned char x ; } ;", tokenizeAndStringify(code10,false));

        const char code11[] = "struct A { unsigned short x : 3; };";
        ASSERT_EQUALS("struct A { unsigned short x ; } ;", tokenizeAndStringify(code11,false));

        const char code12[] = "struct A { unsigned int x : 3; };";
        ASSERT_EQUALS("struct A { unsigned int x ; } ;", tokenizeAndStringify(code12,false));

        const char code13[] = "struct A { unsigned long x : 3; };";
        ASSERT_EQUALS("struct A { unsigned long x ; } ;", tokenizeAndStringify(code13,false));

        const char code14[] = "struct A { unsigned __int8 x : 3; };";
        ASSERT_EQUALS("struct A { unsigned char x ; } ;", tokenizeAndStringifyWindows(code14,false, true, Settings::Win32A));

        const char code15[] = "struct A { unsigned __int16 x : 3; };";
        ASSERT_EQUALS("struct A { unsigned short x ; } ;", tokenizeAndStringifyWindows(code15,false, true, Settings::Win32A));

        const char code16[] = "struct A { unsigned __int32 x : 3; };";
        ASSERT_EQUALS("struct A { unsigned int x ; } ;", tokenizeAndStringifyWindows(code16,false, true, Settings::Win32A));

        const char code17[] = "struct A { unsigned __int64 x : 3; };";
        ASSERT_EQUALS("struct A { unsigned long long x ; } ;", tokenizeAndStringifyWindows(code17,false, true, Settings::Win32A));

        const char code18[] = "struct A { signed char x : 3; };";
        ASSERT_EQUALS("struct A { signed char x ; } ;", tokenizeAndStringify(code18,false));

        const char code19[] = "struct A { signed short x : 3; };";
        ASSERT_EQUALS("struct A { signed short x ; } ;", tokenizeAndStringify(code19,false));

        const char code20[] = "struct A { signed int x : 3; };";
        ASSERT_EQUALS("struct A { signed int x ; } ;", tokenizeAndStringify(code20,false));

        const char code21[] = "struct A { signed long x : 3; };";
        ASSERT_EQUALS("struct A { signed long x ; } ;", tokenizeAndStringifyWindows(code21,false));

        const char code22[] = "struct A { signed __int8 x : 3; };";
        ASSERT_EQUALS("struct A { signed char x ; } ;", tokenizeAndStringifyWindows(code22,false, true, Settings::Win32A));

        const char code23[] = "struct A { signed __int16 x : 3; };";
        ASSERT_EQUALS("struct A { signed short x ; } ;", tokenizeAndStringifyWindows(code23,false, true, Settings::Win32A));

        const char code24[] = "struct A { signed __int32 x : 3; };";
        ASSERT_EQUALS("struct A { signed int x ; } ;", tokenizeAndStringifyWindows(code24,false, true, Settings::Win32A));

        const char code25[] = "struct A { signed __int64 x : 3; };";
        ASSERT_EQUALS("struct A { signed long long x ; } ;", tokenizeAndStringifyWindows(code25,false, true, Settings::Win32A));
    }

    void bitfields2() {
        const char code1[] = "struct A { public: int x : 3; };";
        ASSERT_EQUALS("struct A { public: int x ; } ;", tokenizeAndStringify(code1,false));

        const char code2[] = "struct A { public: unsigned long x : 3; };";
        ASSERT_EQUALS("struct A { public: unsigned long x ; } ;", tokenizeAndStringify(code2,false));

        const char code3[] = "struct A { protected: int x : 3; };";
        ASSERT_EQUALS("struct A { protected: int x ; } ;", tokenizeAndStringify(code3,false));

        const char code4[] = "struct A { protected: unsigned long x : 3; };";
        ASSERT_EQUALS("struct A { protected: unsigned long x ; } ;", tokenizeAndStringify(code4,false));

        const char code5[] = "struct A { private: int x : 3; };";
        ASSERT_EQUALS("struct A { private: int x ; } ;", tokenizeAndStringify(code5,false));

        const char code6[] = "struct A { private: unsigned long x : 3; };";
        ASSERT_EQUALS("struct A { private: unsigned long x ; } ;", tokenizeAndStringify(code6,false));
    }

    void bitfields3() {
        const char code1[] = "struct A { const int x : 3; };";
        ASSERT_EQUALS("struct A { const int x ; } ;", tokenizeAndStringify(code1,false));

        const char code2[] = "struct A { const unsigned long x : 3; };";
        ASSERT_EQUALS("struct A { const unsigned long x ; } ;", tokenizeAndStringify(code2,false));

        const char code3[] = "struct A { public: const int x : 3; };";
        ASSERT_EQUALS("struct A { public: const int x ; } ;", tokenizeAndStringify(code3,false));

        const char code4[] = "struct A { public: const unsigned long x : 3; };";
        ASSERT_EQUALS("struct A { public: const unsigned long x ; } ;", tokenizeAndStringify(code4,false));
    }

    void bitfields4() { // ticket #1956
        const char code1[] = "struct A { CHAR x : 3; };";
        ASSERT_EQUALS("struct A { CHAR x ; } ;", tokenizeAndStringify(code1,false));

        const char code2[] = "struct A { UCHAR x : 3; };";
        ASSERT_EQUALS("struct A { UCHAR x ; } ;", tokenizeAndStringify(code2,false));

        const char code3[] = "struct A { BYTE x : 3; };";
        ASSERT_EQUALS("struct A { BYTE x ; } ;", tokenizeAndStringify(code3,false));

        const char code4[] = "struct A { WORD x : 3; };";
        ASSERT_EQUALS("struct A { WORD x ; } ;", tokenizeAndStringify(code4,false));

        const char code5[] = "struct A { DWORD x : 3; };";
        ASSERT_EQUALS("struct A { DWORD x ; } ;", tokenizeAndStringify(code5,false));

        const char code6[] = "struct A { LONG x : 3; };";
        ASSERT_EQUALS("struct A { LONG x ; } ;", tokenizeAndStringify(code6,false));

        const char code7[] = "struct A { UINT8 x : 3; };";
        ASSERT_EQUALS("struct A { UINT8 x ; } ;", tokenizeAndStringify(code7,false));

        const char code8[] = "struct A { UINT16 x : 3; };";
        ASSERT_EQUALS("struct A { UINT16 x ; } ;", tokenizeAndStringify(code8,false));

        const char code9[] = "struct A { UINT32 x : 3; };";
        ASSERT_EQUALS("struct A { UINT32 x ; } ;", tokenizeAndStringify(code9,false));

        const char code10[] = "struct A { UINT64 x : 3; };";
        ASSERT_EQUALS("struct A { UINT64 x ; } ;", tokenizeAndStringify(code10,false));
    }

    void bitfields5() { // ticket #1956
        const char code1[] = "struct RGB { unsigned int r : 3, g : 3, b : 2; };";
        ASSERT_EQUALS("struct RGB { unsigned int r ; unsigned int g ; unsigned int b ; } ;", tokenizeAndStringify(code1,false));

        const char code2[] = "struct A { int a : 3; int : 3; int c : 3; };";
        ASSERT_EQUALS("struct A { int a ; int c ; } ;", tokenizeAndStringify(code2,false));

        const char code3[] = "struct A { virtual void f() {} int f1 : 1; };";
        ASSERT_EQUALS("struct A { virtual void f ( ) { } int f1 ; } ;", tokenizeAndStringify(code3,false));
    }

    void bitfields6() { // ticket #2595
        const char code1[] = "struct A { bool b : true; };";
        ASSERT_EQUALS("struct A { bool b ; } ;", tokenizeAndStringify(code1,false));

        const char code2[] = "struct A { bool b : true, c : true; };";
        ASSERT_EQUALS("struct A { bool b ; bool c ; } ;", tokenizeAndStringify(code2,false));

        const char code3[] = "struct A { bool : true; };";
        ASSERT_EQUALS("struct A { } ;", tokenizeAndStringify(code3,false));

        const char code4[] = "void f(int a) { switch (a) { case b: break; } }";
        ASSERT_EQUALS("void f ( int a ) { switch ( a ) { case b : ; break ; } }", tokenizeAndStringify(code4,true));

        const char code5[] = "void f(int a) { switch (a) { default: break; } }";
        ASSERT_EQUALS("void f ( int a ) { switch ( a ) { default : ; break ; } }", tokenizeAndStringify(code5,true));
    }

    void bitfields7() { // ticket #1987
        const char code[] = "typedef struct Descriptor {"
                            "    unsigned element_size: 8* sizeof( unsigned );"
                            "} Descriptor;";
        const char expected[] = "struct Descriptor { "
                                "unsigned int element_size ; "
                                "} ;";
        ASSERT_EQUALS(expected, tokenizeAndStringify(code,false));
        ASSERT_EQUALS("", errout.str());
    }

    void bitfields8() {
        const char code[] = "struct A;"
                            "class B : virtual public C"
                            "{"
                            "    int f();"
                            "};";
        const char expected[] = "struct A ; "
                                "class B : virtual public C "
                                "{ "
                                "int f ( ) ; "
                                "} ;";
        ASSERT_EQUALS(expected, tokenizeAndStringify(code,false));
        ASSERT_EQUALS("", errout.str());
    }

    void bitfields9() { // ticket #2706
        const char code[] = "void f() {\n"
                            "    goto half;\n"
                            "half:\n"
                            "    {\n"
                            "        ;\n"
                            "    }\n"
                            "};";
        tokenizeAndStringify(code,false);
        ASSERT_EQUALS("", errout.str());
    }

    void bitfields10() { // ticket #2737
        const char code[] = "{}"
                            "MACRO "
                            "default: { }"
                            ";";
        ASSERT_EQUALS("{ } MACRO default : { } ;", tokenizeAndStringify(code,false));
    }

    void bitfields12() { // ticket #3485 (segmentation fault)
        const char code[] = "{a:1;};\n";
        ASSERT_EQUALS("{ } ;", tokenizeAndStringify(code,false));
    }

    void bitfields13() { // ticket #3502 (segmentation fault)
        ASSERT_EQUALS("x y ;", tokenizeAndStringify("struct{x y:};\n",false));
    }

    void bitfields14() { // #4561 - crash for 'signals:'
        ASSERT_EQUALS("class x { signals : } ;", tokenizeAndStringify("class x { signals: };\n",false));
    }

    void bitfields15() { // #7747 - enum Foo {A,B}:4;
        ASSERT_EQUALS("struct AB {\n"
                      "enum Foo { A , B } ; enum Foo Anonymous ;\n"
                      "} ;",
                      tokenizeAndStringify("struct AB {\n"
                                           "  enum Foo {A,B} : 4;\n"
                                           "};"));
        ASSERT_EQUALS("struct AB {\n"
                      "enum Foo { A , B } ; enum Foo foo ;\n"
                      "} ;",
                      tokenizeAndStringify("struct AB {\n"
                                           "  enum Foo {A,B} foo : 4;\n"
                                           "};"));
    }

    void bitfields16() {
        const char code[] = "struct A { unsigned int x : 1; };";

        errout.str("");
        Tokenizer tokenizer(&settings0, this);
        std::istringstream istr(code);
        tokenizer.tokenize(istr, "test.cpp");
        const Token *x = Token::findsimplematch(tokenizer.tokens(), "x");
        ASSERT_EQUALS(1, x->bits());
    }

    void simplifyNamespaceStd() {
        const char *code, *expected;

        code = "map<foo, bar> m;"; // namespace std is not used
        ASSERT_EQUALS("map < foo , bar > m ;", tokenizeAndStringify(code, false));

        code = "using namespace std;\n"
               "map<foo, bar> m;";
        ASSERT_EQUALS("std :: map < foo , bar > m ;", tokenizeAndStringify(code, false));

        code = "using namespace std;\n"
               "string s;";
        ASSERT_EQUALS("std :: string s ;", tokenizeAndStringify(code, false));

        code = "using namespace std;\n"
               "void foo() {swap(a, b); }";
        ASSERT_EQUALS("void foo ( ) { std :: swap ( a , b ) ; }", tokenizeAndStringify(code, false));

        code = "using namespace std;\n"
               "void search() {}";
        ASSERT_EQUALS("void search ( ) { }", tokenizeAndStringify(code, false));

        code = "using namespace std;\n"
               "void search();\n"
               "void dostuff() { search(); }";
        ASSERT_EQUALS("void search ( ) ;\nvoid dostuff ( ) { search ( ) ; }", tokenizeAndStringify(code, false));

        code = "using namespace std;\n"
               "void foo() {map(a, b); }"; // That's obviously not std::map<>
        ASSERT_EQUALS("void foo ( ) { map ( a , b ) ; }", tokenizeAndStringify(code, false));

        code = "using namespace std;\n"
               "string<wchar_t> s;"; // That's obviously not std::string
        ASSERT_EQUALS("string < wchar_t > s ;", tokenizeAndStringify(code, false));

        code = "using namespace std;\n"
               "swap s;"; // That's obviously not std::swap
        ASSERT_EQUALS("swap s ;", tokenizeAndStringify(code, false));

        code = "using namespace std;\n"
               "std::string s;";
        ASSERT_EQUALS("std :: string s ;", tokenizeAndStringify(code, false));

        code = "using namespace std;\n"
               "tr1::function <void(int)> f;";
        ASSERT_EQUALS("tr1 :: function < void ( int ) > f ;", tokenizeAndStringify(code, false, true, Settings::Native, "test.cpp", false));
        ASSERT_EQUALS("std :: function < void ( int ) > f ;", tokenizeAndStringify(code, false, true, Settings::Native, "test.cpp", true));

        code = "std::tr1::function <void(int)> f;";
        ASSERT_EQUALS("std :: tr1 :: function < void ( int ) > f ;", tokenizeAndStringify(code, false, true, Settings::Native, "test.cpp", false));
        ASSERT_EQUALS("std :: function < void ( int ) > f ;", tokenizeAndStringify(code, false, true, Settings::Native, "test.cpp", true));

        // #4042 (Do not add 'std ::' to variables)
        code = "using namespace std;\n"
               "const char * string = \"Hi\";";
        ASSERT_EQUALS("const char * string ; string = \"Hi\" ;", tokenizeAndStringify(code, false));

        code = "using namespace std;\n"
               "string f(const char * string) {\n"
               "    cout << string << endl;\n"
               "    return string;\n"
               "}";
        expected = "std :: string f ( const char * string ) {\n"
                   "std :: cout << string << std :: endl ;\n"
                   "return string ;\n"
                   "}";
        ASSERT_EQUALS(expected, tokenizeAndStringify(code, false));

        code = "using namespace std;\n"
               "try { }\n"
               "catch(std::exception &exception) { }";
        expected = "try { }\n"
                   "catch ( std :: exception & exception ) { }";
        ASSERT_EQUALS(expected, tokenizeAndStringify(code, false));

        // #5773 (Don't prepend 'std ::' to function definitions)
        code = "using namespace std;\n"
               "class C {\n"
               "    void search() {}\n"
               "    void search() const {}\n"
               "    void search() THROW_MACRO {}\n"
               "};";
        expected = "class C {\n"
                   "void search ( ) { }\n"
                   "void search ( ) const { }\n"
                   "void search ( ) { }\n"
                   "} ;";
        ASSERT_EQUALS(expected, tokenizeAndStringify(code, false));

        // Ticket #8091
        ASSERT_EQUALS("enum Anonymous0 { string } ;",
                      tokenizeAndStringify("using namespace std; "
                                           "enum { string };"));
        ASSERT_EQUALS("enum Type { string } ;",
                      tokenizeAndStringify("using namespace std; "
                                           "enum Type { string } ;"));
        ASSERT_EQUALS("enum class Type { string } ;",
                      tokenizeAndStringify("using namespace std; "
                                           "enum class Type { string } ;"));
        ASSERT_EQUALS("enum struct Type { string } ;",
                      tokenizeAndStringify("using namespace std; "
                                           "enum struct Type { string } ;"));
        ASSERT_EQUALS("enum struct Type : int { f = 0 , string } ;",
                      tokenizeAndStringify("using namespace std; "
                                           "enum struct Type : int { f = 0 , string } ;"));
        ASSERT_EQUALS("enum Type { a , b } ; void foo ( enum Type , std :: string ) { }",
                      tokenizeAndStringify("using namespace std; "
                                           "enum Type { a , b } ; void foo ( enum Type , string) {}"));
        ASSERT_EQUALS("struct T { } ; enum struct Type : int { f = 0 , string } ;",
                      tokenizeAndStringify("using namespace std; "
                                           "struct T { typedef int type; } ; "
                                           "enum struct Type : T :: type { f = 0 , string } ;"));
        // Handle garbage enum code "well"
        ASSERT_EQUALS("enum E : int ; void foo ( ) { std :: string s ; }",
                      tokenizeAndStringify("using namespace std; enum E : int ; void foo ( ) { string s ; }"));
    }

    void microsoftMemory() {
        const char code1a[] = "void foo() { int a[10], b[10]; CopyMemory(a, b, sizeof(a)); }";
        ASSERT_EQUALS("void foo ( ) { int a [ 10 ] ; int b [ 10 ] ; memcpy ( a , b , sizeof ( a ) ) ; }", tokenizeAndStringify(code1a,false,true,Settings::Win32A));

        const char code1b[] = "void foo() { int a[10], b[10]; RtlCopyMemory(a, b, sizeof(a)); }";
        ASSERT_EQUALS("void foo ( ) { int a [ 10 ] ; int b [ 10 ] ; memcpy ( a , b , sizeof ( a ) ) ; }", tokenizeAndStringify(code1b,false,true,Settings::Win32A));

        const char code1c[] = "void foo() { int a[10], b[10]; RtlCopyBytes(a, b, sizeof(a)); }";
        ASSERT_EQUALS("void foo ( ) { int a [ 10 ] ; int b [ 10 ] ; memcpy ( a , b , sizeof ( a ) ) ; }", tokenizeAndStringify(code1c,false,true,Settings::Win32A));

        const char code2a[] = "void foo() { int a[10]; FillMemory(a, sizeof(a), 255); }";
        ASSERT_EQUALS("void foo ( ) { int a [ 10 ] ; memset ( a , 255 , sizeof ( a ) ) ; }", tokenizeAndStringify(code2a,false,true,Settings::Win32A));
        const char code2b[] = "void foo() { int a[10]; RtlFillMemory(a, sizeof(a), 255); }";
        ASSERT_EQUALS("void foo ( ) { int a [ 10 ] ; memset ( a , 255 , sizeof ( a ) ) ; }", tokenizeAndStringify(code2b,false,true,Settings::Win32A));
        const char code2c[] = "void foo() { int a[10]; RtlFillBytes(a, sizeof(a), 255); }";
        ASSERT_EQUALS("void foo ( ) { int a [ 10 ] ; memset ( a , 255 , sizeof ( a ) ) ; }", tokenizeAndStringify(code2c,false,true,Settings::Win32A));

        const char code3a[] = "void foo() { int a[10], b[10]; MoveMemory(a, b, sizeof(a)); }";
        ASSERT_EQUALS("void foo ( ) { int a [ 10 ] ; int b [ 10 ] ; memmove ( a , b , sizeof ( a ) ) ; }", tokenizeAndStringify(code3a,false,true,Settings::Win32A));
        const char code3b[] = "void foo() { int a[10], b[10]; RtlMoveMemory(a, b, sizeof(a)); }";
        ASSERT_EQUALS("void foo ( ) { int a [ 10 ] ; int b [ 10 ] ; memmove ( a , b , sizeof ( a ) ) ; }", tokenizeAndStringify(code3b,false,true,Settings::Win32A));

        const char code4a[] = "void foo() { int a[10]; ZeroMemory(a, sizeof(a)); }";
        ASSERT_EQUALS("void foo ( ) { int a [ 10 ] ; memset ( a , 0 , sizeof ( a ) ) ; }", tokenizeAndStringify(code4a,false,true,Settings::Win32A));
        const char code4b[] = "void foo() { int a[10]; RtlZeroMemory(a, sizeof(a)); }";
        ASSERT_EQUALS("void foo ( ) { int a [ 10 ] ; memset ( a , 0 , sizeof ( a ) ) ; }", tokenizeAndStringify(code4b,false,true,Settings::Win32A));
        const char code4c[] = "void foo() { int a[10]; RtlZeroBytes(a, sizeof(a)); }";
        ASSERT_EQUALS("void foo ( ) { int a [ 10 ] ; memset ( a , 0 , sizeof ( a ) ) ; }", tokenizeAndStringify(code4c,false,true,Settings::Win32A));
        const char code4d[] = "void foo() { int a[10]; RtlSecureZeroMemory(a, sizeof(a)); }";
        ASSERT_EQUALS("void foo ( ) { int a [ 10 ] ; memset ( a , 0 , sizeof ( a ) ) ; }", tokenizeAndStringify(code4d,false,true,Settings::Win32A));

        const char code5[] = "void foo() { int a[10], b[10]; RtlCompareMemory(a, b, sizeof(a)); }";
        ASSERT_EQUALS("void foo ( ) { int a [ 10 ] ; int b [ 10 ] ; memcmp ( a , b , sizeof ( a ) ) ; }", tokenizeAndStringify(code5,false,true,Settings::Win32A));

        const char code6[] = "void foo() { ZeroMemory(f(1, g(a, b)), h(i, j(0, 1))); }";
        ASSERT_EQUALS("void foo ( ) { memset ( f ( 1 , g ( a , b ) ) , 0 , h ( i , j ( 0 , 1 ) ) ) ; }", tokenizeAndStringify(code6,false,true,Settings::Win32A));

        const char code7[] = "void foo() { FillMemory(f(1, g(a, b)), h(i, j(0, 1)), 255); }";
        ASSERT_EQUALS("void foo ( ) { memset ( f ( 1 , g ( a , b ) ) , 255 , h ( i , j ( 0 , 1 ) ) ) ; }", tokenizeAndStringify(code7,false,true,Settings::Win32A));
    }

    void microsoftString() {
        const char code1a[] = "void foo() { _tprintf (_T(\"test\") _T(\"1\")); }";
        ASSERT_EQUALS("void foo ( ) { printf ( \"test1\" ) ; }", tokenizeAndStringify(code1a, false, true, Settings::Win32A));
        const char code1b[] = "void foo() { _tprintf (_TEXT(\"test\") _TEXT(\"2\")); }";
        ASSERT_EQUALS("void foo ( ) { printf ( \"test2\" ) ; }", tokenizeAndStringify(code1b, false, true, Settings::Win32A));
        const char code1c[] = "void foo() { _tprintf (TEXT(\"test\") TEXT(\"3\")); }";
        ASSERT_EQUALS("void foo ( ) { printf ( \"test3\" ) ; }", tokenizeAndStringify(code1c, false, true, Settings::Win32A));

        const char code2a[] = "void foo() { _tprintf (_T(\"test\") _T(\"1\")); }";
        ASSERT_EQUALS("void foo ( ) { wprintf ( L\"test1\" ) ; }", tokenizeAndStringify(code2a, false, true, Settings::Win32W));
        ASSERT_EQUALS("void foo ( ) { wprintf ( L\"test1\" ) ; }", tokenizeAndStringify(code2a, false, true, Settings::Win64));
        const char code2b[] = "void foo() { _tprintf (_TEXT(\"test\") _TEXT(\"2\")); }";
        ASSERT_EQUALS("void foo ( ) { wprintf ( L\"test2\" ) ; }", tokenizeAndStringify(code2b, false, true, Settings::Win32W));
        ASSERT_EQUALS("void foo ( ) { wprintf ( L\"test2\" ) ; }", tokenizeAndStringify(code2b, false, true, Settings::Win64));
        const char code2c[] = "void foo() { _tprintf (TEXT(\"test\") TEXT(\"3\")); }";
        ASSERT_EQUALS("void foo ( ) { wprintf ( L\"test3\" ) ; }", tokenizeAndStringify(code2c, false, true, Settings::Win32W));
        ASSERT_EQUALS("void foo ( ) { wprintf ( L\"test3\" ) ; }", tokenizeAndStringify(code2c, false, true, Settings::Win64));
    }

    void borland() {
        // __closure
        ASSERT_EQUALS("int * a ;",
                      tokenizeAndStringify("int (__closure *a)();", false, true, Settings::Win32A));

        // __property
        ASSERT_EQUALS("class Fred { ; __property ; } ;",
                      tokenizeAndStringify("class Fred { __property int x = { } };", false, true, Settings::Win32A));
    }

    void Qt() {
        const char code1[] = "class Counter : public QObject "
                             "{ "
                             "    Q_OBJECT "
                             "public: "
                             "    Counter() { m_value = 0; } "
                             "    int value() const { return m_value; } "
                             "public slots: "
                             "    void setValue(int value); "
                             "signals: "
                             "    void valueChanged(int newValue); "
                             "private: "
                             "    int m_value; "
                             "}; "
                             "void Counter::setValue(int value) "
                             "{ "
                             "    if (value != m_value) { "
                             "        m_value = value; "
                             "        emit valueChanged(value); "
                             "    } "
                             "}";

        const char result1 [] = "class Counter : public QObject "
                                "{ "
                                "public: "
                                "Counter ( ) { m_value = 0 ; } "
                                "int value ( ) const { return m_value ; } "
                                "public: "
                                "void setValue ( int value ) ; "
                                "protected: "
                                "void valueChanged ( int newValue ) ; "
                                "private: "
                                "int m_value ; "
                                "} ; "
                                "void Counter :: setValue ( int value ) "
                                "{ "
                                "if ( value != m_value ) { "
                                "m_value = value ; "
                                "valueChanged ( value ) ; "
                                "} "
                                "}";

        ASSERT_EQUALS(result1, tokenizeAndStringify(code1,false));

        const char code2[] = "class Counter : public QObject "
                             "{ "
                             "    Q_OBJECT "
                             "public: "
                             "    Counter() { m_value = 0; } "
                             "    int value() const { return m_value; } "
                             "public Q_SLOTS: "
                             "    void setValue(int value); "
                             "Q_SIGNALS: "
                             "    void valueChanged(int newValue); "
                             "private: "
                             "    int m_value; "
                             "};"
                             "void Counter::setValue(int value) "
                             "{ "
                             "    if (value != m_value) { "
                             "        m_value = value; "
                             "        emit valueChanged(value); "
                             "    } "
                             "}";

        const char result2 [] = "class Counter : public QObject "
                                "{ "
                                "public: "
                                "Counter ( ) { m_value = 0 ; } "
                                "int value ( ) const { return m_value ; } "
                                "public: "
                                "void setValue ( int value ) ; "
                                "protected: "
                                "void valueChanged ( int newValue ) ; "
                                "private: "
                                "int m_value ; "
                                "} ; "
                                "void Counter :: setValue ( int value ) "
                                "{ "
                                "if ( value != m_value ) { "
                                "m_value = value ; "
                                "valueChanged ( value ) ; "
                                "} "
                                "}";

        ASSERT_EQUALS(result2, tokenizeAndStringify(code2,false));

        const char code3[] = "class MyObject : public QObject {"
                             "    MyObject() {}"
                             "    ~MyObject() {}"
                             "    public slots:"
                             "    signals:"
                             "        void test() {}"
                             "};";
        const char result3 [] = "class MyObject : public QObject { "
                                "MyObject ( ) { } "
                                "~ MyObject ( ) { } "
                                "public: "
                                "protected: "
                                "void test ( ) { } "
                                "} ;";

        ASSERT_EQUALS(result3, tokenizeAndStringify(code3,false));
        ASSERT_EQUALS("", errout.str());

        const char code4[] = "class MyObject : public QObject {"
                             "    Q_OBJECT "
                             "public slots:"
                             "};";
        const char result4[] = "class MyObject : public QObject { "
                               "public: "
                               "} ;";

        ASSERT_EQUALS(result4, tokenizeAndStringify(code4,false));
    }

    void simplifySQL() {
        // Oracle PRO*C extensions for inline SQL. Just replace the SQL with "asm()" to fix wrong error messages
        // ticket: #1959
        ASSERT_EQUALS("asm ( \"\"__CPPCHECK_EMBEDDED_SQL_EXEC__ SQL SELECT A FROM B\"\" ) ;", tokenizeAndStringify("__CPPCHECK_EMBEDDED_SQL_EXEC__ SQL SELECT A FROM B;",false));
        ASSERT_THROW(tokenizeAndStringify("__CPPCHECK_EMBEDDED_SQL_EXEC__ SQL",false), InternalError);

        ASSERT_EQUALS("asm ( \"\"__CPPCHECK_EMBEDDED_SQL_EXEC__ SQL EXECUTE BEGIN Proc1 ( A ) ; END ; END - __CPPCHECK_EMBEDDED_SQL_EXEC__\"\" ) ; asm ( \"\"__CPPCHECK_EMBEDDED_SQL_EXEC__ SQL COMMIT\"\" ) ;",
                      tokenizeAndStringify("__CPPCHECK_EMBEDDED_SQL_EXEC__ SQL EXECUTE BEGIN Proc1(A); END; END-__CPPCHECK_EMBEDDED_SQL_EXEC__; __CPPCHECK_EMBEDDED_SQL_EXEC__ SQL COMMIT;",false));
        ASSERT_EQUALS("asm ( \"\"__CPPCHECK_EMBEDDED_SQL_EXEC__ SQL UPDATE A SET B = C\"\" ) ; asm ( \"\"__CPPCHECK_EMBEDDED_SQL_EXEC__ SQL COMMIT\"\" ) ;",
                      tokenizeAndStringify("__CPPCHECK_EMBEDDED_SQL_EXEC__ SQL UPDATE A SET B = C; __CPPCHECK_EMBEDDED_SQL_EXEC__ SQL COMMIT;",false));
        ASSERT_EQUALS("asm ( \"\"__CPPCHECK_EMBEDDED_SQL_EXEC__ SQL COMMIT\"\" ) ; asm ( \"\"__CPPCHECK_EMBEDDED_SQL_EXEC__ SQL EXECUTE BEGIN Proc1 ( A ) ; END ; END - __CPPCHECK_EMBEDDED_SQL_EXEC__\"\" ) ;",
                      tokenizeAndStringify("__CPPCHECK_EMBEDDED_SQL_EXEC__ SQL COMMIT; __CPPCHECK_EMBEDDED_SQL_EXEC__ SQL EXECUTE BEGIN Proc1(A); END; END-__CPPCHECK_EMBEDDED_SQL_EXEC__;",false));

        ASSERT_THROW(tokenizeAndStringify("int f(){ __CPPCHECK_EMBEDDED_SQL_EXEC__ SQL } int a;",false), InternalError);
        ASSERT_THROW(tokenizeAndStringify("__CPPCHECK_EMBEDDED_SQL_EXEC__ SQL int f(){",false), InternalError);
        ASSERT_THROW(tokenizeAndStringify("__CPPCHECK_EMBEDDED_SQL_EXEC__ SQL END-__CPPCHECK_EMBEDDED_SQL_EXEC__ int a;",false), InternalError);
        ASSERT_NO_THROW(tokenizeAndStringify("__CPPCHECK_EMBEDDED_SQL_EXEC__ SQL UPDATE A SET B = :&b->b1, C = :c::c1;",false));
    }

    void simplifyCAlternativeTokens() {
        ASSERT_EQUALS("void f ( ) { if ( a && b ) { ; } }", tokenizeAndStringify("void f() { if (a and b); }", false, true, Settings::Native, "test.c"));
        ASSERT_EQUALS("void f ( ) { if ( a && b ) { ; } }", tokenizeAndStringify("void f() { if (a and b); }", false, true, Settings::Native, "test.cpp"));
        ASSERT_EQUALS("void f ( ) { if ( a || b ) { ; } }", tokenizeAndStringify("void f() { if (a or b); }", false, true, Settings::Native, "test.c"));
        ASSERT_EQUALS("void f ( ) { if ( a || b ) { ; } }", tokenizeAndStringify("void f() { if (a or b); }", false, true, Settings::Native, "test.cpp"));
        ASSERT_EQUALS("void f ( ) { if ( a & b ) { ; } }", tokenizeAndStringify("void f() { if (a bitand b); }", false, true, Settings::Native, "test.c"));
        ASSERT_EQUALS("void f ( ) { if ( a & b ) { ; } }", tokenizeAndStringify("void f() { if (a bitand b); }", false, true, Settings::Native, "test.cpp"));
        ASSERT_EQUALS("void f ( ) { if ( a | b ) { ; } }", tokenizeAndStringify("void f() { if (a bitor b); }", false, true, Settings::Native, "test.c"));
        ASSERT_EQUALS("void f ( ) { if ( a | b ) { ; } }", tokenizeAndStringify("void f() { if (a bitor b); }", false, true, Settings::Native, "test.cpp"));
        ASSERT_EQUALS("void f ( ) { if ( a ^ b ) { ; } }", tokenizeAndStringify("void f() { if (a xor b); }", false, true, Settings::Native, "test.c"));
        ASSERT_EQUALS("void f ( ) { if ( a ^ b ) { ; } }", tokenizeAndStringify("void f() { if (a xor b); }", false, true, Settings::Native, "test.cpp"));
        ASSERT_EQUALS("void f ( ) { if ( ~ b ) { ; } }", tokenizeAndStringify("void f() { if (compl b); }", false, true, Settings::Native, "test.c"));
        ASSERT_EQUALS("void f ( ) { if ( ~ b ) { ; } }", tokenizeAndStringify("void f() { if (compl b); }", false, true, Settings::Native, "test.cpp"));
        ASSERT_EQUALS("void f ( ) { if ( ! b ) { ; } }", tokenizeAndStringify("void f() { if (not b); }", false, true, Settings::Native, "test.c"));
        ASSERT_EQUALS("void f ( ) { if ( ! b ) { ; } }", tokenizeAndStringify("void f() { if (not b); }", false, true, Settings::Native, "test.cpp"));
        ASSERT_EQUALS("void f ( ) { if ( a != b ) { ; } }", tokenizeAndStringify("void f() { if (a not_eq b); }", false, true, Settings::Native, "test.c"));
        ASSERT_EQUALS("void f ( ) { if ( a != b ) { ; } }", tokenizeAndStringify("void f() { if (a not_eq b); }", false, true, Settings::Native, "test.cpp"));
        // #6201
        ASSERT_EQUALS("void f ( ) { if ( ! c || ! memcmp ( a , b , s ) ) { ; } }", tokenizeAndStringify("void f() { if (!c or !memcmp(a, b, s)); }", false, true, Settings::Native, "test.c"));
        ASSERT_EQUALS("void f ( ) { if ( ! c || ! memcmp ( a , b , s ) ) { ; } }", tokenizeAndStringify("void f() { if (!c or !memcmp(a, b, s)); }", false, true, Settings::Native, "test.cpp"));
        // #6029
        ASSERT_EQUALS("void f ( ) { if ( ! b ) { } }", tokenizeAndStringify("void f() { if (not b){} }", false, true, Settings::Native, "test.c"));
        ASSERT_EQUALS("void f ( ) { if ( ! b ) { } }", tokenizeAndStringify("void f() { if (not b){} }", false, true, Settings::Native, "test.cpp"));
        // #6207
        ASSERT_EQUALS("void f ( ) { if ( not = x ) { } }", tokenizeAndStringify("void f() { if (not=x){} }", false, true, Settings::Native, "test.c"));
        ASSERT_EQUALS("void f ( ) { if ( not = x ) { } }", tokenizeAndStringify("void f() { if (not=x){} }", false, true, Settings::Native, "test.cpp"));
        // #8029
        ASSERT_EQUALS("void f ( struct S * s ) { x = s . and + 1 ; }", tokenizeAndStringify("void f(struct S *s) { x = s->and + 1; }", false, true, Settings::Native, "test.c"));
        // #8745
        ASSERT_EQUALS("void f ( ) { if ( x ) { or = 0 ; } }", tokenizeAndStringify("void f() { if (x) or = 0; }"));
    }

    void simplifyCalculations() {
        ASSERT_EQUALS("void foo ( char str [ ] ) { char x ; x = * str ; }",
                      tokenizeAndStringify("void foo ( char str [ ] ) { char x = 0 | ( * str ) ; }", true));
        ASSERT_EQUALS("void foo ( ) { if ( b ) { } }",
                      tokenizeAndStringify("void foo ( ) { if (b + 0) { } }", true));
        ASSERT_EQUALS("void foo ( ) { if ( b ) { } }",
                      tokenizeAndStringify("void foo ( ) { if (0 + b) { } }", true));
        ASSERT_EQUALS("void foo ( ) { if ( b ) { } }",
                      tokenizeAndStringify("void foo ( ) { if (b - 0) { } }", true));
        ASSERT_EQUALS("void foo ( ) { if ( b ) { } }",
                      tokenizeAndStringify("void foo ( ) { if (b * 1) { } }", true));
        ASSERT_EQUALS("void foo ( ) { if ( b ) { } }",
                      tokenizeAndStringify("void foo ( ) { if (1 * b) { } }", true));
        //ASSERT_EQUALS("void foo ( ) { if ( b ) { } }",
        //              tokenizeAndStringify("void foo ( ) { if (b / 1) { } }", true));
        ASSERT_EQUALS("void foo ( ) { if ( b ) { } }",
                      tokenizeAndStringify("void foo ( ) { if (b | 0) { } }", true));
        ASSERT_EQUALS("void foo ( ) { if ( b ) { } }",
                      tokenizeAndStringify("void foo ( ) { if (0 | b) { } }", true));
        ASSERT_EQUALS("void foo ( int b ) { int a ; a = b ; bar ( a ) ; }",
                      tokenizeAndStringify("void foo ( int b ) { int a = b | 0 ; bar ( a ) ; }", true));
        ASSERT_EQUALS("void foo ( int b ) { int a ; a = b ; bar ( a ) ; }",
                      tokenizeAndStringify("void foo ( int b ) { int a = 0 | b ; bar ( a ) ; }", true));

        // ticket #3093
        ASSERT_EQUALS("int f ( ) { return 15 ; }",
                      tokenizeAndStringify("int f() { int a = 10; int b = 5; return a + b; }", true));
        ASSERT_EQUALS("int f ( ) { return a ; }",
                      tokenizeAndStringify("int f() { return a * 1; }", true));
        ASSERT_EQUALS("int f ( int a ) { return 0 ; }",
                      tokenizeAndStringify("int f(int a) { return 0 * a; }", true));
        ASSERT_EQUALS("bool f ( int i ) { switch ( i ) { case 15 : ; return true ; } }",
                      tokenizeAndStringify("bool f(int i) { switch (i) { case 10 + 5: return true; } }", true));

        // ticket #3576 - False positives in boolean expressions
        ASSERT_EQUALS("int foo ( ) { return 1 ; }",
                      tokenizeAndStringify("int foo ( ) { int i; int j; i = 1 || j; return i; }", true));

        ASSERT_EQUALS("int foo ( ) { return 0 ; }",
                      tokenizeAndStringify("int foo ( ) { int i; int j; i = 0 && j; return i; }", true));        // ticket #3576 - False positives in boolean expressions

        // ticket #3723 - Simplify condition (0 && a < 123)
        ASSERT_EQUALS("( 0 ) ;",
                      tokenizeAndStringify("( 0 && a < 123 );", true));
        ASSERT_EQUALS("( 0 ) ;",
                      tokenizeAndStringify("( 0 && a[123] );", true));

        // ticket #4931
        ASSERT_EQUALS("dostuff ( 1 ) ;", tokenizeAndStringify("dostuff(9&&8);", true));
    }

    void simplifyRoundCurlyParentheses() {
        ASSERT_EQUALS("; x = 123 ;", tokenizeAndStringify(";x=({123;});"));
        ASSERT_EQUALS("; x = y ;", tokenizeAndStringify(";x=({y;});"));
    }

    void simplifyOperatorName1() {
        // make sure C code doesn't get changed
        const char code[] = "void operator () {}"
                            "int main()"
                            "{"
                            "    operator();"
                            "}";

        const char result [] = "void operator ( ) { } "
                               "int main ( ) "
                               "{ "
                               "operator ( ) ; "
                               "}";

        ASSERT_EQUALS(result, tokenizeAndStringify(code, /*simplify=*/false, /*expand=*/true, /*platform=*/Settings::Native, "test.c"));
    }

    void simplifyOperatorName2() {
        const char code[] = "class Fred"
                            "{"
                            "    Fred(const Fred & f) { operator = (f); }"
                            "    operator = ();"
                            "}";

        const char result [] = "class Fred "
                               "{ "
                               "Fred ( const Fred & f ) { operator= ( f ) ; } "
                               "operator= ( ) ; "
                               "}";

        ASSERT_EQUALS(result, tokenizeAndStringify(code,false));
    }

    void simplifyOperatorName3() {
        // #2615
        const char code[] = "void f() {"
                            "static_cast<ScToken*>(xResult.operator->())->GetMatrix();"
                            "}";
        const char result[] = "void f ( ) { static_cast < ScToken * > ( xResult . operator. ( ) ) . GetMatrix ( ) ; }";
        ASSERT_EQUALS(result, tokenizeAndStringify(code,false));
    }

    void simplifyOperatorName4() {
        const char code[] = "void operator==() { }";
        const char result[] = "void operator== ( ) { }";
        ASSERT_EQUALS(result, tokenizeAndStringify(code,false));
    }

    void simplifyOperatorName5() {
        const char code1[] = "std::istream & operator >> (std::istream & s, Fred &f);";
        const char result1[] = "std :: istream & operator>> ( std :: istream & s , Fred & f ) ;";
        ASSERT_EQUALS(result1, tokenizeAndStringify(code1,false));

        const char code2[] = "std::ostream & operator << (std::ostream & s, const Fred &f);";
        const char result2[] = "std :: ostream & operator<< ( std :: ostream & s , const Fred & f ) ;";
        ASSERT_EQUALS(result2, tokenizeAndStringify(code2,false));
    }

    void simplifyOperatorName6() { // ticket #3195
        const char code1[] = "value_type * operator ++ (int);";
        const char result1[] = "value_type * operator++ ( int ) ;";
        ASSERT_EQUALS(result1, tokenizeAndStringify(code1,false));

        const char code2[] = "value_type * operator -- (int);";
        const char result2[] = "value_type * operator-- ( int ) ;";
        ASSERT_EQUALS(result2, tokenizeAndStringify(code2,false));
    }

    void simplifyOperatorName7() { // ticket #4619
        const char code1[] = "value_type * operator += (int);";
        const char result1[] = "value_type * operator+= ( int ) ;";
        ASSERT_EQUALS(result1, tokenizeAndStringify(code1,false));
    }

    void simplifyOperatorName8() { // ticket #5706
        const char code1[] = "value_type * operator += (int) noexcept ;";
        const char result1[] = "value_type * operator+= ( int ) noexcept ( true ) ;";
        ASSERT_EQUALS(result1, tokenizeAndStringify(code1,false));

        const char code2[] = "value_type * operator += (int) noexcept ( true ) ;";
        const char result2[] = "value_type * operator+= ( int ) noexcept ( true ) ;";
        ASSERT_EQUALS(result2, tokenizeAndStringify(code2,false));

        const char code3[] = "value_type * operator += (int) throw ( ) ;";
        const char result3[] = "value_type * operator+= ( int ) throw ( ) ;";
        ASSERT_EQUALS(result3, tokenizeAndStringify(code3,false));

        const char code4[] = "value_type * operator += (int) const noexcept ;";
        const char result4[] = "value_type * operator+= ( int ) const noexcept ;";
        ASSERT_EQUALS(result4, tokenizeAndStringify(code4,false));

        const char code5[] = "value_type * operator += (int) const noexcept ( true ) ;";
        const char result5[] = "value_type * operator+= ( int ) const noexcept ( true ) ;";
        ASSERT_EQUALS(result5, tokenizeAndStringify(code5,false));

        const char code6[] = "value_type * operator += (int) const throw ( ) ;";
        const char result6[] = "value_type * operator+= ( int ) const throw ( ) ;";
        ASSERT_EQUALS(result6, tokenizeAndStringify(code6,false));

        const char code7[] = "value_type * operator += (int) const noexcept ( false ) ;";
        const char result7[] = "value_type * operator+= ( int ) const noexcept ( false ) ;";
        ASSERT_EQUALS(result7, tokenizeAndStringify(code7,false));

    }

    void simplifyOperatorName9() { // Ticket #5709
        const char code[] = "struct R { R operator, ( R b ) ; } ;";
        ASSERT_EQUALS(code, tokenizeAndStringify(code));
    }

    void simplifyOperatorName10() { // #8746
        const char code1[] = "using a::operator=;";
        ASSERT_EQUALS("using a :: operator= ;", tokenizeAndStringify(code1));

        const char code2[] = "return &Fred::operator!=;";
        ASSERT_EQUALS("return & Fred :: operator!= ;", tokenizeAndStringify(code2));
    }

    void simplifyOperatorName11() { // #8889
        const char code[] = "auto operator = (const Fred & other) -> Fred & ;";
        ASSERT_EQUALS("auto operator= ( const Fred & other ) . Fred & ;", tokenizeAndStringify(code));

        const char code1[] = "auto operator = (const Fred & other) -> Fred & { }";
        ASSERT_EQUALS("auto operator= ( const Fred & other ) . Fred & { }", tokenizeAndStringify(code1));

        const char code2[] = "template <typename T> void g(S<&T::operator+ >) {}";
        ASSERT_EQUALS("template < typename T > void g ( S < & T :: operator+ > ) { }", tokenizeAndStringify(code2));

        const char code3[] = "template <typename T> void g(S<&T::operator int>) {}";
        ASSERT_EQUALS("template < typename T > void g ( S < & T :: operatorint > ) { }", tokenizeAndStringify(code3));

        const char code4[] = "template <typename T> void g(S<&T::template operator- <double> >) {}";
        ASSERT_EQUALS("template < typename T > void g ( S < & T :: template operator- < double > > ) { }", tokenizeAndStringify(code4));
    }

    void simplifyOperatorName12() { // #9110
        const char code[] = "namespace a {"
                            "template <typename b> void operator+(b);"
                            "}"
                            "using a::operator+;";
        ASSERT_EQUALS("namespace a { "
                      "template < typename b > void operator+ ( b ) ; "
                      "} "
                      "using a :: operator+ ;",
                      tokenizeAndStringify(code));
    }

    void simplifyOperatorName13() { // user defined literal
        const char code[] = "unsigned long operator""_numch(const char *ch, unsigned long size);";
        ASSERT_EQUALS("unsigned long operator""_numch ( const char * ch , unsigned long size ) ;",
                      tokenizeAndStringify(code));
    }

    void simplifyNullArray() {
        ASSERT_EQUALS("* ( foo . bar [ 5 ] ) = x ;", tokenizeAndStringify("0[foo.bar[5]] = x;"));
    }

    void removeMacrosInGlobalScope() {
        // remove some unhandled macros in the global scope.
        ASSERT_EQUALS("void f ( ) { }", tokenizeAndStringify("void f() NOTHROW { }"));
        ASSERT_EQUALS("struct Foo { } ;", tokenizeAndStringify("struct __declspec(dllexport) Foo {};"));
        ASSERT_EQUALS("namespace { }", tokenizeAndStringify("ABA() namespace { }"));

        // #3750
        ASSERT_EQUALS("; foo :: foo ( ) { }",
                      tokenizeAndStringify("; AB(foo*) foo::foo() { }"));

        // #4834 - syntax error
        ASSERT_THROW(tokenizeAndStringify("A(B) foo() {}"), InternalError);

        // #3855
        ASSERT_EQUALS("; class foo { }",
                      tokenizeAndStringify("; AB class foo { }"));
        ASSERT_EQUALS("; CONST struct ABC abc ;",
                      tokenizeAndStringify("; CONST struct ABC abc ;"));
    }

    void removeMacroInVarDecl() { // #4304
        // only remove macros with parentheses (those hurt most)
        ASSERT_EQUALS("void f ( ) { PROGMEM int x ; }", tokenizeAndStringify("void f() { PROGMEM int x ; }"));
        ASSERT_EQUALS("void f ( ) { int x ; }", tokenizeAndStringify("void f() { SECTION(\".data.ro\") int x ; }"));

        // various variable declarations
        ASSERT_EQUALS("void f ( ) { CONST int x ; }", tokenizeAndStringify("void f() { SECTION(\".data.ro\") CONST int x ; }"));
        ASSERT_EQUALS("void f ( ) { char a [ 4 ] ; }", tokenizeAndStringify("void f() { SECTION(\".data.ro\") char a[4]; }"));
        ASSERT_EQUALS("void f ( ) { const char a [ 4 ] ; }", tokenizeAndStringify("void f() { SECTION(\".data.ro\") const char a[4]; }"));
        ASSERT_EQUALS("void f ( ) { struct ABC abc ; }", tokenizeAndStringify("void f() { SECTION(\".data.ro\") struct ABC abc; }"));
        ASSERT_EQUALS("void f ( ) { CONST struct ABC abc ; }", tokenizeAndStringify("void f() { SECTION(\".data.ro\") CONST struct ABC abc; }"));
    }

    void multipleAssignment() {
        ASSERT_EQUALS("a = b = 0 ;", tokenizeAndStringify("a=b=0;"));
    }

    void sizeOfCharLiteral() { // #7490 sizeof('a') should be 4 in C mode
        std::stringstream expected;
        expected << "unsigned long a ; a = " << settings1.sizeof_int << " ;";
        ASSERT_EQUALS(expected.str(),
                      tokenizeAndStringify("unsigned long a = sizeof('x');", true, true, Settings::Native, "test.c", false));
        ASSERT_EQUALS("unsigned long a ; a = 1 ;",
                      tokenizeAndStringify("unsigned long a = sizeof('x');", true, true, Settings::Native, "test.cpp", true));
    }

    void platformWin() {
        const char code[] = "BOOL f;"
                            "BOOLEAN g;"
                            "BYTE h;"
                            "CHAR i;"
                            "DWORD j;"
                            "FLOAT k;"
                            "INT l;"
                            "INT32 m;"
                            "INT64 n;"
                            "LONG o;"
                            "SHORT p;"
                            "UCHAR q;"
                            "UINT r;"
                            "ULONG s;"
                            "USHORT t;"
                            "WORD u;"
                            "VOID *v;"
                            "LPBOOL w;"
                            "PBOOL x;"
                            "LPBYTE y;"
                            "PBOOLEAN z;"
                            "PBYTE A;"
                            "LPCSTR B;"
                            "PCSTR C;"
                            "LPCVOID D;"
                            "LPDWORD E;"
                            "LPINT F;"
                            "PINT G;"
                            "LPLONG H;"
                            "PLONG I;"
                            "LPSTR J;"
                            "PSTR K;"
                            "PCHAR L;"
                            "LPVOID M;"
                            "PVOID N;"
                            "BOOL _bool;"
                            "HFILE hfile;"
                            "LONG32 long32;"
                            "LCID lcid;"
                            "LCTYPE lctype;"
                            "LGRPID lgrpid;"
                            "LONG64 long64;"
                            "PUCHAR puchar;"
                            "LPCOLORREF lpcolorref;"
                            "PDWORD pdword;"
                            "PULONG pulong;"
                            "SERVICE_STATUS_HANDLE service_status_hanlde;"
                            "SC_LOCK sc_lock;"
                            "SC_HANDLE sc_handle;"
                            "HACCEL haccel;"
                            "HCONV hconv;"
                            "HCONVLIST hconvlist;"
                            "HDDEDATA hddedata;"
                            "HDESK hdesk;"
                            "HDROP hdrop;"
                            "HDWP hdwp;"
                            "HENHMETAFILE henhmetafile;"
                            "HHOOK hhook;"
                            "HKL hkl;"
                            "HMONITOR hmonitor;"
                            "HSZ hsz;"
                            "HWINSTA hwinsta;"
                            "PWCHAR pwchar;"
                            "PUSHORT pushort;"
                            "LANGID langid;"
                            "DWORD64 dword64;"
                            "ULONG64 ulong64;"
                            "LPWSTR lpcwstr;"
                            "LPCWSTR lpcwstr;"
                            "LPHANDLE lpHandle;"
                            "PCWSTR pcwStr;"
                            "PDWORDLONG pdWordLong;"
                            "PDWORD_PTR pdWordPtr;"
                            "PDWORD32 pdWord32;"
                            "PDWORD64 pdWord64;"
                            "LONGLONG ll;"
                            "USN usn;"
                            "PULONG64 puLong64;"
                            "PULONG32 puLong32;"
                            "PFLOAT ptrToFloat;";

        const char expected[] = "int f ; "
                                "unsigned char g ; "
                                "unsigned char h ; "
                                "char i ; "
                                "unsigned long j ; "
                                "float k ; "
                                "int l ; "
                                "int m ; "
                                "long long n ; "
                                "long o ; "
                                "short p ; "
                                "unsigned char q ; "
                                "unsigned int r ; "
                                "unsigned long s ; "
                                "unsigned short t ; "
                                "unsigned short u ; "
                                "void * v ; "
                                "int * w ; "
                                "int * x ; "
                                "unsigned char * y ; "
                                "unsigned char * z ; "
                                "unsigned char * A ; "
                                "const char * B ; "
                                "const char * C ; "
                                "const void * D ; "
                                "unsigned long * E ; "
                                "int * F ; "
                                "int * G ; "
                                "long * H ; "
                                "long * I ; "
                                "char * J ; "
                                "char * K ; "
                                "char * L ; "
                                "void * M ; "
                                "void * N ; "
                                "int _bool ; "
                                "int hfile ; "
                                "int long32 ; "
                                "unsigned long lcid ; "
                                "unsigned long lctype ; "
                                "unsigned long lgrpid ; "
                                "long long long64 ; "
                                "unsigned char * puchar ; "
                                "unsigned long * lpcolorref ; "
                                "unsigned long * pdword ; "
                                "unsigned long * pulong ; "
                                "void * service_status_hanlde ; "
                                "void * sc_lock ; "
                                "void * sc_handle ; "
                                "void * haccel ; "
                                "void * hconv ; "
                                "void * hconvlist ; "
                                "void * hddedata ; "
                                "void * hdesk ; "
                                "void * hdrop ; "
                                "void * hdwp ; "
                                "void * henhmetafile ; "
                                "void * hhook ; "
                                "void * hkl ; "
                                "void * hmonitor ; "
                                "void * hsz ; "
                                "void * hwinsta ; "
                                "wchar_t * pwchar ; "
                                "unsigned short * pushort ; "
                                "unsigned short langid ; "
                                "unsigned long long dword64 ; "
                                "unsigned long long ulong64 ; "
                                "wchar_t * lpcwstr ; "
                                "const wchar_t * lpcwstr ; "
                                "void * lpHandle ; "
                                "const wchar_t * pcwStr ; "
                                "long * pdWordLong ; "
                                "long * pdWordPtr ; "
                                "unsigned int * pdWord32 ; "
                                "unsigned long * pdWord64 ; "
                                "long long ll ; "
                                "long long usn ; "
                                "unsigned long long * puLong64 ; "
                                "unsigned int * puLong32 ; "
                                "float * ptrToFloat ;";

        // These types should be defined the same on all Windows platforms
        const std::string win32A = tokenizeAndStringifyWindows(code, true, true, Settings::Win32A);
        ASSERT_EQUALS(expected, win32A);
        ASSERT_EQUALS(win32A, tokenizeAndStringifyWindows(code, true, true, Settings::Win32W));
        ASSERT_EQUALS(win32A, tokenizeAndStringifyWindows(code, true, true, Settings::Win64));
    }

    void platformWin32() {
        const char code[] = "unsigned int sizeof_short = sizeof(short);"
                            "unsigned int sizeof_unsigned_short = sizeof(unsigned short);"
                            "unsigned int sizeof_int = sizeof(int);"
                            "unsigned int sizeof_unsigned_int = sizeof(unsigned int);"
                            "unsigned int sizeof_long = sizeof(long);"
                            "unsigned int sizeof_unsigned_long = sizeof(unsigned long);"
                            "unsigned int sizeof_long_long = sizeof(long long);"
                            "unsigned int sizeof_unsigned_long_long = sizeof(unsigned long long);"
                            "unsigned int sizeof_float = sizeof(float);"
                            "unsigned int sizeof_double = sizeof(double);"
                            "unsigned int sizeof_long_double = sizeof(long double);"
                            "unsigned int sizeof_bool = sizeof(bool);"
                            "unsigned int sizeof_wchar_t = sizeof(wchar_t);"
                            "unsigned int sizeof_pointer = sizeof(void *);"
                            "unsigned int sizeof_size_t = sizeof(size_t);"
                            "size_t a;"
                            "ssize_t b;"
                            "ptrdiff_t c;"
                            "intptr_t d;"
                            "uintptr_t e;"
                            "DWORD_PTR O;"
                            "ULONG_PTR P;"
                            "SIZE_T Q;"
                            "HRESULT R;"
                            "LONG_PTR S;"
                            "HANDLE T;"
                            "PHANDLE U;"
                            "SSIZE_T _ssize_t;"
                            "UINT_PTR uint_ptr;"
                            "WPARAM wparam;"
                            "HALF_PTR half_ptr;"
                            "INT_PTR int_ptr;";

        const char expected[] = "unsigned int sizeof_short ; sizeof_short = 2 ; "
                                "unsigned int sizeof_unsigned_short ; sizeof_unsigned_short = 2 ; "
                                "unsigned int sizeof_int ; sizeof_int = 4 ; "
                                "unsigned int sizeof_unsigned_int ; sizeof_unsigned_int = 4 ; "
                                "unsigned int sizeof_long ; sizeof_long = 4 ; "
                                "unsigned int sizeof_unsigned_long ; sizeof_unsigned_long = 4 ; "
                                "unsigned int sizeof_long_long ; sizeof_long_long = 8 ; "
                                "unsigned int sizeof_unsigned_long_long ; sizeof_unsigned_long_long = 8 ; "
                                "unsigned int sizeof_float ; sizeof_float = 4 ; "
                                "unsigned int sizeof_double ; sizeof_double = 8 ; "
                                "unsigned int sizeof_long_double ; sizeof_long_double = 8 ; "
                                "unsigned int sizeof_bool ; sizeof_bool = 1 ; "
                                "unsigned int sizeof_wchar_t ; sizeof_wchar_t = 2 ; "
                                "unsigned int sizeof_pointer ; sizeof_pointer = 4 ; "
                                "unsigned int sizeof_size_t ; sizeof_size_t = 4 ; "
                                "unsigned long a ; "
                                "long b ; "
                                "long c ; "
                                "long d ; "
                                "unsigned long e ; "
                                "unsigned long O ; "
                                "unsigned long P ; "
                                "unsigned long Q ; "
                                "long R ; "
                                "long S ; "
                                "void * T ; "
                                "void * * U ; "
                                "long _ssize_t ; "
                                "unsigned int uint_ptr ; "
                                "unsigned int wparam ; "
                                "short half_ptr ; "
                                "int int_ptr ;";

        // These types should be defined the same on all Win32 platforms
        std::string win32A = tokenizeAndStringifyWindows(code, true, true, Settings::Win32A);
        ASSERT_EQUALS(expected, win32A);
        ASSERT_EQUALS(win32A, tokenizeAndStringifyWindows(code, true, true, Settings::Win32W));
    }

    void platformWin32A() {
        const char code[] = "wchar_t wc;"
                            "TCHAR c;"
                            "PTSTR ptstr;"
                            "LPTSTR lptstr;"
                            "PCTSTR pctstr;"
                            "LPCTSTR lpctstr;"
                            "void foo() {"
                            "    TCHAR tc = _T(\'c\'); "
                            "    TCHAR src[10] = _T(\"123456789\");"
                            "    TCHAR dst[10];"
                            "    _tcscpy(dst, src);"
                            "    dst[0] = 0;"
                            "    _tcscat(dst, src);"
                            "    LPTSTR d = _tcsdup(str);"
                            "    _tprintf(_T(\"Hello world!\"));"
                            "    _stprintf(dst, _T(\"Hello!\"));"
                            "    _sntprintf(dst, sizeof(dst) / sizeof(TCHAR), _T(\"Hello world!\"));"
                            "    _tscanf(_T(\"%s\"), dst);"
                            "    _stscanf(dst, _T(\"%s\"), dst);"
                            "}"
                            "TBYTE tbyte;";
        const char expected[] = "wchar_t wc ; "
                                "char c ; "
                                "char * ptstr ; "
                                "char * lptstr ; "
                                "const char * pctstr ; "
                                "const char * lpctstr ; "
                                "void foo ( ) { "
                                "char tc ; tc = \'c\' ; "
                                "char src [ 10 ] = \"123456789\" ; "
                                "char dst [ 10 ] ; "
                                "strcpy ( dst , src ) ; "
                                "dst [ 0 ] = 0 ; "
                                "strcat ( dst , src ) ; "
                                "char * d ; d = strdup ( str ) ; "
                                "printf ( \"Hello world!\" ) ; "
                                "sprintf ( dst , \"Hello!\" ) ; "
                                "_snprintf ( dst , sizeof ( dst ) / sizeof ( char ) , \"Hello world!\" ) ; "
                                "scanf ( \"%s\" , dst ) ; "
                                "sscanf ( dst , \"%s\" , dst ) ; "
                                "} "
                                "unsigned char tbyte ;";
        ASSERT_EQUALS(expected, tokenizeAndStringifyWindows(code, false, true, Settings::Win32A));
    }

    void platformWin32W() {
        const char code[] = "wchar_t wc;"
                            "TCHAR c;"
                            "PTSTR ptstr;"
                            "LPTSTR lptstr;"
                            "PCTSTR pctstr;"
                            "LPCTSTR lpctstr;"
                            "TBYTE tbyte;"
                            "void foo() {"
                            "    TCHAR tc = _T(\'c\');"
                            "    TCHAR src[10] = _T(\"123456789\");"
                            "    TCHAR dst[10];"
                            "    _tcscpy(dst, src);"
                            "    dst[0] = 0;"
                            "    _tcscat(dst, src);"
                            "    LPTSTR d = _tcsdup(str);"
                            "    _tprintf(_T(\"Hello world!\"));"
                            "    _stprintf(dst, _T(\"Hello!\"));"
                            "    _sntprintf(dst, sizeof(dst) / sizeof(TCHAR), _T(\"Hello world!\"));"
                            "    _tscanf(_T(\"%s\"), dst);"
                            "    _stscanf(dst, _T(\"%s\"), dst);"
                            "}";
        const char expected[] = "wchar_t wc ; "
                                "wchar_t c ; "
                                "wchar_t * ptstr ; "
                                "wchar_t * lptstr ; "
                                "const wchar_t * pctstr ; "
                                "const wchar_t * lpctstr ; "
                                "unsigned wchar_t tbyte ; "
                                "void foo ( ) { "
                                "wchar_t tc ; tc = L\'c\' ; "
                                "wchar_t src [ 10 ] = L\"123456789\" ; "
                                "wchar_t dst [ 10 ] ; "
                                "wcscpy ( dst , src ) ; "
                                "dst [ 0 ] = 0 ; "
                                "wcscat ( dst , src ) ; "
                                "wchar_t * d ; d = wcsdup ( str ) ; "
                                "wprintf ( L\"Hello world!\" ) ; "
                                "swprintf ( dst , L\"Hello!\" ) ; "
                                "_snwprintf ( dst , sizeof ( dst ) / sizeof ( wchar_t ) , L\"Hello world!\" ) ; "
                                "wscanf ( L\"%s\" , dst ) ; "
                                "swscanf ( dst , L\"%s\" , dst ) ; "
                                "}";
        ASSERT_EQUALS(expected, tokenizeAndStringifyWindows(code, false, true, Settings::Win32W));
    }

    void platformWin64() {
        const char code[] = "unsigned int sizeof_short = sizeof(short);"
                            "unsigned int sizeof_unsigned_short = sizeof(unsigned short);"
                            "unsigned int sizeof_int = sizeof(int);"
                            "unsigned int sizeof_unsigned_int = sizeof(unsigned int);"
                            "unsigned int sizeof_long = sizeof(long);"
                            "unsigned int sizeof_unsigned_long = sizeof(unsigned long);"
                            "unsigned int sizeof_long_long = sizeof(long long);"
                            "unsigned int sizeof_unsigned_long_long = sizeof(unsigned long long);"
                            "unsigned int sizeof_float = sizeof(float);"
                            "unsigned int sizeof_double = sizeof(double);"
                            "unsigned int sizeof_long_double = sizeof(long double);"
                            "unsigned int sizeof_bool = sizeof(bool);"
                            "unsigned int sizeof_wchar_t = sizeof(wchar_t);"
                            "unsigned int sizeof_pointer = sizeof(void *);"
                            "unsigned int sizeof_size_t = sizeof(size_t);"
                            "size_t a;"
                            "ssize_t b;"
                            "ptrdiff_t c;"
                            "intptr_t d;"
                            "uintptr_t e;"
                            "DWORD_PTR O;"
                            "ULONG_PTR P;"
                            "SIZE_T Q;"
                            "HRESULT R;"
                            "LONG_PTR S;"
                            "HANDLE T;"
                            "PHANDLE U;"
                            "SSIZE_T _ssize_t;"
                            "UINT_PTR uint_ptr;"
                            "WPARAM wparam;"
                            "HALF_PTR half_ptr;"
                            "INT_PTR int_ptr;";

        const char expected[] = "unsigned int sizeof_short ; sizeof_short = 2 ; "
                                "unsigned int sizeof_unsigned_short ; sizeof_unsigned_short = 2 ; "
                                "unsigned int sizeof_int ; sizeof_int = 4 ; "
                                "unsigned int sizeof_unsigned_int ; sizeof_unsigned_int = 4 ; "
                                "unsigned int sizeof_long ; sizeof_long = 4 ; "
                                "unsigned int sizeof_unsigned_long ; sizeof_unsigned_long = 4 ; "
                                "unsigned int sizeof_long_long ; sizeof_long_long = 8 ; "
                                "unsigned int sizeof_unsigned_long_long ; sizeof_unsigned_long_long = 8 ; "
                                "unsigned int sizeof_float ; sizeof_float = 4 ; "
                                "unsigned int sizeof_double ; sizeof_double = 8 ; "
                                "unsigned int sizeof_long_double ; sizeof_long_double = 8 ; "
                                "unsigned int sizeof_bool ; sizeof_bool = 1 ; "
                                "unsigned int sizeof_wchar_t ; sizeof_wchar_t = 2 ; "
                                "unsigned int sizeof_pointer ; sizeof_pointer = 8 ; "
                                "unsigned int sizeof_size_t ; sizeof_size_t = 8 ; "
                                "unsigned long long a ; "
                                "long long b ; "
                                "long long c ; "
                                "long long d ; "
                                "unsigned long long e ; "
                                "unsigned long long O ; "
                                "unsigned long long P ; "
                                "unsigned long long Q ; "
                                "long R ; "
                                "long long S ; "
                                "void * T ; "
                                "void * * U ; "
                                "long long _ssize_t ; "
                                "unsigned long long uint_ptr ; "
                                "unsigned long long wparam ; "
                                "int half_ptr ; "
                                "long long int_ptr ;";

        ASSERT_EQUALS(expected, tokenizeAndStringifyWindows(code, true, true, Settings::Win64));
    }

    void platformUnix32() {
        const char code[] = "unsigned int sizeof_short = sizeof(short);"
                            "unsigned int sizeof_unsigned_short = sizeof(unsigned short);"
                            "unsigned int sizeof_int = sizeof(int);"
                            "unsigned int sizeof_unsigned_int = sizeof(unsigned int);"
                            "unsigned int sizeof_long = sizeof(long);"
                            "unsigned int sizeof_unsigned_long = sizeof(unsigned long);"
                            "unsigned int sizeof_long_long = sizeof(long long);"
                            "unsigned int sizeof_unsigned_long_long = sizeof(unsigned long long);"
                            "unsigned int sizeof_float = sizeof(float);"
                            "unsigned int sizeof_double = sizeof(double);"
                            "unsigned int sizeof_long_double = sizeof(long double);"
                            "unsigned int sizeof_bool = sizeof(bool);"
                            "unsigned int sizeof_wchar_t = sizeof(wchar_t);"
                            "unsigned int sizeof_pointer = sizeof(void *);"
                            "unsigned int sizeof_size_t = sizeof(size_t);"
                            "size_t a;"
                            "ssize_t b;"
                            "ptrdiff_t c;"
                            "intptr_t d;"
                            "uintptr_t e;";

        const char expected[] = "unsigned int sizeof_short ; sizeof_short = 2 ; "
                                "unsigned int sizeof_unsigned_short ; sizeof_unsigned_short = 2 ; "
                                "unsigned int sizeof_int ; sizeof_int = 4 ; "
                                "unsigned int sizeof_unsigned_int ; sizeof_unsigned_int = 4 ; "
                                "unsigned int sizeof_long ; sizeof_long = 4 ; "
                                "unsigned int sizeof_unsigned_long ; sizeof_unsigned_long = 4 ; "
                                "unsigned int sizeof_long_long ; sizeof_long_long = 8 ; "
                                "unsigned int sizeof_unsigned_long_long ; sizeof_unsigned_long_long = 8 ; "
                                "unsigned int sizeof_float ; sizeof_float = 4 ; "
                                "unsigned int sizeof_double ; sizeof_double = 8 ; "
                                "unsigned int sizeof_long_double ; sizeof_long_double = 12 ; "
                                "unsigned int sizeof_bool ; sizeof_bool = 1 ; "
                                "unsigned int sizeof_wchar_t ; sizeof_wchar_t = 4 ; "
                                "unsigned int sizeof_pointer ; sizeof_pointer = 4 ; "
                                "unsigned int sizeof_size_t ; sizeof_size_t = 4 ; "
                                "unsigned long a ; "
                                "long b ; "
                                "long c ; "
                                "long d ; "
                                "unsigned long e ;";

        ASSERT_EQUALS(expected, tokenizeAndStringify(code, true, true, Settings::Unix32));
    }

    void platformUnix64() {
        const char code[] = "unsigned int sizeof_short = sizeof(short);"
                            "unsigned int sizeof_unsigned_short = sizeof(unsigned short);"
                            "unsigned int sizeof_int = sizeof(int);"
                            "unsigned int sizeof_unsigned_int = sizeof(unsigned int);"
                            "unsigned int sizeof_long = sizeof(long);"
                            "unsigned int sizeof_unsigned_long = sizeof(unsigned long);"
                            "unsigned int sizeof_long_long = sizeof(long long);"
                            "unsigned int sizeof_unsigned_long_long = sizeof(unsigned long long);"
                            "unsigned int sizeof_float = sizeof(float);"
                            "unsigned int sizeof_double = sizeof(double);"
                            "unsigned int sizeof_long_double = sizeof(long double);"
                            "unsigned int sizeof_bool = sizeof(bool);"
                            "unsigned int sizeof_wchar_t = sizeof(wchar_t);"
                            "unsigned int sizeof_pointer = sizeof(void *);"
                            "unsigned int sizeof_size_t = sizeof(size_t);"
                            "size_t a;"
                            "ssize_t b;"
                            "ptrdiff_t c;"
                            "intptr_t d;"
                            "uintptr_t e;";

        const char expected[] = "unsigned int sizeof_short ; sizeof_short = 2 ; "
                                "unsigned int sizeof_unsigned_short ; sizeof_unsigned_short = 2 ; "
                                "unsigned int sizeof_int ; sizeof_int = 4 ; "
                                "unsigned int sizeof_unsigned_int ; sizeof_unsigned_int = 4 ; "
                                "unsigned int sizeof_long ; sizeof_long = 8 ; "
                                "unsigned int sizeof_unsigned_long ; sizeof_unsigned_long = 8 ; "
                                "unsigned int sizeof_long_long ; sizeof_long_long = 8 ; "
                                "unsigned int sizeof_unsigned_long_long ; sizeof_unsigned_long_long = 8 ; "
                                "unsigned int sizeof_float ; sizeof_float = 4 ; "
                                "unsigned int sizeof_double ; sizeof_double = 8 ; "
                                "unsigned int sizeof_long_double ; sizeof_long_double = 16 ; "
                                "unsigned int sizeof_bool ; sizeof_bool = 1 ; "
                                "unsigned int sizeof_wchar_t ; sizeof_wchar_t = 4 ; "
                                "unsigned int sizeof_pointer ; sizeof_pointer = 8 ; "
                                "unsigned int sizeof_size_t ; sizeof_size_t = 8 ; "
                                "unsigned long a ; "
                                "long b ; "
                                "long c ; "
                                "long d ; "
                                "unsigned long e ;";

        ASSERT_EQUALS(expected, tokenizeAndStringify(code, true, true, Settings::Unix64));
    }

    void platformWin32AStringCat() { //#5150
        const char code[] = "TCHAR text[] = _T(\"123\") _T(\"456\") _T(\"789\");";
        const char expected[] = "char text [ 10 ] = \"123456789\" ;";
        ASSERT_EQUALS(expected, tokenizeAndStringifyWindows(code, true, true, Settings::Win32A));
    }

    void platformWin32WStringCat() { //#5150
        const char code[] = "TCHAR text[] = _T(\"123\") _T(\"456\") _T(\"789\");";
        const char expected[] = "wchar_t text [ 10 ] = L\"123456789\" ;";
        ASSERT_EQUALS(expected, tokenizeAndStringifyWindows(code, true, true, Settings::Win32W));
    }

    void platformWinWithNamespace() {
        const char code1[] = "UINT32 a; ::UINT32 b; foo::UINT32 c;";
        const char expected1[] = "unsigned int a ; unsigned int b ; foo :: UINT32 c ;";
        ASSERT_EQUALS(expected1, tokenizeAndStringifyWindows(code1, true, true, Settings::Win32A));

        const char code2[] = "LPCVOID a; ::LPCVOID b; foo::LPCVOID c;";
        const char expected2[] = "const void * a ; const void * b ; foo :: LPCVOID c ;";
        ASSERT_EQUALS(expected2, tokenizeAndStringifyWindows(code2, true, true, Settings::Win32A));
    }

    void isZeroNumber() const {
        ASSERT_EQUALS(true, Tokenizer::isZeroNumber("0.0"));
        ASSERT_EQUALS(true, Tokenizer::isZeroNumber("+0.0"));
        ASSERT_EQUALS(true, Tokenizer::isZeroNumber("-0.0"));
        ASSERT_EQUALS(true, Tokenizer::isZeroNumber("+0L"));
        ASSERT_EQUALS(true, Tokenizer::isZeroNumber("+0"));
        ASSERT_EQUALS(true, Tokenizer::isZeroNumber("-0"));
        ASSERT_EQUALS(true, Tokenizer::isZeroNumber("-0E+0"));

        ASSERT_EQUALS(false, Tokenizer::isZeroNumber("1.0"));
        ASSERT_EQUALS(false, Tokenizer::isZeroNumber("+1.0"));
        ASSERT_EQUALS(false, Tokenizer::isZeroNumber("-1"));
        ASSERT_EQUALS(false, Tokenizer::isZeroNumber(""));
        ASSERT_EQUALS(false, Tokenizer::isZeroNumber("garbage"));
        ASSERT_EQUALS(false, Tokenizer::isZeroNumber("E2"));
        ASSERT_EQUALS(false, Tokenizer::isZeroNumber("2e"));
    }

    void isOneNumber() const {
        ASSERT_EQUALS(true, Tokenizer::isOneNumber("1.0"));
        ASSERT_EQUALS(true, Tokenizer::isOneNumber("+1.0"));
        ASSERT_EQUALS(true, Tokenizer::isOneNumber("1.0e+0"));
        ASSERT_EQUALS(true, Tokenizer::isOneNumber("+1L"));
        ASSERT_EQUALS(true, Tokenizer::isOneNumber("+1"));
        ASSERT_EQUALS(true, Tokenizer::isOneNumber("1"));
        ASSERT_EQUALS(true, Tokenizer::isOneNumber("+1E+0"));

        ASSERT_EQUALS(false, Tokenizer::isOneNumber("0.0"));
        ASSERT_EQUALS(false, Tokenizer::isOneNumber("+0.0"));
        ASSERT_EQUALS(false, Tokenizer::isOneNumber("-0"));
        ASSERT_EQUALS(false, Tokenizer::isOneNumber(""));
        ASSERT_EQUALS(false, Tokenizer::isOneNumber("garbage"));
    }

    void isTwoNumber() const {
        ASSERT_EQUALS(true, Tokenizer::isTwoNumber("2.0"));
        ASSERT_EQUALS(true, Tokenizer::isTwoNumber("+2.0"));
        ASSERT_EQUALS(true, Tokenizer::isTwoNumber("2.0e+0"));
        ASSERT_EQUALS(true, Tokenizer::isTwoNumber("+2L"));
        ASSERT_EQUALS(true, Tokenizer::isTwoNumber("+2"));
        ASSERT_EQUALS(true, Tokenizer::isTwoNumber("2"));
        ASSERT_EQUALS(true, Tokenizer::isTwoNumber("+2E+0"));

        ASSERT_EQUALS(false, Tokenizer::isTwoNumber("0.0"));
        ASSERT_EQUALS(false, Tokenizer::isTwoNumber("+0.0"));
        ASSERT_EQUALS(false, Tokenizer::isTwoNumber("-0"));
        ASSERT_EQUALS(false, Tokenizer::isTwoNumber(""));
        ASSERT_EQUALS(false, Tokenizer::isTwoNumber("garbage"));
    }

    void simplifyStaticConst() {
        const char code1[]     = "class foo { public: bool const static c ; }";
        const char expected1[] = "class foo { public: static const bool c ; }";
        ASSERT_EQUALS(expected1, tokenizeAndStringify(code1, true));

        const char code2[] =
            "int long long f()\n"
            "{\n"
            "static const long long signed int i1;\n"
            "static const long long int signed i2;\n"
            "static const signed long long int i3;\n"
            "static const signed int long long i4;\n"
            "static const int signed long long i5;\n"
            "static const int long long signed i6;\n"
            "long long static const signed int i7;\n"
            "long long static const int signed i8;\n"
            "signed static const long long int i9;\n"
            "signed static const int long long i10;\n"
            "int static const signed long long i11;\n"
            "int static const long long signed i12;\n"
            "long long signed int static const i13;\n"
            "long long int signed static const i14;\n"
            "signed long long int static const i15;\n"
            "signed int long long static const i16;\n"
            "int signed long long static const i17;\n"
            "int long long signed static const i18;\n"
            "return i1 + i2 + i3 + i4 + i5 + i6 + i7 + i8 + i9 + i10 + i11 + i12\n"
            "+ i13 + i14 + i15 + i16 + i17 + i18;\n"
            "}";
        const char expected2[] =
            "long long f ( )\n"
            "{\n"
            "static const signed long long i1 ;\n"
            "static const signed long long i2 ;\n"
            "static const signed long long i3 ;\n"
            "static const signed long long i4 ;\n"
            "static const signed long long i5 ;\n"
            "static const signed long long i6 ;\n"
            "static const signed long long i7 ;\n"
            "static const signed long long i8 ;\n"
            "static const signed long long i9 ;\n"
            "static const signed long long i10 ;\n"
            "static const signed long long i11 ;\n"
            "static const signed long long i12 ;\n"
            "static const signed long long i13 ;\n"
            "static const signed long long i14 ;\n"
            "static const signed long long i15 ;\n"
            "static const signed long long i16 ;\n"
            "static const signed long long i17 ;\n"
            "static const signed long long i18 ;\n"
            "return i1 + i2 + i3 + i4 + i5 + i6 + i7 + i8 + i9 + i10 + i11 + i12\n"
            "+ i13 + i14 + i15 + i16 + i17 + i18 ;\n"
            "}";
        ASSERT_EQUALS(expected2, tokenizeAndStringify(code2, true));

        const char code3[] = "const unsigned long extern int i;";
        const char expected3[] = "extern const unsigned long i ;";
        ASSERT_EQUALS(expected3, tokenizeAndStringify(code3, true));
    }

    void simplifyCPPAttribute() {
        ASSERT_EQUALS("int f ( ) ;",
                      tokenizeAndStringify("[[deprecated]] int f();", false, true, Settings::Native, "test.cpp", true));

        ASSERT_EQUALS("[ [ deprecated ] ] int f ( ) ;",
                      tokenizeAndStringify("[[deprecated]] int f();", false, true, Settings::Native, "test.cpp", false));

        ASSERT_EQUALS("[ [ deprecated ] ] int f ( ) ;",
                      tokenizeAndStringify("[[deprecated]] int f();", false, true, Settings::Native, "test.c", true));

        ASSERT_EQUALS("template < class T > int f ( ) { }",
                      tokenizeAndStringify("template <class T> [[noreturn]] int f(){}", false, true, Settings::Native, "test.cpp", true));

        ASSERT_EQUALS("int f ( int i ) ;",
                      tokenizeAndStringify("[[maybe_unused]] int f([[maybe_unused]] int i);", false, true, Settings::Native, "test.cpp", true));

        ASSERT_EQUALS("[ [ maybe_unused ] ] int f ( [ [ maybe_unused ] ] int i ) ;",
                      tokenizeAndStringify("[[maybe_unused]] int f([[maybe_unused]] int i);", false, true, Settings::Native, "test.cpp", false));

    }

    void simplifyCaseRange() {
        ASSERT_EQUALS("void f ( ) { switch ( x ) { case 1 : case 2 : case 3 : case 4 : ; } }", tokenizeAndStringify("void f() { switch(x) { case 1 ... 4: } }"));
        ASSERT_EQUALS("void f ( ) { switch ( x ) { case 4 . . . 1 : ; } }", tokenizeAndStringify("void f() { switch(x) { case 4 ... 1: } }"));
        tokenizeAndStringify("void f() { switch(x) { case 1 ... 1000000: } }"); // Do not run out of memory

        ASSERT_EQUALS("void f ( ) { switch ( x ) { case 'a' : case 'b' : case 'c' : ; } }", tokenizeAndStringify("void f() { switch(x) { case 'a' ... 'c': } }"));
        ASSERT_EQUALS("void f ( ) { switch ( x ) { case 'c' . . . 'a' : ; } }", tokenizeAndStringify("void f() { switch(x) { case 'c' ... 'a': } }"));
    }

    void prepareTernaryOpForAST() {
        ASSERT_EQUALS("a ? b : c ;", tokenizeAndStringify("a ? b : c;"));

        ASSERT_EQUALS("a ? ( b , c ) : d ;", tokenizeAndStringify("a ? b , c : d;"));
        ASSERT_EQUALS("a ? ( b , c ) : d ;", tokenizeAndStringify("a ? (b , c) : d;"));

        ASSERT_EQUALS("a ? ( 1 ? ( a , b ) : 3 ) : d ;", tokenizeAndStringify("a ? 1 ? a, b : 3 : d;"));

        ASSERT_EQUALS("a ? ( std :: map < int , int > ( ) ) : 0 ;", tokenizeAndStringify("typedef std::map<int,int> mymap; a ? mymap() : 0;"));

        ASSERT_EQUALS("a ? ( b < c ) : d > e", tokenizeAndStringify("a ? b < c : d > e"));
    }

    std::string testAst(const char code[],bool verbose=false) {
        // tokenize given code..
        Tokenizer tokenList(&settings0, nullptr);
        std::istringstream istr(code);
        if (!tokenList.list.createTokens(istr,"test.cpp"))
            return "ERROR";

        tokenList.combineStringAndCharLiterals();
        tokenList.combineOperators();
        tokenList.createLinks();
        tokenList.createLinks2();

        // set varid..
        for (Token *tok = tokenList.list.front(); tok; tok = tok->next()) {
            if (tok->str() == "var")
                tok->varId(1);
        }

        // Create AST..
        tokenList.prepareTernaryOpForAST();
        tokenList.list.createAst();

        tokenList.list.validateAst();

        // Basic AST validation
        for (const Token *tok = tokenList.list.front(); tok; tok = tok->next()) {
            if (tok->astOperand2() && !tok->astOperand1() && tok->str() != ";" && tok->str() != ":")
                return "Op2 but no Op1 for token: " + tok->str();
        }

        // Return stringified AST
        if (verbose)
            return tokenList.list.front()->astTop()->astStringVerbose();

        std::string ret;
        std::set<const Token *> astTop;
        for (const Token *tok = tokenList.list.front(); tok; tok = tok->next()) {
            if (tok->astOperand1() && astTop.find(tok->astTop()) == astTop.end()) {
                astTop.insert(tok->astTop());
                if (!ret.empty())
                    ret = ret + " ";
                ret += tok->astTop()->astString();
            }
        }
        return ret;
    }

    void astexpr() { // simple expressions with arithmetical ops
        ASSERT_EQUALS("12+3+", testAst("1+2+3"));
        ASSERT_EQUALS("12*3+", testAst("1*2+3"));
        ASSERT_EQUALS("123*+", testAst("1+2*3"));
        ASSERT_EQUALS("12*34*+", testAst("1*2+3*4"));
        ASSERT_EQUALS("12*34*5*+", testAst("1*2+3*4*5"));
        ASSERT_EQUALS("0(r.&", testAst("(&((typeof(x))0).r);"));
        ASSERT_EQUALS("0(r.&", testAst("&((typeof(x))0).r;"));

        // Various tests of precedence
        ASSERT_EQUALS("ab::c+", testAst("a::b+c"));
        ASSERT_EQUALS("abc+=", testAst("a=b+c"));
        ASSERT_EQUALS("abc=,", testAst("a,b=c"));
        ASSERT_EQUALS("a-1+", testAst("-a+1"));
        ASSERT_EQUALS("ab++-c-", testAst("a-b++-c"));

        // sizeof
        ASSERT_EQUALS("ab.sizeof", testAst("sizeof a.b"));

        // assignment operators
        ASSERT_EQUALS("ab>>=", testAst("a>>=b;"));
        ASSERT_EQUALS("ab<<=", testAst("a<<=b;"));
        ASSERT_EQUALS("ab+=",  testAst("a+=b;"));
        ASSERT_EQUALS("ab-=",  testAst("a-=b;"));
        ASSERT_EQUALS("ab*=",  testAst("a*=b;"));
        ASSERT_EQUALS("ab/=",  testAst("a/=b;"));
        ASSERT_EQUALS("ab%=",  testAst("a%=b;"));
        ASSERT_EQUALS("ab&=",  testAst("a&=b;"));
        ASSERT_EQUALS("ab|=",  testAst("a|=b;"));
        ASSERT_EQUALS("ab^=",  testAst("a^=b;"));

        ASSERT_EQUALS("ab*c*.(+return", testAst("return a + ((*b).*c)();"));

        // assignments are executed from right to left
        ASSERT_EQUALS("abc==", testAst("a=b=c;"));

        // ternary operator
        ASSERT_EQUALS("ab0=c1=:?", testAst("a?b=0:c=1;"));
        ASSERT_EQUALS("fabc,d:?=e,", testAst("f = a ? b, c : d, e;"));
        ASSERT_EQUALS("fabc,de,:?=", testAst("f = (a ? (b, c) : (d, e));"));
        ASSERT_EQUALS("fabc,de,:?=", testAst("f = (a ? b, c : (d, e));"));
        ASSERT_EQUALS("ab35,4:?foo(:?return", testAst("return (a ? b ? (3,5) : 4 : foo());"));
        ASSERT_EQUALS("check(result_type00,{invalid:?return", testAst("return check() ? result_type {0, 0} : invalid;"));

        ASSERT_EQUALS("a\"\"=", testAst("a=\"\""));
        ASSERT_EQUALS("a\'\'=", testAst("a=\'\'"));
        ASSERT_EQUALS("'X''a'>", testAst("('X' > 'a')"));
        ASSERT_EQUALS("'X''a'>", testAst("(L'X' > L'a')"));
        ASSERT_EQUALS("'X''a'>", testAst("(u'X' > u'a')"));
        ASSERT_EQUALS("'X''a'>", testAst("(U'X' > U'a')"));
        ASSERT_EQUALS("'X''a'>", testAst("(u8'X' > u8'a')"));

        ASSERT_EQUALS("a0>bc/d:?", testAst("(a>0) ? (b/(c)) : d;"));
        ASSERT_EQUALS("abc/+d+", testAst("a + (b/(c)) + d;"));
        ASSERT_EQUALS("f( x1024x/0:?", testAst("void f() { x ? 1024 / x : 0; }"));

        ASSERT_EQUALS("absizeofd(ef.+(=", testAst("a = b(sizeof(c d) + e.f)"));

        ASSERT_EQUALS("a*b***", testAst("*a * **b;")); // Correctly distinguish between unary and binary operator*

        // strings
        ASSERT_EQUALS("f\"A\"1,(",testAst("f(\"A\" B, 1);"));
        ASSERT_EQUALS("fA1,(",testAst("f(A \"B\", 1);"));

        // C++ : type()
        ASSERT_EQUALS("fint(0,(", testAst("f(int(),0);"));
        ASSERT_EQUALS("f(0,(", testAst("f(int *(),0);"));  // typedef int* X; f(X(),0);
        ASSERT_EQUALS("f((0,(", testAst("f((intp)int *(),0);"));
        ASSERT_EQUALS("zx1(&y2(&|=", testAst("z = (x & (unsigned)1) | (y & (unsigned)2);")); // not type()

        // for
        ASSERT_EQUALS("for;;(", testAst("for(;;)"));
        ASSERT_EQUALS("fora0=a8<a++;;(", testAst("for(a=0;a<8;a++)"));
        ASSERT_EQUALS("fori1=current0=,iNUM<=i++;;(", testAst("for(i = (1), current = 0; i <= (NUM); ++i)"));
        ASSERT_EQUALS("foreachxy,((", testAst("for(each(x,y)){}"));  // it's not well-defined what this ast should be
        ASSERT_EQUALS("forab:(", testAst("for (int a : b);"));
        ASSERT_EQUALS("forab:(", testAst("for (int *a : b);"));
        ASSERT_EQUALS("forcd:(", testAst("for (a<b> c : d);"));
        ASSERT_EQUALS("forde:(", testAst("for (a::b<c> d : e);"));
        ASSERT_EQUALS("forx*0=yz;;(", testAst("for(*x=0;y;z)"));
        ASSERT_EQUALS("forx0=y(8<z;;(", testAst("for (x=0;(int)y<8;z);"));

        // problems with multiple expressions
        ASSERT_EQUALS("ax( whilex(", testAst("a(x) while (x)"));
        ASSERT_EQUALS("ifx( i0= whilei(", testAst("if (x) { ({ int i = 0; while(i); }) };"));
        ASSERT_EQUALS("ifx( BUG_ON{!( i0= whilei(", testAst("if (x) { BUG_ON(!({int i=0; while(i);})); }"));
        ASSERT_EQUALS("v0= while{0!=( v0= while{0!=( v0=", testAst("({ v = 0; }); while (({ v = 0; }) != 0); while (({ v = 0; }) != 0);"));


        ASSERT_EQUALS("abc.1:?1+bd.1:?+=", testAst("a =(b.c ? : 1) + 1 + (b.d ? : 1);"));

        ASSERT_EQUALS("catch.(", testAst("try {} catch (...) {}"));

        ASSERT_EQUALS("FooBar(", testAst("void Foo(Bar&);"));
        ASSERT_EQUALS("FooBar(", testAst("void Foo(Bar& &);")); // Rvalue reference - simplified from && to & & by real tokenizer
        ASSERT_EQUALS("DerivedDerived::(", testAst("Derived::~Derived() {}"));

        ASSERT_EQUALS("ifCA_FarReadfilenew(,sizeofobjtype(,(!(", testAst("if (!CA_FarRead(file, (void far *)new, sizeof(objtype)))")); // #5910 - don't hang if C code is parsed as C++

        // C++17: if (expr1; expr2)
        ASSERT_EQUALS("ifx3=y;(", testAst("if (int x=3; y)"));

        ASSERT_EQUALS("forx0=x;;(", testAst("for (int x=0; x;);"));
    }

    void astexpr2() { // limit for large expressions
        // #7724 - wrong AST causes hang
        // Ideally a proper AST is created for this code.
        const char code[] = "const char * a(int type) {\n"
                            "  return (\n"
                            "   (type == 1) ? \"\"\n"
                            " : (type == 2) ? \"\"\n"
                            " : (type == 3) ? \"\"\n"
                            " : (type == 4) ? \"\"\n"
                            " : (type == 5) ? \"\"\n"
                            " : (type == 6) ? \"\"\n"
                            " : (type == 7) ? \"\"\n"
                            " : (type == 8) ? \"\"\n"
                            " : (type == 9) ? \"\"\n"
                            " : (type == 10) ? \"\"\n"
                            " : (type == 11) ? \"\"\n"
                            " : (type == 12) ? \"\"\n"
                            " : (type == 13) ? \"\"\n"
                            " : (type == 14) ? \"\"\n"
                            " : (type == 15) ? \"\"\n"
                            " : (type == 16) ? \"\"\n"
                            " : (type == 17) ? \"\"\n"
                            " : (type == 18) ? \"\"\n"
                            " : (type == 19) ? \"\"\n"
                            " : (type == 20) ? \"\"\n"
                            " : (type == 21) ? \"\"\n"
                            " : (type == 22) ? \"\"\n"
                            " : (type == 23) ? \"\"\n"
                            " : (type == 24) ? \"\"\n"
                            " : (type == 25) ? \"\"\n"
                            " : (type == 26) ? \"\"\n"
                            " : (type == 27) ? \"\"\n"
                            " : (type == 28) ? \"\"\n"
                            " : (type == 29) ? \"\"\n"
                            " : (type == 30) ? \"\"\n"
                            " : (type == 31) ? \"\"\n"
                            " : (type == 32) ? \"\"\n"
                            " : (type == 33) ? \"\"\n"
                            " : (type == 34) ? \"\"\n"
                            " : (type == 35) ? \"\"\n"
                            " : (type == 36) ? \"\"\n"
                            " : (type == 37) ? \"\"\n"
                            " : (type == 38) ? \"\"\n"
                            " : (type == 39) ? \"\"\n"
                            " : (type == 40) ? \"\"\n"
                            " : (type == 41) ? \"\"\n"
                            " : (type == 42) ? \"\"\n"
                            " : (type == 43) ? \"\"\n"
                            " : (type == 44) ? \"\"\n"
                            " : (type == 45) ? \"\"\n"
                            " : (type == 46) ? \"\"\n"
                            " : (type == 47) ? \"\"\n"
                            " : (type == 48) ? \"\"\n"
                            " : (type == 49) ? \"\"\n"
                            " : (type == 50) ? \"\"\n"
                            " : (type == 51) ? \"\"\n"
                            " : \"\");\n"
                            "}\n";
        // Ensure that the AST is validated for the simplified token list
        tokenizeAndStringify(code); // this does not crash/hang
        ASSERT_THROW(tokenizeAndStringify(code,true), InternalError); // when parentheses are simplified the AST will be wrong
    }

    void astnewdelete() {
        ASSERT_EQUALS("aintnew=", testAst("a = new int;"));
        ASSERT_EQUALS("aint4[new=", testAst("a = new int[4];"));
        ASSERT_EQUALS("aFoobar(new=", testAst("a = new Foo(bar);"));
        ASSERT_EQUALS("aFoobar(new=", testAst("a = new Foo(bar);"));
        ASSERT_EQUALS("aFoo(new=", testAst("a = new Foo<bar>();"));
        ASSERT_EQUALS("X12,3,(new", testAst("new (a,b,c) X(1,2,3);"));
        ASSERT_EQUALS("aXnew(", testAst("a (new (X));"));
        ASSERT_EQUALS("aXnew5,(", testAst("a (new (X), 5);"));
        ASSERT_EQUALS("adelete", testAst("delete a;"));
        ASSERT_EQUALS("adelete", testAst("delete (a);"));
        ASSERT_EQUALS("adelete", testAst("delete[] a;"));
        ASSERT_EQUALS("ab.3c-(delete", testAst("delete[] a.b(3 - c);"));
        ASSERT_EQUALS("a::new=", testAst("a = new (b) ::X;"));
        ASSERT_EQUALS("aA1(new(bB2(new(,", testAst("a(new A(1)), b(new B(2))"));
        ASSERT_EQUALS("Fred10[new", testAst(";new Fred[10];"));
        ASSERT_EQUALS("f( adelete", testAst("void f() { delete a; }"));

        // invalid code (libreoffice), don't hang
        // #define SlideSorterViewShell
        // SfxViewFrame* pFrame;
        // new SlideSorterViewShell(pFrame,rViewShellBase,pParentWindow,pFrameViewArgument);
        ASSERT_EQUALS("fxnewy,z,(", testAst("f(new (x,y,z));"));

        // clang testsuite..
        ASSERT_EQUALS("const0(new", testAst("new const auto (0);"));
        ASSERT_EQUALS("autonew", testAst("new (auto) (0.0);"));
        ASSERT_EQUALS("int3[4[5[new", testAst("new (int S::*[3][4][5]) ();"));
        ASSERT_EQUALS("pSnew=", testAst("p=new (x)(S)(1,2);"));
        ASSERT_EQUALS("inti[new(", testAst("(void)new (int[i]);"));
        ASSERT_EQUALS("intp* pnew malloc4(", testAst("int*p; new (p) (malloc(4));"));
        ASSERT_EQUALS("intnew", testAst("new (&w.x)(int*)(0);"));
        ASSERT_EQUALS("&new", testAst("new (&w.x)(0);")); // <- the "(int*)" has been simplified

        // gcc testsuite..
        ASSERT_EQUALS("char10[new(", testAst("(void)new(char*)[10];"));
    }

    void astpar() { // parentheses
        ASSERT_EQUALS("12+3*", testAst("(1+2)*3"));
        ASSERT_EQUALS("123+*", testAst("1*(2+3)"));
        ASSERT_EQUALS("123+*4*", testAst("1*(2+3)*4"));
        ASSERT_EQUALS("ifab.c&d==(", testAst("if((a.b&c)==d){}"));

        ASSERT_EQUALS("pf.pf.12,(&&", testAst("((p.f) && (p.f)(1,2))"));

        // problems with: if (x[y]==z)
        ASSERT_EQUALS("ifa(0[1==(", testAst("if(a()[0]==1){}"));
        ASSERT_EQUALS("ifbuff0[&(*1==(", testAst("if (*((DWORD*)&buff[0])==1){}"));
        ASSERT_EQUALS("ifp*0[1==(", testAst("if((*p)[0]==1)"));
        ASSERT_EQUALS("ifab.cd.[e==(", testAst("if(a.b[c.d]==e){}"));

        ASSERT_EQUALS("iftpnote.i1-[note.0==tpnote.i1-[type.4>||(", testAst("if ((tp.note[i - 1].note == 0) || (tp.note[i - 1].type > 4)) {}"));
        ASSERT_EQUALS("ab.i[j1+[", testAst("a.b[i][j+1]"));

        // problems with: x=expr
        ASSERT_EQUALS("=\n"
                      "|-x\n"
                      "`-(\n"
                      "  `-.\n"
                      "    |-[\n"
                      "    | |-a\n"
                      "    | `-i\n"
                      "    `-f\n",
                      testAst("x = ((a[i]).f)();", true));
        ASSERT_EQUALS("abc.de.++[=", testAst("a = b.c[++(d.e)];"));
        ASSERT_EQUALS("abc(1+=", testAst("a = b(c**)+1;"));
        ASSERT_EQUALS("abc.=", testAst("a = (b).c;"));

        // casts
        ASSERT_EQUALS("a1(2(+=",testAst("a=(t)1+(t)2;"));
        ASSERT_EQUALS("a1(2+=",testAst("a=(t)1+2;"));
        ASSERT_EQUALS("a1(2+=",testAst("a=(t*)1+2;"));
        ASSERT_EQUALS("a1(2+=",testAst("a=(t&)1+2;"));
        ASSERT_EQUALS("ab::r&c(=", testAst("a::b& r = (a::b&)c;")); // #5261
        ASSERT_EQUALS("ab10:?=", testAst("a=(b)?1:0;"));
        ASSERT_EQUALS("ac5[new(=", testAst("a = (b*)(new c[5]);")); // #8786
        ASSERT_EQUALS("a(4+", testAst("(int)(a) + 4;"));

        // TODO: This AST is incomplete however it's very weird syntax (taken from clang test suite)
        ASSERT_EQUALS("a&(", testAst("(int (**)[i]){&a}[0][1][5] = 0;"));
        ASSERT_EQUALS("n0=", testAst("TrivialDefCtor{[2][2]}[1][1].n = 0;"));
        ASSERT_EQUALS("aT12,3,{1[=", testAst("a = T{1, 2, 3}[1];"));

        // ({..})
        ASSERT_EQUALS("a{+d+ bc+", testAst("a+({b+c;})+d"));
        ASSERT_EQUALS("a{d*+ bc+", testAst("a+({b+c;})*d"));
        ASSERT_EQUALS("xa{((= bc( yd{((= ef(",
                      testAst("x=(int)(a({b(c);}));" // don't hang
                              "y=(int)(d({e(f);}));"));
        ASSERT_EQUALS("QT_WA{{,( x0= QT_WA{{,( x1= x2=",
                      testAst("QT_WA({},{x=0;});" // don't hang
                              "QT_WA({x=1;},{x=2;});"));
        ASSERT_EQUALS("xMACROtype.T=value.1=,{({=",
                      testAst("x = { MACRO( { .type=T, .value=1 } ) }")); // don't hang: MACRO({..})
        ASSERT_EQUALS("fori10=i{;;( i--", testAst("for (i=10;i;({i--;}) ) {}"));

        // function pointer
        TODO_ASSERT_EQUALS("todo", "va_argapvoid((,(*0=", testAst("*va_arg(ap, void(**) ()) = 0;"));

        // struct initialization
        ASSERT_EQUALS("name_bytes[bits~unusedBits>>unusedBits<<{=", testAst("const uint8_t name_bytes[] = { (~bits >> unusedBits) << unusedBits };"));
        ASSERT_EQUALS("abuf.0{={=", testAst("a = { .buf = { 0 } };"));
        ASSERT_EQUALS("ab2[a.0=b.0=,{a.0=b.0=,{,{=", testAst("struct AB ab[2] = { { .a=0, .b=0 }, { .a=0, .b=0 } };"));
        ASSERT_EQUALS("tset{=", testAst("struct cgroup_taskset tset = {};"));
        ASSERT_EQUALS("s1a&,{2b&,{,{=", testAst("s = { {1, &a}, {2, &b} };"));
        ASSERT_EQUALS("s0[L.2[x={=", testAst("s = { [0].L[2] = x};"));
        ASSERT_EQUALS("ac.0={(=", testAst("a = (b){.c=0,};")); // <- useless comma
        ASSERT_EQUALS("xB[1y.z.1={(&=,{={=", testAst("x = { [B] = {1, .y = &(struct s) { .z=1 } } };"));
        ASSERT_EQUALS("xab,c,{=", testAst("x={a,b,(c)};"));
        ASSERT_EQUALS("x0fSa.1=b.2=,c.\"\"=,{(||=", testAst("x = 0 || f(S{.a = 1, .b = 2, .c = \"\" });"));

        // struct initialization hang
        ASSERT_EQUALS("sbar.1{,{(={= fcmd( forfieldfield++;;(",
                      testAst("struct S s = {.bar = (struct foo) { 1, { } } };\n"
                              "void f(struct cmd *) { for (; field; field++) {} }"));

        // template parentheses: <>
        ASSERT_EQUALS("stdfabs::m_similarity(numeric_limitsepsilon::(<=return", testAst("return std::fabs(m_similarity) <= numeric_limits<double>::epsilon();")); // #6195

        // C++ initializer
        ASSERT_EQUALS("Class{", testAst("Class{};"));
        ASSERT_EQUALS("Class12,{", testAst("Class{1,2};"));
        ASSERT_EQUALS("Class12,{", testAst("Class<X>{1,2};"));
        ASSERT_EQUALS("abc{d:?=", testAst("a=b?c{}:d;"));
        ASSERT_EQUALS("abc12,{d:?=", testAst("a=b?c{1,2}:d;"));
        ASSERT_EQUALS("abc{d:?=", testAst("a=b?c<X>{}:d;"));
        ASSERT_EQUALS("abc12,{d:?=", testAst("a=b?c<X>{1,2}:d;"));
        ASSERT_EQUALS("a::12,{", testAst("::a{1,2};")); // operator precedence
        ASSERT_EQUALS("Abc({newreturn", testAst("return new A {b(c)};"));
        ASSERT_EQUALS("a{{return", testAst("return{{a}};"));
        ASSERT_EQUALS("a{b{,{return", testAst("return{{a},{b}};"));
    }

    void astbrackets() { // []
        ASSERT_EQUALS("a23+[4+", testAst("a[2+3]+4"));
        ASSERT_EQUALS("a1[0[", testAst("a[1][0]"));
        ASSERT_EQUALS("ab0[=", testAst("a=(b)[0];"));
        ASSERT_EQUALS("abc.0[=", testAst("a=b.c[0];"));
        ASSERT_EQUALS("ab0[1[=", testAst("a=b[0][1];"));
    }

    void astvardecl() {
        // Variable declaration
        ASSERT_EQUALS("a1[\"\"=", testAst("char a[1]=\"\";"));
        ASSERT_EQUALS("charp*(3[char5[3[new=", testAst("char (*p)[3] = new char[5][3];"));
        ASSERT_EQUALS("varp=", testAst("const int *var = p;"));

        // #9127
        const char code1[] = "using uno::Ref;\n"
                             "Ref<X> r;\n"
                             "int x(0);";
        ASSERT_EQUALS("unoRef:: x0(", testAst(code1));
    }

    void astunaryop() { // unary operators
        ASSERT_EQUALS("1a--+", testAst("1 + --a"));
        ASSERT_EQUALS("1a--+", testAst("1 + a--"));
        ASSERT_EQUALS("ab+!", testAst("!(a+b)"));
        ASSERT_EQUALS("ab.++", testAst("++a.b;"));
        ASSERT_EQUALS("ab.++", testAst("a.b++;"));
        ASSERT_EQUALS("ab::++", testAst("a::b++;"));
        ASSERT_EQUALS("c5[--*", testAst("*c[5]--;"));
        ASSERT_EQUALS("xreturn", testAst("return x;"));
        ASSERT_EQUALS("x(throw", testAst(";throw x();"));
        ASSERT_EQUALS("a*bc:?return", testAst("return *a ? b : c;"));
        ASSERT_EQUALS("xy*--=", testAst("x = -- * y;"));

        // Unary :: operator
        ASSERT_EQUALS("abcd::12,(e/:?=", testAst("a = b ? c : ::d(1,2) / e;"));

        // how is "--" handled here:
        ASSERT_EQUALS("ab4<<c--+1:?", testAst("a ? (b << 4) + --c : 1"));
        ASSERT_EQUALS("ab4<<c--+1:?", testAst("a ? (b << 4) + c-- : 1"));
        ASSERT_EQUALS("ai[i= i--", testAst("a[i]=i; --i;"));
    }

    void astfunction() { // function calls
        ASSERT_EQUALS("1f(+2+", testAst("1+f()+2"));
        ASSERT_EQUALS("1f2(+3+", testAst("1+f(2)+3"));
        ASSERT_EQUALS("1f23,(+4+", testAst("1+f(2,3)+4"));
        ASSERT_EQUALS("1f2a&,(+", testAst("1+f(2,&a)"));
        ASSERT_EQUALS("fargv[(", testAst("int f(char argv[]);"));
        ASSERT_EQUALS("fchar(", testAst("extern unsigned f(const char *);"));
        ASSERT_EQUALS("fcharformat*.,(", testAst("extern void f(const char *format, ...);"));
        ASSERT_EQUALS("for_each_commit_graftint((void,(", testAst("extern int for_each_commit_graft(int (*)(int*), void *);"));
        ASSERT_EQUALS("for;;(", testAst("for (;;) {}"));
        ASSERT_EQUALS("xsizeofvoid(=", testAst("x=sizeof(void*)"));
    }

    void asttemplate() { // uninstantiated templates will have <,>,etc..
        ASSERT_EQUALS("a(3==", testAst("a<int>()==3"));
        ASSERT_EQUALS("ab(== f(", testAst("a == b<c>(); f();"));
        ASSERT_EQUALS("static_casta(i[", testAst("; static_cast<char*>(a)[i];")); // #6203
        ASSERT_EQUALS("reinterpret_castreinterpret_castptr(123&(",
                      testAst(";reinterpret_cast<void*>(reinterpret_cast<unsigned>(ptr) & 123);")); // #7253
        ASSERT_EQUALS("bcd.(=", testAst(";a<int> && b = c->d();"));

        // This two unit tests were added to avoid a crash. The actual correct AST result for non-executable code has not been determined so far.
        ASSERT_EQUALS("Cpublica::b:::", testAst("class C : public ::a::b<bool> { };"));
        ASSERT_EQUALS("AB: f( abc+=", testAst("struct A : public B<C*> { void f() { a=b+c; } };"));

        ASSERT_EQUALS("xfts(=", testAst("; auto x = f(ts...);"));
    }

    void astcast() {
        ASSERT_EQUALS("ac&(=", testAst("a = (long)&c;"));
        ASSERT_EQUALS("ac*(=", testAst("a = (Foo*)*c;"));
        ASSERT_EQUALS("ac-(=", testAst("a = (long)-c;"));
        ASSERT_EQUALS("ac~(=", testAst("a = (b)~c;"));
        ASSERT_EQUALS("ac(=", testAst("a = (some<strange, type>)c;"));
        ASSERT_EQUALS("afoveon_avgimage((foveon_avgimage((+=", testAst("a = foveon_avg(((short(*)[4]) image)) + foveon_avg(((short(*)[4]) image));"));
        ASSERT_EQUALS("c(40<<return", testAst("return (long long)c << 40;"));
        ASSERT_EQUALS("ab-(=", testAst("a = ((int)-b)")); // Multiple subsequent unary operators (cast and -)
        ASSERT_EQUALS("xdouble123(i*(=", testAst("x = (int)(double(123)*i);"));
        ASSERT_EQUALS("ac(=", testAst("a = (::b)c;"));
        ASSERT_EQUALS("abcd,({(=", testAst("a = (s){b(c, d)};"));
        ASSERT_EQUALS("xatoistr({(=", testAst("x = (struct X){atoi(str)};"));
        ASSERT_EQUALS("xa.0=b.0=,c.0=,{(=", testAst("x = (struct abc) { .a=0, .b=0, .c=0 };"));

        ASSERT_EQUALS("yz.(return", testAst("return (x)(y).z;"));

        // not cast
        ASSERT_EQUALS("AB||", testAst("(A)||(B)"));
        ASSERT_EQUALS("abc[1&=", testAst("a = (b[c]) & 1;"));
        ASSERT_EQUALS("abc::(=", testAst("a = (b::c)();"));

        ASSERT_EQUALS("pcharnew(=", testAst("p = (void *)(new char);"));
    }

    void astlambda() {
        // a lambda expression '[x](y){}' is compiled as:
        // [
        // `-(
        //   `-{
        ASSERT_EQUALS("x{([( ai=", testAst("x([&a](int i){a=i;});"));

        ASSERT_EQUALS("{([(return 0return", testAst("return [](){ return 0; }();"));
        ASSERT_EQUALS("{([(return 0return", testAst("return []() -> int { return 0; }();"));
        ASSERT_EQUALS("{([(return 0return", testAst("return [something]() -> int { return 0; }();"));
        ASSERT_EQUALS("{([cd,(return 0return", testAst("return [](int a, int b) -> int { return 0; }(c, d);"));
        ASSERT_EQUALS("x{([=", testAst("x = [&]()->std::string const & {};"));
        ASSERT_EQUALS("f{([=", testAst("f = []() -> foo* {};"));
        ASSERT_EQUALS("f{([=", testAst("f = [](void) mutable -> foo* {};"));
        ASSERT_EQUALS("f{([=", testAst("f = []() mutable {};"));

        ASSERT_EQUALS("x{([= 0return", testAst("x = [](){return 0; };"));

        ASSERT_EQUALS("ab{[(= cd=", testAst("a = b([&]{c=d;});"));

        // 8628
        ASSERT_EQUALS("f{([( switchx( 1case y++", testAst("f([](){switch(x){case 1:{++y;}}});"));
    }

    void astcase() {
        ASSERT_EQUALS("0case", testAst("case 0:"));
        ASSERT_EQUALS("12+case", testAst("case 1+2:"));
        ASSERT_EQUALS("xyz:?case", testAst("case (x?y:z):"));
    }

    void compileLimits() {
        const char raw_code[] = "#define PTR1 (* (* (* (* (* (* (* (* (* (*\n"
                                "#define PTR2 PTR1 PTR1 PTR1 PTR1 PTR1 PTR1 PTR1 PTR1 PTR1 PTR1\n"
                                "#define PTR3 PTR2 PTR2 PTR2 PTR2 PTR2 PTR2 PTR2 PTR2 PTR2 PTR2\n"
                                "#define PTR4 PTR3 PTR3 PTR3 PTR3 PTR3 PTR3 PTR3 PTR3 PTR3 PTR3\n"
                                "#define PTR5 PTR4 PTR4 PTR4 PTR4 PTR4 PTR4 PTR4 PTR4 PTR4 PTR4\n"
                                "#define PTR6 PTR5 PTR5 PTR5 PTR5 PTR5 PTR5 PTR5 PTR5 PTR5 PTR5\n"
                                "\n"
                                "#define RBR1 ) ) ) ) ) ) ) ) ) )\n"
                                "#define RBR2 RBR1 RBR1 RBR1 RBR1 RBR1 RBR1 RBR1 RBR1 RBR1 RBR1\n"
                                "#define RBR3 RBR2 RBR2 RBR2 RBR2 RBR2 RBR2 RBR2 RBR2 RBR2 RBR2\n"
                                "#define RBR4 RBR3 RBR3 RBR3 RBR3 RBR3 RBR3 RBR3 RBR3 RBR3 RBR3\n"
                                "#define RBR5 RBR4 RBR4 RBR4 RBR4 RBR4 RBR4 RBR4 RBR4 RBR4 RBR4\n"
                                "#define RBR6 RBR5 RBR5 RBR5 RBR5 RBR5 RBR5 RBR5 RBR5 RBR5 RBR5\n"
                                "\n"
                                "int PTR4 q4_var RBR4 = 0;\n";

        // Preprocess file..
        Preprocessor preprocessor(settings0);
        std::list<std::string> configurations;
        std::string filedata;
        std::istringstream fin(raw_code);
        preprocessor.preprocess(fin, filedata, configurations, emptyString, settings0.includePaths);
        const std::string code = preprocessor.getcode(filedata, emptyString, emptyString);

        tokenizeAndStringify(code.c_str()); // just survive...
    }

    bool isStartOfExecutableScope(int offset, const char code[]) {
        Tokenizer tokenizer(&settings0, this);
        std::istringstream istr(code);
        tokenizer.tokenize(istr, "test.cpp");

        return Tokenizer::startOfExecutableScope(tokenizer.tokens()->tokAt(offset)) != nullptr;
    }

    void startOfExecutableScope() {
        ASSERT(isStartOfExecutableScope(3, "void foo() { }"));
        ASSERT(isStartOfExecutableScope(3, "void foo() const { }"));
        ASSERT(isStartOfExecutableScope(3, "void foo() volatile { }"));
        ASSERT(isStartOfExecutableScope(3, "void foo() override { }"));
        ASSERT(isStartOfExecutableScope(3, "void foo() noexcept { }"));
        ASSERT(isStartOfExecutableScope(3, "void foo() NOEXCEPT { }"));
        ASSERT(isStartOfExecutableScope(3, "void foo() CONST NOEXCEPT { }"));
        ASSERT(isStartOfExecutableScope(3, "void foo() const noexcept { }"));
        ASSERT(isStartOfExecutableScope(3, "void foo() noexcept(true) { }"));
        ASSERT(isStartOfExecutableScope(3, "void foo() const noexcept(true) { }"));
        ASSERT(isStartOfExecutableScope(3, "void foo() throw() { }"));
        ASSERT(isStartOfExecutableScope(3, "void foo() THROW() { }"));
        ASSERT(isStartOfExecutableScope(3, "void foo() CONST THROW() { }"));
        ASSERT(isStartOfExecutableScope(3, "void foo() const throw() { }"));
        ASSERT(isStartOfExecutableScope(3, "void foo() throw(int) { }"));
        ASSERT(isStartOfExecutableScope(3, "void foo() const throw(int) { }"));
        ASSERT(isStartOfExecutableScope(2, "foo() : a(1) { }"));
        ASSERT(isStartOfExecutableScope(2, "foo() : a(1), b(2) { }"));
        ASSERT(isStartOfExecutableScope(2, "foo() : a{1} { }"));
        ASSERT(isStartOfExecutableScope(2, "foo() : a{1}, b{2} { }"));
    }

    void removeMacroInClassDef() { // #6058
        ASSERT_EQUALS("class Fred { } ;", tokenizeAndStringify("class DLLEXPORT Fred { } ;"));
        ASSERT_EQUALS("class Fred : Base { } ;", tokenizeAndStringify("class Fred FINAL : Base { } ;"));
        // Regression for C code:
        ASSERT_EQUALS("struct Fred { } ;", tokenizeAndStringify("struct DLLEXPORT Fred { } ;", false, true, Settings::Native, "test.c"));
    }

    void sizeofAddParentheses() {
        ASSERT_EQUALS("sizeof ( sizeof ( 1 ) ) ;", tokenizeAndStringify("sizeof sizeof 1;"));
        ASSERT_EQUALS("sizeof ( a . b ) + 3 ;", tokenizeAndStringify("sizeof a.b+3;"));
        ASSERT_EQUALS("sizeof ( a [ 2 ] . b ) + 3 ;", tokenizeAndStringify("sizeof a[2].b+3;"));
        ASSERT_EQUALS("f ( 0 , sizeof ( ptr . bar ) ) ;", tokenizeAndStringify("f(0, sizeof ptr->bar );"));
        ASSERT_EQUALS("sizeof ( a ) > sizeof ( & main ) ;", tokenizeAndStringify("sizeof a > sizeof &main;"));
    }

    void findGarbageCode() { // Make sure the Tokenizer::findGarbageCode() does not have FPs
        // before if|for|while|switch
        ASSERT_NO_THROW(tokenizeAndStringify("void f() { do switch (a) {} while (1); }"))
        ASSERT_NO_THROW(tokenizeAndStringify("void f() { label: switch (a) {} }"));
        ASSERT_NO_THROW(tokenizeAndStringify("void f() { UNKNOWN_MACRO if (a) {} }"))
        ASSERT_NO_THROW(tokenizeAndStringify("void f() { []() -> int * {}; }"));
        ASSERT_NO_THROW(tokenizeAndStringify("void f() { const char* var = \"1\" \"2\"; }"));
        // TODO ASSERT_NO_THROW(tokenizeAndStringify("void f() { MACRO(switch); }"));
        // TODO ASSERT_NO_THROW(tokenizeAndStringify("void f() { MACRO(x,switch); }"));

        // after (expr)
        ASSERT_NO_THROW(tokenizeAndStringify("void f() { switch (a) int b; }"));
    }


    void checkEnableIf() {
        ASSERT_NO_THROW(tokenizeAndStringify(
                            "template<\n"
                            "    typename U,\n"
                            "    typename std::enable_if<\n"
                            "        std::is_convertible<U, T>{}>::type* = nullptr>\n"
                            "void foo(U x);\n"))

        ASSERT_NO_THROW(tokenizeAndStringify(
                            "template<class t>\n"
                            "T f(const T a, const T b) {\n"
                            "    return a < b ? b : a;\n"
                            "}\n"))

        ASSERT_NO_THROW(tokenizeAndStringify(
                            "template<class T>\n"
                            "struct A {\n"
                            "    T f(const T a, const T b) {\n"
                            "        return a < b ? b : a;\n"
                            "    }\n"
                            "};\n"))

        ASSERT_NO_THROW(tokenizeAndStringify(
                            "const int a = 1;\n"
                            "const int b = 2;\n"
                            "template<class T>\n"
                            "struct A {\n"
                            "    int x = a < b ? b : a;"
                            "};\n"))

    }

    void checkTemplates() {
        ASSERT_NO_THROW(tokenizeAndStringify(
<<<<<<< HEAD
                            "namespace {\n"
                            "template <typename> struct a;\n"
                            "template <typename> struct b {};\n"
                            "}\n"
                            "namespace {\n"
                            "template <typename> struct c;\n"
                            "template <typename d> struct e {\n"
                            "  using f = a< b<typename c<d>::g> >;\n"
                            "  bool h = f::h;\n"
                            "};\n"
                            "template <typename i> using j = typename e<i>::g;\n"
                            "}\n"))
    }

=======
                            "template <typename = void> struct a {\n"
                            "  void c();\n"
                            "};\n"
                            "void f() {\n"
                            "  a<> b;\n"
                            "  b.a<>::c();\n"
                            "}\n"))
    }


>>>>>>> 6094c249
    void noCrash1() {
        ASSERT_NO_THROW(tokenizeAndStringify(
                            "struct A {\n"
                            "  A( const std::string &name = "" );\n"
                            "};\n"
                            "A::A( const std::string &name ) { return; }\n"))
    }

    void checkConfig(const char code[]) {
        errout.str("");

        Settings s;
        s.checkConfiguration = true;

        // tokenize..
        Tokenizer tokenizer(&s, this);
        std::istringstream istr(code);
        tokenizer.tokenize(istr, "test.cpp");
    }

    void checkConfiguration() {
        checkConfig("void f() { DEBUG(x();y()); }");
        ASSERT_EQUALS("[test.cpp:1]: (information) Ensure that 'DEBUG' is defined either using -I, --include or -D.\n", errout.str());
    }

    void unknownType() { // #8952
        // Clear the error log
        errout.str("");
        Settings settings;
        settings.debugwarnings = true;

        char code[] = "class A {\n"
                      "public:\n"
                      "    enum Type { Null };\n"
                      "};\n"
                      "using V = A;\n"
                      "V::Type value;";

        // Tokenize..
        Tokenizer tokenizer(&settings, this);
        std::istringstream istr(code);
        tokenizer.tokenize(istr, "test.cpp");

        tokenizer.printUnknownTypes();

        ASSERT_EQUALS("", errout.str());
    }
};

REGISTER_TEST(TestTokenizer)<|MERGE_RESOLUTION|>--- conflicted
+++ resolved
@@ -7598,7 +7598,6 @@
 
     void checkTemplates() {
         ASSERT_NO_THROW(tokenizeAndStringify(
-<<<<<<< HEAD
                             "namespace {\n"
                             "template <typename> struct a;\n"
                             "template <typename> struct b {};\n"
@@ -7611,9 +7610,8 @@
                             "};\n"
                             "template <typename i> using j = typename e<i>::g;\n"
                             "}\n"))
-    }
-
-=======
+
+        ASSERT_NO_THROW(tokenizeAndStringify(
                             "template <typename = void> struct a {\n"
                             "  void c();\n"
                             "};\n"
@@ -7623,8 +7621,6 @@
                             "}\n"))
     }
 
-
->>>>>>> 6094c249
     void noCrash1() {
         ASSERT_NO_THROW(tokenizeAndStringify(
                             "struct A {\n"
