--- conflicted
+++ resolved
@@ -7566,7 +7566,24 @@
               "}", nullptr, /*experimental*/ false, /*inconclusive*/ true);
         ASSERT_EQUALS("", errout.str());
 
-<<<<<<< HEAD
+        check("struct X { int x; };\n" // #10191
+              "struct S {\n"
+              "    X _x;\n"
+              "    X& get() { return _x; }\n"
+              "    void modify() { _x.x += 42; }\n"
+              "    int copy() {\n"
+              "        const X x = get();\n"
+              "        modify();\n"
+              "        return x.x;\n"
+              "    }\n"
+              "    int constref() {\n"
+              "        const X& x = get();\n"
+              "        modify();\n"
+              "        return x.x;\n"
+              "    }\n"
+              "};\n", nullptr, /*experimental*/ false, /*inconclusive*/ true);
+        ASSERT_EQUALS("", errout.str());
+
         // #10704
         check("struct C {\n"
               "    std::string str;\n"
@@ -7580,25 +7597,6 @@
               "    }\n"
               "};\n");
         ASSERT_EQUALS("[test.cpp:8]: (performance, inconclusive) Use const reference for 's' to avoid unnecessary data copying.\n", errout.str());
-=======
-        check("struct X { int x; };\n" // #10191
-              "struct S {\n"
-              "    X _x;\n"
-              "    X& get() { return _x; }\n"
-              "    void modify() { _x.x += 42; }\n"
-              "    int copy() {\n"
-              "        const X x = get();\n"
-              "        modify();\n"
-              "        return x.x;\n"
-              "    }\n"
-              "    int constref() {\n"
-              "        const X& x = get();\n"
-              "        modify();\n"
-              "        return x.x;\n"
-              "    }\n"
-              "};\n", nullptr, /*experimental*/ false, /*inconclusive*/ true);
-        ASSERT_EQUALS("", errout.str());
->>>>>>> 187460a2
     }
 
     void checkNegativeShift() {
