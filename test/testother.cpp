--- conflicted
+++ resolved
@@ -5615,7 +5615,6 @@
               "    std::cout << \"y\";\n"
               "}\n");
         ASSERT_EQUALS("[test.cpp:6]: (style) Statements following 'return' will never be executed.\n", errout_str());
-<<<<<<< HEAD
 
         check("void f() {\n"
               "    {\n"
@@ -5625,8 +5624,6 @@
               "    std::cout << \"y\";\n"
               "}\n");
         ASSERT_EQUALS("[test.cpp:6]: (style) Statements following noreturn function 'exit()' will never be executed.\n", errout_str());
-=======
->>>>>>> dbf1f199
     }
 
     void redundantContinue() {
