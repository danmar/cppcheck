/*
 * Cppcheck - A tool for static C/C++ code analysis
 * Copyright (C) 2007-2023 Cppcheck team.
 *
 * This program is free software: you can redistribute it and/or modify
 * it under the terms of the GNU General Public License as published by
 * the Free Software Foundation, either version 3 of the License, or
 * (at your option) any later version.
 *
 * This program is distributed in the hope that it will be useful,
 * but WITHOUT ANY WARRANTY; without even the implied warranty of
 * MERCHANTABILITY or FITNESS FOR A PARTICULAR PURPOSE.  See the
 * GNU General Public License for more details.
 *
 * You should have received a copy of the GNU General Public License
 * along with this program.  If not, see <http://www.gnu.org/licenses/>.
 */

#include "checkother.h"
#include "errortypes.h"
#include "library.h"
#include "platform.h"
#include "preprocessor.h"
#include "settings.h"
#include "standards.h"
#include "fixture.h"
#include "tokenize.h"

#include <list>
#include <map>
#include <sstream> // IWYU pragma: keep
#include <string>
#include <unordered_map>
#include <utility>
#include <vector>

#include <simplecpp.h>


class TestOther : public TestFixture {
public:
    TestOther() : TestFixture("TestOther") {}

private:
    Settings _settings;

    void run() override {
        LOAD_LIB_2(_settings.library, "std.cfg");


        TEST_CASE(emptyBrackets);

        TEST_CASE(zeroDiv1);
        TEST_CASE(zeroDiv2);
        TEST_CASE(zeroDiv3);
        TEST_CASE(zeroDiv4);
        TEST_CASE(zeroDiv5);
        TEST_CASE(zeroDiv6);
        TEST_CASE(zeroDiv7);  // #4930
        TEST_CASE(zeroDiv8);
        TEST_CASE(zeroDiv9);
        TEST_CASE(zeroDiv10);
        TEST_CASE(zeroDiv11);
        TEST_CASE(zeroDiv12);
        TEST_CASE(zeroDiv13);
        TEST_CASE(zeroDiv14); // #1169
        TEST_CASE(zeroDiv15); // #8319
        TEST_CASE(zeroDiv16); // #11158
        TEST_CASE(zeroDiv17); // #9931

        TEST_CASE(zeroDivCond); // division by zero / useless condition

        TEST_CASE(nanInArithmeticExpression);

        TEST_CASE(varScope1);
        TEST_CASE(varScope2);
        TEST_CASE(varScope3);
        TEST_CASE(varScope4);
        TEST_CASE(varScope5);
        TEST_CASE(varScope6);
        TEST_CASE(varScope7);
        TEST_CASE(varScope8);
        TEST_CASE(varScope9);       // classes may have extra side-effects
        TEST_CASE(varScope10);      // Undefined macro FOR
        TEST_CASE(varScope11);      // #2475 - struct initialization is not inner scope
        TEST_CASE(varScope12);
        TEST_CASE(varScope13);      // variable usage in inner loop
        TEST_CASE(varScope14);
        TEST_CASE(varScope15);      // #4573 if-else-if
        TEST_CASE(varScope16);
        TEST_CASE(varScope17);
        TEST_CASE(varScope18);
        TEST_CASE(varScope20);      // Ticket #5103
        TEST_CASE(varScope21);      // Ticket #5382
        TEST_CASE(varScope22);      // Ticket #5684
        TEST_CASE(varScope23);      // Ticket #6154
        TEST_CASE(varScope24);      // pointer / reference
        TEST_CASE(varScope25);      // time_t
        TEST_CASE(varScope26);      // range for loop, map
        TEST_CASE(varScope27);      // #7733 - #if
        TEST_CASE(varScope28);      // #10527
        TEST_CASE(varScope29);      // #10888
        TEST_CASE(varScope30);      // #8541
        TEST_CASE(varScope31);      // #11099
        TEST_CASE(varScope32);      // #11441

        TEST_CASE(oldStylePointerCast);
        TEST_CASE(invalidPointerCast);

        TEST_CASE(passedByValue);
        TEST_CASE(passedByValue_nonConst);
        TEST_CASE(passedByValue_externC);

        TEST_CASE(constVariable);
        TEST_CASE(constParameterCallback);
        TEST_CASE(constPointer);

        TEST_CASE(switchRedundantAssignmentTest);
        TEST_CASE(switchRedundantOperationTest);
        TEST_CASE(switchRedundantBitwiseOperationTest);
        TEST_CASE(unreachableCode);
        TEST_CASE(redundantContinue);

        TEST_CASE(suspiciousCase);
        TEST_CASE(suspiciousEqualityComparison);
        TEST_CASE(suspiciousUnaryPlusMinus); // #8004

        TEST_CASE(selfAssignment);
        TEST_CASE(trac1132);
        TEST_CASE(testMisusedScopeObjectDoesNotPickFunction1);
        TEST_CASE(testMisusedScopeObjectDoesNotPickFunction2);
        TEST_CASE(testMisusedScopeObjectPicksClass);
        TEST_CASE(testMisusedScopeObjectPicksStruct);
        TEST_CASE(testMisusedScopeObjectDoesNotPickIf);
        TEST_CASE(testMisusedScopeObjectDoesNotPickConstructorDeclaration);
        TEST_CASE(testMisusedScopeObjectDoesNotPickFunctor);
        TEST_CASE(testMisusedScopeObjectDoesNotPickLocalClassConstructors);
        TEST_CASE(testMisusedScopeObjectDoesNotPickUsedObject);
        TEST_CASE(testMisusedScopeObjectDoesNotPickPureC);
        TEST_CASE(testMisusedScopeObjectDoesNotPickNestedClass);
        TEST_CASE(testMisusedScopeObjectInConstructor);
        TEST_CASE(testMisusedScopeObjectStandardType);
        TEST_CASE(testMisusedScopeObjectNamespace);
        TEST_CASE(testMisusedScopeObjectAssignment); // #11371
        TEST_CASE(trac2071);
        TEST_CASE(trac2084);
        TEST_CASE(trac3693);

        TEST_CASE(clarifyCalculation);
        TEST_CASE(clarifyStatement);

        TEST_CASE(duplicateBranch);
        TEST_CASE(duplicateBranch1); // tests extracted by http://www.viva64.com/en/b/0149/ ( Comparison between PVS-Studio and cppcheck ): Errors detected in Quake 3: Arena by PVS-Studio: Fragment 2
        TEST_CASE(duplicateBranch2); // empty macro
        TEST_CASE(duplicateBranch3);
        TEST_CASE(duplicateBranch4);
        TEST_CASE(duplicateBranch5); // make sure the Token attributes are compared
        TEST_CASE(duplicateBranch6);
        TEST_CASE(duplicateExpression1);
        TEST_CASE(duplicateExpression2); // ticket #2730
        TEST_CASE(duplicateExpression3); // ticket #3317
        TEST_CASE(duplicateExpression4); // ticket #3354 (++)
        TEST_CASE(duplicateExpression5); // ticket #3749 (macros with same values)
        TEST_CASE(duplicateExpression6); // ticket #4639
        TEST_CASE(duplicateExpression7);
        TEST_CASE(duplicateExpression8);
        TEST_CASE(duplicateExpression9); // #9320
        TEST_CASE(duplicateExpression10); // #9485
        TEST_CASE(duplicateExpression11); // #8916 (function call)
        TEST_CASE(duplicateExpression12); // #10026
        TEST_CASE(duplicateExpression13); // #7899
        TEST_CASE(duplicateExpression14); // #9871
        TEST_CASE(duplicateExpression15); // #10650
        TEST_CASE(duplicateExpression16); // #10569
        TEST_CASE(duplicateExpressionLoop);
        TEST_CASE(duplicateValueTernary);
        TEST_CASE(duplicateExpressionTernary); // #6391
        TEST_CASE(duplicateExpressionTemplate); // #6930
        TEST_CASE(duplicateExpressionCompareWithZero);
        TEST_CASE(oppositeExpression);
        TEST_CASE(duplicateVarExpression);
        TEST_CASE(duplicateVarExpressionUnique);
        TEST_CASE(duplicateVarExpressionAssign);
        TEST_CASE(duplicateVarExpressionCrash);
        TEST_CASE(multiConditionSameExpression);

        TEST_CASE(checkSignOfUnsignedVariable);
        TEST_CASE(checkSignOfPointer);

        TEST_CASE(checkSuspiciousSemicolon1);
        TEST_CASE(checkSuspiciousSemicolon2);
        TEST_CASE(checkSuspiciousSemicolon3);
        TEST_CASE(checkSuspiciousComparison);

        TEST_CASE(checkInvalidFree);

        TEST_CASE(checkRedundantCopy);

        TEST_CASE(checkNegativeShift);

        TEST_CASE(incompleteArrayFill);

        TEST_CASE(redundantVarAssignment);
        TEST_CASE(redundantVarAssignment_trivial);
        TEST_CASE(redundantVarAssignment_struct);
        TEST_CASE(redundantVarAssignment_7133);
        TEST_CASE(redundantVarAssignment_stackoverflow);
        TEST_CASE(redundantVarAssignment_lambda);
        TEST_CASE(redundantVarAssignment_loop);
        TEST_CASE(redundantVarAssignment_after_switch);
        TEST_CASE(redundantVarAssignment_pointer);
        TEST_CASE(redundantVarAssignment_pointer_parameter);
        TEST_CASE(redundantVarAssignment_array);
        TEST_CASE(redundantVarAssignment_switch_break);
        TEST_CASE(redundantInitialization);
        TEST_CASE(redundantMemWrite);

        TEST_CASE(varFuncNullUB);

        TEST_CASE(checkCastIntToCharAndBack); // ticket #160

        TEST_CASE(checkCommaSeparatedReturn);
        TEST_CASE(checkPassByReference);

        TEST_CASE(checkComparisonFunctionIsAlwaysTrueOrFalse);

        TEST_CASE(integerOverflow); // #5895

        TEST_CASE(redundantPointerOp);
        TEST_CASE(test_isSameExpression);
        TEST_CASE(raceAfterInterlockedDecrement);

        TEST_CASE(testUnusedLabel);

        TEST_CASE(testEvaluationOrder);
        TEST_CASE(testEvaluationOrderSelfAssignment);
        TEST_CASE(testEvaluationOrderMacro);
        TEST_CASE(testEvaluationOrderSequencePointsFunctionCall);
        TEST_CASE(testEvaluationOrderSequencePointsComma);
        TEST_CASE(testEvaluationOrderSizeof);

        TEST_CASE(testUnsignedLessThanZero);

        TEST_CASE(doubleMove1);
        TEST_CASE(doubleMoveMemberInitialization1);
        TEST_CASE(doubleMoveMemberInitialization2);
        TEST_CASE(doubleMoveMemberInitialization3); // #9974
        TEST_CASE(moveAndAssign1);
        TEST_CASE(moveAndAssign2);
        TEST_CASE(moveAssignMoveAssign);
        TEST_CASE(moveAndReset1);
        TEST_CASE(moveAndReset2);
        TEST_CASE(moveResetMoveReset);
        TEST_CASE(moveAndFunctionParameter);
        TEST_CASE(moveAndFunctionParameterReference);
        TEST_CASE(moveAndFunctionParameterConstReference);
        TEST_CASE(moveAndFunctionParameterUnknown);
        TEST_CASE(moveAndReturn);
        TEST_CASE(moveAndClear);
        TEST_CASE(movedPointer);
        TEST_CASE(moveAndAddressOf);
        TEST_CASE(partiallyMoved);
        TEST_CASE(moveAndLambda);
        TEST_CASE(moveInLoop);
        TEST_CASE(moveCallback);
        TEST_CASE(moveClassVariable);
        TEST_CASE(forwardAndUsed);
        TEST_CASE(moveAndReference);

        TEST_CASE(funcArgNamesDifferent);
        TEST_CASE(funcArgOrderDifferent);
        TEST_CASE(cpp11FunctionArgInit); // #7846 - "void foo(int declaration = {}) {"

        TEST_CASE(shadowVariables);
        TEST_CASE(knownArgument);
        TEST_CASE(knownArgumentHiddenVariableExpression);
        TEST_CASE(knownArgumentTernaryOperator);
        TEST_CASE(checkComparePointers);

        TEST_CASE(unusedVariableValueTemplate); // #8994

        TEST_CASE(moduloOfOne);

        TEST_CASE(sameExpressionPointers);

        TEST_CASE(checkOverlappingWrite);

        TEST_CASE(constVariableArrayMember); // #10371
    }

#define check(...) check_(__FILE__, __LINE__, __VA_ARGS__)
    void check_(const char* file, int line, const char code[], const char *filename = nullptr, bool inconclusive = true, bool runSimpleChecks=true, bool verbose=false, Settings* settings = nullptr) {
        // Clear the error buffer..
        errout.str("");

        if (!settings) {
            settings = &_settings;
        }
        settings->severity.enable(Severity::style);
        settings->severity.enable(Severity::warning);
        settings->severity.enable(Severity::portability);
        settings->severity.enable(Severity::performance);
        settings->standards.c = Standards::CLatest;
        settings->standards.cpp = Standards::CPPLatest;
        settings->certainty.setEnabled(Certainty::inconclusive, inconclusive);
        settings->verbose = verbose;

        Preprocessor preprocessor(*settings, settings->nomsg, nullptr);

        // Tokenize..
        Tokenizer tokenizer(settings, this, &preprocessor);
        std::istringstream istr(code);
        ASSERT_LOC(tokenizer.tokenize(istr, filename ? filename : "test.cpp"), file, line);

        // Check..
        runChecks<CheckOther>(&tokenizer, settings, this);

        (void)runSimpleChecks; // TODO Remove this
    }

    void check_(const char* file, int line, const char code[], Settings *s) {
        check_(file, line, code, "test.cpp", true, true, false, s);
    }

    void checkP(const char code[], const char *filename = "test.cpp") {
        // Clear the error buffer..
        errout.str("");

        Settings* settings = &_settings;
        settings->severity.enable(Severity::style);
        settings->severity.enable(Severity::warning);
        settings->severity.enable(Severity::portability);
        settings->severity.enable(Severity::performance);
        settings->standards.c = Standards::CLatest;
        settings->standards.cpp = Standards::CPPLatest;
        settings->certainty.enable(Certainty::inconclusive);

        // Raw tokens..
        std::vector<std::string> files(1, filename);
        std::istringstream istr(code);
        const simplecpp::TokenList tokens1(istr, files, files[0]);

        // Preprocess..
        simplecpp::TokenList tokens2(files);
        std::map<std::string, simplecpp::TokenList*> filedata;
        simplecpp::preprocess(tokens2, tokens1, files, filedata, simplecpp::DUI());

        Preprocessor preprocessor(*settings, settings->nomsg, nullptr);
        preprocessor.setDirectives(tokens1);

        // Tokenizer..
        Tokenizer tokenizer(settings, this, &preprocessor);
        tokenizer.createTokens(std::move(tokens2));
        tokenizer.simplifyTokens1("");

        // Check..
        runChecks<CheckOther>(&tokenizer, settings, this);
    }

    void checkInterlockedDecrement(const char code[]) {
        Settings settings;
        settings.platform.type = cppcheck::Platform::Type::Win32A;

        check(code, nullptr, false, true, false, &settings);
    }

    void emptyBrackets() {
        check("{\n"
              "}");
        ASSERT_EQUALS("", errout.str());
    }


    void zeroDiv1() { // floating point division by zero => no error
        check("void foo() {\n"
              "    cout << 1. / 0;\n"
              "}");
        ASSERT_EQUALS("", errout.str());

        check("void foo() {\n"
              "    cout << 42 / (double)0;\n"
              "}");
        ASSERT_EQUALS("", errout.str());

        check("void foo() {\n"
              "    cout << 42 / (float)0;\n"
              "}");
        ASSERT_EQUALS("", errout.str());

        check("void foo() {\n"
              "    cout << 42 / (int)0;\n"
              "}");
        ASSERT_EQUALS("[test.cpp:2]: (error) Division by zero.\n", errout.str());
    }

    void zeroDiv2() {
        check("void foo()\n"
              "{\n"
              "    int sum = 0;\n"
              "    for(int i = 0; i < n; i ++)\n"
              "    {\n"
              "        sum += i;\n"
              "    }\n"
              "    cout<<b/sum;\n"
              "}");
        ASSERT_EQUALS("", errout.str());
    }

    void zeroDiv3() {
        check("int foo(int i) {\n"
              "    return i / 0;\n"
              "}");
        ASSERT_EQUALS("[test.cpp:2]: (error) Division by zero.\n", errout.str());

        check("int foo(int i) {\n"
              "    return i % 0;\n"
              "}");
        ASSERT_EQUALS("[test.cpp:2]: (error) Division by zero.\n", errout.str());

        check("void foo(int& i) {\n"
              "    i /= 0;\n"
              "}");
        ASSERT_EQUALS("[test.cpp:2]: (error) Division by zero.\n", errout.str());

        check("void foo(int& i) {\n"
              "    i %= 0;\n"
              "}");
        ASSERT_EQUALS("[test.cpp:2]: (error) Division by zero.\n", errout.str());

        check("uint8_t foo(uint8_t i) {\n"
              "    return i / 0;\n"
              "}");
        ASSERT_EQUALS("[test.cpp:2]: (error) Division by zero.\n", errout.str());
    }

    void zeroDiv4() {
        check("void f()\n"
              "{\n"
              "   long a = b / 0x6;\n"
              "}");
        ASSERT_EQUALS("", errout.str());

        check("void f()\n"
              "{\n"
              "   long a = b / 0x0;\n"
              "}");
        ASSERT_EQUALS("", errout.str());
        check("void f(long b)\n"
              "{\n"
              "   long a = b / 0x0;\n"
              "}");
        ASSERT_EQUALS("[test.cpp:3]: (error) Division by zero.\n", errout.str());

        check("void f()\n"
              "{\n"
              "   long a = b / 0L;\n"
              "}");
        ASSERT_EQUALS("", errout.str());
        check("void f(long b)\n"
              "{\n"
              "   long a = b / 0L;\n"
              "}");
        ASSERT_EQUALS("[test.cpp:3]: (error) Division by zero.\n", errout.str());

        check("void f()\n"
              "{\n"
              "   long a = b / 0ul;\n"
              "}");
        ASSERT_EQUALS("", errout.str());
        check("void f(long b)\n"
              "{\n"
              "   long a = b / 0ul;\n"
              "}");
        ASSERT_EQUALS("[test.cpp:3]: (error) Division by zero.\n", errout.str());

        // Don't warn about floating points (gcc doesn't warn either)
        // and floating points are handled differently than integers.
        check("void f()\n"
              "{\n"
              "   long a = b / 0.0;\n"
              "}");
        ASSERT_EQUALS("", errout.str());

        check("void f()\n"
              "{\n"
              "   long a = b / 0.5;\n"
              "}");
        ASSERT_EQUALS("", errout.str());
    }

    void zeroDiv5() {
        check("void f()\n"
              "{ { {\n"
              "   long a = b / 0;\n"
              "} } }");
        ASSERT_EQUALS("", errout.str());
        check("void f(long b)\n"
              "{ { {\n"
              "   long a = b / 0;\n"
              "} } }");
        ASSERT_EQUALS("[test.cpp:3]: (error) Division by zero.\n", errout.str());
    }

    void zeroDiv6() {
        check("void f()\n"
              "{ { {\n"
              "   int a = b % 0;\n"
              "} } }");
        ASSERT_EQUALS("", errout.str());
        check("void f(int b)\n"
              "{ { {\n"
              "   int a = b % 0;\n"
              "} } }");
        ASSERT_EQUALS("[test.cpp:3]: (error) Division by zero.\n", errout.str());
    }

    void zeroDiv7() {
        // unknown types for x and y --> do not warn
        check("void f() {\n"
              "  int a = x/2*3/0;\n"
              "  int b = y/2*3%0;\n"
              "}");
        ASSERT_EQUALS("", errout.str());
        check("void f(int x, int y) {\n"
              "  int a = x/2*3/0;\n"
              "  int b = y/2*3%0;\n"
              "}");
        ASSERT_EQUALS("[test.cpp:2]: (error) Division by zero.\n"
                      "[test.cpp:3]: (error) Division by zero.\n", errout.str());
    }

    void zeroDiv8() {
        // #5584 - FP when function is unknown
        check("void f() {\n"
              "  int a = 0;\n"
              "  do_something(a);\n"
              "  return 4 / a;\n"
              "}");
        ASSERT_EQUALS("[test.cpp:4]: (error, inconclusive) Division by zero.\n", errout.str());
    }

    void zeroDiv9() {
        // #6403 FP zerodiv - inside protecting if-clause
        check("void foo() {\n"
              "  double fStepHelp = 0;\n"
              "   if( (rOuterValue >>= fStepHelp) ) {\n"
              "     if( fStepHelp != 0.0) {\n"
              "       double fStepMain = 1;\n"
              "       sal_Int32 nIntervalCount = static_cast< sal_Int32 >(fStepMain / fStepHelp);\n"
              "    }\n"
              "  }\n"
              "}");
        ASSERT_EQUALS("", errout.str());
    }

    void zeroDiv10() {
        // #5402 false positive: (error) Division by zero -- with boost::format
        check("int main() {\n"
              "  std::cout\n"
              "    << boost::format(\" %d :: %s <> %s\") % 0 % \"a\" % \"b\"\n"
              "    << std::endl;\n"
              "  return 0;\n"
              "}");
        ASSERT_EQUALS("", errout.str());
    }

    void zeroDiv11() {
        check("void f(int a) {\n"
              "  int res = (a+2)/0;\n"
              "  int res = (a*2)/0;\n"
              "}");
        ASSERT_EQUALS("[test.cpp:2]: (error) Division by zero.\n"
                      "[test.cpp:3]: (error) Division by zero.\n", errout.str());
        check("void f() {\n"
              "  int res = (a+2)/0;\n"
              "  int res = (a*2)/0;\n"
              "}");
        ASSERT_EQUALS("", errout.str());
    }

    void zeroDiv12() {
        // #8141
        check("intmax_t f() {\n"
              "  return 1 / imaxabs(0);\n"
              "}");
        ASSERT_EQUALS("[test.cpp:2]: (error) Division by zero.\n", errout.str());
    }
    void zeroDiv13() {
        // #7324
        check("int f () {\n"
              "    int dividend = 10;\n"
              "        int divisor = 1;\n"
              "    dividend = dividend / (--divisor);\n"
              "    return dividend;\n"
              "}\n");
        ASSERT_EQUALS("[test.cpp:4]: (error) Division by zero.\n", errout.str());
    }

    void zeroDiv14() {
        check("void f() {\n" // #1169
              "    double dx = 1.;\n"
              "    int ix = 1;\n"
              "    int i = 1;\n"
              "    std::cout << ix / (i >> 1) << std::endl;\n"
              "    std::cout << dx / (i >> 1) << std::endl;\n"
              "}\n");
        ASSERT_EQUALS("[test.cpp:5]: (error) Division by zero.\n", errout.str());
    }

    void zeroDiv15() { // #8319
        check("int f(int i) { return i - 1; }\n"
              "int f() {\n"
              "    const int d = 1;\n"
              "    const int r = 1 / f(d);\n"
              "    return r;\n"
              "}\n");
        ASSERT_EQUALS("[test.cpp:4]: (error) Division by zero.\n", errout.str());
    }

    // #11158
    void zeroDiv16()
    {
        check("int f(int i) {\n"
              "    int number = 10, a = 0;\n"
              "    for (int count = 0; count < 2; count++) {\n"
              "        a += (i / number) % 10;\n"
              "        number = number / 10;\n"
              "    }\n"
              "    return a;\n"
              "}\n");
        ASSERT_EQUALS("", errout.str());

        check("int f(int i) {\n"
              "    int number = 10, a = 0;\n"
              "    for (int count = 0; count < 2; count++) {\n"
              "        int x = number / 10;\n"
              "        a += (i / number) % 10;\n"
              "        number = x;\n"
              "    }\n"
              "    return a;\n"
              "}\n");
        ASSERT_EQUALS("", errout.str());
    }

    void zeroDiv17() { // #9931
        check("int f(int len) {\n"
              "    int sz = sizeof(void*[255]) / 255;\n"
              "    int x = len % sz;\n"
              "    return x;\n"
              "}\n");
        ASSERT_EQUALS("", errout.str());
    }

    void zeroDivCond() {
        check("void f(unsigned int x) {\n"
              "  int y = 17 / x;\n"
              "  if (x > 0) {}\n"
              "}");
        ASSERT_EQUALS("[test.cpp:3] -> [test.cpp:2]: (warning) Either the condition 'x>0' is redundant or there is division by zero at line 2.\n", errout.str());

        check("void f(unsigned int x) {\n"
              "  int y = 17 / x;\n"
              "  if (x >= 1) {}\n"
              "}");
        ASSERT_EQUALS("[test.cpp:3] -> [test.cpp:2]: (warning) Either the condition 'x>=1' is redundant or there is division by zero at line 2.\n", errout.str());

        check("void f(int x) {\n"
              "  int y = 17 / x;\n"
              "  if (x == 0) {}\n"
              "}");
        ASSERT_EQUALS("[test.cpp:3] -> [test.cpp:2]: (warning) Either the condition 'x==0' is redundant or there is division by zero at line 2.\n", errout.str());

        check("void f(unsigned int x) {\n"
              "  int y = 17 / x;\n"
              "  if (x != 0) {}\n"
              "}");
        ASSERT_EQUALS("[test.cpp:3] -> [test.cpp:2]: (warning) Either the condition 'x!=0' is redundant or there is division by zero at line 2.\n", errout.str());

        // function call
        check("void f1(int x, int y) { c=x/y; }\n"
              "void f2(unsigned int y) {\n"
              "    f1(123,y);\n"
              "    if (y>0){}\n"
              "}");
        ASSERT_EQUALS(
            "[test.cpp:4] -> [test.cpp:1]: (warning) Either the condition 'y>0' is redundant or there is division by zero at line 1.\n",
            errout.str());

        // avoid false positives when variable is changed after division
        check("void f() {\n"
              "  unsigned int x = do_something();\n"
              "  int y = 17 / x;\n"
              "  x = some+calculation;\n"
              "  if (x != 0) {}\n"
              "}");
        ASSERT_EQUALS("", errout.str());

        {
            // function is called that might modify global variable
            check("void do_something();\n"
                  "int x;\n"
                  "void f() {\n"
                  "  int y = 17 / x;\n"
                  "  do_something();\n"
                  "  if (x != 0) {}\n"
                  "}");
            ASSERT_EQUALS("", errout.str());

            // function is called. but don't care, variable is local
            check("void do_something();\n"
                  "void f() {\n"
                  "  int x = some + calculation;\n"
                  "  int y = 17 / x;\n"
                  "  do_something();\n"
                  "  if (x != 0) {}\n"
                  "}");
            ASSERT_EQUALS("[test.cpp:6] -> [test.cpp:4]: (warning) Either the condition 'x!=0' is redundant or there is division by zero at line 4.\n", errout.str());
        }

        check("void do_something(int value);\n"
              "void f(int x) {\n"
              "  int y = 17 / x;\n"
              "  do_something(x);\n"
              "}");
        ASSERT_EQUALS("", errout.str());

        check("int x;\n"
              "void f() {\n"
              "  int y = 17 / x;\n"
              "  while (y || x == 0) { x--; }\n"
              "}");
        ASSERT_EQUALS("", errout.str());

        // ticket 5033 segmentation fault (valid code) in CheckOther::checkZeroDivisionOrUselessCondition
        check("void f() {\n"
              "double* p1= new double[1];\n"
              "double* p2= new double[1];\n"
              "double* p3= new double[1];\n"
              "double* pp[3] = {p1,p2,p3};\n"
              "}");
        ASSERT_EQUALS("", errout.str());

        // #5105 - FP
        check("int f(int a, int b) {\n"
              "  int r = a / b;\n"
              "  if (func(b)) {}\n"
              "}");
        ASSERT_EQUALS("", errout.str());

        // Unknown types for b and c --> do not warn
        check("int f(int d) {\n"
              "  int r = (a?b:c) / d;\n"
              "  if (d == 0) {}\n"
              "}");
        ASSERT_EQUALS("", errout.str());

        check("int f(int a) {\n"
              "  int r = a ? 1 / a : 0;\n"
              "  if (a == 0) {}\n"
              "}");
        ASSERT_EQUALS("", errout.str());

        check("int f(int a) {\n"
              "  int r = (a == 0) ? 0 : 1 / a;\n"
              "  if (a == 0) {}\n"
              "}");
        ASSERT_EQUALS("", errout.str());

        check("int g();\n"
              "void f(int b) {\n"
              "  int x = g();\n"
              "  if (x == 0) {}\n"
              "  else if (x > 0) {}\n"
              "  else\n"
              "    a = b / -x;\n"
              "}");
        ASSERT_EQUALS("", errout.str());

        check("struct A {\n"
              "    int x;\n"
              "};\n"
              "int f(A* a) {\n"
              "    if (a->x == 0) \n"
              "        a->x = 1;\n"
              "    return 1/a->x;\n"
              "}\n");
        ASSERT_EQUALS("", errout.str());

        // #10049
        check("int f(int argc) {\n"
              "    int quotient, remainder;\n"
              "    remainder = argc % 2;\n"
              "    argc = 2;\n"
              "    quotient = argc;\n"
              "    if (quotient != 0) \n"
              "        return quotient;\n"
              "    return remainder;\n"
              "}\n");
        ASSERT_EQUALS("", errout.str());

        // #11315
        checkP("#define STATIC_ASSERT(c) \\\n"
               "do { enum { sa = 1/(int)(!!(c)) }; } while (0)\n"
               "void f() {\n"
               "    STATIC_ASSERT(sizeof(int) == sizeof(FOO));\n"
               "}\n");
        ASSERT_EQUALS("", errout.str());
    }

    void nanInArithmeticExpression() {
        check("void f()\n"
              "{\n"
              "   double x = 3.0 / 0.0 + 1.0;\n"
              "   printf(\"%f\", x);\n"
              "}");
        ASSERT_EQUALS("[test.cpp:3]: (style) Using NaN/Inf in a computation.\n", errout.str());

        check("void f()\n"
              "{\n"
              "   double x = 3.0 / 0.0 - 1.0;\n"
              "   printf(\"%f\", x);\n"
              "}");
        ASSERT_EQUALS("[test.cpp:3]: (style) Using NaN/Inf in a computation.\n", errout.str());

        check("void f()\n"
              "{\n"
              "   double x = 1.0 + 3.0 / 0.0;\n"
              "   printf(\"%f\", x);\n"
              "}");
        ASSERT_EQUALS("[test.cpp:3]: (style) Using NaN/Inf in a computation.\n", errout.str());

        check("void f()\n"
              "{\n"
              "   double x = 1.0 - 3.0 / 0.0;\n"
              "   printf(\"%f\", x);\n"
              "}");
        ASSERT_EQUALS("[test.cpp:3]: (style) Using NaN/Inf in a computation.\n", errout.str());

        check("void f()\n"
              "{\n"
              "   double x = 3.0 / 0.0;\n"
              "   printf(\"%f\", x);\n"
              "}");
        ASSERT_EQUALS("", errout.str());

    }

    void varScope1() {
        check("unsigned short foo()\n"
              "{\n"
              "    test_client CClient;\n"
              "    try\n"
              "    {\n"
              "        if (CClient.Open())\n"
              "        {\n"
              "            return 0;\n"
              "        }\n"
              "    }\n"
              "    catch (...)\n"
              "    {\n"
              "        return 2;\n"
              "    }\n"
              "\n"
              "    try\n"
              "    {\n"
              "        CClient.Close();\n"
              "    }\n"
              "    catch (...)\n"
              "    {\n"
              "        return 2;\n"
              "    }\n"
              "\n"
              "    return 1;\n"
              "}");
        ASSERT_EQUALS("", errout.str());
    }

    void varScope2() {
        check("int foo()\n"
              "{\n"
              "    Error e;\n"
              "    e.SetValue(12);\n"
              "    throw e;\n"
              "}");
        ASSERT_EQUALS("", errout.str());
    }

    void varScope3() {
        check("void foo()\n"
              "{\n"
              "    int i;\n"
              "    int *p = 0;\n"
              "    if (abc)\n"
              "    {\n"
              "        p = &i;\n"
              "    }\n"
              "    *p = 1;\n"
              "}");
        ASSERT_EQUALS("", errout.str());
    }

    void varScope4() {
        check("void foo()\n"
              "{\n"
              "    int i;\n"
              "}");
        ASSERT_EQUALS("", errout.str());
    }

    void varScope5() {
        check("void f(int x)\n"
              "{\n"
              "    int i = 0;\n"
              "    if (x) {\n"
              "        for ( ; i < 10; ++i) ;\n"
              "    }\n"
              "}");
        ASSERT_EQUALS("[test.cpp:3]: (style) The scope of the variable 'i' can be reduced.\n", errout.str());

        check("void f(int x) {\n"
              "    const unsigned char i = 0;\n"
              "    if (x) {\n"
              "        for ( ; i < 10; ++i) ;\n"
              "    }\n"
              "}");
        ASSERT_EQUALS("", errout.str());

        check("void f(int x)\n"
              "{\n"
              "    int i = 0;\n"
              "    if (x) {b()}\n"
              "    else {\n"
              "        for ( ; i < 10; ++i) ;\n"
              "    }\n"
              "}");
        ASSERT_EQUALS("[test.cpp:3]: (style) The scope of the variable 'i' can be reduced.\n", errout.str());
    }

    void varScope6() {
        check("void f(int x)\n"
              "{\n"
              "    int i = x;\n"
              "    if (a) {\n"
              "        x++;\n"
              "    }\n"
              "    if (b) {\n"
              "        c(i);\n"
              "    }\n"
              "}");
        ASSERT_EQUALS("", errout.str());

        check("void f() {\n" // #5398
              "    bool success = false;\n"
              "    int notReducable(someClass.getX(&success));\n"
              "    if (success) {\n"
              "        foo(notReducable);\n"
              "    }\n"
              "}");
        ASSERT_EQUALS("", errout.str());

        check("void foo(Test &test) {\n"
              "  int& x = test.getData();\n"
              "  if (test.process())\n"
              "    x = 0;\n"
              "}");
        ASSERT_EQUALS("", errout.str());

        check("void f()\n"
              "{\n"
              "int foo = 0;\n"
              "std::vector<int> vec(10);\n"
              "BOOST_FOREACH(int& i, vec)\n"
              "{\n"
              " foo += 1;\n"
              " if(foo == 10)\n"
              " {\n"
              "  return 0;\n"
              " }\n"
              "}\n"
              "}");
        ASSERT_EQUALS("", errout.str());

        check("void f(int &x)\n"
              "{\n"
              "  int n = 1;\n"
              "  do\n"
              "  {\n"
              "    ++n;\n"
              "    ++x;\n"
              "  } while (x);\n"
              "}");
        ASSERT_EQUALS("", errout.str());
    }

    void varScope7() {
        check("void f(int x)\n"
              "{\n"
              "    int y = 0;\n"
              "    b(y);\n"
              "    if (x) {\n"
              "        y++;\n"
              "    }\n"
              "}");
        ASSERT_EQUALS("", errout.str());
    }

    void varScope8() {
        check("void test() {\n"
              "    float edgeResistance=1;\n"
              "    std::vector<int> edges;\n"
              "    BOOST_FOREACH(int edge, edges) {\n"
              "        edgeResistance = (edge+1) / 2.0;\n"
              "    }\n"
              "}");
        ASSERT_EQUALS("[test.cpp:2]: (style) The scope of the variable 'edgeResistance' can be reduced.\n", errout.str());
    }

    void varScope9() {
        // classes may have extra side effects
        check("class fred {\n"
              "public:\n"
              "    void x();\n"
              "};\n"
              "void test(int a) {\n"
              "    fred f;\n"
              "    if (a == 2) {\n"
              "        f.x();\n"
              "    }\n"
              "}");
        ASSERT_EQUALS("", errout.str());
    }

    void varScope10() {
        check("int f()\n"
              "{\n"
              "    int x = 0;\n"
              "    FOR {\n"
              "        foo(x++);\n"
              "    }\n"
              "}");
        ASSERT_EQUALS("", errout.str());
    }

    void varScope11() {
        check("int f() {\n"
              "    int x = 0;\n"
              "    AB ab = { x, 0 };\n"
              "}");
        ASSERT_EQUALS("", errout.str());

        check("int f() {\n"
              "    int x = 0;\n"
              "    if (a == 0) { ++x; }\n"
              "    AB ab = { x, 0 };\n"
              "}");
        ASSERT_EQUALS("", errout.str());

        check("int f() {\n"
              "    int x = 0;\n"
              "    if (a == 0) { ++x; }\n"
              "    if (a == 1) { AB ab = { x, 0 }; }\n"
              "}");
        ASSERT_EQUALS("", errout.str());
    }

    void varScope12() {
        check("void f(int x) {\n"
              "    int i[5];\n"
              "    int* j = y;\n"
              "    if (x)\n"
              "        foo(i);\n"
              "    foo(j);\n"
              "}");
        ASSERT_EQUALS("[test.cpp:2]: (style) The scope of the variable 'i' can be reduced.\n", errout.str());

        check("void f(int x) {\n"
              "    int i[5];\n"
              "    int* j;\n"
              "    if (x)\n"
              "        j = i;\n"
              "    foo(j);\n"
              "}");
        ASSERT_EQUALS("", errout.str());

        check("void f(int x) {\n"
              "    const bool b = true;\n"
              "    x++;\n"
              "    if (x == 5)\n"
              "        foo(b);\n"
              "}");
        ASSERT_EQUALS("", errout.str());

        check("void f(int x) {\n"
              "    const bool b = x;\n"
              "    x++;\n"
              "    if (x == 5)\n"
              "        foo(b);\n"
              "}");
        ASSERT_EQUALS("", errout.str());
    }

    void varScope13() {
        // #2770
        check("void f() {\n"
              "    int i = 0;\n"
              "    forever {\n"
              "        if (i++ == 42) { break; }\n"
              "    }\n"
              "}");
        ASSERT_EQUALS("", errout.str());
    }

    void varScope14() {
        // #3941
        check("void f() {\n"
              "    const int i( foo());\n"
              "    if(a) {\n"
              "        for ( ; i < 10; ++i) ;\n"
              "    }\n"
              "}");
        ASSERT_EQUALS("", errout.str());
    }

    void varScope15() {
        // #4573
        check("void f() {\n"
              "    int a,b,c;\n"
              "    if (a);\n"
              "    else if(b);\n"
              "    else if(c);\n"
              "    else;\n"
              "}", nullptr, false);
        ASSERT_EQUALS("", errout.str());
    }

    void varScope16() {
        check("void f() {\n"
              "    int a = 0;\n"
              "    while((++a) < 56) {\n"
              "        foo();\n"
              "    }\n"
              "}");
        ASSERT_EQUALS("", errout.str());

        check("void f() {\n"
              "    int a = 0;\n"
              "    do {\n"
              "        foo();\n"
              "    } while((++a) < 56);\n"
              "}");
        ASSERT_EQUALS("", errout.str());

        check("void f() {\n"
              "    int a = 0;\n"
              "    do {\n"
              "        a = 64;\n"
              "        foo(a);\n"
              "    } while((++a) < 56);\n"
              "}");
        ASSERT_EQUALS("", errout.str());

        check("void f() {\n"
              "    int a = 0;\n"
              "    do {\n"
              "        a = 64;\n"
              "        foo(a);\n"
              "    } while(z());\n"
              "}");
        ASSERT_EQUALS("[test.cpp:2]: (style) The scope of the variable 'a' can be reduced.\n", errout.str());
    }

    void varScope17() {
        check("void f() {\n"
              "    int x;\n"
              "    if (a) {\n"
              "        x = stuff(x);\n"
              "        morestuff(x);\n"
              "    }\n"
              "}");
        ASSERT_EQUALS("[test.cpp:2]: (style) The scope of the variable 'x' can be reduced.\n", errout.str());

        check("void f() {\n"
              "    int x;\n"
              "    if (a) {\n"
              "        x = stuff(x);\n"
              "        morestuff(x);\n"
              "    }\n"
              "    if (b) {}\n"
              "}");
        ASSERT_EQUALS("[test.cpp:2]: (style) The scope of the variable 'x' can be reduced.\n", errout.str());
    }

    void varScope18() {
        check("void f() {\n"
              "    short x;\n"
              "\n"
              "    switch (ab) {\n"
              "        case A:\n"
              "            break;\n"
              "        case B:\n"
              "        default:\n"
              "            break;\n"
              "    }\n"
              "\n"
              "    if (c) {\n"
              "        x = foo();\n"
              "        do_something(x);\n"
              "    }\n"
              "}");
        ASSERT_EQUALS("[test.cpp:2]: (style) The scope of the variable 'x' can be reduced.\n", errout.str());

        check("void f() {\n"
              "    short x;\n"
              "\n"
              "    switch (ab) {\n"
              "        case A:\n"
              "            x = 10;\n"
              "            break;\n"
              "        case B:\n"
              "        default:\n"
              "            break;\n"
              "    }\n"
              "\n"
              "    if (c) {\n"
              "        x = foo();\n"
              "        do_something(x);\n"
              "    }\n"
              "}");
        ASSERT_EQUALS("", errout.str());

        check("void f() {\n"
              "    short x;\n"
              "\n"
              "    switch (ab) {\n"
              "        case A:\n"
              "            if(c)\n"
              "                do_something(x);\n"
              "            break;\n"
              "        case B:\n"
              "        default:\n"
              "            break;\n"
              "    }\n"
              "}");
        ASSERT_EQUALS("[test.cpp:2]: (style) The scope of the variable 'x' can be reduced.\n", errout.str());

        check("void f() {\n"
              "    short x;\n"
              "\n"
              "    switch (ab) {\n"
              "        case A:\n"
              "            if(c)\n"
              "                do_something(x);\n"
              "            break;\n"
              "        case B:\n"
              "        default:\n"
              "            if(d)\n"
              "                do_something(x);\n"
              "            break;\n"
              "    }\n"
              "}");
        ASSERT_EQUALS("", errout.str());
    }

    void varScope20() { // Ticket #5103 - constant variable only used in inner scope
        check("int f(int a) {\n"
              "  const int x = 234;\n"
              "  int b = a;\n"
              "  if (b > 32) b = x;\n"
              "  return b;\n"
              "}");
        ASSERT_EQUALS("", errout.str());
    }

    void varScope21() { // Ticket #5382 - initializing two-dimensional array
        check("int test() {\n"
              "    int test_value = 3;\n"
              "    int test_array[1][1] = { { test_value } };\n"
              "    return sizeof(test_array);\n"
              "}");
        ASSERT_EQUALS("", errout.str());
    }

    void varScope22() { // Ticket #5684 - "The scope of the variable 'p' can be reduced" - But it can not.
        check("void foo() {\n"
              "   int* p( 42 );\n"
              "   int i = 0;\n"
              "   while ( i != 100 ) {\n"
              "      *p = i;\n"
              "      ++p;\n"
              "      ++i;\n"
              "   }\n"
              "}");
        ASSERT_EQUALS("", errout.str());
        // try to avoid an obvious false negative after applying the fix for the example above:
        check("void foo() {\n"
              "   int* p( 42 );\n"
              "   int i = 0;\n"
              "   int dummy = 0;\n"
              "   while ( i != 100 ) {\n"
              "      p = & dummy;\n"
              "      *p = i;\n"
              "      ++p;\n"
              "      ++i;\n"
              "   }\n"
              "}");
        ASSERT_EQUALS("[test.cpp:2]: (style) The scope of the variable 'p' can be reduced.\n", errout.str());
    }

    void varScope23() { // #6154: Don't suggest to reduce scope if inner scope is a lambda
        check("int main() {\n"
              "   size_t myCounter = 0;\n"
              "   Test myTest([&](size_t aX){\n"
              "       std::cout << myCounter += aX << std::endl;\n"
              "   });\n"
              "}");
        ASSERT_EQUALS("", errout.str());
    }

    void varScope24() {
        check("void f(Foo x) {\n"
              "   Foo &r = x;\n"
              "   if (cond) {\n"
              "       r.dostuff();\n"
              "   }\n"
              "}");
        ASSERT_EQUALS("[test.cpp:2]: (style) The scope of the variable 'r' can be reduced.\n", errout.str());

        check("void f(Foo x) {\n"
              "   Foo foo = x;\n"
              "   if (cond) {\n"
              "       foo.dostuff();\n"
              "   }\n"
              "}");
        ASSERT_EQUALS("", errout.str());
    }

    void varScope25() {
        check("void f() {\n"
              "    time_t currtime;\n"
              "    if (a) {\n"
              "        currtime = time(&dummy);\n"
              "        if (currtime > t) {}\n"
              "    }\n"
              "}", "test.c");
        ASSERT_EQUALS("[test.c:2]: (style) The scope of the variable 'currtime' can be reduced.\n", errout.str());
    }

    void varScope26() {
        check("void f(const std::map<int,int> &m) {\n"
              "  for (auto it : m) {\n"
              "     if (cond1) {\n"
              "       int& key = it.first;\n"
              "       if (cond2) { dostuff(key); }\n"
              "     }\n"
              "  }\n"
              "}");
        ASSERT_EQUALS("", errout.str());
    }

    void varScope27() {
        checkP("void f() {\n"
               "  int x = 0;\n"
               "#ifdef X\n"
               "#endif\n"
               "  if (id == ABC) { return x; }\n"
               "}");
        ASSERT_EQUALS("", errout.str());

        checkP("void f() {\n"
               "#ifdef X\n"
               "#endif\n"
               "  int x = 0;\n"
               "  if (id == ABC) { return x; }\n"
               "}");
        ASSERT_EQUALS("[test.cpp:4]: (style) The scope of the variable 'x' can be reduced.\n", errout.str());
    }

    void varScope28() {
        check("void f() {\n" // #10527
              "    int i{};\n"
              "    if (double d = g(i); d == 1.0) {}\n"
              "}\n");
        ASSERT_EQUALS("", errout.str());
    }

    void varScope29() { // #10888
        check("enum E { E0 };\n"
              "struct S { int i; };\n"
              "void f(int b) {\n"
              "    enum E e;\n"
              "    struct S s;\n"
              "    if (b) {\n"
              "        e = E0;\n"
              "        s.i = 0;\n"
              "        g(e, s);\n"
              "    }\n"
              "}\n", "test.c");
        ASSERT_EQUALS("[test.c:4]: (style) The scope of the variable 'e' can be reduced.\n"
                      "[test.c:5]: (style) The scope of the variable 's' can be reduced.\n",
                      errout.str());

        check("void f(bool b) {\n"
              "    std::string s;\n"
              "    if (b) {\n"
              "        s = \"abc\";\n"
              "        g(s);\n"
              "    }\n"
              "}");
        ASSERT_EQUALS("[test.cpp:2]: (style) The scope of the variable 's' can be reduced.\n", errout.str());

        check("auto foo(std::vector<int>& vec, bool flag) {\n"
              "    std::vector<int> dummy;\n"
              "    std::vector<int>::iterator iter;\n"
              "    if (flag)\n"
              "        iter = vec.begin();\n"
              "    else {\n"
              "        dummy.push_back(42);\n"
              "        iter = dummy.begin();\n"
              "    }\n"
              "    return *iter;\n"
              "}");
        ASSERT_EQUALS("[test.cpp:1]: (style) Parameter 'vec' can be declared as reference to const\n", errout.str());

        check("auto& foo(std::vector<int>& vec, bool flag) {\n"
              "    std::vector<int> dummy;\n"
              "    std::vector<int>::iterator iter;\n"
              "    if (flag)\n"
              "        iter = vec.begin();\n"
              "    else {\n"
              "        dummy.push_back(42);\n"
              "        iter = dummy.begin();\n"
              "    }\n"
              "    return *iter;\n"
              "}");
        ASSERT_EQUALS("", errout.str());
    }

    void varScope30() { // #8541
        check("bool f(std::vector<int>& v, int i) {\n"
              "    int n = 0;\n"
              "    bool b = false;\n"
              "    std::for_each(v.begin(), v.end(), [&](int j) {\n"
              "        if (j == i) {\n"
              "            ++n;\n"
              "            if (n > 5)\n"
              "                b = true;\n"
              "        }\n"
              "    });\n"
              "    return b;\n"
              "}\n");
        ASSERT_EQUALS("", errout.str());
    }

    void varScope31() { // #11099
        check("bool g(std::vector<int>&);\n"
              "void h(std::vector<int>);\n"
              "void f0(std::vector<int> v) {\n"
              "    std::vector<int> w{ v };\n"
              "    bool b = g(v);\n"
              "    if (b)\n"
              "        h(w);\n"
              "    h(v);\n"
              "}\n"
              "void f1(std::vector<int> v) {\n"
              "    std::vector<int> w{ v.begin(), v.end() };\n"
              "    bool b = g(v);\n"
              "    if (b)\n"
              "        h(w);\n"
              "    h(v);\n"
              "}\n"
              "void f2(std::vector<int> v) {\n"
              "    std::vector<int> w{ 10, 0, std::allocator<int>() };\n" // FN
              "    bool b = g(v);\n"
              "    if (b)\n"
              "        h(w);\n"
              "    h(v);\n"
              "}\n"
              "void f3(std::vector<int> v) {\n"
              "    std::vector<int> w{ 10, 0 };\n" // warn
              "    bool b = g(v);\n"
              "    if (b)\n"
              "        h(w);\n"
              "    h(v);\n"
              "}\n"
              "void f4(std::vector<int> v) {\n"
              "    std::vector<int> w{ 10 };\n" // warn
              "    bool b = g(v);\n"
              "    if (b)\n"
              "        h(w);\n"
              "    h(v);\n"
              "}\n"
              "void f5(std::vector<int> v) {\n"
              "    std::vector<int> w(v);\n"
              "    bool b = g(v);\n"
              "    if (b)\n"
              "        h(w);\n"
              "    h(v);\n"
              "}\n"
              "void f6(std::vector<int> v) {\n"
              "    std::vector<int> w(v.begin(), v.end());\n"
              "    bool b = g(v);\n"
              "    if (b)\n"
              "        h(w);\n"
              "    h(v);\n"
              "}\n"
              "void f7(std::vector<int> v) {\n"
              "    std::vector<int> w(10, 0, std::allocator<int>);\n" // FN
              "    bool b = g(v);\n"
              "    if (b)\n"
              "        h(w);\n"
              "    h(v);\n"
              "}\n"
              "void f8(std::vector<int> v) {\n"
              "    std::vector<int> w(10, 0);\n" // warn
              "    bool b = g(v);\n"
              "    if (b)\n"
              "        h(w);\n"
              "    h(v);\n"
              "}\n"
              "void f9(std::vector<int> v) {\n"
              "    std::vector<int> w(10);\n" // warn
              "    bool b = g(v);\n"
              "    if (b)\n"
              "        h(w);\n"
              "    h(v);\n"
              "}\n"
              "void f10(std::vector<int> v) {\n"
              "    std::vector<int> w{};\n" // warn
              "    bool b = g(v);\n"
              "    if (b)\n"
              "        h(w);\n"
              "    h(v);\n"
              "}\n");
        ASSERT_EQUALS("[test.cpp:25]: (style) The scope of the variable 'w' can be reduced.\n"
                      "[test.cpp:32]: (style) The scope of the variable 'w' can be reduced.\n"
                      "[test.cpp:60]: (style) The scope of the variable 'w' can be reduced.\n"
                      "[test.cpp:67]: (style) The scope of the variable 'w' can be reduced.\n"
                      "[test.cpp:74]: (style) The scope of the variable 'w' can be reduced.\n",
                      errout.str());
    }

    void varScope32() { // #11441
        check("template <class F>\n"
              "std::vector<int> g(F, const std::vector<int>&);\n"
              "void f(const std::vector<int>&v) {\n"
              "    std::vector<int> w;\n"
              "    for (auto x : v)\n"
              "        w = g([&]() { x; }, w);\n"
              "}\n");
        ASSERT_EQUALS("[test.cpp:6]: (warning) Unused variable value 'x'\n", errout.str());
    }

#define checkOldStylePointerCast(code) checkOldStylePointerCast_(code, __FILE__, __LINE__)
    void checkOldStylePointerCast_(const char code[], const char* file, int line) {
        // Clear the error buffer..
        errout.str("");

        Settings settings;
        settings.severity.enable(Severity::style);
        settings.standards.cpp = Standards::CPP03; // #5560

        Preprocessor preprocessor(settings, settings.nomsg, nullptr);

        // Tokenize..
        Tokenizer tokenizerCpp(&settings, this, &preprocessor);
        std::istringstream istr(code);
        ASSERT_LOC(tokenizerCpp.tokenize(istr, "test.cpp"), file, line);

        CheckOther checkOtherCpp(&tokenizerCpp, &settings, this);
        checkOtherCpp.warningOldStylePointerCast();
    }

    void oldStylePointerCast() {
        checkOldStylePointerCast("class Base;\n"
                                 "void foo()\n"
                                 "{\n"
                                 "    Base * b = (Base *) derived;\n"
                                 "}");
        ASSERT_EQUALS("[test.cpp:4]: (style) C-style pointer casting\n", errout.str());

        checkOldStylePointerCast("class Base;\n"
                                 "void foo()\n"
                                 "{\n"
                                 "    Base * b = (const Base *) derived;\n"
                                 "}");
        ASSERT_EQUALS("[test.cpp:4]: (style) C-style pointer casting\n", errout.str());

        checkOldStylePointerCast("class Base;\n"
                                 "void foo()\n"
                                 "{\n"
                                 "    Base * b = (const Base * const) derived;\n"
                                 "}");
        ASSERT_EQUALS("[test.cpp:4]: (style) C-style pointer casting\n", errout.str());

        checkOldStylePointerCast("class Base;\n"
                                 "void foo()\n"
                                 "{\n"
                                 "    Base * b = (volatile Base *) derived;\n"
                                 "}");
        ASSERT_EQUALS("[test.cpp:4]: (style) C-style pointer casting\n", errout.str());

        checkOldStylePointerCast("class Base;\n"
                                 "void foo()\n"
                                 "{\n"
                                 "    Base * b = (volatile Base * const) derived;\n"
                                 "}");
        ASSERT_EQUALS("[test.cpp:4]: (style) C-style pointer casting\n", errout.str());

        checkOldStylePointerCast("class Base;\n"
                                 "void foo()\n"
                                 "{\n"
                                 "    Base * b = (const volatile Base *) derived;\n"
                                 "}");
        ASSERT_EQUALS("[test.cpp:4]: (style) C-style pointer casting\n", errout.str());

        checkOldStylePointerCast("class Base;\n"
                                 "void foo()\n"
                                 "{\n"
                                 "    Base * b = (const volatile Base * const) derived;\n"
                                 "}");
        ASSERT_EQUALS("[test.cpp:4]: (style) C-style pointer casting\n", errout.str());

        checkOldStylePointerCast("class Base;\n"
                                 "void foo()\n"
                                 "{\n"
                                 "    Base * b = (const Base *) ( new Derived() );\n"
                                 "}");
        ASSERT_EQUALS("[test.cpp:4]: (style) C-style pointer casting\n", errout.str());

        checkOldStylePointerCast("class Base;\n"
                                 "void foo()\n"
                                 "{\n"
                                 "    Base * b = (const Base *) new Derived();\n"
                                 "}");
        ASSERT_EQUALS("[test.cpp:4]: (style) C-style pointer casting\n", errout.str());

        checkOldStylePointerCast("class Base;\n"
                                 "void foo()\n"
                                 "{\n"
                                 "    Base * b = (const Base *) new short[10];\n"
                                 "}");
        ASSERT_EQUALS("[test.cpp:4]: (style) C-style pointer casting\n", errout.str());

        checkOldStylePointerCast("class B;\n"
                                 "class A\n"
                                 "{\n"
                                 "  virtual void abc(B *) const = 0;\n"
                                 "}");
        ASSERT_EQUALS("", errout.str());

        checkOldStylePointerCast("class B;\n"
                                 "class A\n"
                                 "{\n"
                                 "  virtual void abc(const B *) const = 0;\n"
                                 "}");
        ASSERT_EQUALS("", errout.str());

        // #3630
        checkOldStylePointerCast("class SomeType;\n"
                                 "class X : public Base {\n"
                                 "    X() : Base((SomeType*)7) {}\n"
                                 "};");
        ASSERT_EQUALS("[test.cpp:3]: (style) C-style pointer casting\n", errout.str());

        checkOldStylePointerCast("class SomeType;\n"
                                 "class X : public Base {\n"
                                 "    X() : Base((SomeType*)var) {}\n"
                                 "};");
        ASSERT_EQUALS("[test.cpp:3]: (style) C-style pointer casting\n", errout.str());

        checkOldStylePointerCast("class SomeType;\n"
                                 "class X : public Base {\n"
                                 "    X() : Base((SomeType*)0) {}\n"
                                 "};");
        ASSERT_EQUALS("", errout.str());

        // #5560
        checkOldStylePointerCast("class C;\n"
                                 "\n"
                                 "class B\n"
                                 "{ virtual G* createGui(S*, C*) const = 0; };\n"
                                 "\n"
                                 "class MS : public M\n"
                                 "{ virtual void addController(C*) override {} };");
        ASSERT_EQUALS("", errout.str());

        // #6164
        checkOldStylePointerCast("class Base {};\n"
                                 "class Derived: public Base {};\n"
                                 "void testCC() {\n"
                                 "  std::vector<Base*> v;\n"
                                 "  v.push_back((Base*)new Derived);\n"
                                 "}");
        ASSERT_EQUALS("[test.cpp:5]: (style) C-style pointer casting\n", errout.str());

        // #7709
        checkOldStylePointerCast("typedef struct S S;\n"
                                 "typedef struct S SS;\n"
                                 "typedef class C C;\n"
                                 "typedef long LONG;\n"
                                 "typedef long* LONGP;\n"
                                 "struct T {};\n"
                                 "typedef struct T TT;\n"
                                 "typedef struct T2 {} TT2;\n"
                                 "void f(int* i) {\n"
                                 "    S* s = (S*)i;\n"
                                 "    SS* ss = (SS*)i;\n"
                                 "    struct S2* s2 = (struct S2*)i;\n"
                                 "    C* c = (C*)i;\n"
                                 "    class C2* c2 = (class C2*)i;\n"
                                 "    long* l = (long*)i;\n"
                                 "    LONG* l2 = (LONG*)i;\n"
                                 "    LONGP l3 = (LONGP)i;\n"
                                 "    TT* tt = (TT*)i;\n"
                                 "    TT2* tt2 = (TT2*)i;\n"
                                 "}\n");
        ASSERT_EQUALS("[test.cpp:10]: (style) C-style pointer casting\n"
                      "[test.cpp:11]: (style) C-style pointer casting\n"
                      "[test.cpp:12]: (style) C-style pointer casting\n"
                      "[test.cpp:13]: (style) C-style pointer casting\n"
                      "[test.cpp:14]: (style) C-style pointer casting\n"
                      "[test.cpp:15]: (style) C-style pointer casting\n"
                      "[test.cpp:16]: (style) C-style pointer casting\n"
                      "[test.cpp:17]: (style) C-style pointer casting\n"
                      "[test.cpp:18]: (style) C-style pointer casting\n"
                      "[test.cpp:19]: (style) C-style pointer casting\n",
                      errout.str());

        // #8649
        checkOldStylePointerCast("struct S {};\n"
                                 "void g(S*& s);\n"
                                 "void f(int i) {\n"
                                 "    g((S*&)i);\n"
                                 "    S*& r = (S*&)i;\n"
                                 "}\n");
        ASSERT_EQUALS("[test.cpp:4]: (style) C-style pointer casting\n"
                      "[test.cpp:5]: (style) C-style pointer casting\n",
                      errout.str());

        // #10823
        checkOldStylePointerCast("void f(void* p) {\n"
                                 "    auto h = reinterpret_cast<void (STDAPICALLTYPE*)(int)>(p);\n"
                                 "}\n");
        ASSERT_EQUALS("", errout.str());

        // #5210
        checkOldStylePointerCast("void f(void* v1, void* v2) {\n"
                                 "    T** p1 = (T**)v1;\n"
                                 "    T*** p2 = (T***)v2;\n"
                                 "}\n");
        ASSERT_EQUALS("[test.cpp:2]: (style) C-style pointer casting\n"
                      "[test.cpp:3]: (style) C-style pointer casting\n",
                      errout.str());
    }

#define checkInvalidPointerCast(...) checkInvalidPointerCast_(__FILE__, __LINE__, __VA_ARGS__)
    void checkInvalidPointerCast_(const char* file, int line, const char code[], bool portability = true, bool inconclusive = false) {
        // Clear the error buffer..
        errout.str("");

        Settings settings;
        settings.severity.enable(Severity::warning);
        if (portability)
            settings.severity.enable(Severity::portability);
        settings.certainty.setEnabled(Certainty::inconclusive, inconclusive);
        settings.platform.defaultSign = 's';

        Preprocessor preprocessor(settings, settings.nomsg, nullptr);

        // Tokenize..
        Tokenizer tokenizer(&settings, this, &preprocessor);
        std::istringstream istr(code);
        ASSERT_LOC(tokenizer.tokenize(istr, "test.cpp"), file, line);

        CheckOther checkOtherCpp(&tokenizer, &settings, this);
        checkOtherCpp.invalidPointerCast();
    }


    void invalidPointerCast() {
        checkInvalidPointerCast("void test() {\n"
                                "    float *f = new float[10];\n"
                                "    delete [] (double*)f;\n"
                                "    delete [] (long double const*)(new float[10]);\n"
                                "}");
        ASSERT_EQUALS("[test.cpp:3]: (portability) Casting between float * and double * which have an incompatible binary data representation.\n"
                      "[test.cpp:4]: (portability) Casting between float * and const long double * which have an incompatible binary data representation.\n", errout.str());

        checkInvalidPointerCast("void test(const float* f) {\n"
                                "    double *d = (double*)f;\n"
                                "}");
        ASSERT_EQUALS("[test.cpp:2]: (portability) Casting between const float * and double * which have an incompatible binary data representation.\n", errout.str());

        checkInvalidPointerCast("void test(double* d1) {\n"
                                "    long double *ld = (long double*)d1;\n"
                                "    double *d2 = (double*)ld;\n"
                                "}");
        ASSERT_EQUALS("[test.cpp:2]: (portability) Casting between double * and long double * which have an incompatible binary data representation.\n"
                      "[test.cpp:3]: (portability) Casting between long double * and double * which have an incompatible binary data representation.\n", errout.str());

        checkInvalidPointerCast("char* test(int* i) {\n"
                                "    long double *d = (long double*)(i);\n"
                                "    double *d = (double*)(i);\n"
                                "    float *f = reinterpret_cast<float*>(i);\n"
                                "}");
        ASSERT_EQUALS("[test.cpp:2]: (portability) Casting between signed int * and long double * which have an incompatible binary data representation.\n"
                      "[test.cpp:3]: (portability) Casting between signed int * and double * which have an incompatible binary data representation.\n"
                      "[test.cpp:4]: (portability) Casting between signed int * and float * which have an incompatible binary data representation.\n", errout.str());

        checkInvalidPointerCast("float* test(unsigned int* i) {\n"
                                "    return (float*)i;\n"
                                "}");
        ASSERT_EQUALS("[test.cpp:2]: (portability) Casting between unsigned int * and float * which have an incompatible binary data representation.\n", errout.str());

        checkInvalidPointerCast("float* test(unsigned int* i) {\n"
                                "    return (float*)i[0];\n"
                                "}");
        ASSERT_EQUALS("", errout.str());

        checkInvalidPointerCast("float* test(double& d) {\n"
                                "    return (float*)&d;\n"
                                "}");
        ASSERT_EQUALS("[test.cpp:2]: (portability) Casting between double * and float * which have an incompatible binary data representation.\n", errout.str());

        checkInvalidPointerCast("void test(float* data) {\n"
                                "    f.write((char*)data,sizeof(float));\n"
                                "}", true, false);
        ASSERT_EQUALS("", errout.str());

        checkInvalidPointerCast("void test(float* data) {\n"
                                "    f.write((char*)data,sizeof(float));\n"
                                "}", true, true); // #3639
        ASSERT_EQUALS("[test.cpp:2]: (portability, inconclusive) Casting from float * to signed char * is not portable due to different binary data representations on different platforms.\n", errout.str());


        checkInvalidPointerCast("long long* test(float* f) {\n"
                                "    return (long long*)f;\n"
                                "}", false);
        ASSERT_EQUALS("", errout.str());

        checkInvalidPointerCast("long long* test(float* f, char* c) {\n"
                                "    foo((long long*)f);\n"
                                "    return reinterpret_cast<long long*>(c);\n"
                                "}", true);
        ASSERT_EQUALS("[test.cpp:2]: (portability) Casting from float * to signed long long * is not portable due to different binary data representations on different platforms.\n", errout.str());

        checkInvalidPointerCast("Q_DECLARE_METATYPE(int*)"); // #4135 - don't crash
    }


    void passedByValue() {
        check("void f(const std::string str) {}");
        ASSERT_EQUALS("[test.cpp:1]: (performance) Function parameter 'str' should be passed by const reference.\n", errout.str());

        check("void f(std::unique_ptr<std::string> ptr) {}");
        ASSERT_EQUALS("", errout.str());

        check("void f(const std::shared_ptr<std::string> ptr) {}");
        ASSERT_EQUALS("", errout.str());

        check("void f(const std::function<F> ptr) {}");
        ASSERT_EQUALS("", errout.str());

        {
            check("void f(const std::pair<int,int> x) {}");
            ASSERT_EQUALS("", errout.str());

            check("void f(const std::pair<std::string,std::string> x) {}");
            TODO_ASSERT_EQUALS("error", "", errout.str());
        }

        check("void f(const std::string::size_type x) {}");
        ASSERT_EQUALS("", errout.str());

        check("class Foo;\nvoid f(const Foo foo) {}"); // Unknown class
        ASSERT_EQUALS("[test.cpp:2]: (performance, inconclusive) Function parameter 'foo' should be passed by const reference.\n", errout.str());

        check("class Foo { std::vector<int> v; };\nvoid f(const Foo foo) {}"); // Large class (STL member)
        ASSERT_EQUALS("[test.cpp:2]: (performance) Function parameter 'foo' should be passed by const reference.\n", errout.str());

        check("class Foo { int i; };\nvoid f(const Foo foo) {}"); // Small class
        ASSERT_EQUALS("", errout.str());

        check("class Foo { int i[6]; };\nvoid f(const Foo foo) {}"); // Large class (array)
        ASSERT_EQUALS("[test.cpp:2]: (performance) Function parameter 'foo' should be passed by const reference.\n", errout.str());

        check("class Foo { std::string* s; };\nvoid f(const Foo foo) {}"); // Small class (pointer)
        ASSERT_EQUALS("", errout.str());

        check("class Foo { static std::string s; };\nvoid f(const Foo foo) {}"); // Small class (static member)
        ASSERT_EQUALS("", errout.str());

        check("class X { std::string s; }; class Foo : X { };\nvoid f(const Foo foo) {}"); // Large class (inherited)
        ASSERT_EQUALS("[test.cpp:2]: (performance) Function parameter 'foo' should be passed by const reference.\n", errout.str());

        check("class X { std::string s; }; class Foo { X x; };\nvoid f(const Foo foo) {}"); // Large class (inherited)
        ASSERT_EQUALS("[test.cpp:2]: (performance) Function parameter 'foo' should be passed by const reference.\n", errout.str());

        check("void f(const std::string &str) {}");
        ASSERT_EQUALS("", errout.str());

        // The idiomatic way of passing a std::string_view is by value
        check("void f(const std::string_view str) {}");
        ASSERT_EQUALS("", errout.str());

        check("void f(std::string_view str) {}");
        ASSERT_EQUALS("", errout.str());

        check("void f(const std::string_view &str) {}");
        ASSERT_EQUALS("", errout.str());

        check("void f(const std::vector<int> v) {}");
        ASSERT_EQUALS("[test.cpp:1]: (performance) Function parameter 'v' should be passed by const reference.\n", errout.str());

        check("void f(const std::vector<std::string> v) {}");
        ASSERT_EQUALS("[test.cpp:1]: (performance) Function parameter 'v' should be passed by const reference.\n", errout.str());

        check("void f(const std::vector<std::string>::size_type s) {}");
        ASSERT_EQUALS("", errout.str());

        check("void f(const std::vector<int> &v) {}");
        ASSERT_EQUALS("", errout.str());

        check("void f(const std::map<int,int> &v) {}");
        ASSERT_EQUALS("", errout.str());

        check("void f(const std::map<int,int> v) {}");
        ASSERT_EQUALS("[test.cpp:1]: (performance) Function parameter 'v' should be passed by const reference.\n", errout.str());

        check("void f(const std::map<std::string,std::string> v) {}");
        ASSERT_EQUALS("[test.cpp:1]: (performance) Function parameter 'v' should be passed by const reference.\n", errout.str());

        check("void f(const std::map<int,std::string> v) {}");
        ASSERT_EQUALS("[test.cpp:1]: (performance) Function parameter 'v' should be passed by const reference.\n", errout.str());

        check("void f(const std::map<std::string,int> v) {}");
        ASSERT_EQUALS("[test.cpp:1]: (performance) Function parameter 'v' should be passed by const reference.\n", errout.str());

        check("void f(const std::streamoff pos) {}");
        ASSERT_EQUALS("", errout.str());

        check("void f(std::initializer_list<int> i) {}");
        ASSERT_EQUALS("", errout.str());

        // #5824
        check("void log(const std::string& file, int line, const std::string& function, const std::string str, ...) {}");
        ASSERT_EQUALS("", errout.str());

        // #5534
        check("struct float3 { };\n"
              "typedef float3 vec;\n"
              "class Plane {\n"
              "    vec Refract(vec &vec) const;\n"
              "    bool IntersectLinePlane(const vec &planeNormal);\n"
              "};");
        ASSERT_EQUALS("", errout.str());

        check("class X {\n"
              "    virtual void func(const std::string str) {}\n"
              "};");
        ASSERT_EQUALS("[test.cpp:2]: (performance) Function parameter 'str' should be passed by const reference.\n", errout.str());

        check("enum X;\n"
              "void foo(X x1){}\n");
        ASSERT_EQUALS("", errout.str());

        check("enum X { a, b, c };\n"
              "void foo(X x2){}\n");
        ASSERT_EQUALS("", errout.str());

        check("enum X { a, b, c };\n"
              "enum X;"
              "void foo(X x3){}\n");
        ASSERT_EQUALS("", errout.str());

        check("enum X;\n"
              "enum X { a, b, c };"
              "void foo(X x4){}\n");
        ASSERT_EQUALS("", errout.str());

        check("union U {\n"
              "    char* pc;\n"
              "    short* ps;\n"
              "    int* pi;\n"
              "};\n"
              "void f(U u) {}\n");
        ASSERT_EQUALS("", errout.str());

        check("struct S { char A[8][8]; };\n"
              "void f(S s) {}\n");
        ASSERT_EQUALS("[test.cpp:2]: (performance) Function parameter 's' should be passed by const reference.\n", errout.str());

        check("union U {\n" // don't crash
              "    int a;\n"
              "    decltype(nullptr) b;\n"
              "};\n"
              "int* f(U u) { return u.b; }\n");
        ASSERT_EQUALS("", errout.str());

        check("struct B { virtual int f(std::string s) = 0; };\n" // #11432
              "struct D1 : B {\n"
              "  int f(std::string s) override { s += 'a'; return s.size(); }\n"
              "}\n"
              "struct D2 : B {\n"
              "  int f(std::string s) override { return s.size(); }\n"
              "}\n");
        ASSERT_EQUALS("", errout.str());

        check("int x(int);\n"
              "void f(std::vector<int> v, int& j) {\n"
              "    for (int i : v)\n"
              "        j = i;\n"
              "}\n"
              "void fn(std::vector<int> v) {\n"
              "    for (int& i : v)\n"
              "        i = x(i);\n"
              "}\n"
              "void g(std::vector<int> v, int& j) {\n"
              "    for (int i = 0; i < v.size(); ++i)\n"
              "        j = v[i];\n"
              "}\n"
              "void gn(std::vector<int> v) {\n"
              "    for (int i = 0; i < v.size(); ++i)\n"
              "        v[i] = x(i);\n"
              "}\n"
              "void h(std::vector<std::vector<int>> v, int& j) {\n"
              "    for (int i = 0; i < v.size(); ++i)\n"
              "        j = v[i][0];\n"
              "}\n"
              "void hn(std::vector<std::vector<int>> v) {\n"
              "    for (int i = 0; i < v.size(); ++i)\n"
              "        v[i][0] = x(i);\n"
              "}\n");
        ASSERT_EQUALS("[test.cpp:2]: (performance) Function parameter 'v' should be passed by const reference.\n"
                      "[test.cpp:10]: (performance) Function parameter 'v' should be passed by const reference.\n"
                      "[test.cpp:18]: (performance) Function parameter 'v' should be passed by const reference.\n",
                      errout.str());

        Settings settings1;
        PLATFORM(settings1.platform, cppcheck::Platform::Type::Win64);
        check("using ui64 = unsigned __int64;\n"
              "ui64 Test(ui64 one, ui64 two) { return one + two; }\n",
              /*filename*/ nullptr, /*inconclusive*/ true, /*runSimpleChecks*/ true, /*verbose*/ false, &settings1);
        ASSERT_EQUALS("", errout.str());
    }

    void passedByValue_nonConst() {
        check("void f(std::string str) {}");
        ASSERT_EQUALS("[test.cpp:1]: (performance) Function parameter 'str' should be passed by const reference.\n", errout.str());

        check("void f(std::string str) {\n"
              "    return str + x;\n"
              "}");
        ASSERT_EQUALS("[test.cpp:1]: (performance) Function parameter 'str' should be passed by const reference.\n", errout.str());

        check("void f(std::string str) {\n"
              "    std::cout << str;\n"
              "}");
        ASSERT_EQUALS("[test.cpp:1]: (performance) Function parameter 'str' should be passed by const reference.\n", errout.str());

        check("void f(std::string str) {\n"
              "    std::cin >> str;\n"
              "}");
        ASSERT_EQUALS("", errout.str());

        check("void f(std::string str) {\n"
              "    std::string s2 = str;\n"
              "}");
        ASSERT_EQUALS("[test.cpp:1]: (performance) Function parameter 'str' should be passed by const reference.\n", errout.str());

        check("void f(std::string str) {\n"
              "    std::string& s2 = str;\n"
              "}");
        ASSERT_EQUALS("[test.cpp:2]: (style) Variable 's2' can be declared as reference to const\n", errout.str());

        check("void f(std::string str) {\n"
              "    const std::string& s2 = str;\n"
              "}");
        ASSERT_EQUALS("[test.cpp:1]: (performance) Function parameter 'str' should be passed by const reference.\n", errout.str());

        check("void f(std::string str) {\n"
              "    str = \"\";\n"
              "}");
        ASSERT_EQUALS("", errout.str());

        check("void f(std::string str) {\n"
              "    foo(str);\n" // It could be that foo takes str as non-const-reference
              "}");
        ASSERT_EQUALS("", errout.str());

        check("void foo(const std::string& str);\n"
              "void f(std::string str) {\n"
              "    foo(str);\n"
              "}");
        ASSERT_EQUALS("[test.cpp:2]: (performance) Function parameter 'str' should be passed by const reference.\n", errout.str());

        check("void foo(std::string str);\n"
              "void f(std::string str) {\n"
              "    foo(str);\n"
              "}");
        ASSERT_EQUALS("[test.cpp:2]: (performance) Function parameter 'str' should be passed by const reference.\n", errout.str());

        check("void foo(std::string& str);\n"
              "void f(std::string str) {\n"
              "    foo(str);\n"
              "}");
        ASSERT_EQUALS("", errout.str());

        check("void foo(std::string* str);\n"
              "void f(std::string str) {\n"
              "    foo(&str);\n"
              "}");
        ASSERT_EQUALS("", errout.str());

        check("void foo(int& i1, const std::string& str, int& i2);\n"
              "void f(std::string str) {\n"
              "    foo((a+b)*c, str, x);\n"
              "}");
        ASSERT_EQUALS("[test.cpp:2]: (performance) Function parameter 'str' should be passed by const reference.\n", errout.str());

        check("std::string f(std::string str) {\n"
              "    str += x;\n"
              "    return str;\n"
              "}");
        ASSERT_EQUALS("", errout.str());

        check("class X {\n"
              "    std::string s;\n"
              "    void func() const;\n"
              "};\n"
              "Y f(X x) {\n"
              "    x.func();\n"
              "}");
        ASSERT_EQUALS("[test.cpp:5]: (performance) Function parameter 'x' should be passed by const reference.\n", errout.str());

        check("class X {\n"
              "    void func();\n"
              "};\n"
              "Y f(X x) {\n"
              "    x.func();\n"
              "}");
        ASSERT_EQUALS("", errout.str());

        check("class X {\n"
              "    void func(std::string str) {}\n"
              "};");
        ASSERT_EQUALS("[test.cpp:2]: (performance) Function parameter 'str' should be passed by const reference.\n", errout.str());

        check("class X {\n"
              "    virtual void func(std::string str) {}\n" // Do not warn about virtual functions, if 'str' is not declared as const
              "};");
        ASSERT_EQUALS("", errout.str());

        check("class X {\n"
              "    char a[1024];\n"
              "};\n"
              "class Y : X {\n"
              "    char b;\n"
              "};\n"
              "void f(Y y) {\n"
              "}");
        ASSERT_EQUALS("[test.cpp:7]: (performance) Function parameter 'y' should be passed by const reference.\n", errout.str());

        check("class X {\n"
              "    void* a;\n"
              "    void* b;\n"
              "};\n"
              "class Y {\n"
              "    void* a;\n"
              "    void* b;\n"
              "    char c;\n"
              "};\n"
              "void f(X x, Y y) {\n"
              "}");
        ASSERT_EQUALS("[test.cpp:10]: (performance) Function parameter 'y' should be passed by const reference.\n", errout.str());

        {
            // 8-byte data should be passed by const reference on 32-bit platform but not on 64-bit platform
            const char code[] = "class X {\n"
                                "    uint64_t a;\n"
                                "    uint64_t b;\n"
                                "};\n"
                                "void f(X x) {}";

            Settings s32(_settings);
            PLATFORM(s32.platform, cppcheck::Platform::Type::Unix32);
            check(code, &s32);
            ASSERT_EQUALS("[test.cpp:5]: (performance) Function parameter 'x' should be passed by const reference.\n", errout.str());

            Settings s64(_settings);
            PLATFORM(s64.platform, cppcheck::Platform::Type::Unix64);
            check(code, &s64);
            ASSERT_EQUALS("", errout.str());
        }

        check("Writer* getWriter();\n"
              "\n"
              "void foo(Buffer& buffer) {\n"
              "    getWriter()->operator<<(buffer);\n"
              "}");
        ASSERT_EQUALS("", errout.str());
    }

    void passedByValue_externC() {
        check("struct X { int a[5]; }; void f(X v) { }");
        ASSERT_EQUALS("[test.cpp:1]: (performance) Function parameter 'v' should be passed by const reference.\n", errout.str());

        check("extern \"C\" { struct X { int a[5]; }; void f(X v) { } }");
        ASSERT_EQUALS("", errout.str());

        check("struct X { int a[5]; }; extern \"C\" void f(X v) { }");
        ASSERT_EQUALS("", errout.str());

        check("struct X { int a[5]; }; void f(const X v);");
        ASSERT_EQUALS("[test.cpp:1]: (performance) Function parameter 'v' should be passed by const reference.\n", errout.str());

        check("extern \"C\" { struct X { int a[5]; }; void f(const X v); }");
        ASSERT_EQUALS("", errout.str());

        check("struct X { int a[5]; }; extern \"C\" void f(const X v) { }");
        ASSERT_EQUALS("", errout.str());
    }

    void constVariable() {
        check("int f(std::vector<int> x) {\n"
              "    int& i = x[0];\n"
              "    return i;\n"
              "}");
        ASSERT_EQUALS("[test.cpp:2]: (style) Variable 'i' can be declared as reference to const\n", errout.str());

        check("int f(std::vector<int>& x) {\n"
              "    return x[0];\n"
              "}");
        ASSERT_EQUALS("[test.cpp:1]: (style) Parameter 'x' can be declared as reference to const\n", errout.str());

        check("int f(std::vector<int> x) {\n"
              "    const int& i = x[0];\n"
              "    return i;\n"
              "}");
        ASSERT_EQUALS("[test.cpp:1]: (performance) Function parameter 'x' should be passed by const reference.\n", errout.str());

        check("int f(std::vector<int> x) {\n"
              "    static int& i = x[0];\n"
              "    return i;\n"
              "}");
        ASSERT_EQUALS("", errout.str());

        check("int f(std::vector<int> x) {\n"
              "    int& i = x[0];\n"
              "    i++;\n"
              "    return i;\n"
              "}");
        ASSERT_EQUALS("", errout.str());

        check("int& f(std::vector<int>& x) {\n"
              "    x.push_back(1);\n"
              "    int& i = x[0];\n"
              "    return i;\n"
              "}");
        ASSERT_EQUALS("", errout.str());

        check("int f(const std::vector<int>& x) {\n"
              "    return x[0];\n"
              "}");
        ASSERT_EQUALS("", errout.str());

        check("int& f(std::vector<int>& x) {\n"
              "    return x[0];\n"
              "}");
        ASSERT_EQUALS("", errout.str());

        check("const int& f(std::vector<int>& x) {\n"
              "    return x[0];\n"
              "}");
        ASSERT_EQUALS("[test.cpp:1]: (style) Parameter 'x' can be declared as reference to const\n", errout.str());

        check("int f(std::vector<int>& x) {\n"
              "    x[0]++;\n"
              "    return x[0];\n"
              "}");
        ASSERT_EQUALS("", errout.str());

        check("struct A { int a; };\n"
              "A f(std::vector<A>& x) {\n"
              "    x[0].a = 1;\n"
              "    return x[0];\n"
              "}");
        ASSERT_EQUALS("", errout.str());

        check("struct A { int a(); };\n"
              "A f(std::vector<A>& x) {\n"
              "    x[0].a();\n"
              "    return x[0];\n"
              "}");
        ASSERT_EQUALS("", errout.str());

        check("int g(int& x);\n"
              "int f(std::vector<int>& x) {\n"
              "    g(x[0]);\n"
              "    return x[0];\n"
              "}");
        ASSERT_EQUALS("", errout.str());

        check("template<class T>\n"
              "T f(T& x) {\n"
              "    return x[0];\n"
              "}");
        ASSERT_EQUALS("", errout.str());

        check("template<class T>\n"
              "T f(T&& x) {\n"
              "    return x[0];\n"
              "}");
        ASSERT_EQUALS("", errout.str());

        check("template<class T>\n"
              "T f(T& x) {\n"
              "    return x[0];\n"
              "}\n"
              "void h() { std::vector<int> v; h(v); }");
        ASSERT_EQUALS("", errout.str());

        check("int f(int& x) {\n"
              "    return std::move(x);\n"
              "}");
        ASSERT_EQUALS("", errout.str());

        check("void f(std::ostream& os) {\n"
              "    os << \"Hello\";\n"
              "}");
        ASSERT_EQUALS("", errout.str());

        check("void g(int*);\n"
              "void f(int& x) {\n"
              "    g(&x);\n"
              "}");
        ASSERT_EQUALS("", errout.str());

        check("struct A { A(int*); };\n"
              "A f(int& x) {\n"
              "    return A(&x);\n"
              "}");
        ASSERT_EQUALS("", errout.str());

        check("struct A { A(int*); };\n"
              "A f(int& x) {\n"
              "    return A{&x};\n"
              "}");
        ASSERT_EQUALS("", errout.str());

        // Perhaps unused variable should be checked as well.
        check("void f(int& x, int& y) {\n"
              "    y++;\n"
              "}");
        ASSERT_EQUALS("", errout.str());

        check("struct A {\n"
              "    explicit A(int& y) : x(&y) {}\n"
              "    int * x = nullptr;\n"
              "};");
        ASSERT_EQUALS("", errout.str());

        check("struct A {\n"
              "    std::vector<int> v;\n"
              "    void swap(A& a) {\n"
              "        v.swap(a.v);\n"
              "    }\n"
              "};");
        ASSERT_EQUALS("", errout.str());

        check("struct A {\n"
              "    template<class T>\n"
              "    void f();\n"
              "    template<class T>\n"
              "    void f() const;\n"
              "};\n"
              "void g(A& a) {\n"
              "    a.f<int>();\n"
              "}");
        ASSERT_EQUALS("", errout.str());

        check("void f(std::vector<int>& v) {\n"
              "    for(auto&& x:v)\n"
              "        x = 1;\n"
              "}");
        ASSERT_EQUALS("", errout.str());

        check("void f(std::vector<int>& v) {\n"
              "    for(auto x:v)\n"
              "        x = 1;\n"
              "}");
        ASSERT_EQUALS("[test.cpp:1]: (style) Parameter 'v' can be declared as reference to const\n", errout.str());

        check("void f(std::vector<int>& v) {\n"
              "    for(auto& x:v) {}\n"
              "}");
        ASSERT_EQUALS("[test.cpp:2]: (style) Variable 'x' can be declared as reference to const\n",
                      errout.str());

        check("void f(std::vector<int>& v) {\n" // #10980
              "    for (int& i : v)\n"
              "        if (i == 0) {}\n"
              "    for (const int& i : v)\n"
              "        if (i == 0) {}\n"
              "    for (auto& i : v)\n"
              "        if (i == 0) {}\n"
              "    for (const auto& i : v)\n"
              "        if (i == 0) {}\n"
              "    v.clear();\n"
              "}\n");
        ASSERT_EQUALS("[test.cpp:2]: (style) Variable 'i' can be declared as reference to const\n"
                      "[test.cpp:6]: (style) Variable 'i' can be declared as reference to const\n",
                      errout.str());

        check("void f(std::vector<int>& v) {\n"
              "    for(const auto& x:v) {}\n"
              "}");
        ASSERT_EQUALS("[test.cpp:1]: (style) Parameter 'v' can be declared as reference to const\n", errout.str());

        check("void f(int& i) {\n"
              "    int& j = i;\n"
              "    j++;\n"
              "}");
        ASSERT_EQUALS("", errout.str());

        check("void f(std::vector<int>& v) {\n"
              "    int& i = v[0];\n"
              "    i++;\n"
              "}");
        ASSERT_EQUALS("", errout.str());

        check("void f(std::map<unsigned int, std::map<std::string, unsigned int> >& m, unsigned int i) {\n"
              "    std::map<std::string, unsigned int>& members = m[i];\n"
              "    members.clear();\n"
              "}");
        ASSERT_EQUALS("", errout.str());

        check("struct A {\n"
              "    int& x;\n"
              "    A(int& y) : x(y)\n"
              "    {}\n"
              "};");
        ASSERT_EQUALS("", errout.str());

        check("struct A {\n"
              "    A(int& x);\n"
              "};\n"
              "struct B : A {\n"
              "    B(int& x) : A(x)\n"
              "    {}\n"
              "};");
        ASSERT_EQUALS("", errout.str());

        check("void f(bool b, int& x, int& y) {\n"
              "  auto& z = x;\n"
              "  auto& w = b ? y : z;\n"
              "  w = 1;\n"
              "}");
        ASSERT_EQUALS("", errout.str());

        check("struct S {\n"
              "  int i;\n"
              "};\n"
              "int& f(S& s) {\n"
              "  return s.i;\n"
              "}");
        ASSERT_EQUALS("", errout.str());

        check("int* f(std::list<int>& x, unsigned int y) {\n"
              "    for (int& m : x) {\n"
              "        if (m == y)\n"
              "            return &m;\n"
              "    }\n"
              "    return nullptr;\n"
              "}");
        ASSERT_EQUALS("", errout.str());

        check("int& f(std::list<int>& x, int& y) {\n"
              "    for (int& m : x) {\n"
              "        if (m == y)\n"
              "            return m;\n"
              "    }\n"
              "    return y;\n"
              "}");
        ASSERT_EQUALS("", errout.str());

        check("bool from_string(int& t, const std::string& s) {\n"
              "    std::istringstream iss(s);\n"
              "    return !(iss >> t).fail();\n"
              "}\n");
        ASSERT_EQUALS("", errout.str());

        // #9710
        check("class a {\n"
              "    void operator()(int& i) const {\n"
              "        i++;\n"
              "    }\n"
              "};\n"
              "void f(int& i) {\n"
              "    a()(i);\n"
              "}\n");
        ASSERT_EQUALS("", errout.str());

        check("class a {\n"
              "    void operator()(int& i) const {\n"
              "        i++;\n"
              "    }\n"
              "};\n"
              "void f(int& i) {\n"
              "    a x;\n"
              "    x(i);\n"
              "}\n");
        ASSERT_EQUALS("", errout.str());

        check("class a {\n"
              "    void operator()(const int& i) const;\n"
              "};\n"
              "void f(int& i) {\n"
              "    a x;\n"
              "    x(i);\n"
              "}\n");
        ASSERT_EQUALS("[test.cpp:4]: (style) Parameter 'i' can be declared as reference to const\n", errout.str());

        //cast or assignment to a non-const reference should prevent the warning
        check("struct T { void dostuff() const {}};\n"
              "void a(T& x) {\n"
              "    x.dostuff();\n"
              "}");
        ASSERT_EQUALS("[test.cpp:2]: (style) Parameter 'x' can be declared as reference to const\n", errout.str());
        check("struct T : public U  { void dostuff() const {}};\n"
              "void a(T& x) {\n"
              "    x.dostuff();\n"
              "    const T& z = x;\n" //Make sure we find all assignments
              "    T& y = x\n"
              "    y.mutate();\n" //to avoid warnings that y can be const
              "}");
        ASSERT_EQUALS("", errout.str());
        check("struct T : public U  { void dostuff() const {}};\n"
              "void a(T& x) {\n"
              "    x.dostuff();\n"
              "    const U& y = x\n"
              "}");
        ASSERT_EQUALS("[test.cpp:2]: (style) Parameter 'x' can be declared as reference to const\n", errout.str());
        check("struct T : public U  { void dostuff() const {}};\n"
              "void a(T& x) {\n"
              "    x.dostuff();\n"
              "    U& y = x\n"
              "    y.mutate();\n" //to avoid warnings that y can be const
              "}");
        ASSERT_EQUALS("", errout.str());
        check("struct T : public U  { void dostuff() const {}};\n"
              "void a(T& x) {\n"
              "    x.dostuff();\n"
              "    my<fancy>::type& y = x\n" //we don't know if y is const or not
              "    y.mutate();\n" //to avoid warnings that y can be const
              "}");
        ASSERT_EQUALS("", errout.str());
        check("struct T : public U  { void dostuff() const {}};\n"
              "void a(T& x) {\n"
              "    x.dostuff();\n"
              "    const U& y = static_cast<const U&>(x)\n"
              "    y.mutate();\n" //to avoid warnings that y can be const
              "}");
        ASSERT_EQUALS("[test.cpp:2]: (style) Parameter 'x' can be declared as reference to const\n", errout.str());
        check("struct T : public U  { void dostuff() const {}};\n"
              "void a(T& x) {\n"
              "    x.dostuff();\n"
              "    U& y = static_cast<U&>(x)\n"
              "    y.mutate();\n" //to avoid warnings that y can be const
              "}");
        ASSERT_EQUALS("", errout.str());
        check("struct T : public U { void dostuff() const {}};\n"
              "void a(T& x) {\n"
              "    x.dostuff();\n"
              "    const U& y = dynamic_cast<const U&>(x)\n"
              "}");
        ASSERT_EQUALS("[test.cpp:2]: (style) Parameter 'x' can be declared as reference to const\n", errout.str());
        check(
            "struct T : public U { void dostuff() const {}};\n"
            "void a(T& x) {\n"
            "    x.dostuff();\n"
            "    const U& y = dynamic_cast<U const &>(x)\n"
            "}"
            );
        ASSERT_EQUALS("[test.cpp:2]: (style) Parameter 'x' can be declared as reference to const\n", errout.str());
        check("struct T : public U { void dostuff() const {}};\n"
              "void a(T& x) {\n"
              "    x.dostuff();\n"
              "    const U& y = dynamic_cast<U & const>(x)\n"
              "}");
        ASSERT_EQUALS("[test.cpp:2]: (style) Parameter 'x' can be declared as reference to const\n", errout.str());
        check("struct T : public U { void dostuff() const {}};\n"
              "void a(T& x) {\n"
              "    x.dostuff();\n"
              "    U& y = dynamic_cast<U&>(x)\n"
              "    y.mutate();\n" //to avoid warnings that y can be const
              "}");
        ASSERT_EQUALS("", errout.str());
        check("struct T : public U { void dostuff() const {}};\n"
              "void a(T& x) {\n"
              "    x.dostuff();\n"
              "    const U& y = dynamic_cast<typename const U&>(x)\n"
              "}");
        ASSERT_EQUALS("[test.cpp:2]: (style) Parameter 'x' can be declared as reference to const\n", errout.str());
        check("struct T : public U { void dostuff() const {}};\n"
              "void a(T& x) {\n"
              "    x.dostuff();\n"
              "    U& y = dynamic_cast<typename U&>(x)\n"
              "    y.mutate();\n" //to avoid warnings that y can be const
              "}");
        ASSERT_EQUALS("", errout.str());
        check("struct T : public U { void dostuff() const {}};\n"
              "void a(T& x) {\n"
              "    x.dostuff();\n"
              "    U* y = dynamic_cast<U*>(&x)\n"
              "    y->mutate();\n" //to avoid warnings that y can be const
              "}");
        ASSERT_EQUALS("", errout.str());

        check("struct T : public U { void dostuff() const {}};\n"
              "void a(T& x) {\n"
              "    x.dostuff();\n"
              "    const U * y = dynamic_cast<const U *>(&x)\n"
              "    y->mutate();\n" //to avoid warnings that y can be const
              "}");
        TODO_ASSERT_EQUALS("can be const", errout.str(), ""); //Currently taking the address is treated as a non-const operation when it should depend on what we do with it
        check("struct T : public U { void dostuff() const {}};\n"
              "void a(T& x) {\n"
              "    x.dostuff();\n"
              "    U const * y = dynamic_cast<U const *>(&x)\n"
              "    y->mutate();\n" //to avoid warnings that y can be const
              "}");
        TODO_ASSERT_EQUALS("can be const", errout.str(), ""); //Currently taking the address is treated as a non-const operation when it should depend on what we do with it
        check("struct T : public U { void dostuff() const {}};\n"
              "void a(T& x) {\n"
              "    x.dostuff();\n"
              "    U * const y = dynamic_cast<U * const>(&x)\n"
              "    y->mutate();\n" //to avoid warnings that y can be const
              "}");
        ASSERT_EQUALS("", errout.str());
        check("struct T : public U { void dostuff() const {}};\n"
              "void a(T& x) {\n"
              "    x.dostuff();\n"
              "    const U const * const * const * const y = dynamic_cast<const U const * const * const * const>(&x)\n"
              "    y->mutate();\n" //to avoid warnings that y can be const
              "}");
        TODO_ASSERT_EQUALS("can be const", errout.str(), ""); //Currently taking the address is treated as a non-const operation when it should depend on what we do with it
        check("struct T : public U { void dostuff() const {}};\n"
              "void a(T& x) {\n"
              "    x.dostuff();\n"
              "    const U const * const *  * const y = dynamic_cast<const U const * const *  * const>(&x)\n"
              "    y->mutate();\n" //to avoid warnings that y can be const
              "}");
        ASSERT_EQUALS("", errout.str());
        check("struct T : public U { void dostuff() const {}};\n"
              "void a(T& x) {\n"
              "    x.dostuff();\n"
              "    my::fancy<typename type const *> const * * const y = dynamic_cast<my::fancy<typename type const *> const * * const>(&x)\n"
              "    y->mutate();\n" //to avoid warnings that y can be const
              "}");
        ASSERT_EQUALS("", errout.str());
        check("struct T : public U { void dostuff() const {}};\n"
              "void a(T& x) {\n"
              "    x.dostuff();\n"
              "    my::fancy<typename type const *> const * const  * const y = dynamic_cast<my::fancy<typename type const *> const * const  * const>(&x)\n"
              "    y->mutate();\n" //to avoid warnings that y can be const
              "}");
        ASSERT_EQUALS("", errout.str());

        check("struct T : public U { void dostuff() const {}};\n"
              "void a(T& x) {\n"
              "    x.dostuff();\n"
              "    const U& y = (const U&)(x)\n"
              "}");
        ASSERT_EQUALS("[test.cpp:2]: (style) Parameter 'x' can be declared as reference to const\n", errout.str());
        check("struct T : public U { void dostuff() const {}};\n"
              "void a(T& x) {\n"
              "    x.dostuff();\n"
              "    U& y = (U&)(x)\n"
              "    y.mutate();\n" //to avoid warnings that y can be const
              "}");
        ASSERT_EQUALS("", errout.str());
        check("struct T : public U { void dostuff() const {}};\n"
              "void a(T& x) {\n"
              "    x.dostuff();\n"
              "    const U& y = (typename const U&)(x)\n"
              "}");
        ASSERT_EQUALS("[test.cpp:2]: (style) Parameter 'x' can be declared as reference to const\n", errout.str());
        check("struct T : public U { void dostuff() const {}};\n"
              "void a(T& x) {\n"
              "    x.dostuff();\n"
              "    U& y = (typename U&)(x)\n"
              "    y.mutate();\n" //to avoid warnings that y can be const
              "}");
        ASSERT_EQUALS("", errout.str());
        check("struct T : public U { void dostuff() const {}};\n"
              "void a(T& x) {\n"
              "    x.dostuff();\n"
              "    U* y = (U*)(&x)\n"
              "    y->mutate();\n" //to avoid warnings that y can be const
              "}");
        ASSERT_EQUALS("[test.cpp:4]: (style) C-style pointer casting\n", errout.str());

        check("struct C { void f() const; };\n" // #9875 - crash
              "\n"
              "void foo(C& x) {\n"
              "   x.f();\n"
              "   foo( static_cast<U2>(0) );\n"
              "}");
        ASSERT_EQUALS("", errout.str());

        check("class a {\n"
              "    void foo(const int& i) const;\n"
              "    void operator()(int& i) const;\n"
              "};\n"
              "void f(int& i) {\n"
              "    a()(i);\n"
              "}\n");
        ASSERT_EQUALS("", errout.str());

        check("class a {\n"
              "    void operator()(const int& i) const;\n"
              "};\n"
              "void f(int& i) {\n"
              "    a()(i);\n"
              "}\n");
        ASSERT_EQUALS("[test.cpp:4]: (style) Parameter 'i' can be declared as reference to const\n", errout.str());

        // #9767
        check("void fct1(MyClass& object) {\n"
              "   fct2([&](void){}, object);\n"
              "}\n"
              "bool fct2(std::function<void()> lambdaExpression, MyClass& object) {\n"
              "   object.modify();\n"
              "}\n");
        ASSERT_EQUALS("", errout.str());

        // #9778
        check("struct A {};\n"
              "struct B : A {};\n"
              "B& f(A& x) {\n"
              "    return static_cast<B&>(x);\n"
              "}\n");
        ASSERT_EQUALS("", errout.str());

        // #10002
        check("using A = int*;\n"
              "void f(const A& x) {\n"
              "    ++(*x);\n"
              "}\n");
        ASSERT_EQUALS("", errout.str());

        // #10086
        check("struct V {\n"
              "    V& get(typename std::vector<V>::size_type i) {\n"
              "        std::vector<V>& arr = v;\n"
              "        return arr[i];\n"
              "    }\n"
              "    std::vector<V> v;\n"
              "};\n");
        ASSERT_EQUALS("", errout.str());

        check("void e();\n"
              "void g(void);\n"
              "void h(void);\n"
              "void ah(void);\n"
              "void ai(void);\n"
              "void j(void);\n"
              "void e(void);\n"
              "void k(void);\n"
              "void l(void);\n"
              "void m(void);\n"
              "void n(void);\n"
              "void o(void);\n"
              "void q(void);\n"
              "void r(void);\n"
              "void t(void);\n"
              "void u(void);\n"
              "void v(void);\n"
              "void w(void);\n"
              "void z(void);\n"
              "void aj(void);\n"
              "void am(void);\n"
              "void g(void);\n"
              "void h(void);\n"
              "void ah(void);\n"
              "void an(void);\n"
              "void e(void);\n"
              "void k(void);\n"
              "void ao(wchar_t *d);\n"
              "void ah(void);\n"
              "void e(void);\n"
              "void an(void);\n"
              "void e(void);\n"
              "void k(void);\n"
              "void g(void);\n"
              "void ah(void);\n"
              "void an(void);\n"
              "void e(void);\n"
              "void e(void);\n"
              "void e(void);\n"
              "void k(void);\n"
              "void g(void);\n"
              "void ah(void);\n"
              "void an(void);\n"
              "void e(void);\n"
              "void e(void);\n"
              "void k(void);\n"
              "void g(void);\n"
              "void h(void);\n"
              "void ah(void);\n"
              "void an(void);\n"
              "void e(void);\n"
              "void k(void);\n"
              "void e(void);\n"
              "void g(void);\n"
              "void ah(void);\n"
              "void k(void);\n"
              "void an(void);\n"
              "void e(void);\n"
              "void e(void);\n"
              "void e(void);\n"
              "void k(void);\n"
              "void g(void);\n"
              "void h(void);\n"
              "void ah(void);\n"
              "void k(void);\n"
              "void an(void);\n"
              "void k(void);\n"
              "void e(void);\n"
              "void g(void);\n"
              "void ah(void);\n"
              "void e(void);\n"
              "void k(void);\n"
              "void g(void);\n"
              "void h(void);\n"
              "void ah(void);\n"
              "void an(void);\n"
              "void an(void);\n"
              "void k(void);\n"
              "void e(void);\n"
              "void e(void);\n"
              "void e(void);\n"
              "void g(void);\n"
              "void k(void);\n"
              "void g(void);\n"
              "void h(void);\n"
              "void ah(void);\n"
              "void an(void);\n"
              "void k(void);\n"
              "void k(void);\n"
              "void e(void);\n"
              "void g(void);\n"
              "void g(void);\n"
              "void ah(void);\n"
              "void an(void);\n"
              "void e(void);\n"
              "void k(void);\n"
              "void e(void);\n"
              "void ap(wchar_t *c, int d);\n"
              "void ah(void);\n"
              "void an(void);\n"
              "void g(void);\n"
              "void h(void);\n"
              "void ah(void);\n"
              "void aq(char *b, size_t d, char *c, int a);\n"
              "void ar(char *b, size_t d, char *c, va_list a);\n"
              "void k(void);\n"
              "void g(void);\n"
              "void g(void);\n"
              "void h(void);\n"
              "void ah(void);\n"
              "void an(void);\n"
              "void k(void);\n"
              "void k(void);\n"
              "void e(void);\n"
              "void g(void);\n"
              "void g(void);\n"
              "void as(std::string s);\n"
              "void at(std::ifstream &f);\n"
              "void au(std::istream &f);\n"
              "void av(std::string &aa, std::wstring &ab);\n"
              "void aw(bool b, double x, double y);\n"
              "void ax(int i);\n"
              "void ay(std::string c, std::wstring a);\n"
              "void az(const std::locale &ac);\n"
              "void an();\n"
              "void ba(std::ifstream &f);\n"
              "void bb(std::istream &f) {\n"
              "f.read(NULL, 0);\n"
              "}\n"
              "void h(void) {\n"
              "struct tm *tm = 0;\n"
              "(void)std::asctime(tm);\n"
              "(void)std::asctime(0);\n"
              "}\n"
              "void bc(size_t ae) {\n"
              "wchar_t *ad = 0, *af = 0;\n"
              "struct tm *ag = 0;\n"
              "(void)std::wcsftime(ad, ae, af, ag);\n"
              "(void)std::wcsftime(0, ae, 0, 0);\n"
              "}\n"
              "void k(void) {}\n"
              "void bd(void);\n"
              "void be(void);\n"
              "void bf(int b);\n"
              "void e(void);\n"
              "void e(void);\n"
              "void bg(wchar_t *p);\n"
              "void bh(const std::list<int> &ak, const std::list<int> &al);\n"
              "void ah();\n"
              "void an();\n"
              "void h();");
        ASSERT_EQUALS("", errout.str());

        check("class C\n"
              "{\n"
              "public:\n"
              "  explicit C(int&);\n"
              "};\n"
              "\n"
              "class D\n"
              "{\n"
              "public:\n"
              "  explicit D(int&);\n"
              "\n"
              "private:\n"
              "  C c;\n"
              "};\n"
              "\n"
              "D::D(int& i)\n"
              "  : c(i)\n"
              "{\n"
              "}");
        ASSERT_EQUALS("", errout.str());

        check("class C\n"
              "{\n"
              "public:\n"
              "  explicit C(int&);\n"
              "};\n"
              "\n"
              "class D\n"
              "{\n"
              "public:\n"
              "  explicit D(int&) noexcept;\n"
              "\n"
              "private:\n"
              "  C c;\n"
              "};\n"
              "\n"
              "D::D(int& i) noexcept\n"
              "  : c(i)\n"
              "{}");
        ASSERT_EQUALS("", errout.str());

        check("class C\n"
              "{\n"
              "public:\n"
              "  explicit C(const int&);\n"
              "};\n"
              "\n"
              "class D\n"
              "{\n"
              "public:\n"
              "  explicit D(int&);\n"
              "\n"
              "private:\n"
              "  C c;\n"
              "};\n"
              "\n"
              "D::D(int& i)\n"
              "  : c(i)\n"
              "{\n"
              "}");
        TODO_ASSERT_EQUALS("[test.cpp:16]: (style) Parameter 'i' can be declared as reference to const\n", "", errout.str());

        check("class C\n"
              "{\n"
              "public:\n"
              "  explicit C(int);\n"
              "};\n"
              "\n"
              "class D\n"
              "{\n"
              "public:\n"
              "  explicit D(int&);\n"
              "\n"
              "private:\n"
              "  C c;\n"
              "};\n"
              "\n"
              "D::D(int& i)\n"
              "  : c(i)\n"
              "{\n"
              "}");
        TODO_ASSERT_EQUALS("[test.cpp:16]: (style) Parameter 'i' can be declared as reference to const\n", "", errout.str());

        check("class C\n"
              "{\n"
              "public:\n"
              "  explicit C(int, int);\n"
              "};\n"
              "\n"
              "class D\n"
              "{\n"
              "public:\n"
              "  explicit D(int&);\n"
              "\n"
              "private:\n"
              "  C c;\n"
              "};\n"
              "\n"
              "D::D(int& i)\n"
              "  : c(0, i)\n"
              "{\n"
              "}");
        TODO_ASSERT_EQUALS("[test.cpp:16]: (style) Parameter 'i' can be declared as reference to const\n", "", errout.str());

        check("void f(std::map<int, std::vector<int>> &map) {\n" // #10266
              "  for (auto &[slave, panels] : map)\n"
              "    panels.erase(it);\n"
              "}");
        ASSERT_EQUALS("", errout.str());

        check("struct S { void f(); int i; };\n"
              "void call_f(S& s) { (s.*(&S::f))(); }\n");
        ASSERT_EQUALS("", errout.str());

        check("struct S { int a[1]; };\n"
              "void f(S& s) { int* p = s.a; *p = 0; }\n");
        ASSERT_EQUALS("", errout.str());

        check("struct Foo {\n" // #9910
              "    int* p{};\n"
              "    int* get() { return p; }\n"
              "    const int* get() const { return p; }\n"
              "};\n"
              "struct Bar {\n"
              "    int j{};\n"
              "    void f(Foo& foo) const { int* q = foo.get(); *q = j; }\n"
              "};\n");
        ASSERT_EQUALS("", errout.str());

        check("struct S {\n" // #10679
              "    void g(long L, const C*& PC) const;\n"
              "    void g(long L, C*& PC);\n"
              "};\n"
              "void f(S& s) {\n"
              "    C* PC{};\n"
              "    s.g(0, PC);\n"
              "};\n");
        ASSERT_EQUALS("", errout.str());

        // #10785
        check("template <class T, class C>\n"
              "struct d {\n"
              "    T& g(C& c, T C::*f) { return c.*f; }\n"
              "};\n");
        ASSERT_EQUALS("", errout.str());

        check("void f(std::map<int, int>& m) {\n"
              "    std::cout << m[0] << std::endl;\n"
              "};\n");
        ASSERT_EQUALS("", errout.str());

        check("void f(std::vector<std::map<int, int>>& v) {\n" // #11607
              "    for (auto& m : v)\n"
              "        std::cout << m[0];\n"
              "}\n");
        ASSERT_EQUALS("", errout.str());

        check("struct S { int i; };\n" // #11473
              "void f(std::vector<std::vector<S>>&m, int*& p) {\n"
              "    auto& a = m[0];\n"
              "    for (auto& s : a) {\n"
              "        p = &s.i;\n"
              "        return;\n"
              "    }\n"
              "}\n");
        ASSERT_EQUALS("", errout.str());

<<<<<<< HEAD
        check("template <typename T> void f(std::vector<T*>& d, const std::vector<T*>& s) {\n" // #11632
              "    for (const auto& e : s) {\n"
              "        T* newE = new T(*e);\n"
              "        d.push_back(newE);\n"
              "    }\n"
=======
        check("int& g(int* p, int& r) {\n" // #11625
              "    if (p)\n"
              "        return *p;\n"
              "    return r;\n"
>>>>>>> 89ec1481
              "}\n");
        ASSERT_EQUALS("", errout.str());
    }

    void constParameterCallback() {
        check("int callback(std::vector<int>& x) { return x[0]; }\n"
              "void f() { dostuff(callback); }");
        ASSERT_EQUALS("[test.cpp:2] -> [test.cpp:1]: (style) Parameter 'x' can be declared as reference to const. However it seems that 'callback' is a callback function, if 'x' is declared with const you might also need to cast function pointer(s).\n", errout.str());

        // #9906
        check("class EventEngine : public IEventEngine {\n"
              "public:\n"
              "    EventEngine();\n"
              "\n"
              "private:\n"
              "    void signalEvent(ev::sig& signal, int revents);\n"
              "};\n"
              "\n"
              "EventEngine::EventEngine() {\n"
              "    mSigWatcher.set<EventEngine, &EventEngine::signalEvent>(this);\n"
              "}\n"
              "\n"
              "void EventEngine::signalEvent(ev::sig& signal, int revents) {\n"
              "    switch (signal.signum) {}\n"
              "}");
        ASSERT_EQUALS("[test.cpp:10] -> [test.cpp:13]: (style) Parameter 'signal' can be declared as reference to const. However it seems that 'signalEvent' is a callback function, if 'signal' is declared with const you might also need to cast function pointer(s).\n", errout.str());
    }

    void constPointer() {
        check("void foo(int *p) { return *p; }");
        ASSERT_EQUALS("[test.cpp:1]: (style) Parameter 'p' can be declared as pointer to const\n", errout.str());

        check("void foo(int *p) { x = *p; }");
        ASSERT_EQUALS("[test.cpp:1]: (style) Parameter 'p' can be declared as pointer to const\n", errout.str());

        check("void foo(int *p) { int &ref = *p; ref = 12; }");
        ASSERT_EQUALS("", errout.str());

        check("void foo(int *p) { x = *p + 10; }");
        ASSERT_EQUALS("[test.cpp:1]: (style) Parameter 'p' can be declared as pointer to const\n", errout.str());

        check("void foo(int *p) { return p[10]; }");
        ASSERT_EQUALS("[test.cpp:1]: (style) Parameter 'p' can be declared as pointer to const\n", errout.str());

        check("void foo(int *p) { int &ref = p[0]; ref = 12; }");
        ASSERT_EQUALS("", errout.str());

        check("void foo(int *p) { x[*p] = 12; }");
        ASSERT_EQUALS("[test.cpp:1]: (style) Parameter 'p' can be declared as pointer to const\n", errout.str());

        check("void foo(int *p) { if (p) {} }");
        ASSERT_EQUALS("[test.cpp:1]: (style) Parameter 'p' can be declared as pointer to const\n", errout.str());

        check("void foo(int *p) { if (p || x) {} }");
        ASSERT_EQUALS("[test.cpp:1]: (style) Parameter 'p' can be declared as pointer to const\n", errout.str());

        check("void foo(int *p) { if (p == 0) {} }");
        ASSERT_EQUALS("[test.cpp:1]: (style) Parameter 'p' can be declared as pointer to const\n", errout.str());

        check("void foo(int *p) { if (!p) {} }");
        ASSERT_EQUALS("[test.cpp:1]: (style) Parameter 'p' can be declared as pointer to const\n", errout.str());

        check("void foo(int *p) { if (*p > 123) {} }");
        ASSERT_EQUALS("[test.cpp:1]: (style) Parameter 'p' can be declared as pointer to const\n", errout.str());

        check("void foo(int *p) { return *p + 1; }");
        ASSERT_EQUALS("[test.cpp:1]: (style) Parameter 'p' can be declared as pointer to const\n", errout.str());

        check("void foo(int *p) { return *p > 1; }");
        ASSERT_EQUALS("[test.cpp:1]: (style) Parameter 'p' can be declared as pointer to const\n", errout.str());

        check("void foo(const int* c) { if (c == 0) {}; }");
        ASSERT_EQUALS("", errout.str());

        check("struct a { void b(); };\n"
              "struct c {\n"
              "    a* d;\n"
              "    a& g() { return *d; }\n"
              "};\n");
        ASSERT_EQUALS("", errout.str());

        check("struct a { void b(); };\n"
              "struct c { a* d; };\n"
              "void e(c);\n");
        ASSERT_EQUALS("", errout.str());

        check("struct V {\n"
              "    V& get(typename std::vector<V>::size_type i, std::vector<V>* arr) {\n"
              "        return arr->at(i);\n"
              "    }\n"
              "};\n");
        ASSERT_EQUALS("", errout.str());

        check("struct A {};\n"
              "struct B : A {};\n"
              "B* f(A* x) {\n"
              "    return static_cast<B*>(x);\n"
              "}\n");
        ASSERT_EQUALS("", errout.str());

        check("int f(std::vector<int>* x) {\n"
              "    int& i = (*x)[0];\n"
              "    i++;\n"
              "    return i;\n"
              "}");
        ASSERT_EQUALS("", errout.str());

        check("struct A { int a; };\n"
              "A f(std::vector<A>* x) {\n"
              "    x->front().a = 1;\n"
              "    return x->front();\n"
              "}");
        ASSERT_EQUALS("", errout.str());

        check("void f(std::vector<int>* v) {\n"
              "    for(auto&& x:*v)\n"
              "        x = 1;\n"
              "}");
        ASSERT_EQUALS("", errout.str());

        check("struct A {\n"
              "    int* x;\n"
              "    A(int* y) : x(y)\n"
              "    {}\n"
              "};");
        ASSERT_EQUALS("", errout.str());

        check("void f(bool b, int* x, int* y) {\n"
              "  int* z = x;\n"
              "  int* w = b ? y : z;\n"
              "  *w = 1;\n"
              "}");
        ASSERT_EQUALS("", errout.str());

        check("void f(bool b, int* x, int* y) {\n"
              "  int& z = *x;\n"
              "  int& w = b ? *y : z;\n"
              "  w = 1;\n"
              "}");
        ASSERT_EQUALS("", errout.str());

        check("class Base { virtual void dostuff(int *p) = 0; };\n" // #10397
              "class Derived: public Base { int x; void dostuff(int *p) override { x = *p; } };");
        ASSERT_EQUALS("", errout.str());

        check("struct Data { char buf[128]; };\n" // #10483
              "void encrypt(Data& data) {\n"
              "    const char a[] = \"asfasd\";\n"
              "    memcpy(data.buf, &a, sizeof(a));\n"
              "}");
        ASSERT_EQUALS("", errout.str());

        // #10547
        check("void foo(std::istream &istr) {\n"
              "  unsigned char x[2];\n"
              "  istr >> x[0];\n"
              "}");
        ASSERT_EQUALS("", errout.str());

        // #10744
        check("S& f() {\n"
              "    static S* p = new S();\n"
              "    return *p;\n"
              "}\n");
        ASSERT_EQUALS("", errout.str());

        check("int f() {\n"
              "    static int i[1] = {};\n"
              "    return i[0];\n"
              "}\n");
        ASSERT_EQUALS("[test.cpp:2]: (style) Variable 'i' can be declared as const array\n", errout.str());

        check("int f() {\n"
              "    static int i[] = { 0 };\n"
              "    int j = i[0] + 1;\n"
              "    return j;\n"
              "}\n");
        ASSERT_EQUALS("[test.cpp:2]: (style) Variable 'i' can be declared as const array\n", errout.str());

        // #10471
        check("void f(std::array<int, 1> const& i) {\n"
              "    if (i[0] == 0) {}\n"
              "}\n");
        ASSERT_EQUALS("", errout.str());

        // #10466
        check("typedef void* HWND;\n"
              "void f(const std::vector<HWND>&v) {\n"
              "    for (const auto* h : v)\n"
              "        if (h) {}\n"
              "    for (const auto& h : v)\n"
              "        if (h) {}\n"
              "}\n");
        ASSERT_EQUALS("[test.cpp:5]: (style) Variable 'h' can be declared as pointer to const\n", errout.str());

        check("void f(const std::vector<int*>& v) {\n"
              "    for (const auto& p : v)\n"
              "        if (p == nullptr) {}\n"
              "    for (const auto* p : v)\n"
              "        if (p == nullptr) {}\n"
              "}\n");
        ASSERT_EQUALS("[test.cpp:2]: (style) Variable 'p' can be declared as pointer to const\n", errout.str());

        check("void f(std::vector<int*>& v) {\n"
              "    for (const auto& p : v)\n"
              "        if (p == nullptr) {}\n"
              "    for (const auto* p : v)\n"
              "        if (p == nullptr) {}\n"
              "    for (const int* const& p : v)\n"
              "        if (p == nullptr) {}\n"
              "    for (const int* p : v)\n"
              "        if (p == nullptr) {}\n"
              "}\n");
        ASSERT_EQUALS("[test.cpp:1]: (style) Parameter 'v' can be declared as reference to const\n"
                      "[test.cpp:2]: (style) Variable 'p' can be declared as pointer to const\n",
                      errout.str());

        check("void f(std::vector<const int*>& v) {\n"
              "    for (const auto& p : v)\n"
              "        if (p == nullptr) {}\n"
              "    for (const auto* p : v)\n"
              "        if (p == nullptr) {}\n"
              "}\n");
        ASSERT_EQUALS("[test.cpp:1]: (style) Parameter 'v' can be declared as reference to const\n", errout.str());

        check("void f(const std::vector<const int*>& v) {\n"
              "    for (const auto& p : v)\n"
              "        if (p == nullptr) {}\n"
              "    for (const auto* p : v)\n"
              "        if (p == nullptr) {}\n"
              "}\n");
        ASSERT_EQUALS("", errout.str());

        check("void f(const int* const p) {\n"
              "    if (p == nullptr) {}\n"
              "}\n");
        ASSERT_EQUALS("", errout.str());

        check("void g(int*);\n"
              "void f(int* const* pp) {\n"
              "    int* p = pp[0];\n"
              "    g(p);\n"
              "}\n");
        ASSERT_EQUALS("", errout.str());

        check("template <typename T>\n"
              "struct S {\n"
              "    static bool f(const T& t) { return t != nullptr; }\n"
              "};\n"
              "S<int*> s;\n");
        ASSERT_EQUALS("", errout.str());

        check("void f(int i) {\n"
              "    const char *tmp;\n"
              "    char* a[] = { \"a\", \"aa\" };\n"
              "    static char* b[] = { \"b\", \"bb\" };\n"
              "    tmp = a[i];\n"
              "    printf(\"%s\", tmp);\n"
              "    tmp = b[i];\n"
              "    printf(\"%s\", tmp);\n"
              "}\n");
        ASSERT_EQUALS("[test.cpp:3]: (style) Variable 'a' can be declared as const array\n"
                      "[test.cpp:4]: (style) Variable 'b' can be declared as const array\n",
                      errout.str());

        check("typedef void* HWND;\n" // #11084
              "void f(const HWND h) {\n"
              "    if (h == nullptr) {}\n"
              "}\n");
        ASSERT_EQUALS("", errout.str());

        check("using HWND = void*;\n"
              "void f(const HWND h) {\n"
              "    if (h == nullptr) {}\n"
              "}\n");
        ASSERT_EQUALS("", errout.str());

        check("typedef int A;\n"
              "void f(A* x) {\n"
              "    if (x == nullptr) {}\n"
              "}\n");
        ASSERT_EQUALS("[test.cpp:2]: (style) Parameter 'x' can be declared as pointer to const\n", errout.str());

        check("using A = int;\n"
              "void f(A* x) {\n"
              "    if (x == nullptr) {}\n"
              "}\n");
        ASSERT_EQUALS("[test.cpp:2]: (style) Parameter 'x' can be declared as pointer to const\n", errout.str());

        check("struct S { void v(); };\n" // #11095
              "void f(S* s) {\n"
              "    (s - 1)->v();\n"
              "}\n");
        ASSERT_EQUALS("", errout.str());

        check("void f(std::vector<int*>& v) {\n" // #11085
              "    for (int* p : v) {\n"
              "        if (p) {}\n"
              "    }\n"
              "    for (auto* p : v) {\n"
              "        if (p) {}\n"
              "    }\n"
              "    v.clear();\n"
              "}\n");
        ASSERT_EQUALS("[test.cpp:2]: (style) Variable 'p' can be declared as pointer to const\n"
                      "[test.cpp:5]: (style) Variable 'p' can be declared as pointer to const\n",
                      errout.str());

        check("void f() {\n"
              "    char a[1][1];\n"
              "    char* b[1];\n"
              "    b[0] = a[0];\n"
              "    **b = 0;\n"
              "}\n");
        ASSERT_EQUALS("", errout.str());

        check("ptrdiff_t f(int *p0, int *p1) {\n" // #11148
              "    return p0 - p1;\n"
              "}\n");
        ASSERT_EQUALS("[test.cpp:1]: (style) Parameter 'p0' can be declared as pointer to const\n"
                      "[test.cpp:1]: (style) Parameter 'p1' can be declared as pointer to const\n",
                      errout.str());

        check("void f() {\n"
              "    std::array<int, 1> a{}, b{};\n"
              "    const std::array<int, 1>& r = a;\n"
              "    if (r == b) {}\n"
              "}\n");
        ASSERT_EQUALS("", errout.str());

        check("struct S {};\n" // #11599
              "void g(S);\n"
              "void h(const S&);\n"
              "void h(int, int, const S&);\n"
              "void i(S&);\n"
              "void j(const S*);\n"
              "void j(int, int, const S*);\n"
              "void f1(S* s) {\n"
              "    g(*s);\n"
              "}\n"
              "void f2(S* s) {\n"
              "    h(*s);\n"
              "}\n"
              "void f3(S* s) {\n"
              "    h(1, 2, *s);\n"
              "}\n"
              "void f4(S* s) {\n"
              "    i(*s);\n"
              "}\n"
              "void f5(S& s) {\n"
              "    j(&s);\n"
              "}\n"
              "void f6(S& s) {\n"
              "    j(1, 2, &s);\n"
              "}\n");
        ASSERT_EQUALS("[test.cpp:20]: (style) Parameter 's' can be declared as reference to const\n"
                      "[test.cpp:23]: (style) Parameter 's' can be declared as reference to const\n"
                      "[test.cpp:8]: (style) Parameter 's' can be declared as pointer to const\n"
                      "[test.cpp:11]: (style) Parameter 's' can be declared as pointer to const\n"
                      "[test.cpp:14]: (style) Parameter 's' can be declared as pointer to const\n",
                      errout.str());
    }

    void switchRedundantAssignmentTest() {
        check("void foo()\n"
              "{\n"
              "    int y = 1;\n"
              "    switch (a)\n"
              "    {\n"
              "    case 2:\n"
              "        y = 2;\n"
              "    case 3:\n"
              "        y = 3;\n"
              "    }\n"
              "    bar(y);\n"
              "}");
        ASSERT_EQUALS("[test.cpp:7] -> [test.cpp:9]: (style) Variable 'y' is reassigned a value before the old one has been used. 'break;' missing?\n", errout.str());

        check("void foo()\n"
              "{\n"
              "    int y = 1;\n"
              "    switch (a)\n"
              "    {\n"
              "    case 2:\n"
              "      {\n"
              "        y = 2;\n"
              "      }\n"
              "    case 3:\n"
              "        y = 3;\n"
              "    }\n"
              "    bar(y);\n"
              "}");
        ASSERT_EQUALS("[test.cpp:8] -> [test.cpp:11]: (style) Variable 'y' is reassigned a value before the old one has been used. 'break;' missing?\n", errout.str());

        check("void foo()\n"
              "{\n"
              "    int y = 1;\n"
              "    switch (a)\n"
              "    {\n"
              "    case 2:\n"
              "        y = 2;\n"
              "    case 3:\n"
              "        if (x)\n"
              "        {\n"
              "            y = 3;\n"
              "        }\n"
              "    }\n"
              "    bar(y);\n"
              "}");
        ASSERT_EQUALS("", errout.str());

        check("void foo()\n"
              "{\n"
              "    int y = 1;\n"
              "    switch (a)\n"
              "    {\n"
              "    case 2:\n"
              "      {\n"
              "        y = 2;\n"
              "        if (z)\n"
              "            printf(\"%d\", y);\n"
              "      }\n"
              "    case 3:\n"
              "        y = 3;\n"
              "    }\n"
              "    bar(y);\n"
              "}");
        ASSERT_EQUALS("", errout.str());

        check("void foo()\n"
              "{\n"
              "    int x = a;\n"
              "    int y = 1;\n"
              "    switch (x)\n"
              "    {\n"
              "    case 2:\n"
              "        x = 2;\n"
              "    case 3:\n"
              "        y = 3;\n"
              "    }\n"
              "    bar(y);\n"
              "}");
        ASSERT_EQUALS("", errout.str());

        check("void foo()\n"
              "{\n"
              "    int y = 1;\n"
              "    switch (x)\n"
              "    {\n"
              "    case 2:\n"
              "        y = 2;\n"
              "        break;\n"
              "    case 3:\n"
              "        y = 3;\n"
              "    }\n"
              "    bar(y);\n"
              "}");
        ASSERT_EQUALS("", errout.str());

        check("void foo()\n"
              "{\n"
              "    int y = 1;\n"
              "    while(xyz()) {\n"
              "        switch (x)\n"
              "        {\n"
              "        case 2:\n"
              "            y = 2;\n"
              "            continue;\n"
              "        case 3:\n"
              "            y = 3;\n"
              "        }\n"
              "        bar(y);\n"
              "    }\n"
              "}");
        ASSERT_EQUALS("", errout.str());

        check("void foo()\n"
              "{\n"
              "    int y = 1;\n"
              "    while(xyz()) {\n"
              "        switch (x)\n"
              "        {\n"
              "        case 2:\n"
              "            y = 2;\n"
              "            throw e;\n"
              "        case 3:\n"
              "            y = 3;\n"
              "        }\n"
              "        bar(y);\n"
              "    }\n"
              "}");
        ASSERT_EQUALS("", errout.str());

        check("void foo()\n"
              "{\n"
              "    int y = 1;\n"
              "    switch (x)\n"
              "    {\n"
              "    case 2:\n"
              "        y = 2;\n"
              "        printf(\"%d\", y);\n"
              "    case 3:\n"
              "        y = 3;\n"
              "    }\n"
              "    bar(y);\n"
              "}");
        ASSERT_EQUALS("", errout.str());

        check("void foo()\n"
              "{\n"
              "    int y = 1;\n"
              "    switch (x)\n"
              "    {\n"
              "    case 2:\n"
              "        y = 2;\n"
              "        bar();\n"
              "    case 3:\n"
              "        y = 3;\n"
              "    }\n"
              "    bar(y);\n"
              "}");
        ASSERT_EQUALS("[test.cpp:7] -> [test.cpp:10]: (style) Variable 'y' is reassigned a value before the old one has been used. 'break;' missing?\n", errout.str());

        check("void bar() {}\n" // bar isn't noreturn
              "void foo()\n"
              "{\n"
              "    int y = 1;\n"
              "    switch (x)\n"
              "    {\n"
              "    case 2:\n"
              "        y = 2;\n"
              "        bar();\n"
              "    case 3:\n"
              "        y = 3;\n"
              "    }\n"
              "    bar(y);\n"
              "}");
        ASSERT_EQUALS("[test.cpp:8] -> [test.cpp:11]: (style) Variable 'y' is reassigned a value before the old one has been used. 'break;' missing?\n", errout.str());

        check("void foo(int a) {\n"
              "    char str[10];\n"
              "    switch (a)\n"
              "    {\n"
              "    case 2:\n"
              "      strcpy(str, \"a'\");\n"
              "    case 3:\n"
              "      strcpy(str, \"b'\");\n"
              "    }\n"
              "}", nullptr, false, false);
        TODO_ASSERT_EQUALS("[test.cpp:6] -> [test.cpp:8]: (style) Buffer 'str' is being written before its old content has been used. 'break;' missing?\n",
                           "",
                           errout.str());

        check("void foo(int a) {\n"
              "    char str[10];\n"
              "    switch (a)\n"
              "    {\n"
              "    case 2:\n"
              "      strncpy(str, \"a'\");\n"
              "    case 3:\n"
              "      strncpy(str, \"b'\");\n"
              "    }\n"
              "}");
        TODO_ASSERT_EQUALS("[test.cpp:6] -> [test.cpp:8]: (style) Buffer 'str' is being written before its old content has been used. 'break;' missing?\n",
                           "",
                           errout.str());

        check("void foo(int a) {\n"
              "    char str[10];\n"
              "    int z = 0;\n"
              "    switch (a)\n"
              "    {\n"
              "    case 2:\n"
              "      strcpy(str, \"a'\");\n"
              "      z++;\n"
              "    case 3:\n"
              "      strcpy(str, \"b'\");\n"
              "      z++;\n"
              "    }\n"
              "}", nullptr, false, false);
        TODO_ASSERT_EQUALS("[test.cpp:7] -> [test.cpp:10]: (style) Buffer 'str' is being written before its old content has been used. 'break;' missing?\n",
                           "",
                           errout.str());

        check("void foo(int a) {\n"
              "    char str[10];\n"
              "    switch (a)\n"
              "    {\n"
              "    case 2:\n"
              "      strcpy(str, \"a'\");\n"
              "      break;\n"
              "    case 3:\n"
              "      strcpy(str, \"b'\");\n"
              "      break;\n"
              "    }\n"
              "}");
        ASSERT_EQUALS("", errout.str());

        check("void foo(int a) {\n"
              "    char str[10];\n"
              "    switch (a)\n"
              "    {\n"
              "    case 2:\n"
              "      strcpy(str, \"a'\");\n"
              "      printf(str);\n"
              "    case 3:\n"
              "      strcpy(str, \"b'\");\n"
              "    }\n"
              "}", nullptr, false, false);
        ASSERT_EQUALS("", errout.str());

        // Ticket #5158 "segmentation fault (valid code)"
        check("typedef struct ct_data_s {\n"
              "    union {\n"
              "        char freq;\n"
              "    } fc;\n"
              "} ct_data;\n"
              "typedef struct internal_state {\n"
              "    struct ct_data_s dyn_ltree[10];\n"
              "} deflate_state;\n"
              "void f(deflate_state *s) {\n"
              "    s->dyn_ltree[0].fc.freq++;\n"
              "}\n", nullptr, false, false);
        ASSERT_EQUALS("", errout.str());

        // Ticket #6132 "crash: daca: kvirc CheckOther::checkRedundantAssignment()"
        check("void HttpFileTransfer :: transferTerminated ( bool bSuccess@1 ) {\n"
              "if ( m_szCompletionCallback . isNull ( ) ) {\n"
              "KVS_TRIGGER_EVENT ( KviEvent_OnHTTPGetTerminated , out ? out : ( g_pApp . activeConsole ( ) ) , & vParams )\n"
              "} else {\n"
              "KviKvsScript :: run ( m_szCompletionCallback , out ? out : ( g_pApp . activeConsole ( ) ) , & vParams ) ;\n"
              "}\n"
              "}\n", nullptr, false, true);
        ASSERT_EQUALS("", errout.str());

        check("void f() {\n"
              "  int x;\n"
              "  switch (state) {\n"
              "  case 1: x = 3; goto a;\n"
              "  case 1: x = 6; goto a;\n"
              "  }\n"
              "}");
        ASSERT_EQUALS("", errout.str());
    }

    void switchRedundantOperationTest() {
        check("void foo()\n"
              "{\n"
              "    int y = 1;\n"
              "    switch (a)\n"
              "    {\n"
              "    case 2:\n"
              "        ++y;\n"
              "    case 3:\n"
              "        y = 3;\n"
              "    }\n"
              "    bar(y);\n"
              "}");
        ASSERT_EQUALS("[test.cpp:7] -> [test.cpp:9]: (style) Variable 'y' is reassigned a value before the old one has been used. 'break;' missing?\n", errout.str());
        check("void foo()\n"
              "{\n"
              "    int y = 1;\n"
              "    switch (a)\n"
              "    {\n"
              "    case 2:\n"
              "      {\n"
              "        ++y;\n"
              "      }\n"
              "    case 3:\n"
              "        y = 3;\n"
              "    }\n"
              "    bar(y);\n"
              "}");
        ASSERT_EQUALS("[test.cpp:8] -> [test.cpp:11]: (style) Variable 'y' is reassigned a value before the old one has been used. 'break;' missing?\n", errout.str());
        check("void foo()\n"
              "{\n"
              "    int y = 1;\n"
              "    switch (a)\n"
              "    {\n"
              "    case 2:\n"
              "        (void)y;\n"
              "    case 3:\n"
              "        ++y;\n"
              "    }\n"
              "    bar(y);\n"
              "}");
        ASSERT_EQUALS("", errout.str());
        check("void foo()\n"
              "{\n"
              "    int y = 1;\n"
              "    switch (a)\n"
              "    {\n"
              "    case 2:\n"
              "        ++y;\n"
              "    case 3:\n"
              "        ++y;\n"
              "    }\n"
              "    bar(y);\n"
              "}");
        ASSERT_EQUALS("", errout.str());
        check("void foo()\n"
              "{\n"
              "    int y = 1;\n"
              "    switch (a)\n"
              "    {\n"
              "    case 2:\n"
              "        --y;\n"
              "    case 3:\n"
              "        y = 3;\n"
              "    }\n"
              "    bar(y);\n"
              "}");
        ASSERT_EQUALS("[test.cpp:7] -> [test.cpp:9]: (style) Variable 'y' is reassigned a value before the old one has been used. 'break;' missing?\n", errout.str());
        check("void foo()\n"
              "{\n"
              "    int y = 1;\n"
              "    switch (a)\n"
              "    {\n"
              "    case 2:\n"
              "      {\n"
              "        --y;\n"
              "      }\n"
              "    case 3:\n"
              "        y = 3;\n"
              "    }\n"
              "    bar(y);\n"
              "}");
        ASSERT_EQUALS("[test.cpp:8] -> [test.cpp:11]: (style) Variable 'y' is reassigned a value before the old one has been used. 'break;' missing?\n", errout.str());
        check("void foo()\n"
              "{\n"
              "    int y = 1;\n"
              "    switch (a)\n"
              "    {\n"
              "    case 2:\n"
              "        (void)y;\n"
              "    case 3:\n"
              "        --y;\n"
              "    }\n"
              "    bar(y);\n"
              "}");
        ASSERT_EQUALS("", errout.str());
        check("void foo()\n"
              "{\n"
              "    int y = 1;\n"
              "    switch (a)\n"
              "    {\n"
              "    case 2:\n"
              "        --y;\n"
              "    case 3:\n"
              "        --y;\n"
              "    }\n"
              "    bar(y);\n"
              "}");
        ASSERT_EQUALS("", errout.str());
        check("void foo()\n"
              "{\n"
              "    int y = 1;\n"
              "    switch (a)\n"
              "    {\n"
              "    case 2:\n"
              "        y++;\n"
              "    case 3:\n"
              "        y = 3;\n"
              "    }\n"
              "    bar(y);\n"
              "}");
        ASSERT_EQUALS("[test.cpp:7] -> [test.cpp:9]: (style) Variable 'y' is reassigned a value before the old one has been used. 'break;' missing?\n", errout.str());
        check("void foo()\n"
              "{\n"
              "    int y = 1;\n"
              "    switch (a)\n"
              "    {\n"
              "    case 2:\n"
              "      {\n"
              "        y++;\n"
              "      }\n"
              "    case 3:\n"
              "        y = 3;\n"
              "    }\n"
              "    bar(y);\n"
              "}");
        ASSERT_EQUALS("[test.cpp:8] -> [test.cpp:11]: (style) Variable 'y' is reassigned a value before the old one has been used. 'break;' missing?\n", errout.str());
        check("void foo()\n"
              "{\n"
              "    int y = 1;\n"
              "    switch (a)\n"
              "    {\n"
              "    case 2:\n"
              "        y = 2;\n"
              "    case 3:\n"
              "        y++;\n"
              "    }\n"
              "    bar(y);\n"
              "}", nullptr, false, false);
        ASSERT_EQUALS("", errout.str());
        check("void foo()\n"
              "{\n"
              "    int y = 1;\n"
              "    switch (a)\n"
              "    {\n"
              "    case 2:\n"
              "        y++;\n"
              "    case 3:\n"
              "        y++;\n"
              "    }\n"
              "    bar(y);\n"
              "}");
        ASSERT_EQUALS("", errout.str());
        check("void foo()\n"
              "{\n"
              "    int y = 1;\n"
              "    switch (a)\n"
              "    {\n"
              "    case 2:\n"
              "        y--;\n"
              "    case 3:\n"
              "        y = 3;\n"
              "    }\n"
              "    bar(y);\n"
              "}");
        ASSERT_EQUALS("[test.cpp:7] -> [test.cpp:9]: (style) Variable 'y' is reassigned a value before the old one has been used. 'break;' missing?\n", errout.str());
        check("void foo()\n"
              "{\n"
              "    int y = 1;\n"
              "    switch (a)\n"
              "    {\n"
              "    case 2:\n"
              "      {\n"
              "        y--;\n"
              "      }\n"
              "    case 3:\n"
              "        y = 3;\n"
              "    }\n"
              "    bar(y);\n"
              "}");
        ASSERT_EQUALS("[test.cpp:8] -> [test.cpp:11]: (style) Variable 'y' is reassigned a value before the old one has been used. 'break;' missing?\n", errout.str());
        check("void foo()\n"
              "{\n"
              "    int y = 1;\n"
              "    switch (a)\n"
              "    {\n"
              "    case 2:\n"
              "        y = 2;\n"
              "    case 3:\n"
              "        y--;\n"
              "    }\n"
              "    bar(y);\n"
              "}", nullptr, false, false);
        ASSERT_EQUALS("", errout.str());
        check("void foo()\n"
              "{\n"
              "    int y = 1;\n"
              "    switch (a)\n"
              "    {\n"
              "    case 2:\n"
              "        y--;\n"
              "    case 3:\n"
              "        y--;\n"
              "    }\n"
              "    bar(y);\n"
              "}");
        ASSERT_EQUALS("", errout.str());
        check("void foo()\n"
              "{\n"
              "    int y = 1;\n"
              "    switch (a)\n"
              "    {\n"
              "    case 2:\n"
              "        y++;\n"
              "    case 3:\n"
              "        if (x)\n"
              "        {\n"
              "            y = 3;\n"
              "        }\n"
              "    }\n"
              "    bar(y);\n"
              "}");
        ASSERT_EQUALS("", errout.str());
        check("void foo()\n"
              "{\n"
              "    int y = 1;\n"
              "    switch (a)\n"
              "    {\n"
              "    case 2:\n"
              "      {\n"
              "        y++;\n"
              "        if (y)\n"
              "            printf(\"%d\", y);\n"
              "      }\n"
              "    case 3:\n"
              "        y = 3;\n"
              "    }\n"
              "    bar(y);\n"
              "}");
        ASSERT_EQUALS("", errout.str());
        check("void foo()\n"
              "{\n"
              "    int x = a;\n"
              "    int y = 1;\n"
              "    switch (x)\n"
              "    {\n"
              "    case 2:\n"
              "        x++;\n"
              "    case 3:\n"
              "        y++;\n"
              "    }\n"
              "    bar(y);\n"
              "}");
        ASSERT_EQUALS("", errout.str());
        check("void foo()\n"
              "{\n"
              "    int y = 1;\n"
              "    switch (x)\n"
              "    {\n"
              "    case 2:\n"
              "        y++;\n"
              "        break;\n"
              "    case 3:\n"
              "        y = 3;\n"
              "    }\n"
              "    bar(y);\n"
              "}");
        ASSERT_EQUALS("", errout.str());
        check("void foo()\n"
              "{\n"
              "    int y = 1;\n"
              "    while(xyz()) {\n"
              "        switch (x)\n"
              "        {\n"
              "        case 2:\n"
              "            y++;\n"
              "            continue;\n"
              "        case 3:\n"
              "            y = 3;\n"
              "        }\n"
              "        bar(y);\n"
              "    }\n"
              "}");
        ASSERT_EQUALS("", errout.str());
        check("void foo()\n"
              "{\n"
              "    int y = 1;\n"
              "    while(xyz()) {\n"
              "        switch (x)\n"
              "        {\n"
              "        case 2:\n"
              "            y++;\n"
              "            throw e;\n"
              "        case 3:\n"
              "            y = 3;\n"
              "        }\n"
              "        bar(y);\n"
              "    }\n"
              "}");
        ASSERT_EQUALS("", errout.str());
        check("void foo()\n"
              "{\n"
              "    int y = 1;\n"
              "    switch (x)\n"
              "    {\n"
              "    case 2:\n"
              "        y++;\n"
              "        printf(\"%d\", y);\n"
              "    case 3:\n"
              "        y = 3;\n"
              "    }\n"
              "    bar(y);\n"
              "}");
        ASSERT_EQUALS("", errout.str());
        check("void foo()\n"
              "{\n"
              "    int y = 1;\n"
              "    switch (x)\n"
              "    {\n"
              "    case 2:\n"
              "        y++;\n"
              "        bar();\n"
              "    case 3:\n"
              "        y = 3;\n"
              "    }\n"
              "    bar(y);\n"
              "}");
        ASSERT_EQUALS("[test.cpp:7] -> [test.cpp:10]: (style) Variable 'y' is reassigned a value before the old one has been used. 'break;' missing?\n", errout.str());

        check("bool f() {\n"
              "    bool ret = false;\n"
              "    switch (switchCond) {\n"
              "    case 1:\n"
              "        ret = true;\n"
              "        break;\n"
              "    case 31:\n"
              "        ret = true;\n"
              "        break;\n"
              "    case 54:\n"
              "        ret = true;\n"
              "        break;\n"
              "    };\n"
              "    ret = true;\n"
              "    return ret;\n"
              "}");
        ASSERT_EQUALS("[test.cpp:5] -> [test.cpp:14]: (style) Variable 'ret' is reassigned a value before the old one has been used.\n"
                      "[test.cpp:8] -> [test.cpp:14]: (style) Variable 'ret' is reassigned a value before the old one has been used.\n"
                      "[test.cpp:11] -> [test.cpp:14]: (style) Variable 'ret' is reassigned a value before the old one has been used.\n",
                      errout.str());
    }

    void switchRedundantBitwiseOperationTest() {
        check("void foo(int a)\n"
              "{\n"
              "    int y = 1;\n"
              "    switch (a)\n"
              "    {\n"
              "    case 2:\n"
              "        y |= 3;\n"
              "    case 3:\n"
              "        y |= 3;\n"
              "        break;\n"
              "    }\n"
              "}");
        ASSERT_EQUALS("[test.cpp:7]: (style) Redundant bitwise operation on 'y' in 'switch' statement. 'break;' missing?\n", errout.str());

        check("void foo(int a)\n"
              "{\n"
              "    int y = 1;\n"
              "    switch (a)\n"
              "    {\n"
              "    case 2:\n"
              "        y = y | 3;\n"
              "    case 3:\n"
              "        y = y | 3;\n"
              "        break;\n"
              "    }\n"
              "}");
        ASSERT_EQUALS("[test.cpp:7]: (style) Redundant bitwise operation on 'y' in 'switch' statement. 'break;' missing?\n", errout.str());

        check("void foo(int a)\n"
              "{\n"
              "    int y = 1;\n"
              "    switch (a)\n"
              "    {\n"
              "    case 2:\n"
              "        y |= 3;\n"
              "    default:\n"
              "        y |= 3;\n"
              "        break;\n"
              "    }\n"
              "}");
        ASSERT_EQUALS("[test.cpp:7]: (style) Redundant bitwise operation on 'y' in 'switch' statement. 'break;' missing?\n", errout.str());

        check("void foo(int a)\n"
              "{\n"
              "    int y = 1;\n"
              "    switch (a)\n"
              "    {\n"
              "    case 2:\n"
              "        y |= 3;\n"
              "    default:\n"
              "        if (z)\n"
              "            y |= 3;\n"
              "        break;\n"
              "    }\n"
              "}");
        ASSERT_EQUALS("", errout.str());

        check("void foo(int a)\n"
              "{\n"
              "    int y = 1;\n"
              "    switch (a)\n"
              "    {\n"
              "    case 2:\n"
              "        y |= z;\n"
              "        z++\n"
              "    default:\n"
              "        y |= z;\n"
              "        break;\n"
              "    }\n"
              "}");
        ASSERT_EQUALS("", errout.str());

        check("void foo(int a)\n"
              "{\n"
              "    int y = 1;\n"
              "    switch (a)\n"
              "    {\n"
              "    case 2:\n"
              "        y |= 3;\n"
              "        bar(y);\n"
              "    case 3:\n"
              "        y |= 3;\n"
              "        break;\n"
              "    }\n"
              "}");
        ASSERT_EQUALS("", errout.str());

        check("void foo(int a)\n"
              "{\n"
              "    int y = 1;\n"
              "    switch (a)\n"
              "    {\n"
              "    case 2:\n"
              "        y |= 3;\n"
              "        y = 4;\n"
              "    case 3:\n"
              "        y |= 3;\n"
              "        break;\n"
              "    }\n"
              "}");
        ASSERT_EQUALS("[test.cpp:7] -> [test.cpp:8]: (style) Variable 'y' is reassigned a value before the old one has been used.\n", errout.str());

        check("void foo(int a)\n"
              "{\n"
              "    int y = 1;\n"
              "    switch (a)\n"
              "    {\n"
              "    case 2:\n"
              "        y &= 3;\n"
              "    case 3:\n"
              "        y &= 3;\n"
              "        break;\n"
              "    }\n"
              "}");
        ASSERT_EQUALS("[test.cpp:7]: (style) Redundant bitwise operation on 'y' in 'switch' statement. 'break;' missing?\n", errout.str());

        check("void foo(int a)\n"
              "{\n"
              "    int y = 1;\n"
              "    switch (a)\n"
              "    {\n"
              "    case 2:\n"
              "        y |= 3;\n"
              "        break;\n"
              "    case 3:\n"
              "        y |= 3;\n"
              "        break;\n"
              "    }\n"
              "}");
        ASSERT_EQUALS("", errout.str());

        check("void foo(int a)\n"
              "{\n"
              "    int y = 1;\n"
              "    switch (a)\n"
              "    {\n"
              "    case 2:\n"
              "        y ^= 3;\n"
              "    case 3:\n"
              "        y ^= 3;\n"
              "        break;\n"
              "    }\n"
              "}");
        ASSERT_EQUALS("", errout.str());

        check("void foo(int a)\n"
              "{\n"
              "    int y = 1;\n"
              "    switch (a)\n"
              "    {\n"
              "    case 2:\n"
              "        y |= 2;\n"
              "    case 3:\n"
              "        y |= 3;\n"
              "        break;\n"
              "    }\n"
              "}");
        ASSERT_EQUALS("", errout.str());

        check("void foo(int a)\n"
              "{\n"
              "    int y = 1;\n"
              "    switch (a)\n"
              "    {\n"
              "    case 2:\n"
              "        y &= 2;\n"
              "    case 3:\n"
              "        y &= 3;\n"
              "        break;\n"
              "    }\n"
              "}");
        ASSERT_EQUALS("", errout.str());

        check("void foo(int a)\n"
              "{\n"
              "    int y = 1;\n"
              "    switch (a)\n"
              "    {\n"
              "    case 2:\n"
              "        y |= 2;\n"
              "    case 3:\n"
              "        y &= 2;\n"
              "        break;\n"
              "    }\n"
              "}");
        ASSERT_EQUALS("", errout.str());
    }

    void unreachableCode() {
        check("void foo(int a) {\n"
              "    while(1) {\n"
              "        if (a++ >= 100) {\n"
              "            break;\n"
              "            continue;\n"
              "        }\n"
              "    }\n"
              "}", nullptr, false, false);
        ASSERT_EQUALS("[test.cpp:5]: (style) Consecutive return, break, continue, goto or throw statements are unnecessary.\n", errout.str());

        check("int foo(int a) {\n"
              "    return 0;\n"
              "    return(a-1);\n"
              "}", nullptr, false, false);
        ASSERT_EQUALS("[test.cpp:3]: (style) Consecutive return, break, continue, goto or throw statements are unnecessary.\n", errout.str());

        check("int foo(int a) {\n"
              "  A:"
              "    return(0);\n"
              "    goto A;\n"
              "}", nullptr, false, false);
        ASSERT_EQUALS("[test.cpp:3]: (style) Consecutive return, break, continue, goto or throw statements are unnecessary.\n", errout.str());

        Settings settings;
        settings.library.setnoreturn("exit", true);
        settings.library.functions["exit"].argumentChecks[1] = Library::ArgumentChecks();
        check("void foo() {\n"
              "    exit(0);\n"
              "    break;\n"
              "}", nullptr, false, false, false, &settings);
        ASSERT_EQUALS("[test.cpp:3]: (style) Consecutive return, break, continue, goto or throw statements are unnecessary.\n", errout.str());

        check("class NeonSession {\n"
              "    void exit();\n"
              "};\n"
              "void NeonSession::exit()\n"
              "{\n"
              "    SAL_INFO(\"ucb.ucp.webdav\", \"neon commands cannot be aborted\");\n"
              "}", nullptr, false, false, false, &settings);
        ASSERT_EQUALS("", errout.str());

        check("void NeonSession::exit()\n"
              "{\n"
              "    SAL_INFO(\"ucb.ucp.webdav\", \"neon commands cannot be aborted\");\n"
              "}", nullptr, false, false, false, &settings);
        ASSERT_EQUALS("", errout.str());

        check("void foo() { xResAccess->exit(); }", nullptr, false, false, false, &settings);
        ASSERT_EQUALS("", errout.str());

        check("void foo(int a)\n"
              "{\n"
              "        switch(a) {\n"
              "          case 0:\n"
              "            printf(\"case 0\");\n"
              "            break;\n"
              "            break;\n"
              "          case 1:\n"
              "            c++;\n"
              "            break;\n"
              "         }\n"
              "}", nullptr, false, false);
        ASSERT_EQUALS("[test.cpp:7]: (style) Consecutive return, break, continue, goto or throw statements are unnecessary.\n", errout.str());

        check("void foo(int a)\n"
              "{\n"
              "        switch(a) {\n"
              "          case 0:\n"
              "            printf(\"case 0\");\n"
              "            break;\n"
              "          case 1:\n"
              "            c++;\n"
              "            break;\n"
              "         }\n"
              "}");
        ASSERT_EQUALS("", errout.str());

        check("void foo(int a)\n"
              "{\n"
              "        while(true) {\n"
              "          if (a++ >= 100) {\n"
              "            break;\n"
              "            break;\n"
              "          }\n"
              "       }\n"
              "}", nullptr, false, false);
        ASSERT_EQUALS("[test.cpp:6]: (style) Consecutive return, break, continue, goto or throw statements are unnecessary.\n", errout.str());

        check("void foo(int a)\n"
              "{\n"
              "        while(true) {\n"
              "          if (a++ >= 100) {\n"
              "            continue;\n"
              "            continue;\n"
              "          }\n"
              "          a+=2;\n"
              "       }\n"
              "}", nullptr, false, false);
        ASSERT_EQUALS("[test.cpp:6]: (style) Consecutive return, break, continue, goto or throw statements are unnecessary.\n", errout.str());

        check("void foo(int a)\n"
              "{\n"
              "        while(true) {\n"
              "          if (a++ >= 100) {\n"
              "            continue;\n"
              "          }\n"
              "          a+=2;\n"
              "       }\n"
              "}");
        ASSERT_EQUALS("", errout.str());

        check("int foo() {\n"
              "    throw 0;\n"
              "    return 1;\n"
              "}", nullptr, false, false);
        ASSERT_EQUALS("[test.cpp:3]: (style) Consecutive return, break, continue, goto or throw statements are unnecessary.\n", errout.str());

        check("void foo() {\n"
              "    throw 0;\n"
              "    return;\n"
              "}", nullptr, false, false);
        ASSERT_EQUALS("[test.cpp:3]: (style) Consecutive return, break, continue, goto or throw statements are unnecessary.\n", errout.str());

        check("int foo() {\n"
              "    throw = 0;\n"
              "    return 1;\n"
              "}", "test.c", false, false);
        ASSERT_EQUALS("", errout.str());

        check("int foo() {\n"
              "    return 0;\n"
              "    return 1;\n"
              "}", nullptr, false, false, false);
        ASSERT_EQUALS("[test.cpp:3]: (style) Consecutive return, break, continue, goto or throw statements are unnecessary.\n", errout.str());

        check("int foo() {\n"
              "    return 0;\n"
              "    foo();\n"
              "}", nullptr, false, false);
        ASSERT_EQUALS("[test.cpp:3]: (style) Statements following 'return' will never be executed.\n", errout.str());

        check("int foo(int unused) {\n"
              "    return 0;\n"
              "    (void)unused;\n"
              "}", nullptr, false, false);
        ASSERT_EQUALS("", errout.str());

        check("int foo(int unused1, int unused2) {\n"
              "    return 0;\n"
              "    (void)unused1;\n"
              "    (void)unused2;\n"
              "}", nullptr, false, false);
        ASSERT_EQUALS("", errout.str());

        check("int foo(int unused1, int unused2) {\n"
              "    return 0;\n"
              "    (void)unused1;\n"
              "    (void)unused2;\n"
              "    foo();\n"
              "}", nullptr, false, false);
        ASSERT_EQUALS("[test.cpp:5]: (style) Statements following 'return' will never be executed.\n", errout.str());

        check("int foo() {\n"
              "    if(bar)\n"
              "        return 0;\n"
              "    return 124;\n"
              "}");
        ASSERT_EQUALS("", errout.str());

        check("int foo() {\n"
              "    while(bar) {\n"
              "        return 0;\n"
              "        return 0;\n"
              "        return 0;\n"
              "        return 0;\n"
              "    }\n"
              "    return 124;\n"
              "}", nullptr, false, false);
        ASSERT_EQUALS("[test.cpp:4]: (style) Consecutive return, break, continue, goto or throw statements are unnecessary.\n", errout.str());

        check("void foo() {\n"
              "    while(bar) {\n"
              "        return;\n"
              "        break;\n"
              "    }\n"
              "}", nullptr, false, false);
        ASSERT_EQUALS("[test.cpp:4]: (style) Consecutive return, break, continue, goto or throw statements are unnecessary.\n", errout.str());

        // #5707
        check("extern int i,j;\n"
              "int foo() {\n"
              "    switch(i) {\n"
              "        default: j=1; break;\n"
              "    }\n"
              "    return 0;\n"
              "    j=2;\n"
              "}", nullptr, false, false);
        ASSERT_EQUALS("[test.cpp:7]: (style) Statements following 'return' will never be executed.\n", errout.str());

        check("int foo() {\n"
              "    return 0;\n"
              "  label:\n"
              "    throw 0;\n"
              "}", nullptr, false, false);
        ASSERT_EQUALS("[test.cpp:3]: (style) Label 'label' is not used.\n", errout.str());

        check("struct A {\n"
              "    virtual void foo  (P & Val) throw ();\n"
              "    virtual void foo1 (P & Val) throw ();\n"
              "}");
        ASSERT_EQUALS("", errout.str());

        check("int foo() {\n"
              "    goto label;\n"
              "    while (true) {\n"
              "     bar();\n"
              "     label:\n"
              "    }\n"
              "}");
        ASSERT_EQUALS("", errout.str()); // #3457

        check("int foo() {\n"
              "    goto label;\n"
              "    do {\n"
              "     bar();\n"
              "     label:\n"
              "    } while (true);\n"
              "}");
        ASSERT_EQUALS("", errout.str()); // #3457

        check("int foo() {\n"
              "    goto label;\n"
              "    for (;;) {\n"
              "     bar();\n"
              "     label:\n"
              "    }\n"
              "}");
        ASSERT_EQUALS("", errout.str()); // #3457

        // #3383. TODO: Use preprocessor
        check("int foo() {\n"
              "\n" // #ifdef A
              "    return 0;\n"
              "\n" // #endif
              "    return 1;\n"
              "}", nullptr, false, false);
        ASSERT_EQUALS("", errout.str());
        check("int foo() {\n"
              "\n" // #ifdef A
              "    return 0;\n"
              "\n" // #endif
              "    return 1;\n"
              "}", nullptr, true, false);
        ASSERT_EQUALS("[test.cpp:5]: (style, inconclusive) Consecutive return, break, continue, goto or throw statements are unnecessary.\n", errout.str());

        // #4711 lambda functions
        check("int f() {\n"
              "    return g([](int x){(void)x+1; return x;});\n"
              "}",
              nullptr,
              false,
              false);
        ASSERT_EQUALS("", errout.str());

        // #4756
        check("template <>\n"
              "inline uint16_t htobe(uint16_t value) {\n"
              "     return ( __extension__ ({\n"
              "         register unsigned short int __v, __x = (unsigned short int) (value);\n"
              "         if (__builtin_constant_p (__x))\n"
              "             __v = ((unsigned short int) ((((__x) >> 8) & 0xff) | (((__x) & 0xff) << 8)));\n"
              "         else\n"
              "             __asm__ (\"rorw $8, %w0\" : \"=r\" (__v) : \"0\" (__x) : \"cc\");\n"
              "         (void)__v;\n"
              "     }));\n"
              "}", nullptr, false, false);
        ASSERT_EQUALS("", errout.str());

        // #6008
        check("static std::function< int ( int, int ) > GetFunctor() {\n"
              "    return [](int a_, int b_) -> int {\n"
              "        int sum = a_ + b_;\n"
              "        return sum;\n"
              "    };\n"
              "}", nullptr, false, false);
        ASSERT_EQUALS("", errout.str());

        // #5789
        check("struct per_state_info {\n"
              "    uint64_t enter, exit;\n"
              "    uint64_t events;\n"
              "    per_state_info() : enter(0), exit(0), events(0) {}\n"
              "};", nullptr, false, false);
        ASSERT_EQUALS("", errout.str());

        // #6664
        check("void foo() {\n"
              "    (beat < 100) ? (void)0 : exit(0);\n"
              "    bar();\n"
              "}", nullptr, false, false, false, &settings);
        ASSERT_EQUALS("", errout.str());

        check("void foo() {\n"
              "    (beat < 100) ? exit(0) : (void)0;\n"
              "    bar();\n"
              "}", nullptr, false, false, false, &settings);
        ASSERT_EQUALS("", errout.str());

        // #8261
        // TODO Do not throw AST validation exception
        TODO_ASSERT_THROW(check("void foo() {\n"
                                "    (beat < 100) ? (void)0 : throw(0);\n"
                                "    bar();\n"
                                "}", nullptr, false, false, false, &settings), InternalError);
        //ASSERT_EQUALS("", errout.str());

        check("int foo() {\n"
              "    exit(0);\n"
              "    return 1;\n" // <- clarify for tools that function does not continue..
              "}");
        ASSERT_EQUALS("", errout.str());

        check("void f() {\n"
              "    enum : uint8_t { A, B } var = A;\n"
              "}\n");
        ASSERT_EQUALS("", errout.str());

        checkP("#define INB(x) __extension__ ({ u_int tmp = (x); inb(tmp); })\n" // #4739
               "static unsigned char cmos_hal_read(unsigned index) {\n"
               "    unsigned short port_0, port_1;\n"
               "    assert(!verify_cmos_byte_index(index));\n"
               "    if (index < 128) {\n"
               "      port_0 = 0x70;\n"
               "      port_1 = 0x71;\n"
               "    }\n"
               "    else {\n"
               "      port_0 = 0x72;\n"
               "      port_1 = 0x73;\n"
               "    }\n"
               "    OUTB(index, port_0);\n"
               "    return INB(port_1);\n"
               "}\n", "test.c");
        ASSERT_EQUALS("", errout.str());

        check("[[noreturn]] void n();\n"
              "void f() {\n"
              "    n();\n"
              "    g();\n"
              "}\n");
        ASSERT_EQUALS("[test.cpp:4]: (style) Statements following noreturn function 'n()' will never be executed.\n", errout.str());

        check("void f() {\n"
              "    exit(1);\n"
              "    g();\n"
              "}\n");
        ASSERT_EQUALS("[test.cpp:3]: (style) Statements following noreturn function 'exit()' will never be executed.\n", errout.str());

        check("void f() {\n"
              "    do {\n"
              "        break;\n"
              "        g();\n"
              "    } while (0);\n"
              "}\n");
        ASSERT_EQUALS("[test.cpp:4]: (style) Statements following 'break' will never be executed.\n", errout.str());
    }

    void redundantContinue() {
        check("void f() {\n" // #11195
              "    for (int i = 0; i < 10; ++i) {\n"
              "        printf(\"i = %d\\n\", i);\n"
              "        continue;\n"
              "    }\n"
              "}\n");
        ASSERT_EQUALS("[test.cpp:4]: (style) 'continue' is redundant since it is the last statement in a loop.\n", errout.str());

        check("void f() {\n"
              "    int i = 0;"
              "    do {\n"
              "        ++i;\n"
              "        printf(\"i = %d\\n\", i);\n"
              "        continue;\n"
              "    } while (i < 10);\n"
              "}\n");
        ASSERT_EQUALS("[test.cpp:5]: (style) 'continue' is redundant since it is the last statement in a loop.\n", errout.str());
    }


    void suspiciousCase() {
        check("void foo() {\n"
              "    switch(a) {\n"
              "        case A&&B:\n"
              "            foo();\n"
              "        case (A||B):\n"
              "            foo();\n"
              "        case A||B:\n"
              "            foo();\n"
              "    }\n"
              "}");
        ASSERT_EQUALS("[test.cpp:3]: (warning, inconclusive) Found suspicious case label in switch(). Operator '&&' probably doesn't work as intended.\n"
                      "[test.cpp:5]: (warning, inconclusive) Found suspicious case label in switch(). Operator '||' probably doesn't work as intended.\n"
                      "[test.cpp:7]: (warning, inconclusive) Found suspicious case label in switch(). Operator '||' probably doesn't work as intended.\n", errout.str());

        check("void foo() {\n"
              "    switch(a) {\n"
              "        case 1:\n"
              "            a=A&&B;\n"
              "    }\n"
              "}");
        ASSERT_EQUALS("", errout.str());

        // TODO Do not throw AST validation exception
        TODO_ASSERT_THROW(check("void foo() {\n"
                                "    switch(a) {\n"
                                "        case A&&B?B:A:\n"
                                "            foo();\n"
                                "    }\n"
                                "}"), InternalError);
        //ASSERT_EQUALS("", errout.str());
    }

    void suspiciousEqualityComparison() {
        check("void foo(int c) {\n"
              "    if (x) c == 0;\n"
              "}");
        ASSERT_EQUALS("[test.cpp:2]: (warning, inconclusive) Found suspicious equality comparison. Did you intend to assign a value instead?\n", errout.str());

        check("void foo(const int* c) {\n"
              "    if (x) *c == 0;\n"
              "}");
        ASSERT_EQUALS("[test.cpp:2]: (warning, inconclusive) Found suspicious equality comparison. Did you intend to assign a value instead?\n", errout.str());


        check("void foo(int c) {\n"
              "    if (c == 1) {\n"
              "        c = 0;\n"
              "    }\n"
              "}");
        ASSERT_EQUALS("", errout.str());

        check("void foo(int c) {\n"
              "    c == 1;\n"
              "}");
        ASSERT_EQUALS("[test.cpp:2]: (warning, inconclusive) Found suspicious equality comparison. Did you intend to assign a value instead?\n", errout.str());

        check("void foo(int c) {\n"
              "    for (int i = 0; i == 10; i ++) {\n"
              "        a ++;\n"
              "    }\n"
              "}");
        ASSERT_EQUALS("", errout.str());

        check("void foo(int c) {\n"
              "    for (i == 0; i < 10; i ++) {\n"
              "        c ++;\n"
              "    }\n"
              "}");
        ASSERT_EQUALS("[test.cpp:2]: (warning, inconclusive) Found suspicious equality comparison. Did you intend to assign a value instead?\n", errout.str());

        check("void foo(int c) {\n"
              "    for (i == 1; i < 10; i ++) {\n"
              "        c ++;\n"
              "    }\n"
              "}");
        ASSERT_EQUALS("[test.cpp:2]: (warning, inconclusive) Found suspicious equality comparison. Did you intend to assign a value instead?\n", errout.str());

        check("void foo(int c) {\n"
              "    for (i == 2; i < 10; i ++) {\n"
              "        c ++;\n"
              "    }\n"
              "}");
        ASSERT_EQUALS("[test.cpp:2]: (warning, inconclusive) Found suspicious equality comparison. Did you intend to assign a value instead?\n", errout.str());

        check("void foo(int c) {\n"
              "    for (int i = 0; i < 10; i == c) {\n"
              "        c ++;\n"
              "    }\n"
              "}");
        ASSERT_EQUALS("[test.cpp:2]: (warning, inconclusive) Found suspicious equality comparison. Did you intend to assign a value instead?\n", errout.str());

        check("void foo(int c) {\n"
              "    for (; running == 1;) {\n"
              "        c ++;\n"
              "    }\n"
              "}");
        ASSERT_EQUALS("", errout.str());

        check("void foo(int c) {\n"
              "    printf(\"%i\", ({x==0;}));\n"
              "}");
        ASSERT_EQUALS("", errout.str());

        check("void foo(int arg) {\n"
              "    printf(\"%i\", ({int x = do_something(); x == 0;}));\n"
              "}");
        ASSERT_EQUALS("", errout.str());

        check("void foo(int x) {\n"
              "    printf(\"%i\", ({x == 0; x > 0 ? 10 : 20}));\n"
              "}");
        ASSERT_EQUALS("[test.cpp:2]: (warning, inconclusive) Found suspicious equality comparison. Did you intend to assign a value instead?\n", errout.str());

        check("void foo(int x) {\n"
              "    for (const Token* end = tok->link(); tok != end; tok = (tok == end) ? end : tok->next()) {\n"
              "        x++;\n"
              "    }\n"
              "}");
        ASSERT_EQUALS("", errout.str());

        check("void foo(int x) {\n"
              "    for (int i = (x == 0) ? 0 : 5; i < 10; i ++) {\n"
              "        x++;\n"
              "    }\n"
              "}");
        ASSERT_EQUALS("", errout.str());

        check("void foo(int x) {\n"
              "    for (int i = 0; i < 10; i += (x == 5) ? 1 : 2) {\n"
              "        x++;\n"
              "    }\n"
              "}");
        ASSERT_EQUALS("", errout.str());
    }

    void suspiciousUnaryPlusMinus() { // #8004
        check("int g() { return 1; }\n"
              "void f() {\n"
              "    +g();\n"
              "    -g();\n"
              "}\n");
        ASSERT_EQUALS("[test.cpp:3]: (warning, inconclusive) Found suspicious operator '+', result is not used.\n"
                      "[test.cpp:4]: (warning, inconclusive) Found suspicious operator '-', result is not used.\n",
                      errout.str());

        check("void f(int i) {\n"
              "    +i;\n"
              "    -i;\n"
              "}\n");
        ASSERT_EQUALS("[test.cpp:2]: (warning, inconclusive) Found suspicious operator '+', result is not used.\n"
                      "[test.cpp:3]: (warning, inconclusive) Found suspicious operator '-', result is not used.\n",
                      errout.str());
    }

    void selfAssignment() {
        check("void foo()\n"
              "{\n"
              "    int x = 1;\n"
              "    x = x;\n"
              "    return 0;\n"
              "}");
        ASSERT_EQUALS("[test.cpp:4]: (warning) Redundant assignment of 'x' to itself.\n", errout.str());

        check("void foo()\n"
              "{\n"
              "    int x = x;\n"
              "}");
        ASSERT_EQUALS("[test.cpp:3]: (warning) Redundant assignment of 'x' to itself.\n", errout.str());

        check("struct A { int b; };\n"
              "void foo(A* a1, A* a2) {\n"
              "    a1->b = a1->b;\n"
              "}");
        ASSERT_EQUALS("[test.cpp:3]: (warning) Redundant assignment of 'a1->b' to itself.\n", errout.str());

        check("int x;\n"
              "void f()\n"
              "{\n"
              "    x = x = 3;\n"
              "}");
        ASSERT_EQUALS("[test.cpp:4]: (warning) Redundant assignment of 'x' to itself.\n", errout.str());

        // #4073 (segmentation fault)
        check("void Foo::myFunc( int a )\n"
              "{\n"
              "    if (a == 42)\n"
              "    a = a;\n"
              "}");

        check("void foo()\n"
              "{\n"
              "    int x = 1;\n"
              "    x = x + 1;\n"
              "    return 0;\n"
              "}");
        ASSERT_EQUALS("", errout.str());

        check("void foo()\n"
              "{\n"
              "        int *x = getx();\n"
              "        *x = x;\n"
              "}");
        ASSERT_EQUALS("", errout.str());

        check("void foo() {\n"
              "    BAR *x = getx();\n"
              "    x = x;\n"
              "}");
        ASSERT_EQUALS("[test.cpp:3]: (warning) Redundant assignment of 'x' to itself.\n", errout.str());

        // #2502 - non-primitive type -> there might be some side effects
        check("void foo()\n"
              "{\n"
              "    Fred fred; fred = fred;\n"
              "}");
        ASSERT_EQUALS("", errout.str());

        check("void f(int x) {\n"
              "    x = (x == 0);"
              "    func(x);\n"
              "}");
        ASSERT_EQUALS("", errout.str());

        check("void f(int x) {\n"
              "    x = (x != 0);"
              "    func(x);\n"
              "}");
        ASSERT_EQUALS("", errout.str());

        // ticket #3001 - false positive
        check("void foo(int x) {\n"
              "    x = x ? x : 0;\n"
              "}");
        ASSERT_EQUALS("", errout.str());

        // #3800 - false negative when variable is extern
        check("extern int i;\n"
              "void f() {\n"
              "    i = i;\n"
              "}");
        ASSERT_EQUALS("[test.cpp:3]: (warning) Redundant assignment of 'i' to itself.\n", errout.str());

        // #4291 - id for variables accessed through 'this'
        check("class Foo {\n"
              "    int var;\n"
              "    void func();\n"
              "};\n"
              "void Foo::func() {\n"
              "    this->var = var;\n"
              "}");
        ASSERT_EQUALS("[test.cpp:6]: (warning) Redundant assignment of 'this->var' to itself.\n", errout.str());

        check("class Foo {\n"
              "    int var;\n"
              "    void func(int var);\n"
              "};\n"
              "void Foo::func(int var) {\n"
              "    this->var = var;\n"
              "}");
        ASSERT_EQUALS("", errout.str());

        // #6406 - designated initializer doing bogus self assignment
        check("struct callbacks {\n"
              "    void (*s)(void);\n"
              "};\n"
              "void something(void) {}\n"
              "void f() {\n"
              "    struct callbacks ops = { .s = ops.s };\n"
              "}");
        TODO_ASSERT_EQUALS("[test.cpp:6]: (warning) Redundant assignment of 'something' to itself.\n", "", errout.str());

        check("class V\n"
              "{\n"
              "public:\n"
              "    V()\n"
              "    {\n"
              "        x = y = z = 0.0;\n"
              "    }\n"
              "    V( double x, const double y_, const double &z_)\n"
              "    {\n"
              "        x = x; y = y; z = z;\n"
              "    }\n"
              "    double x, y, z;\n"
              "};");
        ASSERT_EQUALS("[test.cpp:10]: (warning) Redundant assignment of 'x' to itself.\n"
                      "[test.cpp:10]: (warning) Redundant assignment of 'y' to itself.\n"
                      "[test.cpp:10]: (warning) Redundant assignment of 'z' to itself.\n", errout.str());

        check("void f(int i) { i = !!i; }");
        ASSERT_EQUALS("", errout.str());

        check("void foo() {\n"
              "    int x = 1;\n"
              "    int &ref = x;\n"
              "    ref = x;\n"
              "}\n");
        ASSERT_EQUALS("[test.cpp:4]: (warning) Redundant assignment of 'ref' to itself.\n", errout.str());

        check("class Foo {\n" // #9850
              "    int i{};\n"
              "    void modify();\n"
              "    void method() {\n"
              "        Foo copy = *this;\n"
              "        modify();\n"
              "        *this = copy;\n"
              "    }\n"
              "};\n");
        ASSERT_EQUALS("", errout.str());

        check("struct S {\n" // #11383
              "    void f() {\n"
              "        int x = 42;"
              "        auto l2 = [i = i, x, y = 0]() { return i + x + y; };\n"
              "    }\n"
              "    int i;\n"
              "};\n");
        ASSERT_EQUALS("", errout.str());

        check("void f() {\n" // #10337
              "    int b[2] = { 1, 2 };\n"
              "    int idx = 0;\n"
              "    int& i = b[idx];\n"
              "    idx++;\n"
              "    i = b[idx];\n"
              "};\n");
        ASSERT_EQUALS("", errout.str());
    }

    void trac1132() {
        check("class Lock\n"
              "{\n"
              "public:\n"
              "    Lock(int i)\n"
              "    {\n"
              "        std::cout << \"Lock \" << i << std::endl;\n"
              "    }\n"
              "    ~Lock()\n"
              "    {\n"
              "        std::cout << \"~Lock\" << std::endl;\n"
              "    }\n"
              "};\n"
              "int main()\n"
              "{\n"
              "    Lock(123);\n"
              "    std::cout << \"hello\" << std::endl;\n"
              "    return 0;\n"
              "}");
        ASSERT_EQUALS("[test.cpp:15]: (style) Instance of 'Lock' object is destroyed immediately.\n", errout.str());
    }

    void trac3693() {
        check("struct A{\n"
              "  enum {\n"
              "    b = 300\n"
              "  };\n"
              "};\n"
              "const int DFLT_TIMEOUT = A::b % 1000000 ;\n", nullptr, false, false);
        ASSERT_EQUALS("", errout.str());
    }

    void testMisusedScopeObjectDoesNotPickFunction1() {
        check("int main ( )\n"
              "{\n"
              "    CouldBeFunction ( 123 ) ;\n"
              "    return 0 ;\n"
              "}");
        ASSERT_EQUALS("", errout.str());
    }

    void testMisusedScopeObjectDoesNotPickFunction2() {
        check("struct error {\n"
              "    error() {}\n"
              "};\n"
              "\n"
              "class parser {\n"
              "public:\n"
              "    void error() const {}\n"
              "\n"
              "    void foo() const {\n"
              "        error();\n"
              "        do_something();\n"
              "    }\n"
              "};");
        ASSERT_EQUALS("", errout.str());
    }

    void testMisusedScopeObjectPicksClass() {
        check("class NotAFunction ;\n"
              "int function ( )\n"
              "{\n"
              "    NotAFunction ( 123 );\n"
              "    return 0 ;\n"
              "}");
        ASSERT_EQUALS("[test.cpp:4]: (style) Instance of 'NotAFunction' object is destroyed immediately.\n", errout.str());
    }

    void testMisusedScopeObjectPicksStruct() {
        check("struct NotAClass;\n"
              "bool func ( )\n"
              "{\n"
              "    NotAClass ( 123 ) ;\n"
              "    return true ;\n"
              "}");
        ASSERT_EQUALS("[test.cpp:4]: (style) Instance of 'NotAClass' object is destroyed immediately.\n", errout.str());
    }

    void testMisusedScopeObjectDoesNotPickIf() {
        check("bool func( int a , int b , int c )\n"
              "{\n"
              "    if ( a > b ) return c == a ;\n"
              "    return b == a ;\n"
              "}");
        ASSERT_EQUALS("", errout.str());
    }

    void testMisusedScopeObjectDoesNotPickConstructorDeclaration() {
        check("class Something : public SomethingElse\n"
              "{\n"
              "public:\n"
              "~Something ( ) ;\n"
              "Something ( ) ;\n"
              "}");
        ASSERT_EQUALS("", errout.str());
    }

    void testMisusedScopeObjectDoesNotPickFunctor() {
        check("class IncrementFunctor\n"
              "{\n"
              "public:\n"
              "    void operator()(int &i)\n"
              "    {\n"
              "        ++i;\n"
              "    }\n"
              "};\n"
              "\n"
              "int main()\n"
              "{\n"
              "    int a = 1;\n"
              "    IncrementFunctor()(a);\n"
              "    return a;\n"
              "}");
        ASSERT_EQUALS("", errout.str());
    }

    void testMisusedScopeObjectDoesNotPickLocalClassConstructors() {
        check("void f() {\n"
              "    class Foo {\n"
              "        Foo() { }\n"
              "        Foo(int a) { }\n"
              "        Foo(int a, int b) { }\n"
              "    };\n"
              "    Foo();\n"
              "    do_something();\n"
              "}");
        ASSERT_EQUALS("[test.cpp:7]: (style) Instance of 'Foo' object is destroyed immediately.\n", errout.str());
    }

    void testMisusedScopeObjectDoesNotPickUsedObject() {
        check("struct Foo {\n"
              "    void bar() {\n"
              "    }\n"
              "};\n"
              "\n"
              "void fn() {\n"
              "    Foo().bar();\n"
              "}");
        ASSERT_EQUALS("", errout.str());
    }

    void testMisusedScopeObjectDoesNotPickPureC() {
        // Ticket #2352
        const char code[] = "struct cb_watch_bool {\n"
                            "    int a;\n"
                            "};\n"
                            "\n"
                            "void f()\n"
                            "{\n"
                            "    cb_watch_bool();\n"
                            "    do_something();\n"
                            "}\n";

        check(code, "test.cpp");
        ASSERT_EQUALS("[test.cpp:7]: (style) Instance of 'cb_watch_bool' object is destroyed immediately.\n", errout.str());

        check(code, "test.c");
        ASSERT_EQUALS("", errout.str());

        // Ticket #2639
        check("struct stat { int a; int b; };\n"
              "void stat(const char *fn, struct stat *);\n"
              "\n"
              "void foo() {\n"
              "    stat(\"file.txt\", &st);\n"
              "    do_something();\n"
              "}");
        ASSERT_EQUALS("",errout.str());

        check("struct AMethodObject {\n" // #4336
              "    AMethodObject(double, double, double);\n"
              "};\n"
              "struct S {\n"
              "    static void A(double, double, double);\n"
              "};\n"
              "void S::A(double const a1, double const a2, double const a3) {\n"
              "    AMethodObject(a1, a2, a3);\n"
              "}\n");
        ASSERT_EQUALS("",errout.str());
    }

    void testMisusedScopeObjectDoesNotPickNestedClass() {
        const char code[] = "class ios_base {\n"
                            "public:\n"
                            "  class Init {\n"
                            "  public:\n"
                            "  };\n"
                            "};\n"
                            "class foo {\n"
                            "public:\n"
                            "  foo();\n"
                            "  void Init(int);\n"
                            "};\n"
                            "foo::foo() {\n"
                            "  Init(0);\n"
                            "  do_something();\n"
                            "}\n";

        check(code, "test.cpp");
        ASSERT_EQUALS("", errout.str());
    }

    void testMisusedScopeObjectInConstructor() {
        const char code[] = "class Foo {\n"
                            "public:\n"
                            "  Foo(char x) {\n"
                            "    Foo(x, 0);\n"
                            "    do_something();\n"
                            "  }\n"
                            "  Foo(char x, int y) { }\n"
                            "};\n";
        check(code, "test.cpp");
        ASSERT_EQUALS("[test.cpp:4]: (style) Instance of 'Foo' object is destroyed immediately.\n", errout.str());
    }

    void testMisusedScopeObjectStandardType() {
        check("int g();\n"
              "void f(int i) {\n"
              "    int();\n"
              "    int(0);\n"
              "    int( g() );\n" // don't warn
              "    int{};\n"
              "    int{ 0 };\n"
              "    int{ i };\n"
              "    int{ g() };\n" // don't warn
              "    g();\n"
              "}\n", "test.cpp");
        ASSERT_EQUALS("[test.cpp:3]: (style) Instance of 'int' object is destroyed immediately.\n"
                      "[test.cpp:4]: (style) Instance of 'int' object is destroyed immediately.\n"
                      "[test.cpp:6]: (style) Instance of 'int' object is destroyed immediately.\n"
                      "[test.cpp:7]: (style) Instance of 'int' object is destroyed immediately.\n"
                      "[test.cpp:8]: (style) Instance of 'int' object is destroyed immediately.\n",
                      errout.str());

        check("void f(int j) {\n"
              "    for (; bool(j); ) {}\n"
              "}\n", "test.cpp");
        ASSERT_EQUALS("", errout.str());

        check("void g() {\n"
              "    float (f);\n"
              "    float (*p);\n"
              "}\n", "test.cpp");
        ASSERT_EQUALS("", errout.str());

        check("int f(int i) {\n"
              "    void();\n"
              "    return i;\n"
              "}\n", "test.cpp");
        ASSERT_EQUALS("", errout.str());
    }

    void testMisusedScopeObjectNamespace() {
        check("namespace M {\n" // #4779
              "    namespace N {\n"
              "        struct S {};\n"
              "    }\n"
              "}\n"
              "int f() {\n"
              "    M::N::S();\n"
              "    return 0;\n"
              "}\n", "test.cpp");
        ASSERT_EQUALS("[test.cpp:7]: (style) Instance of 'M::N::S' object is destroyed immediately.\n", errout.str());

        check("void f() {\n" // #10057
              "    std::string(\"abc\");\n"
              "    std::string{ \"abc\" };\n"
              "    std::pair<int, int>(1, 2);\n"
              "    (void)0;\n"
              "}\n", "test.cpp");
        ASSERT_EQUALS("[test.cpp:2]: (style) Instance of 'std::string' object is destroyed immediately.\n"
                      "[test.cpp:3]: (style) Instance of 'std::string' object is destroyed immediately.\n"
                      "[test.cpp:4]: (style) Instance of 'std::pair' object is destroyed immediately.\n",
                      errout.str());

        check("struct S {\n" // #10083
              "    void f() {\n"
              "        std::lock_guard<std::mutex>(m);\n"
              "    }\n"
              "    void g() {\n"
              "        std::scoped_lock<std::mutex>(m);\n"
              "    }\n"
              "    void h() {\n"
              "        std::scoped_lock(m);\n"
              "    }\n"
              "    std::mutex m;\n"
              "}\n", "test.cpp");
        ASSERT_EQUALS("[test.cpp:3]: (style) Instance of 'std::lock_guard' object is destroyed immediately.\n"
                      "[test.cpp:6]: (style) Instance of 'std::scoped_lock' object is destroyed immediately.\n"
                      "[test.cpp:9]: (style) Instance of 'std::scoped_lock' object is destroyed immediately.\n",
                      errout.str());
    }

    void testMisusedScopeObjectAssignment() { // #11371
        check("struct S;\n"
              "S f();\n"
              "S& g();\n"
              "S&& h();\n"
              "S* i();\n"
              "void t0() { f() = {}; }\n"
              "void t1() { g() = {}; }\n"
              "void t2() { h() = {}; }\n"
              "void t3() { *i() = {}; }\n", "test.cpp");
        ASSERT_EQUALS("[test.cpp:6]: (style) Instance of 'S' object is destroyed immediately, assignment has no effect.\n", errout.str());
    }

    void trac2084() {
        check("void f()\n"
              "{\n"
              "    struct sigaction sa;\n"
              "\n"
              "    { sigaction(SIGHUP, &sa, 0); };\n"
              "    { sigaction(SIGINT, &sa, 0); };\n"
              "}");
        ASSERT_EQUALS("", errout.str());
    }

    void trac2071() {
        check("void f() {\n"
              "    struct AB {\n"
              "        AB(int a) { }\n"
              "    };\n"
              "\n"
              "    const AB ab[3] = { AB(0), AB(1), AB(2) };\n"
              "}");
        ASSERT_EQUALS("", errout.str());
    }

    void clarifyCalculation() {
        check("int f(char c) {\n"
              "    return 10 * (c == 0) ? 1 : 2;\n"
              "}");
        ASSERT_EQUALS("[test.cpp:2]: (style) Clarify calculation precedence for '*' and '?'.\n", errout.str());

        check("void f(char c) {\n"
              "    printf(\"%i\", 10 * (c == 0) ? 1 : 2);\n"
              "}");
        ASSERT_EQUALS("[test.cpp:2]: (style) Clarify calculation precedence for '*' and '?'.\n", errout.str());

        check("void f() {\n"
              "    return (2*a)?b:c;\n"
              "}");
        ASSERT_EQUALS("", errout.str());

        check("void f(char c) {\n"
              "    printf(\"%i\", a + b ? 1 : 2);\n"
              "}",nullptr,false,false);
        ASSERT_EQUALS("[test.cpp:2]: (style) Clarify calculation precedence for '+' and '?'.\n", errout.str());

        check("void f() {\n"
              "    std::cout << x << y ? 2 : 3;\n"
              "}");
        ASSERT_EQUALS("[test.cpp:2]: (style) Clarify calculation precedence for '<<' and '?'.\n", errout.str());

        check("void f() {\n"
              "    int ab = a - b ? 2 : 3;\n"
              "}");
        ASSERT_EQUALS("[test.cpp:2]: (style) Clarify calculation precedence for '-' and '?'.\n", errout.str());

        check("void f() {\n"
              "    int ab = a | b ? 2 : 3;\n"
              "}");
        ASSERT_EQUALS("[test.cpp:2]: (style) Clarify calculation precedence for '|' and '?'.\n", errout.str());

        // ticket #195
        check("int f(int x, int y) {\n"
              "    return x >> ! y ? 8 : 2;\n"
              "}");
        ASSERT_EQUALS("[test.cpp:2]: (style) Clarify calculation precedence for '>>' and '?'.\n", errout.str());

        check("int f() {\n"
              "   return shift < sizeof(int64_t)*8 ? 1 : 2;\n"
              "}");
        ASSERT_EQUALS("", errout.str());

        check("void f() { a = *p ? 1 : 2; }");
        ASSERT_EQUALS("", errout.str());

        check("void f(int x) { const char *p = x & 1 ? \"1\" : \"0\"; }");
        ASSERT_EQUALS("", errout.str());

        check("void foo() { x = a % b ? \"1\" : \"0\"; }");
        ASSERT_EQUALS("", errout.str());

        check("void f(int x) { return x & 1 ? '1' : '0'; }");
        ASSERT_EQUALS("", errout.str());

        check("void f(int x) { return x & 16 ? 1 : 0; }");
        ASSERT_EQUALS("", errout.str());

        check("void f(int x) { return x % 16 ? 1 : 0; }");
        ASSERT_EQUALS("", errout.str());

        check("enum {X,Y}; void f(int x) { return x & Y ? 1 : 0; }");
        ASSERT_EQUALS("", errout.str());
    }

    void clarifyStatement() {
        check("char* f(char* c) {\n"
              "    *c++;\n"
              "    return c;\n"
              "}");
        ASSERT_EQUALS(
            "[test.cpp:2]: (warning, inconclusive) Found suspicious operator '*', result is not used.\n"
            "[test.cpp:2]: (warning) In expression like '*A++' the result of '*' is unused. Did you intend to write '(*A)++;'?\n",
            errout.str());

        check("char* f(char** c) {\n"
              "    *c[5]--;\n"
              "    return *c;\n"
              "}");
        ASSERT_EQUALS(
            "[test.cpp:2]: (warning, inconclusive) Found suspicious operator '*', result is not used.\n"
            "[test.cpp:2]: (warning) In expression like '*A++' the result of '*' is unused. Did you intend to write '(*A)++;'?\n",
            errout.str());

        check("void f(Foo f) {\n"
              "    *f.a++;\n"
              "}");
        ASSERT_EQUALS(
            "[test.cpp:2]: (warning, inconclusive) Found suspicious operator '*', result is not used.\n"
            "[test.cpp:2]: (warning) In expression like '*A++' the result of '*' is unused. Did you intend to write '(*A)++;'?\n",
            errout.str());

        check("void f(Foo f) {\n"
              "    *f.a[5].v[3]++;\n"
              "}");
        ASSERT_EQUALS(
            "[test.cpp:2]: (warning, inconclusive) Found suspicious operator '*', result is not used.\n"
            "[test.cpp:2]: (warning) In expression like '*A++' the result of '*' is unused. Did you intend to write '(*A)++;'?\n",
            errout.str());

        check("void f(Foo f) {\n"
              "    *f.a(1, 5).v[x + y]++;\n"
              "}");
        ASSERT_EQUALS(
            "[test.cpp:2]: (warning, inconclusive) Found suspicious operator '*', result is not used.\n"
            "[test.cpp:2]: (warning) In expression like '*A++' the result of '*' is unused. Did you intend to write '(*A)++;'?\n",
            errout.str());

        check("char* f(char* c) {\n"
              "    (*c)++;\n"
              "    return c;\n"
              "}");
        ASSERT_EQUALS("", errout.str());

        check("void f(char* c) {\n"
              "    bar(*c++);\n"
              "}");
        ASSERT_EQUALS("", errout.str());

        check("char*** f(char*** c) {\n"
              "    ***c++;\n"
              "    return c;\n"
              "}");
        ASSERT_EQUALS(
            "[test.cpp:2]: (warning, inconclusive) Found suspicious operator '*', result is not used.\n"
            "[test.cpp:2]: (warning) In expression like '*A++' the result of '*' is unused. Did you intend to write '(*A)++;'?\n",
            errout.str());

        check("char** f(char*** c) {\n"
              "    **c[5]--;\n"
              "    return **c;\n"
              "}");
        ASSERT_EQUALS(
            "[test.cpp:2]: (warning, inconclusive) Found suspicious operator '*', result is not used.\n"
            "[test.cpp:2]: (warning) In expression like '*A++' the result of '*' is unused. Did you intend to write '(*A)++;'?\n",
            errout.str());

        check("char*** f(char*** c) {\n"
              "    (***c)++;\n"
              "    return c;\n"
              "}");
        ASSERT_EQUALS("", errout.str());

        check("void f(const int*** p) {\n" // #10923
              "    delete[] **p;\n"
              "}\n");
        ASSERT_EQUALS("", errout.str());

        check("void *f(char** c) {\n"
              "    bar(**c++);\n"
              "}");
        ASSERT_EQUALS("", errout.str());

        check("void *f(char* p) {\n"
              "    for (p = path; *p++;) ;\n"
              "}");
        ASSERT_EQUALS("", errout.str());

        check("void f() {\n"
              "    std::array<std::array<double,3>,3> array;\n"
              "}\n");
        ASSERT_EQUALS("", errout.str());
    }

    void duplicateBranch() {
        check("void f(int a, int &b) {\n"
              "    if (a)\n"
              "        b = 1;\n"
              "    else\n"
              "        b = 1;\n"
              "}");
        ASSERT_EQUALS("[test.cpp:4] -> [test.cpp:2]: (style, inconclusive) Found duplicate branches for 'if' and 'else'.\n", errout.str());

        check("void f(int a, int &b) {\n"
              "    if (a) {\n"
              "        if (a == 1)\n"
              "            b = 2;\n"
              "        else\n"
              "            b = 2;\n"
              "    } else\n"
              "        b = 1;\n"
              "}");
        ASSERT_EQUALS("[test.cpp:5] -> [test.cpp:3]: (style, inconclusive) Found duplicate branches for 'if' and 'else'.\n", errout.str());

        check("void f(int a, int &b) {\n"
              "    if (a == 1)\n"
              "        b = 1;\n"
              "    else {\n"
              "        if (a)\n"
              "            b = 2;\n"
              "        else\n"
              "            b = 2;\n"
              "    }\n"
              "}");
        ASSERT_EQUALS("[test.cpp:7] -> [test.cpp:5]: (style, inconclusive) Found duplicate branches for 'if' and 'else'.\n", errout.str());

        check("int f(int signed, unsigned char value) {\n"
              "    int ret;\n"
              "    if (signed)\n"
              "        ret = (signed char)value;\n"  // cast must be kept so the simplifications and verification is skipped
              "    else\n"
              "        ret = (unsigned char)value;\n"
              "    return ret;\n"
              "}", nullptr, false, false);
        ASSERT_EQUALS("", errout.str());

        check("void f() {\n"
              "    if (b)\n"
              "        __asm__(\"mov ax, bx\");\n"
              "    else\n"
              "        __asm__(\"mov bx, bx\");\n"
              "}");
        ASSERT_EQUALS("", errout.str()); // #3407

        check("void f() {\n"
              "    if (b)\n"
              "        __asm__(\"mov ax, bx\");\n"
              "    else\n"
              "        __asm__(\"mov ax, bx\");\n"
              "}");
        ASSERT_EQUALS("[test.cpp:4] -> [test.cpp:2]: (style, inconclusive) Found duplicate branches for 'if' and 'else'.\n", errout.str());
    }

    void duplicateBranch1() {

        // tests inspired by http://www.viva64.com/en/b/0149/ ( Comparison between PVS-Studio and cppcheck )
        // Errors detected in Quake 3: Arena by PVS-Studio: Fragment 2
        check("void f()\n"
              "{\n"
              "  if (front < 0)\n"
              "    frac = front/(front-back);\n"
              "  else\n"
              "    frac = front/(front-back);\n"
              "}");
        ASSERT_EQUALS("[test.cpp:5] -> [test.cpp:3]: (style, inconclusive) Found duplicate branches for 'if' and 'else'.\n", errout.str());

        check("void f()\n"
              "{\n"
              "  if (front < 0)\n"
              "  { frac = front/(front-back);}\n"
              "  else\n"
              "    frac = front/((front-back));\n"
              "}");
        ASSERT_EQUALS("[test.cpp:5] -> [test.cpp:3]: (style, inconclusive) Found duplicate branches for 'if' and 'else'.\n", errout.str());

        // No message about empty branches (#5354)
        check("void f()\n"
              "{\n"
              "  if (front < 0)\n"
              "  {}\n"
              "  else\n"
              "  {}\n"
              "}");
        ASSERT_EQUALS("", errout.str());
    }

    void duplicateBranch2() {
        checkP("#define DOSTUFF1 ;\n"
               "#define DOSTUFF2 ;\n"
               "void f(int x) {\n" // #4329
               "  if (x)\n"
               "    DOSTUFF1\n"
               "  else\n"
               "    DOSTUFF2\n"
               "}");
        ASSERT_EQUALS("", errout.str());
    }

    void duplicateBranch3() {
        check("void f(bool b, int i) {\n"
              "    int j = i;\n"
              "    if (b) {\n"
              "        x = i;\n"
              "    } else {\n"
              "        x = j;\n"
              "    }\n"
              "}");
        ASSERT_EQUALS("[test.cpp:2] -> [test.cpp:5] -> [test.cpp:3]: (style, inconclusive) Found duplicate branches for 'if' and 'else'.\n", errout.str());

        check("void f(bool b, int i) {\n"
              "    int j = i;\n"
              "    i++;\n"
              "    if (b) {\n"
              "        x = i;\n"
              "    } else {\n"
              "        x = j;\n"
              "    }\n"
              "}");
        ASSERT_EQUALS("", errout.str());
    }

    void duplicateBranch4() {
        check("void* f(bool b) {\n"
              "    if (b) {\n"
              "        return new A::Y(true);\n"
              "    } else {\n"
              "        return new A::Z(true);\n"
              "    }\n"
              "}");
        ASSERT_EQUALS("", errout.str());
    }

    void duplicateBranch5() {
        check("void f(bool b) {\n"
              "    int j;\n"
              "    if (b) {\n"
              "        unsigned int i = 0;\n"
              "        j = i;\n"
              "    } else {\n"
              "        unsigned int i = 0;\n"
              "        j = i;\n"
              "    }\n"
              "}");
        ASSERT_EQUALS("[test.cpp:6] -> [test.cpp:3]: (style, inconclusive) Found duplicate branches for 'if' and 'else'.\n", errout.str());

        check("void f(bool b) {\n"
              "    int j;\n"
              "    if (b) {\n"
              "        unsigned int i = 0;\n"
              "        j = i;\n"
              "    } else {\n"
              "        unsigned int i = 0;\n"
              "        j = 1;\n"
              "    }\n"
              "}");
        ASSERT_EQUALS("", errout.str());

        check("void f(bool b) {\n"
              "    int j;\n"
              "    if (b) {\n"
              "        unsigned int i = 0;\n"
              "    } else {\n"
              "        int i = 0;\n"
              "    }\n"
              "}");
        ASSERT_EQUALS("", errout.str());

        check("void f(bool b) {\n"
              "    int j;\n"
              "    if (b) {\n"
              "        unsigned int i = 0;\n"
              "        j = i;\n"
              "    } else {\n"
              "        int i = 0;\n"
              "        j = i;\n"
              "    }\n"
              "}");
        ASSERT_EQUALS("", errout.str());
    }

    void duplicateBranch6() {
        check("void f(bool b) {\n"
              "    if (b) {\n"
              "    } else {\n"
              "        int i = 0;\n"
              "    }\n"
              "}");
        ASSERT_EQUALS("", errout.str());

        check("void f(bool b) {\n"
              "    if (b) {\n"
              "        int i = 0;\n"
              "    } else {\n"
              "    }\n"
              "}");
        ASSERT_EQUALS("", errout.str());
    }

    void duplicateExpression1() {
        check("void foo(int a) {\n"
              "    if (a == a) { }\n"
              "}");
        ASSERT_EQUALS("[test.cpp:2]: (style) Same expression on both sides of '=='.\n", errout.str());

        check("void fun(int b) {\n"
              "    return  a && a ||\n"
              "            b == b &&\n"
              "            d > d &&\n"
              "            e < e &&\n"
              "            f ;\n"
              "}");
        ASSERT_EQUALS("[test.cpp:2]: (style) Same expression on both sides of '&&'.\n"
                      "[test.cpp:3]: (style) Same expression on both sides of '=='.\n"
                      "[test.cpp:4]: (style) Same expression on both sides of '>'.\n"
                      "[test.cpp:5]: (style) Same expression on both sides of '<'.\n", errout.str());

        check("void foo() {\n"
              "    return a && a;\n"
              "}");
        ASSERT_EQUALS("[test.cpp:2]: (style) Same expression on both sides of '&&'.\n", errout.str());

        check("void foo() {\n"
              "    a = b && b;\n"
              "}");
        ASSERT_EQUALS("[test.cpp:2]: (style) Same expression on both sides of '&&'.\n", errout.str());

        check("void foo(int b) {\n"
              "    f(a,b == b);\n"
              "}");
        ASSERT_EQUALS("[test.cpp:2]: (style) Same expression on both sides of '=='.\n", errout.str());

        check("void foo(int b) {\n"
              "    f(b == b, a);\n"
              "}");
        ASSERT_EQUALS("[test.cpp:2]: (style) Same expression on both sides of '=='.\n", errout.str());

        check("void foo() {\n"
              "    if (x!=2 || x!=2) {}\n"
              "}");
        ASSERT_EQUALS("[test.cpp:2]: (style) Same expression on both sides of '||'.\n", errout.str());

        check("void foo(int a, int b) {\n"
              "    if ((a < b) && (b > a)) { }\n"
              "}");
        ASSERT_EQUALS("[test.cpp:2]: (style) Same expression on both sides of '&&' because 'a<b' and 'b>a' represent the same value.\n", errout.str());

        check("void foo(int a, int b) {\n"
              "    if ((a <= b) && (b >= a)) { }\n"
              "}");
        ASSERT_EQUALS("[test.cpp:2]: (style) Same expression on both sides of '&&' because 'a<=b' and 'b>=a' represent the same value.\n", errout.str());

        check("void foo() {\n"
              "    if (x!=2 || y!=3 || x!=2) {}\n"
              "}");
        ASSERT_EQUALS("[test.cpp:2]: (style) Same expression 'x!=2' found multiple times in chain of '||' operators.\n", errout.str());

        check("void foo() {\n"
              "    if (x!=2 && (x=y) && x!=2) {}\n"
              "}");
        ASSERT_EQUALS("", errout.str());

        check("void foo() {\n"
              "    if (a && b || a && b) {}\n"
              "}");
        ASSERT_EQUALS("[test.cpp:2]: (style) Same expression on both sides of '||'.\n", errout.str());

        check("void foo() {\n"
              "    if (a && b || b && c) {}\n"
              "}");
        ASSERT_EQUALS("", errout.str());

        check("void foo() {\n"
              "    if (a && b | b && c) {}\n"
              "}");
        ASSERT_EQUALS("[test.cpp:2]: (style) Same expression on both sides of '|'.\n", errout.str());

        check("void foo() {\n"
              "    if ((a + b) | (a + b)) {}\n"
              "}");
        ASSERT_EQUALS("[test.cpp:2]: (style) Same expression on both sides of '|'.\n", errout.str());

        check("void foo() {\n"
              "    if ((a | b) & (a | b)) {}\n"
              "}");
        ASSERT_EQUALS("[test.cpp:2]: (style) Same expression on both sides of '&'.\n", errout.str());

        check("void foo(int a, int b) {\n"
              "    if ((a | b) == (a | b)) {}\n"
              "}");
        ASSERT_EQUALS("[test.cpp:2]: (style) Same expression on both sides of '=='.\n", errout.str());

        check("void foo() {\n"
              "    if (a1[a2[c & 0xff] & 0xff]) {}\n"
              "}");
        ASSERT_EQUALS("", errout.str());

        check("void d(const char f, int o, int v)\n"
              "{\n"
              "     if (((f=='R') && (o == 1) && ((v < 2) || (v > 99))) ||\n"
              "         ((f=='R') && (o == 2) && ((v < 2) || (v > 99))) ||\n"
              "         ((f=='T') && (o == 2) && ((v < 200) || (v > 9999)))) {}\n"
              "}");
        ASSERT_EQUALS("", errout.str());

        check("int f(int x) { return x+x; }");
        ASSERT_EQUALS("", errout.str());

        check("void f(int x) { while (x+=x) ; }");
        ASSERT_EQUALS("", errout.str());

        check("void foo() {\n"
              "    if (a && b && b) {}\n"
              "}");
        ASSERT_EQUALS("[test.cpp:2]: (style) Same expression on both sides of '&&'.\n", errout.str());

        check("void foo() {\n"
              "    if (a || b || b) {}\n"
              "}");
        ASSERT_EQUALS("[test.cpp:2]: (style) Same expression on both sides of '||'.\n", errout.str());

        check("void foo() {\n"
              "    if (a / 1000 / 1000) {}\n"
              "}");
        ASSERT_EQUALS("", errout.str());

        check("int foo(int i) {\n"
              "    return i/i;\n"
              "}");
        ASSERT_EQUALS("[test.cpp:2]: (style) Same expression on both sides of '/'.\n", errout.str());

        check("void foo() {\n"
              "    if (a << 1 << 1) {}\n"
              "}");
        ASSERT_EQUALS("", errout.str());

        check("int f() { return !!y; }"); // No FP
        ASSERT_EQUALS("", errout.str());

        // make sure there are not "same expression" fp when there are different casts
        check("void f(long x) { if ((int32_t)x == (int64_t)x) {} }",
              nullptr,  // filename
              false, // inconclusive
              false, // runSimpleChecks
              false, // verbose
              nullptr   // settings
              );
        ASSERT_EQUALS("", errout.str());

        // make sure there are not "same expression" fp when there are different ({}) expressions
        check("void f(long x) { if (({ 1+2; }) == ({3+4;})) {} }");
        ASSERT_EQUALS("", errout.str());

        // #5535: Reference named like its type
        check("void foo() { UMSConfig& UMSConfig = GetUMSConfiguration(); }");
        ASSERT_EQUALS("[test.cpp:1]: (style) Variable 'UMSConfig' can be declared as reference to const\n", errout.str());

        // #3868 - false positive (same expression on both sides of |)
        check("void f(int x) {\n"
              "    a = x ? A | B | C\n"
              "          : A | B;\n"
              "}");
        ASSERT_EQUALS("", errout.str());

        check("void f(const Bar &bar) {\n"
              "    bool a = bar.isSet() && bar->isSet();\n"
              "    bool b = bar.isSet() && bar.isSet();\n"
              "}");
        ASSERT_EQUALS("[test.cpp:3]: (style) Same expression on both sides of '&&'.\n", errout.str());


        check("void foo(int a, int b) {\n"
              "    if ((b + a) | (a + b)) {}\n"
              "}");
        ASSERT_EQUALS("[test.cpp:2]: (style) Same expression on both sides of '|' because 'b+a' and 'a+b' represent the same value.\n", errout.str());

        check("void foo(const std::string& a, const std::string& b) {\n"
              "  return a.find(b+\"&\") || a.find(\"&\"+b);\n"
              "}");
        ASSERT_EQUALS("", errout.str());

        check("void foo(int a, int b) {\n"
              "    if ((b > a) | (a > b)) {}\n" // > is not commutative
              "}");
        ASSERT_EQUALS("", errout.str());

        check("void foo(double a, double b) {\n"
              "    if ((b + a) > (a + b)) {}\n"
              "}");
        ASSERT_EQUALS("[test.cpp:2]: (style) The comparison 'b+a > a+b' is always false because 'b+a' and 'a+b' represent the same value.\n", errout.str());

        check("void f(int x) {\n"
              "    if ((x == 1) && (x == 0x00000001))\n"
              "        a++;\n"
              "}");
        ASSERT_EQUALS("[test.cpp:2]: (style) Same expression on both sides of '&&' because 'x==1' and 'x==0x00000001' represent the same value.\n", errout.str());

        check("void f() {\n"
              "    enum { Four = 4 };\n"
              "    if (Four == 4) {}"
              "}", nullptr, true, false);
        ASSERT_EQUALS("", errout.str());

        check("void f() {\n"
              "    enum { Four = 4 };\n"
              "    static_assert(Four == 4, \"\");\n"
              "}");
        ASSERT_EQUALS("", errout.str());

        check("void f() {\n"
              "    enum { Four = 4 };\n"
              "    static_assert(4 == Four, \"\");\n"
              "}");
        ASSERT_EQUALS("", errout.str());

        check("void f() {\n"
              "    enum { FourInEnumOne = 4 };\n"
              "    enum { FourInEnumTwo = 4 };\n"
              "    if (FourInEnumOne == FourInEnumTwo) {}\n"
              "}", nullptr, true, false);
        ASSERT_EQUALS("", errout.str());

        check("void f() {\n"
              "    enum { FourInEnumOne = 4 };\n"
              "    enum { FourInEnumTwo = 4 };\n"
              "    static_assert(FourInEnumOne == FourInEnumTwo, \"\");\n"
              "}");
        ASSERT_EQUALS("", errout.str());

        check("void foo(int a, int b) {\n"
              "    if (sizeof(a) == sizeof(a)) { }\n"
              "    if (sizeof(a) == sizeof(b)) { }\n"
              "}");
        ASSERT_EQUALS("[test.cpp:2]: (style) Same expression on both sides of '=='.\n", errout.str());

        check("float bar(int) __attribute__((pure));\n"
              "char foo(int) __attribute__((pure));\n"
              "int test(int a, int b) {\n"
              "    if (bar(a) == bar(a)) { }\n"
              "    if (unknown(a) == unknown(a)) { }\n"
              "    if (foo(a) == foo(a)) { }\n"
              "}");
        ASSERT_EQUALS("[test.cpp:6]: (style) Same expression on both sides of '=='.\n", errout.str());
    }

    void duplicateExpression2() { // check if float is NaN or Inf
        check("int f(long double ldbl, double dbl, float flt) {\n" // ticket #2730
              "    if (ldbl != ldbl) have_nan = 1;\n"
              "    if (!(dbl == dbl)) have_nan = 1;\n"
              "    if (flt != flt) have_nan = 1;\n"
              "    return have_nan;\n"
              "}");
        ASSERT_EQUALS("", errout.str());

        check("float f(float x) { return x-x; }"); // ticket #4485 (Inf)
        ASSERT_EQUALS("", errout.str());

        check("float f(float x) { return (X double)x == (X double)x; }", nullptr, false, false);
        ASSERT_EQUALS("", errout.str());

        check("struct X { float f; };\n"
              "float f(struct X x) { return x.f == x.f; }");
        ASSERT_EQUALS("", errout.str());

        check("struct X { int i; };\n"
              "int f(struct X x) { return x.i == x.i; }");
        ASSERT_EQUALS("[test.cpp:2]: (style) Same expression on both sides of '=='.\n", errout.str());

        // #5284 - when type is unknown, assume it's float
        check("int f() { return x==x; }");
        ASSERT_EQUALS("", errout.str());
    }

    void duplicateExpression3() {
        Settings settings;
        const char xmldata[] = "<?xml version=\"1.0\"?>\n"
                               "<def>\n"
                               "  <function name=\"mystrcmp\">\n"
                               "    <pure/>\n"
                               "    <arg nr=\"1\"/>\n"
                               "    <arg nr=\"2\"/>\n"
                               "  </function>\n"
                               "</def>";
        ASSERT(settings.library.loadxmldata(xmldata, sizeof(xmldata)));

        check("void foo() {\n"
              "    if (x() || x()) {}\n"
              "}");
        ASSERT_EQUALS("", errout.str());

        check("struct A {\n"
              "  void foo() const;\n"
              "  bool bar() const;\n"
              "};\n"
              "void A::foo() const {\n"
              "    if (bar() && bar()) {}\n"
              "}");
        ASSERT_EQUALS("[test.cpp:6]: (style) Same expression on both sides of '&&'.\n", errout.str());

        check("struct A {\n"
              "  void foo();\n"
              "  bool bar();\n"
              "  bool bar() const;\n"
              "};\n"
              "void A::foo() {\n"
              "    if (bar() && bar()) {}\n"
              "}");
        ASSERT_EQUALS("", errout.str());

        check("class B {\n"
              "    void bar(int i);\n"
              "};\n"
              "class A {\n"
              "    void bar(int i) const;\n"
              "};\n"
              "void foo() {\n"
              "    B b;\n"
              "    A a;\n"
              "    if (b.bar(1) && b.bar(1)) {}\n"
              "    if (a.bar(1) && a.bar(1)) {}\n"
              "}");
        ASSERT_EQUALS("[test.cpp:11]: (style) Same expression on both sides of '&&'.\n", errout.str());

        check("class D { void strcmp(); };\n"
              "void foo() {\n"
              "    D d;\n"
              "    if (d.strcmp() && d.strcmp()) {}\n"
              "}");
        ASSERT_EQUALS("", errout.str());

        check("void foo() {\n"
              "    if ((mystrcmp(a, b) == 0) || (mystrcmp(a, b) == 0)) {}\n"
              "}", "test.cpp", false, true, false, &settings);
        ASSERT_EQUALS("[test.cpp:2]: (style) Same expression on both sides of '||'.\n", errout.str());

        check("void GetValue() { return rand(); }\n"
              "void foo() {\n"
              "    if ((GetValue() == 0) || (GetValue() == 0)) { dostuff(); }\n"
              "}");
        ASSERT_EQUALS("", errout.str());

        check("void __attribute__((const)) GetValue() { return X; }\n"
              "void foo() {\n"
              "    if ((GetValue() == 0) || (GetValue() == 0)) { dostuff(); }\n"
              "}");
        ASSERT_EQUALS("[test.cpp:3]: (style) Same expression on both sides of '||'.\n", errout.str());

        check("void GetValue() __attribute__((const));\n"
              "void GetValue() { return X; }\n"
              "void foo() {\n"
              "    if ((GetValue() == 0) || (GetValue() == 0)) { dostuff(); }\n"
              "}");
        ASSERT_EQUALS("[test.cpp:4]: (style) Same expression on both sides of '||'.\n", errout.str());

        check("void foo() {\n"
              "    if (str == \"(\" || str == \"(\") {}\n"
              "}");
        ASSERT_EQUALS("[test.cpp:2]: (style) Same expression on both sides of '||'.\n", errout.str());

        check("void foo() {\n"
              "    if (bar(a) && !strcmp(a, b) && bar(a) && !strcmp(a, b)) {}\n"
              "}");
        ASSERT_EQUALS("", errout.str());

        // #5334
        check("void f(C *src) {\n"
              "    if (x<A*>(src) || x<B*>(src))\n"
              "        a++;\n"
              "}");
        ASSERT_EQUALS("", errout.str());

        check("void f(A *src) {\n"
              "    if (dynamic_cast<B*>(src) || dynamic_cast<B*>(src)) {}\n"
              "}\n", "test.cpp", false, false); // don't run simplifications
        ASSERT_EQUALS("[test.cpp:2]: (style) Same expression on both sides of '||'.\n", errout.str());

        // #5819
        check("Vector func(Vector vec1) {\n"
              "    return fabs(vec1 & vec1 & vec1);\n"
              "}");
        ASSERT_EQUALS("", errout.str());

        check("Vector func(int vec1) {\n"
              "    return fabs(vec1 & vec1 & vec1);\n"
              "}");
        ASSERT_EQUALS("[test.cpp:2]: (style) Same expression on both sides of '&'.\n", errout.str());

    }

    void duplicateExpression4() {
        check("void foo() {\n"
              "    if (*a++ != b || *a++ != b) {}\n"
              "}");
        ASSERT_EQUALS("", errout.str());

        check("void foo() {\n"
              "    if (*a-- != b || *a-- != b) {}\n"
              "}");
        ASSERT_EQUALS("", errout.str());

        // assignment
        check("void f() {\n"
              "  while (*(a+=2)==*(b+=2) && *(a+=2)==*(b+=2)) {}\n"
              "}");
        ASSERT_EQUALS("", errout.str());
    }

    void duplicateExpression5() {  // #3749 - macros with same values
        check("void f() {\n"
              "    if ($a == $a) { }\n"
              "}");
        ASSERT_EQUALS("", errout.str());
    }

    void duplicateExpression6() {  // #4639
        check("float IsNan(float value) { return !(value == value); }\n"
              "double IsNan(double value) { return !(value == value); }\n"
              "long double IsNan(long double value) { return !(value == value); }");
        ASSERT_EQUALS("", errout.str());
    }

    void duplicateExpression7() {
        check("void f() {\n"
              "    const int i = sizeof(int);\n"
              "    if ( i != sizeof (int)){}\n"
              "}");
        ASSERT_EQUALS("[test.cpp:2] -> [test.cpp:3]: (style) The comparison 'i != sizeof(int)' is always false because 'i' and 'sizeof(int)' represent the same value.\n", errout.str());

        check("void f() {\n"
              "    const int i = sizeof(int);\n"
              "    if ( sizeof (int) != i){}\n"
              "}");
        ASSERT_EQUALS("[test.cpp:2] -> [test.cpp:3]: (style) The comparison 'sizeof(int) != i' is always false because 'sizeof(int)' and 'i' represent the same value.\n", errout.str());

        check("void f(int a = 1) { if ( a != 1){}}");
        ASSERT_EQUALS("", errout.str());

        check("void f() {\n"
              "    int a = 1;\n"
              "    if ( a != 1){}\n"
              "}");
        ASSERT_EQUALS("[test.cpp:2] -> [test.cpp:3]: (style) The comparison 'a != 1' is always false.\n", errout.str());

        check("void f() {\n"
              "    int a = 1;\n"
              "    int b = 1;\n"
              "    if ( a != b){}\n"
              "}");
        ASSERT_EQUALS("[test.cpp:2] -> [test.cpp:3] -> [test.cpp:4]: (style) The comparison 'a != b' is always false because 'a' and 'b' represent the same value.\n", errout.str());

        check("void f() {\n"
              "    int a = 1;\n"
              "    int b = a;\n"
              "    if ( a != b){}\n"
              "}");
        ASSERT_EQUALS("[test.cpp:3] -> [test.cpp:4]: (style) The comparison 'a != b' is always false because 'a' and 'b' represent the same value.\n", errout.str());

        check("void use(int);\n"
              "void f() {\n"
              "    int a = 1;\n"
              "    int b = 1;\n"
              "    use(b);\n"
              "    if ( a != 1){}\n"
              "}");
        ASSERT_EQUALS("[test.cpp:3] -> [test.cpp:6]: (style) The comparison 'a != 1' is always false.\n", errout.str());

        check("void use(int);\n"
              "void f() {\n"
              "    int a = 1;\n"
              "    use(a);\n"
              "    a = 2;\n"
              "    if ( a != 1){}\n"
              "}");
        ASSERT_EQUALS("", errout.str());

        check("void use(int);\n"
              "void f() {\n"
              "    int a = 2;\n"
              "    use(a);\n"
              "    a = 1;\n"
              "    if ( a != 1){}\n"
              "}");
        ASSERT_EQUALS("", errout.str());

        check("const int a = 1;\n"
              "void f() {\n"
              "    if ( a != 1){}\n"
              "}");
        ASSERT_EQUALS("[test.cpp:1] -> [test.cpp:3]: (style) The comparison 'a != 1' is always false.\n", errout.str());

        check("int a = 1;\n"
              "    void f() {\n"
              "    if ( a != 1){}\n"
              "}");
        ASSERT_EQUALS("", errout.str());

        check("void f() {\n"
              "    static const int a = 1;\n"
              "    if ( a != 1){}\n"
              "}");
        ASSERT_EQUALS("[test.cpp:2] -> [test.cpp:3]: (style) The comparison 'a != 1' is always false.\n", errout.str());

        check("void f() {\n"
              "    static int a = 1;\n"
              "    if ( a != 1){}\n"
              "}");
        ASSERT_EQUALS("", errout.str());

        check("void f() {\n"
              "    int a = 1;\n"
              "    if ( a != 1){\n"
              "        a++;\n"
              "    }}");
        ASSERT_EQUALS("[test.cpp:2] -> [test.cpp:3]: (style) The comparison 'a != 1' is always false.\n", errout.str());

        check("void f(int b) {\n"
              "    int a = 1;\n"
              "    while (b) {\n"
              "        if ( a != 1){}\n"
              "        a++;\n"
              "    }\n"
              "}");
        ASSERT_EQUALS("", errout.str());

        check("bool f(bool a, bool b) {\n"
              "    const bool c = a;\n"
              "    return a && b && c;\n"
              "}");
        ASSERT_EQUALS("[test.cpp:2] -> [test.cpp:3]: (style) Same expression 'a' found multiple times in chain of '&&' operators because 'a' and 'c' represent the same value.\n",
                      errout.str());

        // 6906
        check("void f(const bool b) {\n"
              "   const bool b1 = !b;\n"
              "   if(!b && b1){}\n"
              "}");
        ASSERT_EQUALS("[test.cpp:2] -> [test.cpp:3]: (style) Same expression on both sides of '&&' because '!b' and 'b1' represent the same value.\n", errout.str());

        // 7284
        check("void f(void) {\n"
              "   if (a || !!a) {}\n"
              "}");
        ASSERT_EQUALS("[test.cpp:2]: (style) Same expression on both sides of '||' because 'a' and '!!a' represent the same value.\n", errout.str());

        // 8205
        check("void f(int x) {\n"
              "   int Diag = 0;\n"
              "   switch (x) {\n"
              "   case 12:\n"
              "       if (Diag==0) {}\n"
              "       break;\n"
              "   }\n"
              "}");
        ASSERT_EQUALS("[test.cpp:2] -> [test.cpp:5]: (style) The comparison 'Diag == 0' is always true.\n", errout.str());

        // #9744
        check("void f(const std::vector<int>& ints) {\n"
              "    int i = 0;\n"
              "    for (int p = 0; i < ints.size(); ++i) {\n"
              "        if (p == 0) {}\n"
              "    }\n"
              "}\n");
        ASSERT_EQUALS("[test.cpp:3] -> [test.cpp:4]: (style) The comparison 'p == 0' is always true.\n", errout.str());
    }

    void duplicateExpression8() {
        check("void f() {\n"
              "    int a = 1;\n"
              "    int b = a;\n"
              "    a = 2;\n"
              "    if ( b != a){}\n"
              "}");
        ASSERT_EQUALS("", errout.str());

        check("void f(int * a, int i) { int b = a[i]; a[i] = 2; if ( b != a[i]){}}");
        ASSERT_EQUALS("", errout.str());

        check("void f(int * a, int i) { int b = *a; *a = 2; if ( b != *a){}}");
        ASSERT_EQUALS("", errout.str());

        check("struct A { int f() const; };\n"
              "A g();\n"
              "void foo() {\n"
              "    for (A x = A();;) {\n"
              "        const int a = x.f();\n"
              "        x = g();\n"
              "        if (x.f() == a) break;\n"
              "    }\n"
              "}");
        ASSERT_EQUALS("", errout.str());

        check("int f(int i);\n"
              "struct A {\n"
              "    enum E { B, C };\n"
              "    bool f(E);\n"
              "};\n"
              "void foo() {\n"
              "    A a;\n"
              "    const bool x = a.f(A::B);\n"
              "    const bool y = a.f(A::C);\n"
              "    if(!x && !y) return;\n"
              "}");
        ASSERT_EQUALS("", errout.str());

        check("void foo() {\n"
              "    const bool x = a.f(A::B);\n"
              "    const bool y = a.f(A::C);\n"
              "    if (!x && !y) return;\n"
              "}");
        ASSERT_EQUALS("", errout.str());

        check("void f(bool * const b);\n"
              "void foo() {\n"
              "    bool x = true;\n"
              "    bool y = true;\n"
              "    f(&x);\n"
              "    if (!x && !y) return;\n"
              "}");
        ASSERT_EQUALS("", errout.str());

        check("void f() {\n"
              "    const int a = {};\n"
              "    if(a == 1) {}\n"
              "}");
        ASSERT_EQUALS("", errout.str());

        check("volatile const int var = 42;\n"
              "void f() { if(var == 42) {} }");
        ASSERT_EQUALS("", errout.str());

        check("void f() {\n"
              "    int a = 0;\n"
              "    struct b c;\n"
              "    c.a = &a;\n"
              "    g(&c);\n"
              "    if (a == 0) {}\n"
              "}");
        ASSERT_EQUALS("", errout.str());
    }

    void duplicateExpression9() {
        // #9320
        check("void f() {\n"
              "  uint16_t x = 1000;\n"
              "  uint8_t y = x;\n"
              "  if (x != y) {}\n"
              "}");
        ASSERT_EQUALS("", errout.str());
    }

    void duplicateExpression10() {
        // #9485
        check("int f() {\n"
              "   const int a = 1;\n"
              "   const int b = a-1;\n"
              "   const int c = a+1;\n"
              "   return c;\n"
              "}");
        ASSERT_EQUALS("", errout.str());
    }

    void duplicateExpression11() {
        check("class Fred {\n"
              "public:\n"
              "    double getScale() const { return m_range * m_zoom; }\n"
              "    void setZoom(double z) { m_zoom = z; }\n"
              "    void dostuff(int);\n"
              "private:\n"
              "    double m_zoom;\n"
              "    double m_range;\n"
              "};\n"
              "\n"
              "void Fred::dostuff(int x) {\n"
              "    if (x == 43) {\n"
              "        double old_scale = getScale();\n"
              "        setZoom(m_zoom + 1);\n"
              "        double scale_ratio = getScale() / old_scale;\n" // <- FP
              "    }\n"
              "}");
        ASSERT_EQUALS("", errout.str());
    }

    void duplicateExpression12() { //#10026
        check("int f(const std::vector<int> &buffer, const uint8_t index)\n"
              "{\n"
              "        int var = buffer[index - 1];\n"
              "        return buffer[index - 1] - var;\n"  // <<
              "}");
        ASSERT_EQUALS("[test.cpp:3] -> [test.cpp:4]: (style) Same expression on both sides of '-'.\n", errout.str());
    }

    void duplicateExpression13() { //#7899
        check("void f() {\n"
              "    if (sizeof(long) == sizeof(long long)) {}\n"
              "}");
        ASSERT_EQUALS("", errout.str());
    }

    void duplicateExpression14() { //#9871
        check("int f() {\n"
              "    int k = 7;\n"
              "    int* f = &k;\n"
              "    int* g = &k;\n"
              "    return (f + 4 != g + 4);\n"
              "}\n");
        ASSERT_EQUALS("[test.cpp:3] -> [test.cpp:4] -> [test.cpp:5]: (style) The comparison 'f+4 != g+4' is always false because 'f+4' and 'g+4' represent the same value.\n", errout.str());
    }

    void duplicateExpression15() { //#10650
        check("bool f() {\n"
              "    const int i = int(0);\n"
              "    return i == 0;\n"
              "}\n"
              "bool g() {\n"
              "    const int i = int{ 0 };\n"
              "    return i == 0;\n"
              "}\n");
        ASSERT_EQUALS("[test.cpp:2] -> [test.cpp:3]: (style) The comparison 'i == 0' is always true.\n"
                      "[test.cpp:6] -> [test.cpp:7]: (style) The comparison 'i == 0' is always true.\n",
                      errout.str());
    }

    void duplicateExpression16() {
        check("void f(const std::string& a) {\n" //#10569
              "    if ((a == \"x\") ||\n"
              "        (a == \"42\") ||\n"
              "        (a == \"y\") ||\n"
              "        (a == \"42\")) {}\n"
              "}\n"
              "void g(const std::string& a) {\n"
              "    if ((a == \"42\") ||\n"
              "        (a == \"x\") ||\n"
              "        (a == \"42\") ||\n"
              "        (a == \"y\")) {}\n"
              "}\n"
              "void h(const std::string& a) {\n"
              "    if ((a == \"42\") ||\n"
              "        (a == \"x\") ||\n"
              "        (a == \"y\") ||\n"
              "        (a == \"42\")) {}\n"
              "}\n");
        ASSERT_EQUALS("[test.cpp:1] -> [test.cpp:4]: (style) Same expression 'a==\"42\"' found multiple times in chain of '||' operators.\n"
                      "[test.cpp:7] -> [test.cpp:9]: (style) Same expression 'a==\"42\"' found multiple times in chain of '||' operators.\n"
                      "[test.cpp:13] -> [test.cpp:16]: (style) Same expression 'a==\"42\"' found multiple times in chain of '||' operators.\n",
                      errout.str());

        check("void f(const char* s) {\n" // #6371
              "    if (*s == '\x0F') {\n"
              "        if (!s[1] || !s[2] || !s[1])\n"
              "            break;\n"
              "    }\n"
              "}\n");
        ASSERT_EQUALS("[test.cpp:3]: (style) Same expression '!s[1]' found multiple times in chain of '||' operators.\n", errout.str());
    }

    void duplicateExpressionLoop() {
        check("void f() {\n"
              "    int a = 1;\n"
              "    while ( a != 1){}\n"
              "}");
        ASSERT_EQUALS("[test.cpp:2] -> [test.cpp:3]: (style) The comparison 'a != 1' is always false.\n", errout.str());

        check("void f() { int a = 1; while ( a != 1){ a++; }}");
        ASSERT_EQUALS("", errout.str());

        check("void f() { int a = 1; for ( int i=0; i < 3 && a != 1; i++){ a++; }}");
        ASSERT_EQUALS("", errout.str());

        check("void f(int b) { int a = 1; while (b) { if ( a != 1){} b++; } a++; }");
        ASSERT_EQUALS("", errout.str());

        check("void f() {\n"
              "    for(int i = 0; i < 10;) {\n"
              "        if( i != 0 ) {}\n"
              "    }\n"
              "}");
        ASSERT_EQUALS("[test.cpp:2] -> [test.cpp:3]: (style) The comparison 'i != 0' is always false.\n", errout.str());

        check("void f() {\n"
              "    for(int i = 0; i < 10;) {\n"
              "        if( i != 0 ) {}\n"
              "        i++;\n"
              "    }\n"
              "}");
        ASSERT_EQUALS("", errout.str());

        check("void f() {\n"
              "    for(int i = 0; i < 10;) {\n"
              "        if( i != 0 ) { i++; }\n"
              "        i++;\n"
              "    }\n"
              "}");
        ASSERT_EQUALS("", errout.str());

        check("void f() {\n"
              "    for(int i = 0; i < 10;) {\n"
              "        if( i != 0 ) { i++; }\n"
              "    }\n"
              "}");
        ASSERT_EQUALS("", errout.str());

        check("void f() {\n"
              "    int i = 0;\n"
              "    while(i < 10) {\n"
              "        if( i != 0 ) {}\n"
              "        i++;\n"
              "    }\n"
              "}");
        ASSERT_EQUALS("", errout.str());

        check("void f(int b) {\n"
              "    while (b) {\n"
              "        int a = 1;\n"
              "        if ( a != 1){}\n"
              "        b++;\n"
              "    }\n"
              "}");
        ASSERT_EQUALS("[test.cpp:3] -> [test.cpp:4]: (style) The comparison 'a != 1' is always false.\n", errout.str());

        check("struct T {\n" // #11083
              "    std::string m;\n"
              "    const std::string & str() const { return m; }\n"
              "    T* next();\n"
              "};\n"
              "void f(T* t) {\n"
              "    const std::string& s = t->str();\n"
              "    while (t && t->str() == s)\n"
              "        t = t->next();\n"
              "    do {\n"
              "        t = t->next();\n"
              "    } while (t && t->str() == s);\n"
              "    for (; t && t->str() == s; t = t->next());\n"
              "}\n");
        ASSERT_EQUALS("", errout.str());
    }

    void duplicateExpressionTernary() { // #6391
        check("void f() {\n"
              "    return A ? x : x;\n"
              "}");
        ASSERT_EQUALS("[test.cpp:2]: (style) Same expression in both branches of ternary operator.\n", errout.str());

        check("int f(bool b, int a) {\n"
              "    const int c = a;\n"
              "    return b ? a : c;\n"
              "}");
        ASSERT_EQUALS("[test.cpp:2] -> [test.cpp:3]: (style) Same expression in both branches of ternary operator.\n", errout.str());

        check("void f() {\n"
              "    return A ? x : z;\n"
              "}");
        ASSERT_EQUALS("", errout.str());

        check("void f(unsigned char c) {\n"
              "  x = y ? (signed char)c : (unsigned char)c;\n"
              "}");
        ASSERT_EQUALS("", errout.str());

        check("std::string stringMerge(std::string const& x, std::string const& y) {\n" // #7938
              "    return ((x > y) ? (y + x) : (x + y));\n"
              "}");
        ASSERT_EQUALS("", errout.str());

        // #6426
        {
            const char code[] = "void foo(bool flag) {\n"
                                "  bar( (flag) ? ~0u : ~0ul);\n"
                                "}";
            Settings settings = _settings;
            settings.platform.sizeof_int = 4;
            settings.platform.int_bit = 32;

            settings.platform.sizeof_long = 4;
            settings.platform.long_bit = 32;
            check(code, &settings);
            ASSERT_EQUALS("[test.cpp:2]: (style) Same value in both branches of ternary operator.\n", errout.str());

            settings.platform.sizeof_long = 8;
            settings.platform.long_bit = 64;
            check(code, &settings);
            ASSERT_EQUALS("", errout.str());
        }
    }

    void duplicateValueTernary() {
        check("void f() {\n"
              "    if( a ? (b ? false:false): false ) ;\n"
              "}");
        ASSERT_EQUALS("[test.cpp:2]: (style) Same value in both branches of ternary operator.\n", errout.str());

        check("int f1(int a) {return (a == 1) ? (int)1 : 1; }");
        ASSERT_EQUALS("[test.cpp:1]: (style) Same value in both branches of ternary operator.\n", errout.str());

        check("int f2(int a) {return (a == 1) ? (int)1 : (int)1; }");
        ASSERT_EQUALS("[test.cpp:1]: (style) Same value in both branches of ternary operator.\n", errout.str());

        check("int f3(int a) {return (a == 1) ? 1 : (int)1; }");
        ASSERT_EQUALS("[test.cpp:1]: (style) Same value in both branches of ternary operator.\n", errout.str());

        check("int f4(int a) {return (a == 1) ? 1 : 1; }");
        ASSERT_EQUALS("[test.cpp:1]: (style) Same value in both branches of ternary operator.\n", errout.str());

        check("int f5(int a) {return (a == (int)1) ? (int)1 : 1; }");
        ASSERT_EQUALS("[test.cpp:1]: (style) Same value in both branches of ternary operator.\n", errout.str());

        check("int f6(int a) {return (a == (int)1) ? (int)1 : (int)1; }");
        ASSERT_EQUALS("[test.cpp:1]: (style) Same value in both branches of ternary operator.\n", errout.str());

        check("int f7(int a) {return (a == (int)1) ? 1 : (int)1; }");
        ASSERT_EQUALS("[test.cpp:1]: (style) Same value in both branches of ternary operator.\n", errout.str());

        check("int f8(int a) {return (a == (int)1) ? 1 : 1; }");
        ASSERT_EQUALS("[test.cpp:1]: (style) Same value in both branches of ternary operator.\n", errout.str());

        check("struct Foo {\n"
              "  std::vector<int> bar{1,2,3};\n"
              "  std::vector<int> baz{4,5,6};\n"
              "};\n"
              "void f() {\n"
              "  Foo foo;\n"
              "  it = true ? foo.bar.begin() : foo.baz.begin();\n"
              "}\n");
        ASSERT_EQUALS("", errout.str());

        check("void f(bool b) {\n"
              "  std::vector<int> bar{1,2,3};\n"
              "  std::vector<int> baz{4,5,6};\n"
              "  std::vector<int> v = b ? bar : baz;\n"
              "}\n");
        ASSERT_EQUALS("", errout.str());

        check("void f(bool q) {\n" // #9570
              "    static int a = 0;\n"
              "    static int b = 0;\n"
              "    int& x = q ? a : b;\n"
              "    ++x;\n"
              "}\n");
        ASSERT_EQUALS("", errout.str());

        check("struct S { int a, b; };\n" // #10107
              "S f(bool x, S s) {\n"
              "    (x) ? f.a = 42 : f.b = 42;\n"
              "    return f;\n"
              "}\n");
        ASSERT_EQUALS("", errout.str());

        check("float f(float x) {\n" // # 11368
              "    return (x >= 0.0) ? 0.0 : -0.0;\n"
              "}\n");
        ASSERT_EQUALS("", errout.str());
    }

    void duplicateExpressionTemplate() {
        check("template <int I> void f() {\n" // #6930
              "    if (I >= 0 && I < 3) {}\n"
              "}\n"
              "\n"
              "static auto a = f<0>();");
        ASSERT_EQUALS("", errout.str());

        check("template<typename T>\n" // #7754
              "void f() {\n"
              "    if (std::is_same_v<T, char> || std::is_same_v<T, unsigned char>) {}\n"
              "}\n");
        ASSERT_EQUALS("", errout.str());

        check("typedef long long int64_t;"
              "template<typename T>\n"
              "void f() {\n"
              "    if (std::is_same_v<T, long> || std::is_same_v<T, int64_t>) {}\n"
              "}\n");
        ASSERT_EQUALS("", errout.str());

        checkP("#define int32_t int"
               "template<typename T>\n"
               "void f() {\n"
               "    if (std::is_same_v<T, int> || std::is_same_v<T, int32_t>) {}\n"
               "}\n");
        ASSERT_EQUALS("", errout.str());
    }

    void duplicateExpressionCompareWithZero() {
        check("void f(const int* x, bool b) {\n"
              "    if ((x && b) || (x != 0 && b)) {}\n"
              "}\n");
        ASSERT_EQUALS("[test.cpp:2]: (style) Same expression on both sides of '||' because 'x&&b' and 'x!=0&&b' represent the same value.\n", errout.str());

        check("void f(const int* x, bool b) {\n"
              "    if ((x != 0 && b) || (x && b)) {}\n"
              "}\n");
        ASSERT_EQUALS("[test.cpp:2]: (style) Same expression on both sides of '||' because 'x!=0&&b' and 'x&&b' represent the same value.\n", errout.str());

        check("void f(const int* x, bool b) {\n"
              "    if ((x && b) || (b && x != 0)) {}\n"
              "}\n");
        ASSERT_EQUALS("[test.cpp:2]: (style) Same expression on both sides of '||' because 'x&&b' and 'b&&x!=0' represent the same value.\n", errout.str());

        check("void f(const int* x, bool b) {\n"
              "    if ((!x && b) || (x == 0 && b)) {}\n"
              "}\n");
        ASSERT_EQUALS("[test.cpp:2]: (style) Same expression on both sides of '||' because '!x&&b' and 'x==0&&b' represent the same value.\n", errout.str());

        check("void f(const int* x, bool b) {\n"
              "    if ((x == 0 && b) || (!x && b)) {}\n"
              "}\n");
        ASSERT_EQUALS("[test.cpp:2]: (style) Same expression on both sides of '||' because 'x==0&&b' and '!x&&b' represent the same value.\n", errout.str());

        check("void f(const int* x, bool b) {\n"
              "    if ((!x && b) || (b && x == 0)) {}\n"
              "}\n");
        ASSERT_EQUALS("[test.cpp:2]: (style) Same expression on both sides of '||' because '!x&&b' and 'b&&x==0' represent the same value.\n", errout.str());

        check("struct A {\n"
              "    int* getX() const;\n"
              "    bool getB() const;\n"
              "    void f() {\n"
              "        if ((getX() && getB()) || (getX() != 0 && getB())) {}\n"
              "    }\n"
              "};\n");
        ASSERT_EQUALS("[test.cpp:5]: (style) Same expression on both sides of '||' because 'getX()&&getB()' and 'getX()!=0&&getB()' represent the same value.\n", errout.str());

        check("void f(const int* x, bool b) {\n"
              "    if ((x && b) || (x == 0 && b)) {}\n"
              "}\n");
        ASSERT_EQUALS("", errout.str());

        check("void f(const int* x, bool b) {\n"
              "    if ((!x && b) || (x != 0 && b)) {}\n"
              "}\n");
        ASSERT_EQUALS("", errout.str());
    }

    void oppositeExpression() {
        check("void f(bool a) { if(a && !a) {} }");
        ASSERT_EQUALS("[test.cpp:1]: (style) Opposite expression on both sides of '&&'.\n", errout.str());

        check("void f(bool a) { if(a != !a) {} }");
        ASSERT_EQUALS("[test.cpp:1]: (style) Opposite expression on both sides of '!='.\n", errout.str());

        check("void f(bool a) { if( a == !(a) ) {}}");
        ASSERT_EQUALS("[test.cpp:1]: (style) Opposite expression on both sides of '=='.\n", errout.str());

        check("void f(bool a) { if( a != !(a) ) {}}");
        ASSERT_EQUALS("[test.cpp:1]: (style) Opposite expression on both sides of '!='.\n", errout.str());

        check("void f(bool a) { if( !(a) == a ) {}}");
        ASSERT_EQUALS("[test.cpp:1]: (style) Opposite expression on both sides of '=='.\n", errout.str());

        check("void f(bool a) { if( !(a) != a ) {}}");
        ASSERT_EQUALS("[test.cpp:1]: (style) Opposite expression on both sides of '!='.\n", errout.str());

        check("void f(bool a) { if( !(!a) == !(a) ) {}}");
        ASSERT_EQUALS("[test.cpp:1]: (style) Opposite expression on both sides of '=='.\n", errout.str());

        check("void f(bool a) { if( !(!a) != !(a) ) {}}");
        ASSERT_EQUALS("[test.cpp:1]: (style) Opposite expression on both sides of '!='.\n", errout.str());

        check("void f1(bool a) {\n"
              "    const bool b = a;\n"
              "    if( a == !(b) ) {}\n"
              "    if( b == !(a) ) {}\n"
              "}");
        ASSERT_EQUALS("[test.cpp:2] -> [test.cpp:3]: (style) Opposite expression on both sides of '=='.\n"
                      "[test.cpp:2] -> [test.cpp:4]: (style) Opposite expression on both sides of '=='.\n", errout.str());

        check("void f2(const bool *a) {\n"
              "    const bool b = *a;\n"
              "    if( *a == !(b) ) {}\n"
              "    if( b == !(*a) ) {}\n"
              "}");
        ASSERT_EQUALS("[test.cpp:2] -> [test.cpp:3]: (style) Opposite expression on both sides of '=='.\n"
                      "[test.cpp:2] -> [test.cpp:4]: (style) Opposite expression on both sides of '=='.\n", errout.str());

        check("void f(bool a) { a = !a; }");
        ASSERT_EQUALS("", errout.str());

        check("void f(int a) { if( a < -a ) {}}");
        ASSERT_EQUALS("[test.cpp:1]: (style) Opposite expression on both sides of '<'.\n", errout.str());

        check("void f(int a) { a -= -a; }");
        ASSERT_EQUALS("", errout.str());

        check("void f(int a) { a = a / (-a); }");
        ASSERT_EQUALS("", errout.str());

        check("bool f(int i){ return !((i - 1) & i); }");
        ASSERT_EQUALS("", errout.str());

        check("bool f(unsigned i){ return (x > 0) && (x & (x-1)) == 0; }");
        ASSERT_EQUALS("", errout.str());

        check("void A::f(bool a, bool c)\n"
              "{\n"
              "    const bool b = a;\n"
              "    if(c) { a = false; }\n"
              "    if(b && !a) { }\n"
              "}");
        ASSERT_EQUALS("", errout.str());

        check("void f(bool c) {\n"
              "    const bool b = a;\n"
              "    if(c) { a = false; }\n"
              "    if(b && !a) { }\n"
              "}");
        ASSERT_EQUALS("", errout.str());

        check("void f() {\n"
              "    bool x = a;\n"
              "    dostuff();\n"
              "    if (x && a) {}\n"
              "}");
        ASSERT_EQUALS("", errout.str());

        check("void f() {\n"
              "  const bool b = g();\n"
              "  if (!b && g()) {}\n"
              "}");
        ASSERT_EQUALS("", errout.str());

        check("void f(const bool *a) {\n"
              "    const bool b = a[42];\n"
              "    if( b == !(a[42]) ) {}\n"
              "}\n");
        ASSERT_EQUALS("[test.cpp:2] -> [test.cpp:3]: (style) Opposite expression on both sides of '=='.\n", errout.str());

        check("void f(const bool *a) {\n"
              "    const bool b = a[42];\n"
              "    if( a[42] == !(b) ) {}\n"
              "}\n");
        ASSERT_EQUALS("[test.cpp:2] -> [test.cpp:3]: (style) Opposite expression on both sides of '=='.\n", errout.str());

        check("void f(const bool *a) {\n"
              "    const bool b = *a;\n"
              "    if( b == !(*a) ) {}\n"
              "}\n");
        ASSERT_EQUALS("[test.cpp:2] -> [test.cpp:3]: (style) Opposite expression on both sides of '=='.\n", errout.str());

        check("void f(const bool *a) {\n"
              "    const bool b = *a;\n"
              "    if( *a == !(b) ) {}\n"
              "}\n");
        ASSERT_EQUALS("[test.cpp:2] -> [test.cpp:3]: (style) Opposite expression on both sides of '=='.\n", errout.str());

        check("void f(uint16_t u) {\n" // #9342
              "    if (u != (u & -u))\n"
              "        return false;\n"
              "    if (u != (-u & u))\n"
              "        return false;\n"
              "    return true;\n"
              "}\n");
        ASSERT_EQUALS("", errout.str());
    }

    void duplicateVarExpression() {
        check("int f() __attribute__((pure));\n"
              "int g() __attribute__((pure));\n"
              "void test() {\n"
              "    int i = f();\n"
              "    int j = f();\n"
              "}");
        ASSERT_EQUALS("[test.cpp:5] -> [test.cpp:4]: (style) Same expression used in consecutive assignments of 'i' and 'j'.\n", errout.str());

        check("struct Foo { int f() const; int g() const; };\n"
              "void test() {\n"
              "    Foo f = Foo{};\n"
              "    int i = f.f();\n"
              "    int j = f.f();\n"
              "}");
        ASSERT_EQUALS("[test.cpp:5] -> [test.cpp:4]: (style) Same expression used in consecutive assignments of 'i' and 'j'.\n", errout.str());

        check("struct Foo { int f() const; int g() const; };\n"
              "void test() {\n"
              "    Foo f = Foo{};\n"
              "    Foo f2 = Foo{};\n"
              "    int i = f.f();\n"
              "    int j = f.f();\n"
              "}");
        ASSERT_EQUALS("[test.cpp:6] -> [test.cpp:5]: (style) Same expression used in consecutive assignments of 'i' and 'j'.\n", errout.str());

        check("int f() __attribute__((pure));\n"
              "int g() __attribute__((pure));\n"
              "void test() {\n"
              "    int i = 1 + f();\n"
              "    int j = 1 + f();\n"
              "}");
        ASSERT_EQUALS("[test.cpp:5] -> [test.cpp:4]: (style) Same expression used in consecutive assignments of 'i' and 'j'.\n", errout.str());

        check("int f() __attribute__((pure));\n"
              "int g() __attribute__((pure));\n"
              "void test() {\n"
              "    int i = f() + 1;\n"
              "    int j = 1 + f();\n"
              "}");
        ASSERT_EQUALS("", errout.str());

        check("int f() __attribute__((pure));\n"
              "int g() __attribute__((pure));\n"
              "void test() {\n"
              "    int x = f();\n"
              "    int i = x + 1;\n"
              "    int j = f() + 1;\n"
              "}");
        ASSERT_EQUALS("", errout.str());

        check("int f() __attribute__((pure));\n"
              "int g() __attribute__((pure));\n"
              "void test() {\n"
              "    int i = f() + f();\n"
              "    int j = f() + f();\n"
              "}");
        ASSERT_EQUALS("[test.cpp:5] -> [test.cpp:4]: (style) Same expression used in consecutive assignments of 'i' and 'j'.\n", errout.str());

        check("int f(int) __attribute__((pure));\n"
              "int g(int) __attribute__((pure));\n"
              "void test() {\n"
              "    int i = f(0);\n"
              "    int j = f(0);\n"
              "}");
        ASSERT_EQUALS("[test.cpp:5] -> [test.cpp:4]: (style) Same expression used in consecutive assignments of 'i' and 'j'.\n", errout.str());

        check("int f(int) __attribute__((pure));\n"
              "int g(int) __attribute__((pure));\n"
              "void test() {\n"
              "    const int x = 0;\n"
              "    int i = f(0);\n"
              "    int j = f(x);\n"
              "}");
        ASSERT_EQUALS("", errout.str());

        check("void test(const int * p, const int * q) {\n"
              "    int i = *p;\n"
              "    int j = *p;\n"
              "}");
        ASSERT_EQUALS("[test.cpp:3] -> [test.cpp:2]: (style) Same expression used in consecutive assignments of 'i' and 'j'.\n", errout.str());

        check("struct A { int x; int y; };"
              "void test(A a) {\n"
              "    int i = a.x;\n"
              "    int j = a.x;\n"
              "}");
        ASSERT_EQUALS("[test.cpp:3] -> [test.cpp:2]: (style) Same expression used in consecutive assignments of 'i' and 'j'.\n", errout.str());

        check("void test() {\n"
              "    int i = 0;\n"
              "    int j = 0;\n"
              "}");
        ASSERT_EQUALS("", errout.str());

        check("void test() {\n"
              "    int i = -1;\n"
              "    int j = -1;\n"
              "}");
        ASSERT_EQUALS("", errout.str());

        check("int f(int);\n"
              "void test() {\n"
              "    int i = f(0);\n"
              "    int j = f(1);\n"
              "}");
        ASSERT_EQUALS("", errout.str());

        check("int f();\n"
              "int g();\n"
              "void test() {\n"
              "    int i = f() || f();\n"
              "    int j = f() && f();\n"
              "}");
        ASSERT_EQUALS("", errout.str());

        check("struct Foo {};\n"
              "void test() {\n"
              "    Foo i = Foo();\n"
              "    Foo j = Foo();\n"
              "}");
        ASSERT_EQUALS("", errout.str());

        check("struct Foo {};\n"
              "void test() {\n"
              "    Foo i = Foo{};\n"
              "    Foo j = Foo{};\n"
              "}");
        ASSERT_EQUALS("", errout.str());

        check("struct Foo { int f() const; float g() const; };\n"
              "void test() {\n"
              "    Foo f = Foo{};\n"
              "    int i = f.f();\n"
              "    int j = f.f();\n"
              "}");
        ASSERT_EQUALS("[test.cpp:5] -> [test.cpp:4]: (style, inconclusive) Same expression used in consecutive assignments of 'i' and 'j'.\n", errout.str());

        check("struct Foo { int f(); int g(); };\n"
              "void test() {\n"
              "    Foo f = Foo{};\n"
              "    int i = f.f();\n"
              "    int j = f.f();\n"
              "}");
        ASSERT_EQUALS("", errout.str());

        check("void test() {\n"
              "    int i = f();\n"
              "    int j = f();\n"
              "}");
        ASSERT_EQUALS("", errout.str());

        check("void test(int x) {\n"
              "    int i = ++x;\n"
              "    int j = ++x;\n"
              "}");
        ASSERT_EQUALS("", errout.str());

        check("void test(int x) {\n"
              "    int i = x++;\n"
              "    int j = x++;\n"
              "}");
        ASSERT_EQUALS("", errout.str());

        check("void test(int x) {\n"
              "    int i = --x;\n"
              "    int j = --x;\n"
              "}");
        ASSERT_EQUALS("", errout.str());

        check("void test(int x) {\n"
              "    int i = x--;\n"
              "    int j = x--;\n"
              "}");
        ASSERT_EQUALS("", errout.str());

        check("void test(int x) {\n"
              "    int i = x + 1;\n"
              "    int j = 1 + x;\n"
              "}");
        ASSERT_EQUALS("", errout.str());
    }

    void duplicateVarExpressionUnique() {
        check("struct SW { int first; };\n"
              "void foo(SW* x) {\n"
              "    int start = x->first;\n"
              "    int end   = x->first;\n"
              "}");
        ASSERT_EQUALS("[test.cpp:4] -> [test.cpp:3]: (style, inconclusive) Same expression used in consecutive assignments of 'start' and 'end'.\n", errout.str());
        check("struct SW { int first; };\n"
              "void foo(SW* x, int i, int j) {\n"
              "    int start = x->first;\n"
              "    int end   = x->first;\n"
              "}");
        ASSERT_EQUALS("[test.cpp:4] -> [test.cpp:3]: (style, inconclusive) Same expression used in consecutive assignments of 'start' and 'end'.\n", errout.str());
        check("struct Foo { int f() const; };\n"
              "void test() {\n"
              "    Foo f = Foo{};\n"
              "    int i = f.f();\n"
              "    int j = f.f();\n"
              "}");
        ASSERT_EQUALS("[test.cpp:5] -> [test.cpp:4]: (style, inconclusive) Same expression used in consecutive assignments of 'i' and 'j'.\n", errout.str());

        check("void test(const int * p) {\n"
              "    int i = *p;\n"
              "    int j = *p;\n"
              "}");
        ASSERT_EQUALS("[test.cpp:3] -> [test.cpp:2]: (style, inconclusive) Same expression used in consecutive assignments of 'i' and 'j'.\n", errout.str());

        check("struct Foo { int f() const; int g(int) const; };\n"
              "void test() {\n"
              "    Foo f = Foo{};\n"
              "    int i = f.f();\n"
              "    int j = f.f();\n"
              "}");
        ASSERT_EQUALS("[test.cpp:5] -> [test.cpp:4]: (style, inconclusive) Same expression used in consecutive assignments of 'i' and 'j'.\n", errout.str());

        check("struct Foo { int f() const; };\n"
              "void test() {\n"
              "    Foo f = Foo{};\n"
              "    int i = f.f();\n"
              "    int j = f.f();\n"
              "}");
        ASSERT_EQUALS("[test.cpp:5] -> [test.cpp:4]: (style, inconclusive) Same expression used in consecutive assignments of 'i' and 'j'.\n", errout.str());
    }

    void duplicateVarExpressionAssign() {
        check("struct A { int x; int y; };"
              "void use(int);\n"
              "void test(A a) {\n"
              "    int i = a.x;\n"
              "    int j = a.x;\n"
              "    use(i);\n"
              "    i = j;\n"
              "}");
        ASSERT_EQUALS("[test.cpp:4] -> [test.cpp:3]: (style, inconclusive) Same expression used in consecutive assignments of 'i' and 'j'.\n", errout.str());

        check("struct A { int x; int y; };"
              "void use(int);\n"
              "void test(A a) {\n"
              "    int i = a.x;\n"
              "    int j = a.x;\n"
              "    use(j);\n"
              "    j = i;\n"
              "}");
        ASSERT_EQUALS("[test.cpp:4] -> [test.cpp:3]: (style, inconclusive) Same expression used in consecutive assignments of 'i' and 'j'.\n", errout.str());

        check("struct A { int x; int y; };"
              "void use(int);\n"
              "void test(A a) {\n"
              "    int i = a.x;\n"
              "    int j = a.x;\n"
              "    use(j);\n"
              "    if (i == j) {}\n"
              "}");
        ASSERT_EQUALS(
            "[test.cpp:4] -> [test.cpp:3]: (style, inconclusive) Same expression used in consecutive assignments of 'i' and 'j'.\n"
            "[test.cpp:3] -> [test.cpp:4] -> [test.cpp:6]: (style) The comparison 'i == j' is always true because 'i' and 'j' represent the same value.\n",
            errout.str());

        check("struct A { int x; int y; };"
              "void use(int);\n"
              "void test(A a) {\n"
              "    int i = a.x;\n"
              "    int j = a.x;\n"
              "    use(j);\n"
              "    if (i == a.x) {}\n"
              "}");
        ASSERT_EQUALS(
            "[test.cpp:4] -> [test.cpp:3]: (style, inconclusive) Same expression used in consecutive assignments of 'i' and 'j'.\n"
            "[test.cpp:3] -> [test.cpp:6]: (style) The comparison 'i == a.x' is always true because 'i' and 'a.x' represent the same value.\n",
            errout.str());

        check("struct A { int x; int y; };"
              "void use(int);\n"
              "void test(A a) {\n"
              "    int i = a.x;\n"
              "    int j = a.x;\n"
              "    use(i);\n"
              "    if (j == a.x) {}\n"
              "}");
        ASSERT_EQUALS(
            "[test.cpp:4] -> [test.cpp:3]: (style, inconclusive) Same expression used in consecutive assignments of 'i' and 'j'.\n"
            "[test.cpp:4] -> [test.cpp:6]: (style) The comparison 'j == a.x' is always true because 'j' and 'a.x' represent the same value.\n",
            errout.str());

        // Issue #8612
        check("struct P\n"
              "{\n"
              "    void func();\n"
              "    bool operator==(const P&) const;\n"
              "};\n"
              "struct X\n"
              "{\n"
              "    P first;\n"
              "    P second;\n"
              "};\n"
              "bool bar();\n"
              "void baz(const P&);\n"
              "void foo(const X& x)\n"
              "{\n"
              "    P current = x.first;\n"
              "    P previous = x.first;\n"
              "    while (true)\n"
              "    {\n"
              "        baz(current);\n"
              "        if (bar() && previous == current)\n"
              "        {\n"
              "            current.func();\n"
              "        }\n"
              "        previous = current;\n"
              "    }\n"
              "}");
        ASSERT_EQUALS("[test.cpp:16] -> [test.cpp:15]: (style, inconclusive) Same expression used in consecutive assignments of 'current' and 'previous'.\n", errout.str());
    }

    void duplicateVarExpressionCrash() {
        // Issue #8624
        check("struct  X {\n"
              "    X();\n"
              "    int f() const;\n"
              "};\n"
              "void run() {\n"
              "        X x;\n"
              "        int a = x.f();\n"
              "        int b = x.f();\n"
              "        (void)a;\n"
              "        (void)b;\n"
              "}");
        ASSERT_EQUALS("[test.cpp:8] -> [test.cpp:7]: (style, inconclusive) Same expression used in consecutive assignments of 'a' and 'b'.\n", errout.str());

        // Issue #8712
        check("void f() {\n"
              "  unsigned char d;\n"
              "  d = d % 5;\n"
              "}");
        ASSERT_EQUALS("", errout.str());

        check("template <typename T>\n"
              "T f() {\n"
              "  T x = T();\n"
              "}\n"
              "int &a = f<int&>();");
        ASSERT_EQUALS("", errout.str());

        // Issue #8713
        check("class A {\n"
              "  int64_t B = 32768;\n"
              "  P<uint8_t> m = MakeP<uint8_t>(B);\n"
              "};\n"
              "void f() {\n"
              "  uint32_t a = 42;\n"
              "  uint32_t b = uint32_t(A ::B / 1024);\n"
              "  int32_t c = int32_t(a / b);\n"
              "}");
        ASSERT_EQUALS("", errout.str());

        // Issue #8709
        check("a b;\n"
              "void c() {\n"
              "  switch (d) { case b:; }\n"
              "  double e(b);\n"
              "  if(e <= 0) {}\n"
              "}");
        ASSERT_EQUALS("", errout.str());

        // #10718
        // Should probably not be inconclusive
        check("struct a {\n"
              "  int b() const;\n"
              "  auto c() -> decltype(0) {\n"
              "    a d;\n"
              "    int e = d.b(), f = d.b();\n"
              "    return e + f;\n"
              "  }\n"
              "};\n");
        ASSERT_EQUALS("[test.cpp:5] -> [test.cpp:5]: (style, inconclusive) Same expression used in consecutive assignments of 'e' and 'f'.\n", errout.str());
    }

    void multiConditionSameExpression() {
        check("void f() {\n"
              "  int val = 0;\n"
              "  if (val < 0) continue;\n"
              "  if ((val > 0)) {}\n"
              "}");
        ASSERT_EQUALS("[test.cpp:2] -> [test.cpp:3]: (style) The comparison 'val < 0' is always false.\n"
                      "[test.cpp:2] -> [test.cpp:4]: (style) The comparison 'val > 0' is always false.\n", errout.str());

        check("void f() {\n"
              "  int val = 0;\n"
              "  int *p = &val;n"
              "  val = 1;\n"
              "  if (*p < 0) continue;\n"
              "  if ((*p > 0)) {}\n"
              "}\n");
        ASSERT_EQUALS("", errout.str());

        check("void f() {\n"
              "  int val = 0;\n"
              "  int *p = &val;\n"
              "  if (*p < 0) continue;\n"
              "  if ((*p > 0)) {}\n"
              "}\n");
        TODO_ASSERT_EQUALS("[test.cpp:2] -> [test.cpp:3]: (style) The comparison '*p < 0' is always false.\n"
                           "[test.cpp:2] -> [test.cpp:4]: (style) The comparison '*p > 0' is always false.\n", "", errout.str());

        check("void f() {\n"
              "  int val = 0;\n"
              "  if (val < 0) {\n"
              "    if ((val > 0)) {}\n"
              "  }\n"
              "}");
        ASSERT_EQUALS("[test.cpp:2] -> [test.cpp:3]: (style) The comparison 'val < 0' is always false.\n"
                      "[test.cpp:2] -> [test.cpp:4]: (style) The comparison 'val > 0' is always false.\n", errout.str());

        check("void f() {\n"
              "  int val = 0;\n"
              "  if (val < 0) {\n"
              "    if ((val < 0)) {}\n"
              "  }\n"
              "}");
        ASSERT_EQUALS("[test.cpp:2] -> [test.cpp:3]: (style) The comparison 'val < 0' is always false.\n"
                      "[test.cpp:2] -> [test.cpp:4]: (style) The comparison 'val < 0' is always false.\n", errout.str());

        check("void f() {\n"
              "  int activate = 0;\n"
              "  int foo = 0;\n"
              "  if (activate) {}\n"
              "  else if (foo) {}\n"
              "}");
        ASSERT_EQUALS("", errout.str());
    }

    void checkSignOfUnsignedVariable() {
        check("void foo() {\n"
              "  for(unsigned char i = 10; i >= 0; i--) {}\n"
              "}");
        ASSERT_EQUALS("[test.cpp:2]: (style) Unsigned expression 'i' can't be negative so it is unnecessary to test it.\n", errout.str());

        check("void foo(bool b) {\n"
              "  for(unsigned int i = 10; b || i >= 0; i--) {}\n"
              "}");
        ASSERT_EQUALS("[test.cpp:2]: (style) Unsigned expression 'i' can't be negative so it is unnecessary to test it.\n", errout.str());

        {
            const char code[] = "void foo(unsigned int x) {\n"
                                "  if (x < 0) {}\n"
                                "}";
            check(code, nullptr, false, true, false);
            ASSERT_EQUALS("[test.cpp:2]: (style) Checking if unsigned expression 'x' is less than zero.\n", errout.str());
            check(code, nullptr, false, true, true);
            ASSERT_EQUALS("[test.cpp:2]: (style) Checking if unsigned expression 'x' is less than zero.\n", errout.str());
        }

        check("void foo(unsigned int x) {\n"
              "  if (x < 0u) {}\n"
              "}");
        ASSERT_EQUALS("[test.cpp:2]: (style) Checking if unsigned expression 'x' is less than zero.\n", errout.str());

        check("void foo(int x) {\n"
              "  if (x < 0) {}\n"
              "}");
        ASSERT_EQUALS("", errout.str());

        {
            const char code[] = "void foo(unsigned x) {\n"
                                "  int y = 0;\n"
                                "  if (x < y) {}\n"
                                "}";
            check(code, nullptr, false, true, false);
            ASSERT_EQUALS("[test.cpp:3]: (style) Checking if unsigned expression 'x' is less than zero.\n", errout.str());
            check(code, nullptr, false, true, true);
            ASSERT_EQUALS("[test.cpp:2] -> [test.cpp:3]: (style) Checking if unsigned expression 'x' is less than zero.\n", errout.str());
        }
        check("void foo(unsigned x) {\n"
              "  int y = 0;\n"
              "  if (b)\n"
              "    y = 1;\n"
              "  if (x < y) {}\n"
              "}");
        ASSERT_EQUALS("", errout.str());

        check("void foo(unsigned int x) {\n"
              "  if (0 > x) {}\n"
              "}");
        ASSERT_EQUALS("[test.cpp:2]: (style) Checking if unsigned expression 'x' is less than zero.\n", errout.str());

        check("void foo(unsigned int x) {\n"
              "  if (0UL > x) {}\n"
              "}");
        ASSERT_EQUALS("[test.cpp:2]: (style) Checking if unsigned expression 'x' is less than zero.\n", errout.str());

        check("void foo(int x) {\n"
              "  if (0 > x) {}\n"
              "}");
        ASSERT_EQUALS("", errout.str());

        check("void foo(unsigned int x) {\n"
              "  if (x >= 0) {}\n"
              "}");
        ASSERT_EQUALS("[test.cpp:2]: (style) Unsigned expression 'x' can't be negative so it is unnecessary to test it.\n", errout.str());

        check("void foo(unsigned int x, unsigned y) {\n"
              "  if (x - y >= 0) {}\n"
              "}");
        ASSERT_EQUALS("[test.cpp:2]: (style) Unsigned expression 'x-y' can't be negative so it is unnecessary to test it.\n", errout.str());

        check("void foo(unsigned int x) {\n"
              "  if (x >= 0ull) {}\n"
              "}");
        ASSERT_EQUALS("[test.cpp:2]: (style) Unsigned expression 'x' can't be negative so it is unnecessary to test it.\n", errout.str());

        check("void foo(int x) {\n"
              "  if (x >= 0) {}\n"
              "}");
        ASSERT_EQUALS("", errout.str());

        check("void foo(unsigned int x) {\n"
              "  if (0 <= x) {}\n"
              "}");
        ASSERT_EQUALS("[test.cpp:2]: (style) Unsigned expression 'x' can't be negative so it is unnecessary to test it.\n", errout.str());

        check("void foo(unsigned int x) {\n"
              "  if (0ll <= x) {}\n"
              "}");
        ASSERT_EQUALS("[test.cpp:2]: (style) Unsigned expression 'x' can't be negative so it is unnecessary to test it.\n", errout.str());

        check("void foo(int x) {\n"
              "  if (0 <= x) {}\n"
              "}");
        ASSERT_EQUALS("", errout.str());

        check("void foo(unsigned int x, bool y) {\n"
              "  if (x < 0 && y) {}\n"
              "}");
        ASSERT_EQUALS("[test.cpp:2]: (style) Checking if unsigned expression 'x' is less than zero.\n", errout.str());

        check("void foo(int x, bool y) {\n"
              "  if (x < 0 && y) {}\n"
              "}");
        ASSERT_EQUALS("", errout.str());

        check("void foo(unsigned int x, bool y) {\n"
              "  if (0 > x && y) {}\n"
              "}");
        ASSERT_EQUALS("[test.cpp:2]: (style) Checking if unsigned expression 'x' is less than zero.\n", errout.str());

        check("void foo(int x, bool y) {\n"
              "  if (0 > x && y) {}\n"
              "}");
        ASSERT_EQUALS("", errout.str());

        check("void foo(unsigned int x, bool y) {\n"
              "  if (x >= 0 && y) {}\n"
              "}");
        ASSERT_EQUALS("[test.cpp:2]: (style) Unsigned expression 'x' can't be negative so it is unnecessary to test it.\n", errout.str());

        check("void foo(int x, bool y) {\n"
              "  if (x >= 0 && y) {}\n"
              "}");
        ASSERT_EQUALS("", errout.str());


        check("void foo(unsigned int x, bool y) {\n"
              "  if (y && x < 0) {}\n"
              "}");
        ASSERT_EQUALS("[test.cpp:2]: (style) Checking if unsigned expression 'x' is less than zero.\n", errout.str());

        check("void foo(int x, bool y) {\n"
              "  if (y && x < 0) {}\n"
              "}");
        ASSERT_EQUALS("", errout.str());

        check("void foo(unsigned int x, bool y) {\n"
              "  if (y && 0 > x) {}\n"
              "}");
        ASSERT_EQUALS("[test.cpp:2]: (style) Checking if unsigned expression 'x' is less than zero.\n", errout.str());

        check("void foo(int x, bool y) {\n"
              "  if (y && 0 > x) {}\n"
              "}");
        ASSERT_EQUALS("", errout.str());

        check("void foo(unsigned int x, bool y) {\n"
              "  if (y && x >= 0) {}\n"
              "}");
        ASSERT_EQUALS("[test.cpp:2]: (style) Unsigned expression 'x' can't be negative so it is unnecessary to test it.\n", errout.str());

        check("void foo(int x, bool y) {\n"
              "  if (y && x >= 0) {}\n"
              "}");
        ASSERT_EQUALS("", errout.str());


        check("void foo(unsigned int x, bool y) {\n"
              "  if (x < 0 || y) {}\n"
              "}");
        ASSERT_EQUALS("[test.cpp:2]: (style) Checking if unsigned expression 'x' is less than zero.\n", errout.str());

        check("void foo(int x, bool y) {\n"
              "  if (x < 0 || y) {}\n"
              "}");
        ASSERT_EQUALS("", errout.str());

        check("void foo(unsigned int x, bool y) {\n"
              "  if (0 > x || y) {}\n"
              "}");
        ASSERT_EQUALS("[test.cpp:2]: (style) Checking if unsigned expression 'x' is less than zero.\n", errout.str());

        check("void foo(int x, bool y) {\n"
              "  if (0 > x || y) {}\n"
              "}");
        ASSERT_EQUALS("", errout.str());

        check("void foo(unsigned int x, bool y) {\n"
              "  if (x >= 0 || y) {}\n"
              "}");
        ASSERT_EQUALS("[test.cpp:2]: (style) Unsigned expression 'x' can't be negative so it is unnecessary to test it.\n", errout.str());

        check("void foo(int x, bool y) {\n"
              "  if (x >= 0 || y) {}\n"
              "}");
        ASSERT_EQUALS("", errout.str());

        // #3233 - FP when template is used (template parameter is numeric constant)
        {
            const char code[] = "template<int n> void foo(unsigned int x) {\n"
                                "  if (x <= n);\n"
                                "}\n"
                                "foo<0>();";
            check(code, nullptr, false);
            ASSERT_EQUALS("", errout.str());
            check(code, nullptr, true);
            ASSERT_EQUALS("", errout.str());
        }

        {
            Settings keepTemplates;
            keepTemplates.checkUnusedTemplates = true;
            check("template<int n> void foo(unsigned int x) {\n"
                  "if (x <= 0);\n"
                  "}", &keepTemplates);
            ASSERT_EQUALS("[test.cpp:2]: (style) Checking if unsigned expression 'x' is less than zero.\n", errout.str());
        }

        // #8836
        check("uint32_t value = 0xFUL;\n"
              "void f() {\n"
              "  if (value < 0u)\n"
              "  {\n"
              "    value = 0u;\n"
              "  }\n"
              "}");
        ASSERT_EQUALS("[test.cpp:3]: (style) Checking if unsigned expression 'value' is less than zero.\n", errout.str());

        // #9040
        Settings settings1;
        PLATFORM(settings1.platform, cppcheck::Platform::Type::Win64);
        check("using BOOL = unsigned;\n"
              "int i;\n"
              "bool f() {\n"
              "    return i >= 0;\n"
              "}\n", &settings1);
        ASSERT_EQUALS("", errout.str());

        // #10612
        check("void f(void) {\n"
              "   const uint32_t x = 0;\n"
              "   constexpr const auto y = 0xFFFFU;\n"
              "   if (y < x) {}\n"
              "}");
        ASSERT_EQUALS("[test.cpp:4]: (style) Checking if unsigned expression 'y' is less than zero.\n", errout.str());
    }

    void checkSignOfPointer() {
        check("void foo(const int* x) {\n"
              "  if (x >= 0) {}\n"
              "}");
        ASSERT_EQUALS("[test.cpp:2]: (style) A pointer can not be negative so it is either pointless or an error to check if it is not.\n", errout.str());

        {
            const char code[] = "void foo(const int* x) {\n"
                                "  int y = 0;\n"
                                "  if (x >= y) {}\n"
                                "}";
            check(code, nullptr, false, true, false);
            ASSERT_EQUALS("[test.cpp:3]: (style) A pointer can not be negative so it is either pointless or an error to check if it is not.\n", errout.str());
            check(code, nullptr, false, true, true);
            ASSERT_EQUALS("[test.cpp:2] -> [test.cpp:3]: (style) A pointer can not be negative so it is either pointless or an error to check if it is not.\n", errout.str());
        }
        check("void foo(const int* x) {\n"
              "  if (*x >= 0) {}\n"
              "}");
        ASSERT_EQUALS("", errout.str());

        check("void foo(const int* x) {\n"
              "  if (x < 0) {}\n"
              "}");
        ASSERT_EQUALS("[test.cpp:2]: (style) A pointer can not be negative so it is either pointless or an error to check if it is.\n", errout.str());

        {
            const char code[] = "void foo(const int* x) {\n"
                                "  unsigned y = 0u;\n"
                                "  if (x < y) {}\n"
                                "}";

            check(code, nullptr, false, true, false);
            ASSERT_EQUALS("[test.cpp:3]: (style) A pointer can not be negative so it is either pointless or an error to check if it is.\n", errout.str());
            check(code, nullptr, false, true, true);
            ASSERT_EQUALS("[test.cpp:2] -> [test.cpp:3]: (style) A pointer can not be negative so it is either pointless or an error to check if it is.\n", errout.str());
        }

        check("void foo(const int* x) {\n"
              "  if (*x < 0) {}\n"
              "}");
        ASSERT_EQUALS("", errout.str());

        check("void foo(const int* x, const int* y) {\n"
              "  if (x - y < 0) {}\n"
              "}");
        ASSERT_EQUALS("", errout.str());

        check("void foo(const int* x, const int* y) {\n"
              "  if (x - y <= 0) {}\n"
              "}");
        ASSERT_EQUALS("", errout.str());

        check("void foo(const int* x, const int* y) {\n"
              "  if (x - y > 0) {}\n"
              "}");
        ASSERT_EQUALS("", errout.str());

        check("void foo(const int* x, const int* y) {\n"
              "  if (x - y >= 0) {}\n"
              "}");
        ASSERT_EQUALS("", errout.str());

        check("void foo(const Bar* x) {\n"
              "  if (0 <= x) {}\n"
              "}");
        ASSERT_EQUALS("[test.cpp:2]: (style) A pointer can not be negative so it is either pointless or an error to check if it is not.\n", errout.str());

        check("struct S {\n"
              "  int* ptr;\n"
              "};\n"
              "void foo(S* first) {\n"
              "  if (first.ptr >= 0) {}\n"
              "}");
        ASSERT_EQUALS("[test.cpp:5]: (style) A pointer can not be negative so it is either pointless or an error to check if it is not.\n", errout.str());

        check("struct S {\n"
              "  int* ptr;\n"
              "};\n"
              "void foo(S* first, S* second) {\n"
              "  if((first.ptr - second.ptr) >= 0) {}\n"
              "}");
        ASSERT_EQUALS("", errout.str());

        check("struct S {\n"
              "  int* ptr;\n"
              "};\n"
              "void foo(S* first) {\n"
              "  if((first.ptr) >= 0) {}\n"
              "}");
        ASSERT_EQUALS("[test.cpp:5]: (style) A pointer can not be negative so it is either pointless or an error to check if it is not.\n", errout.str());

        check("struct S {\n"
              "  int* ptr;\n"
              "};\n"
              "void foo(S* first, S* second) {\n"
              "  if(0 <= first.ptr - second.ptr) {}\n"
              "}");
        ASSERT_EQUALS("", errout.str());

        check("struct S {\n"
              "  int* ptr;\n"
              "};\n"
              "void foo(S* first, S* second) {\n"
              "  if(0 <= (first.ptr - second.ptr)) {}\n"
              "}");
        ASSERT_EQUALS("", errout.str());

        check("struct S {\n"
              "  int* ptr;\n"
              "};\n"
              "void foo(S* first, S* second) {\n"
              "  if(first.ptr - second.ptr < 0) {}\n"
              "}");
        ASSERT_EQUALS("", errout.str());

        check("struct S {\n"
              "  int* ptr;\n"
              "};\n"
              "void foo(S* first, S* second) {\n"
              "  if((first.ptr - second.ptr) < 0) {}\n"
              "}");
        ASSERT_EQUALS("", errout.str());

        check("struct S {\n"
              "  int* ptr;\n"
              "};\n"
              "void foo(S* first, S* second) {\n"
              "  if(0 > first.ptr - second.ptr) {}\n"
              "}");
        ASSERT_EQUALS("", errout.str());

        check("struct S {\n"
              "  int* ptr;\n"
              "};\n"
              "void foo(S* first, S* second) {\n"
              "  if(0 > (first.ptr - second.ptr)) {}\n"
              "}");
        ASSERT_EQUALS("", errout.str());

        check("void foo(const int* x) {\n"
              "  if (0 <= x[0]) {}\n"
              "}");
        ASSERT_EQUALS("", errout.str());

        check("void foo(Bar* x) {\n"
              "  if (0 <= x.y) {}\n"
              "}");
        ASSERT_EQUALS("", errout.str());

        check("void foo(Bar* x) {\n"
              "  if (0 <= x->y) {}\n"
              "}");
        ASSERT_EQUALS("", errout.str());

        check("void foo(Bar* x, Bar* y) {\n"
              "  if (0 <= x->y - y->y ) {}\n"
              "}");
        ASSERT_EQUALS("", errout.str());

        check("void foo(const Bar* x) {\n"
              "  if (0 > x) {}\n"
              "}");
        ASSERT_EQUALS("[test.cpp:2]: (style) A pointer can not be negative so it is either pointless or an error to check if it is.\n", errout.str());

        check("void foo(const int* x) {\n"
              "  if (0 > x[0]) {}\n"
              "}");
        ASSERT_EQUALS("", errout.str());

        check("void foo(Bar* x) {\n"
              "  if (0 > x.y) {}\n"
              "}");
        ASSERT_EQUALS("", errout.str());

        check("void foo(Bar* x) {\n"
              "  if (0 > x->y) {}\n"
              "}");
        ASSERT_EQUALS("", errout.str());

        check("void foo() {\n"
              "  int (*t)(void *a, void *b);\n"
              "  if (t(a, b) < 0) {}\n"
              "}");
        ASSERT_EQUALS("", errout.str());

        check("void foo() {\n"
              "  int (*t)(void *a, void *b);\n"
              "  if (0 > t(a, b)) {}\n"
              "}");
        ASSERT_EQUALS("", errout.str());

        check("struct object_info { int *typep; };\n"
              "void packed_object_info(struct object_info *oi) {\n"
              "  if (oi->typep < 0);\n"
              "}");
        ASSERT_EQUALS("[test.cpp:3]: (style) A pointer can not be negative so it is either pointless or an error to check if it is.\n", errout.str());

        check("struct object_info { int typep[10]; };\n"
              "void packed_object_info(struct object_info *oi) {\n"
              "  if (oi->typep < 0);\n"
              "}");
        ASSERT_EQUALS("[test.cpp:3]: (style) A pointer can not be negative so it is either pointless or an error to check if it is.\n", errout.str());

        check("struct object_info { int *typep; };\n"
              "void packed_object_info(struct object_info *oi) {\n"
              "  if (*oi->typep < 0);\n"
              "}");
        ASSERT_EQUALS("", errout.str());
    }

    void checkSuspiciousSemicolon1() {
        check("void foo() {\n"
              "  for(int i = 0; i < 10; ++i);\n"
              "}");
        ASSERT_EQUALS("", errout.str());

        // Empty block
        check("void foo() {\n"
              "  for(int i = 0; i < 10; ++i); {\n"
              "  }\n"
              "}");
        ASSERT_EQUALS("[test.cpp:2]: (warning) Suspicious use of ; at the end of 'for' statement.\n", errout.str());

        check("void foo() {\n"
              "  while (!quit); {\n"
              "    do_something();\n"
              "  }\n"
              "}");
        ASSERT_EQUALS("[test.cpp:2]: (warning) Suspicious use of ; at the end of 'while' statement.\n", errout.str());
    }

    void checkSuspiciousSemicolon2() {
        check("void foo() {\n"
              "  if (i == 1); {\n"
              "    do_something();\n"
              "  }\n"
              "}");
        ASSERT_EQUALS("[test.cpp:2]: (warning) Suspicious use of ; at the end of 'if' statement.\n", errout.str());

        // Seen this in the wild
        check("void foo() {\n"
              "  if (Match());\n"
              "  do_something();\n"
              "}");
        ASSERT_EQUALS("", errout.str());

        check("void foo() {\n"
              "  if (Match());\n"
              "  else\n"
              "    do_something();\n"
              "}");
        ASSERT_EQUALS("", errout.str());

        check("void foo() {\n"
              "  if (i == 1)\n"
              "       ;\n"
              "  {\n"
              "    do_something();\n"
              "  }\n"
              "}");
        ASSERT_EQUALS("", errout.str());

        check("void foo() {\n"
              "  if (i == 1);\n"
              "\n"
              "  {\n"
              "    do_something();\n"
              "  }\n"
              "}");
        ASSERT_EQUALS("", errout.str());
    }

    void checkSuspiciousSemicolon3() {
        checkP("#define REQUIRE(code) {code}\n"
               "void foo() {\n"
               "  if (x == 123);\n"
               "  REQUIRE(y=z);\n"
               "}");
        ASSERT_EQUALS("", errout.str());
    }

    void checkSuspiciousComparison() {
        checkP("void f(int a, int b) {\n"
               "  a > b;\n"
               "}");
        ASSERT_EQUALS("[test.cpp:2]: (warning, inconclusive) Found suspicious operator '>', result is not used.\n", errout.str());

        checkP("void f() {\n" // #10607
               "  for (auto p : m)\n"
               "    std::vector<std::pair<std::string, std::string>> k;\n"
               "}");
        ASSERT_EQUALS("", errout.str());
    }

    void checkInvalidFree() {
        check("void foo(char *p) {\n"
              "  char *a; a = malloc(1024);\n"
              "  free(a + 10);\n"
              "}");
        ASSERT_EQUALS("[test.cpp:3]: (error) Mismatching address is freed. The address you get from malloc() must be freed without offset.\n", errout.str());

        check("void foo(char *p) {\n"
              "  char *a; a = malloc(1024);\n"
              "  free(a - 10);\n"
              "}");
        ASSERT_EQUALS("[test.cpp:3]: (error) Mismatching address is freed. The address you get from malloc() must be freed without offset.\n", errout.str());

        check("void foo(char *p) {\n"
              "  char *a; a = malloc(1024);\n"
              "  free(10 + a);\n"
              "}");
        ASSERT_EQUALS("[test.cpp:3]: (error) Mismatching address is freed. The address you get from malloc() must be freed without offset.\n", errout.str());

        check("void foo(char *p) {\n"
              "  char *a; a = new char[1024];\n"
              "  delete[] (a + 10);\n"
              "}");
        ASSERT_EQUALS("[test.cpp:3]: (error) Mismatching address is deleted. The address you get from new must be deleted without offset.\n", errout.str());

        check("void foo(char *p) {\n"
              "  char *a; a = new char;\n"
              "  delete a + 10;\n"
              "}");
        ASSERT_EQUALS("[test.cpp:3]: (error) Mismatching address is deleted. The address you get from new must be deleted without offset.\n", errout.str());

        check("void foo(char *p) {\n"
              "  char *a; a = new char;\n"
              "  bar(a);\n"
              "  delete a + 10;\n"
              "}");
        ASSERT_EQUALS("", errout.str());

        check("void foo(char *p) {\n"
              "  char *a; a = new char;\n"
              "  char *b; b = new char;\n"
              "  bar(a);\n"
              "  delete a + 10;\n"
              "  delete b + 10;\n"
              "}");
        ASSERT_EQUALS("[test.cpp:6]: (error) Mismatching address is deleted. The address you get from new must be deleted without offset.\n", errout.str());

        check("void foo(char *p) {\n"
              "  char *a; a = new char;\n"
              "  char *b; b = new char;\n"
              "  bar(a, b);\n"
              "  delete a + 10;\n"
              "  delete b + 10;\n"
              "}");
        ASSERT_EQUALS("", errout.str());

        check("void foo(char *p) {\n"
              "  char *a; a = new char;\n"
              "  bar()\n"
              "  delete a + 10;\n"
              "}");
        ASSERT_EQUALS("[test.cpp:4]: (error) Mismatching address is deleted. The address you get from new must be deleted without offset.\n", errout.str());

        check("void foo(size_t xx) {\n"
              "  char *ptr; ptr = malloc(42);\n"
              "  ptr += xx;\n"
              "  free(ptr + 1 - xx);\n"
              "}");
        ASSERT_EQUALS("[test.cpp:4]: (error) Mismatching address is freed. The address you get from malloc() must be freed without offset.\n", errout.str());

        check("void foo(size_t xx) {\n"
              "  char *ptr; ptr = malloc(42);\n"
              "  std::cout << ptr;\n"
              "  ptr = otherPtr;\n"
              "  free(otherPtr - xx - 1);\n"
              "}");
        ASSERT_EQUALS("", errout.str());
    }

    void checkRedundantCopy() {
        check("const std::string& getA(){static std::string a;return a;}\n"
              "void foo() {\n"
              "    const std::string a = getA();\n"
              "}");
        ASSERT_EQUALS("[test.cpp:3]: (performance, inconclusive) Use const reference for 'a' to avoid unnecessary data copying.\n", errout.str());

        check("class A{public:A(){}};\n"
              "const A& getA(){static A a;return a;}\n"
              "int main()\n"
              "{\n"
              "    const A a = getA();\n"
              "    return 0;\n"
              "}");
        ASSERT_EQUALS("[test.cpp:5]: (performance, inconclusive) Use const reference for 'a' to avoid unnecessary data copying.\n", errout.str());

        check("const int& getA(){static int a;return a;}\n"
              "int main()\n"
              "{\n"
              "    const int a = getA();\n"
              "    return 0;\n"
              "}");
        ASSERT_EQUALS("", errout.str());

        check("const int& getA(){static int a;return a;}\n"
              "int main()\n"
              "{\n"
              "    int getA = 0;\n"
              "    const int a = getA + 3;\n"
              "    return 0;\n"
              "}");
        ASSERT_EQUALS("[test.cpp:1] -> [test.cpp:4]: (style) Local variable \'getA\' shadows outer function\n", errout.str());

        check("class A{public:A(){}};\n"
              "const A& getA(){static A a;return a;}\n"
              "int main()\n"
              "{\n"
              "    const A a(getA());\n"
              "    return 0;\n"
              "}");
        ASSERT_EQUALS("[test.cpp:5]: (performance, inconclusive) Use const reference for 'a' to avoid unnecessary data copying.\n", errout.str());

        check("const int& getA(){static int a;return a;}\n"
              "int main()\n"
              "{\n"
              "    const int a(getA());\n"
              "    return 0;\n"
              "}");
        ASSERT_EQUALS("", errout.str());

        check("class A{\n"
              "public:A(int a=0){_a = a;}\n"
              "A operator+(const A & a){return A(_a+a._a);}\n"
              "private:int _a;};\n"
              "const A& getA(){static A a;return a;}\n"
              "int main()\n"
              "{\n"
              "    const A a = getA() + 1;\n"
              "    return 0;\n"
              "}");
        ASSERT_EQUALS("", errout.str());

        check("class A{\n"
              "public:A(int a=0){_a = a;}\n"
              "A operator+(const A & a){return A(_a+a._a);}\n"
              "private:int _a;};\n"
              "const A& getA(){static A a;return a;}\n"
              "int main()\n"
              "{\n"
              "    const A a(getA()+1);\n"
              "    return 0;\n"
              "}");
        ASSERT_EQUALS("", errout.str());

        // #5190 - FP when creating object with constructor that takes a reference
        check("class A {};\n"
              "class B { B(const A &a); };\n"
              "const A &getA();\n"
              "void f() {\n"
              "    const B b(getA());\n"
              "}");
        ASSERT_EQUALS("", errout.str());

        check("class A {};\n"
              "class B { B(const A& a); };\n"
              "const A& getA();\n"
              "void f() {\n"
              "    const B b{ getA() };\n"
              "}");
        ASSERT_EQUALS("", errout.str());

        // #5618
        const char* code5618 = "class Token {\n"
                               "public:\n"
                               "    const std::string& str();\n"
                               "};\n"
                               "void simplifyArrayAccessSyntax() {\n"
                               "    for (Token *tok = list.front(); tok; tok = tok->next()) {\n"
                               "        const std::string temp = tok->str();\n"
                               "        tok->str(tok->strAt(2));\n"
                               "    }\n"
                               "}";
        check(code5618, nullptr, true);
        ASSERT_EQUALS("", errout.str());
        check(code5618, nullptr, false);
        ASSERT_EQUALS("", errout.str());

        // #5890 - crash: wesnoth desktop_util.cpp / unicode.hpp
        check("typedef std::vector<char> X;\n"
              "X f<X>(const X &in) {\n"
              "    const X s = f<X>(in);\n"
              "    return f<X>(s);\n"
              "}");
        ASSERT_EQUALS("", errout.str());

        // #7981 - False positive redundantCopyLocalConst - const ref argument to ctor
        check("class CD {\n"
              "        public:\n"
              "        CD(const CD&);\n"
              "        static const CD& getOne();\n"
              "};\n"
              " \n"
              "void foo() {\n"
              "  const CD cd(CD::getOne());\n"
              "}", nullptr, true);
        ASSERT_EQUALS("", errout.str());

        check("struct S {\n" // #10545
              "    int modify();\n"
              "    const std::string& get() const;\n"
              "};\n"
              "std::string f(S& s) {\n"
              "    const std::string old = s.get();\n"
              "    int i = s.modify();\n"
              "    if (i != 0)\n"
              "        return old;\n"
              "    return {};\n"
              "}", nullptr, /*inconclusive*/ true);
        ASSERT_EQUALS("", errout.str());

        check("struct X { int x; };\n" // #10191
              "struct S {\n"
              "    X _x;\n"
              "    X& get() { return _x; }\n"
              "    void modify() { _x.x += 42; }\n"
              "    int copy() {\n"
              "        const X x = get();\n"
              "        modify();\n"
              "        return x.x;\n"
              "    }\n"
              "    int constref() {\n"
              "        const X& x = get();\n"
              "        modify();\n"
              "        return x.x;\n"
              "    }\n"
              "};\n", nullptr, /*inconclusive*/ true);
        ASSERT_EQUALS("", errout.str());

        // #10704
        check("struct C {\n"
              "    std::string str;\n"
              "    const std::string& get() const { return str; }\n"
              "};\n"
              "struct D {\n"
              "    C c;\n"
              "    bool f() const {\n"
              "        std::string s = c.get();\n"
              "        return s.empty();\n"
              "    }\n"
              "};\n");
        ASSERT_EQUALS("[test.cpp:8]: (performance, inconclusive) Use const reference for 's' to avoid unnecessary data copying.\n", errout.str());

        check("struct C {\n"
              "    const std::string & get() const { return m; }\n"
              "    std::string m;\n"
              "};\n"
              "C getC();\n"
              "void f() {\n"
              "    const std::string s = getC().get();\n"
              "}\n"
              "void g() {\n"
              "    std::string s = getC().get();\n"
              "}\n");
        ASSERT_EQUALS("", errout.str());
    }

    void checkNegativeShift() {
        check("void foo()\n"
              "{\n"
              "   int a; a = 123;\n"
              "   (void)(a << -1);\n"
              "}");
        ASSERT_EQUALS("[test.cpp:4]: (error) Shifting by a negative value is undefined behaviour\n", errout.str());
        check("void foo()\n"
              "{\n"
              "   int a; a = 123;\n"
              "   (void)(a >> -1);\n"
              "}");
        ASSERT_EQUALS("[test.cpp:4]: (error) Shifting by a negative value is undefined behaviour\n", errout.str());
        check("void foo()\n"
              "{\n"
              "   int a; a = 123;\n"
              "   a <<= -1;\n"
              "}");
        ASSERT_EQUALS("[test.cpp:4]: (error) Shifting by a negative value is undefined behaviour\n", errout.str());
        check("void foo()\n"
              "{\n"
              "   int a; a = 123;\n"
              "   a >>= -1;\n"
              "}");
        ASSERT_EQUALS("[test.cpp:4]: (error) Shifting by a negative value is undefined behaviour\n", errout.str());
        check("void foo()\n"
              "{\n"
              "   std::cout << -1;\n"
              "}");
        ASSERT_EQUALS("", errout.str());
        check("void foo()\n"
              "{\n"
              "   std::cout << a << -1 ;\n"
              "}");
        ASSERT_EQUALS("", errout.str());
        check("void foo()\n"
              "{\n"
              "   std::cout << 3 << -1 ;\n"
              "}");
        ASSERT_EQUALS("", errout.str());
        check("void foo() {\n"
              "   x = (-10+2) << 3;\n"
              "}");
        ASSERT_EQUALS("[test.cpp:2]: (portability) Shifting a negative value is technically undefined behaviour\n", errout.str());

        check("x = y ? z << $-1 : 0;");
        ASSERT_EQUALS("", errout.str());

        // Negative LHS
        check("const int x = -1 >> 2;");
        ASSERT_EQUALS("[test.cpp:1]: (portability) Shifting a negative value is technically undefined behaviour\n", errout.str());

        // #6383 - unsigned type
        check("const int x = (unsigned int)(-1) >> 2;");
        ASSERT_EQUALS("", errout.str());

        // #7814 - UB happening in valueflowcode when it tried to compute shifts.
        check("int shift1() { return 1 >> -1 ;}\n"
              "int shift2() { return 1 << -1 ;}\n"
              "int shift3() { return -1 >> 1 ;}\n"
              "int shift4() { return -1 << 1 ;}");
        ASSERT_EQUALS("[test.cpp:1]: (error) Shifting by a negative value is undefined behaviour\n"
                      "[test.cpp:2]: (error) Shifting by a negative value is undefined behaviour\n"
                      "[test.cpp:3]: (portability) Shifting a negative value is technically undefined behaviour\n"
                      "[test.cpp:4]: (portability) Shifting a negative value is technically undefined behaviour\n", errout.str());
    }

    void incompleteArrayFill() {
        check("void f() {\n"
              "    int a[5];\n"
              "    memset(a, 123, 5);\n"
              "    memcpy(a, b, 5);\n"
              "    memmove(a, b, 5);\n"
              "}");
        ASSERT_EQUALS(// TODO "[test.cpp:4] -> [test.cpp:5]: (performance) Buffer 'a' is being written before its old content has been used.\n"
            "[test.cpp:3]: (warning, inconclusive) Array 'a' is filled incompletely. Did you forget to multiply the size given to 'memset()' with 'sizeof(*a)'?\n"
            "[test.cpp:4]: (warning, inconclusive) Array 'a' is filled incompletely. Did you forget to multiply the size given to 'memcpy()' with 'sizeof(*a)'?\n"
            "[test.cpp:5]: (warning, inconclusive) Array 'a' is filled incompletely. Did you forget to multiply the size given to 'memmove()' with 'sizeof(*a)'?\n", errout.str());

        check("int a[5];\n"
              "namespace Z { struct B { int a[5]; } b; }\n"
              "void f() {\n"
              "    memset(::a, 123, 5);\n"
              "    memset(Z::b.a, 123, 5);\n"
              "}");
        TODO_ASSERT_EQUALS("[test.cpp:4]: (warning, inconclusive) Array '::a' is filled incompletely. Did you forget to multiply the size given to 'memset()' with 'sizeof(*::a)'?\n"
                           "[test.cpp:5]: (warning, inconclusive) Array 'Z::b.a' is filled incompletely. Did you forget to multiply the size given to 'memset()' with 'sizeof(*Z::b.a)'?\n",
                           "[test.cpp:4]: (warning, inconclusive) Array '::a' is filled incompletely. Did you forget to multiply the size given to 'memset()' with 'sizeof(*::a)'?\n", errout.str());

        check("void f() {\n"
              "    Foo* a[5];\n"
              "    memset(a, 'a', 5);\n"
              "}");
        ASSERT_EQUALS("[test.cpp:3]: (warning, inconclusive) Array 'a' is filled incompletely. Did you forget to multiply the size given to 'memset()' with 'sizeof(*a)'?\n", errout.str());

        check("class Foo {int a; int b;};\n"
              "void f() {\n"
              "    Foo a[5];\n"
              "    memset(a, 'a', 5);\n"
              "}");
        ASSERT_EQUALS("[test.cpp:4]: (warning, inconclusive) Array 'a' is filled incompletely. Did you forget to multiply the size given to 'memset()' with 'sizeof(*a)'?\n", errout.str());

        check("void f() {\n"
              "    Foo a[5];\n" // Size of foo is unknown
              "    memset(a, 'a', 5);\n"
              "}");
        ASSERT_EQUALS("", errout.str());

        check("void f() {\n"
              "    char a[5];\n"
              "    memset(a, 'a', 5);\n"
              "}");
        ASSERT_EQUALS("", errout.str());

        check("void f() {\n"
              "    int a[5];\n"
              "    memset(a+15, 'a', 5);\n"
              "}");
        ASSERT_EQUALS("", errout.str());

        check("void f() {\n"
              "    bool a[5];\n"
              "    memset(a, false, 5);\n"
              "}");
        ASSERT_EQUALS("[test.cpp:3]: (portability, inconclusive) Array 'a' might be filled incompletely. Did you forget to multiply the size given to 'memset()' with 'sizeof(*a)'?\n", errout.str());
    }

    void redundantVarAssignment() {
        setMultiline();

        // Simple tests
        check("void f(int i) {\n"
              "    i = 1;\n"
              "    i = 1;\n"
              "}");
        ASSERT_EQUALS("test.cpp:3:style:Variable 'i' is reassigned a value before the old one has been used.\n"
                      "test.cpp:2:note:i is assigned\n"
                      "test.cpp:3:note:i is overwritten\n", errout.str());

        // non-local variable => only show warning when inconclusive is used
        check("int i;\n"
              "void f() {\n"
              "    i = 1;\n"
              "    i = 1;\n"
              "}");
        ASSERT_EQUALS("test.cpp:4:style:Variable 'i' is reassigned a value before the old one has been used.\n"
                      "test.cpp:3:note:i is assigned\n"
                      "test.cpp:4:note:i is overwritten\n", errout.str());

        check("void f() {\n"
              "    int i;\n"
              "    i = 1;\n"
              "    i = 1;\n"
              "}");
        ASSERT_EQUALS("test.cpp:4:style:Variable 'i' is reassigned a value before the old one has been used.\n"
                      "test.cpp:3:note:i is assigned\n"
                      "test.cpp:4:note:i is overwritten\n", errout.str());

        check("void f() {\n"
              "    static int i;\n"
              "    i = 1;\n"
              "    i = 1;\n"
              "}");
        TODO_ASSERT_EQUALS("error", "", errout.str());

        check("void f() {\n"
              "    int i[10];\n"
              "    i[2] = 1;\n"
              "    i[2] = 1;\n"
              "}");
        ASSERT_EQUALS("test.cpp:4:style:Variable 'i[2]' is reassigned a value before the old one has been used.\n"
                      "test.cpp:3:note:i[2] is assigned\n"
                      "test.cpp:4:note:i[2] is overwritten\n", errout.str());

        check("void f(int x) {\n"
              "    int i[10];\n"
              "    i[x] = 1;\n"
              "    x=1;\n"
              "    i[x] = 1;\n"
              "}");
        ASSERT_EQUALS("", errout.str());

        check("void f(const int x) {\n"
              "    int i[10];\n"
              "    i[x] = 1;\n"
              "    i[x] = 1;\n"
              "}");
        ASSERT_EQUALS("test.cpp:4:style:Variable 'i[x]' is reassigned a value before the old one has been used.\n"
                      "test.cpp:3:note:i[x] is assigned\n"
                      "test.cpp:4:note:i[x] is overwritten\n", errout.str());

        // Testing different types
        check("void f() {\n"
              "    Foo& bar = foo();\n"
              "    bar = x;\n"
              "}");
        ASSERT_EQUALS("", errout.str());

        check("void f() {\n"
              "    Foo& bar = foo();\n"
              "    bar = x;\n"
              "    bar = y;\n"
              "}");
        TODO_ASSERT_EQUALS("error", "", errout.str());

        check("void f() {\n"
              "    Foo& bar = foo();\n" // #4425. bar might refer to something global, etc.
              "    bar = y();\n"
              "    foo();\n"
              "    bar = y();\n"
              "}");
        ASSERT_EQUALS("", errout.str());

        // Tests with function call between assignment
        check("void f(int i) {\n"
              "    i = 1;\n"
              "    bar();\n"
              "    i = 1;\n"
              "}");
        ASSERT_EQUALS("test.cpp:4:style:Variable 'i' is reassigned a value before the old one has been used.\n"
                      "test.cpp:2:note:i is assigned\n"
                      "test.cpp:4:note:i is overwritten\n", errout.str());

        check("int i;\n"
              "void f() {\n"
              "    i = 1;\n"
              "    bar();\n" // Global variable might be accessed in bar()
              "    i = 1;\n"
              "}");
        ASSERT_EQUALS("", errout.str());

        check("void f() {\n"
              "    static int i;\n"
              "    i = 1;\n"
              "    bar();\n" // bar() might call f() recursively. This could be a false positive in more complex examples (when value of i is used somewhere. See #4229)
              "    i = 2;\n"
              "}");
        ASSERT_EQUALS("", errout.str());

        check("void f() {\n"
              "    int i;\n"
              "    i = 1;\n"
              "    bar();\n"
              "    i = 1;\n"
              "}");
        ASSERT_EQUALS("test.cpp:5:style:Variable 'i' is reassigned a value before the old one has been used.\n"
                      "test.cpp:3:note:i is assigned\n"
                      "test.cpp:5:note:i is overwritten\n", errout.str());

        check("void bar(int i) {}\n"
              "void f(int i) {\n"
              "    i = 1;\n"
              "    bar(i);\n" // Passed as argument
              "    i = 1;\n"
              "}");
        ASSERT_EQUALS("", errout.str());

        check("void f() {\n"
              "    Foo bar = foo();\n"
              "    bar();\n" // #5568. operator() called
              "    bar = y();\n"
              "}");
        ASSERT_EQUALS("", errout.str());

        // Branch tests
        check("void f(int i) {\n"
              "    i = 1;\n"
              "    if(x)\n"
              "        i = 0;\n"
              "}");
        ASSERT_EQUALS("", errout.str());

        check("void f(int i) {\n"
              "    if(x)\n"
              "        i = 0;\n"
              "    i = 1;\n"
              "    i = 2;\n"
              "}");
        ASSERT_EQUALS("test.cpp:5:style:Variable 'i' is reassigned a value before the old one has been used.\n"
                      "test.cpp:4:note:i is assigned\n"
                      "test.cpp:5:note:i is overwritten\n", errout.str());

        // #4513
        check("int x;\n"
              "int g() {\n"
              "    return x*x;\n"
              "}\n"
              "void f() {\n"
              "    x = 2;\n"
              "    x = g();\n"
              "}");
        ASSERT_EQUALS("", errout.str());

        check("int g() {\n"
              "    return x*x;\n"
              "}\n"
              "void f(int x) {\n"
              "    x = 2;\n"
              "    x = g();\n"
              "}");
        ASSERT_EQUALS("test.cpp:6:style:Variable 'x' is reassigned a value before the old one has been used.\n"
                      "test.cpp:5:note:x is assigned\n"
                      "test.cpp:6:note:x is overwritten\n", errout.str());

        check("void f() {\n"
              "    Foo& bar = foo();\n"
              "    bar = x;\n"
              "    bar = y();\n"
              "}");
        ASSERT_EQUALS("", errout.str());

        check("class C {\n"
              "    int x;\n"
              "    void g() { return x * x; }\n"
              "    void f();\n"
              "};\n"
              "\n"
              "void C::f() {\n"
              "    x = 2;\n"
              "    x = g();\n"
              "}");
        ASSERT_EQUALS("", errout.str());

        check("class C {\n"
              "    int x;\n"
              "    void g() { return x*x; }\n"
              "    void f(Foo z);\n"
              "};\n"
              "\n"
              "void C::f(Foo z) {\n"
              "    x = 2;\n"
              "    x = z.g();\n"
              "}");
        ASSERT_EQUALS("", errout.str());

        // ({ })
        check("void f() {\n"
              "  int x;\n"
              "  x = 321;\n"
              "  x = ({ asm(123); })\n"
              "}");
        ASSERT_EQUALS("", errout.str());

        // from #3103 (avoid a false negative)
        check("int foo(){\n"
              "    int x;\n"
              "    x = 1;\n"
              "    x = 1;\n"
              "    return x + 1;\n"
              "}");
        ASSERT_EQUALS("test.cpp:4:style:Variable 'x' is reassigned a value before the old one has been used.\n"
                      "test.cpp:3:note:x is assigned\n"
                      "test.cpp:4:note:x is overwritten\n", errout.str());

        // from #3103 (avoid a false positive)
        check("int foo(){\n"
              "    int x;\n"
              "    x = 1;\n"
              "    if (y)\n" // <-- cppcheck does not know anything about 'y'
              "        x = 2;\n"
              "    return x + 1;\n"
              "}");
        ASSERT_EQUALS("", errout.str());

        // initialization, assignment with 0
        check("void f() {\n"  // Ticket #4356
              "    int x = 0;\n"  // <- ignore initialization with 0
              "    x = 3;\n"
              "}");
        ASSERT_EQUALS("", errout.str());

        check("void f() {\n"
              "  state_t *x = NULL;\n"
              "  x = dostuff();\n"
              "}");
        ASSERT_EQUALS("", errout.str());

        check("void f() {\n"
              "  state_t *x;\n"
              "  x = NULL;\n"
              "  x = dostuff();\n"
              "}");
        ASSERT_EQUALS("", errout.str());

        check("int foo() {\n" // #4420
              "    int x;\n"
              "    bar(++x);\n"
              "    x = 5;\n"
              "    return bar(x);\n"
              "}");
        ASSERT_EQUALS("", errout.str());

        // struct member..
        check("struct AB { int a; int b; };\n"
              "\n"
              "int f() {\n"
              "    struct AB ab;\n"
              "    ab.a = 1;\n"
              "    ab.a = 2;\n"
              "    return ab.a;\n"
              "}");
        ASSERT_EQUALS("test.cpp:6:style:Variable 'ab.a' is reassigned a value before the old one has been used.\n"
                      "test.cpp:5:note:ab.a is assigned\n"
                      "test.cpp:6:note:ab.a is overwritten\n", errout.str());

        check("struct AB { int a; int b; };\n"
              "\n"
              "int f() {\n"
              "    struct AB ab;\n"
              "    ab.a = 1;\n"
              "    ab = do_something();\n"
              "    return ab.a;\n"
              "}");
        TODO_ASSERT_EQUALS("error", "", errout.str());

        check("struct AB { int a; int b; };\n"
              "\n"
              "int f() {\n"
              "    struct AB ab;\n"
              "    ab.a = 1;\n"
              "    do_something(&ab);\n"
              "    ab.a = 2;\n"
              "    return ab.a;\n"
              "}");
        ASSERT_EQUALS("", errout.str());

        check("struct AB { int a; int b; };\n"
              "\n"
              "int f(DO_SOMETHING do_something) {\n"
              "    struct AB ab;\n"
              "    ab.a = 1;\n"
              "    do_something(&ab);\n"
              "    ab.a = 2;\n"
              "    return ab.a;\n"
              "}");
        ASSERT_EQUALS("", errout.str());

        check("struct AB { int a; int b; };\n"
              "\n"
              "int f(struct AB *ab) {\n"
              "    ab->a = 1;\n"
              "    ab->b = 2;\n"
              "    ab++;\n"
              "    ab->a = 1;\n"
              "    ab->b = 2;\n"
              "}");
        ASSERT_EQUALS("", errout.str());

        check("struct AB { int a; int b; };\n"
              "\n"
              "int f(struct AB *ab) {\n"
              "    ab->a = 1;\n"
              "    ab->b = 2;\n"
              "    ab = x;\n"
              "    ab->a = 1;\n"
              "    ab->b = 2;\n"
              "}");
        ASSERT_EQUALS("", errout.str());

        check("void f(struct AB *ab) {\n" // #
              "    ab->data->x = 1;\n"
              "    ab = &ab1;\n"
              "    ab->data->x = 2;\n"
              "}");
        ASSERT_EQUALS("", errout.str());

        // #5964
        check("void func(char *buffer, const char *format, int precision, unsigned value) {\n"
              "    (precision < 0) ? sprintf(buffer, format, value) : sprintf(buffer, format, precision, value);\n"
              "}");
        ASSERT_EQUALS("", errout.str());

        // don't crash
        check("struct data {\n"
              "  struct { int i; } fc;\n"
              "};\n"
              "struct state {\n"
              "  struct data d[123];\n"
              "};\n"
              "void func(struct state *s) {\n"
              "  s->foo[s->x++] = 2;\n"
              "  s->d[1].fc.i++;\n"
              "}");

        // #6525 - inline assembly
        check("void f(int i) {\n"
              "    i = 1;\n"
              "    asm(\"foo\");\n"
              "    i = 1;\n"
              "}");
        ASSERT_EQUALS("", errout.str());

        // #6555
        check("void foo() {\n"
              "    char *p = 0;\n"
              "    try {\n"
              "        p = fred();\n"
              "        p = wilma();\n"
              "    }\n"
              "    catch (...) {\n"
              "        barney(p);\n"
              "    }\n"
              "}");
        ASSERT_EQUALS("", errout.str());

        check("void foo() {\n"
              "    char *p = 0;\n"
              "    try {\n"
              "        p = fred();\n"
              "        p = wilma();\n"
              "    }\n"
              "    catch (...) {\n"
              "        barney(x);\n"
              "    }\n"
              "}");
        ASSERT_EQUALS("test.cpp:2:style:The scope of the variable 'p' can be reduced.\n",
                      errout.str());

        check("void foo() {\n"
              "    char *p = 0;\n"
              "    try {\n"
              "        if(z) {\n"
              "            p = fred();\n"
              "            p = wilma();\n"
              "        }\n"
              "    }\n"
              "    catch (...) {\n"
              "        barney(p);\n"
              "    }\n"
              "}");
        ASSERT_EQUALS("", errout.str());

        // Member variable pointers
        check("void podMemPtrs() {\n"
              "    int POD::*memptr;\n"
              "    memptr = &POD::a;\n"
              "    memptr = &POD::b;\n"
              "    if (memptr)\n"
              "        memptr = 0;\n"
              "}");
        ASSERT_EQUALS("test.cpp:4:style:Variable 'memptr' is reassigned a value before the old one has been used.\n"
                      "test.cpp:3:note:memptr is assigned\n"
                      "test.cpp:4:note:memptr is overwritten\n", errout.str());

        // Pointer function argument (#3857)
        check("void f(float * var)\n"
              "{\n"
              "  var[0] = 0.2f;\n"
              "  var[0] = 0.2f;\n" // <-- is initialized twice
              "}");
        ASSERT_EQUALS("test.cpp:4:style:Variable 'var[0]' is reassigned a value before the old one has been used.\n"
                      "test.cpp:3:note:var[0] is assigned\n"
                      "test.cpp:4:note:var[0] is overwritten\n", errout.str());

        check("void f(float * var)\n"
              "{\n"
              "  *var = 0.2f;\n"
              "  *var = 0.2f;\n" // <-- is initialized twice
              "}");
        ASSERT_EQUALS("test.cpp:4:style:Variable '*var' is reassigned a value before the old one has been used.\n"
                      "test.cpp:3:note:*var is assigned\n"
                      "test.cpp:4:note:*var is overwritten\n", errout.str());

        // Volatile variables
        check("void f() {\n"
              "  volatile char *reg = (volatile char *)0x12345;\n"
              "  *reg = 12;\n"
              "  *reg = 34;\n"
              "}");
        ASSERT_EQUALS("test.cpp:2:style:C-style pointer casting\n", errout.str());

        check("void f(std::map<int, int>& m, int key, int value) {\n" // #6379
              "    m[key] = value;\n"
              "    m[key] = value;\n"
              "}\n");
        ASSERT_EQUALS("test.cpp:3:style:Variable 'm[key]' is reassigned a value before the old one has been used.\n"
                      "test.cpp:2:note:m[key] is assigned\n"
                      "test.cpp:3:note:m[key] is overwritten\n",
                      errout.str());
    }

    void redundantVarAssignment_trivial() {
        check("void f() {\n"
              "   int a = 0;\n"
              "   a = 4;\n"
              "}");
        ASSERT_EQUALS("", errout.str());

        check("void f() {\n"
              "   int a;\n"
              "   a = 0;\n"
              "   a = 4;\n"
              "}");
        ASSERT_EQUALS("", errout.str());

        check("void f() {\n"
              "   unsigned a;\n"
              "   a = 0u;\n"
              "   a = 2u;\n"
              "}");
        ASSERT_EQUALS("", errout.str());

        check("void f() {\n"
              "   void* a;\n"
              "   a = (void*)0;\n"
              "   a = p;\n"
              "}");
        ASSERT_EQUALS("", errout.str());

        check("void f() {\n"
              "   void* a;\n"
              "   a = (void*)0U;\n"
              "   a = p;\n"
              "}");
        ASSERT_EQUALS("", errout.str());
    }

    void redundantVarAssignment_struct() {
        check("struct foo {\n"
              "  int a,b;\n"
              "};\n"
              "\n"
              "int main() {\n"
              "  struct foo x;\n"
              "  x.a = _mm_set1_ps(1.0);\n"
              "  x.a = _mm_set1_ps(2.0);\n"
              "}");
        ASSERT_EQUALS("[test.cpp:7] -> [test.cpp:8]: (style) Variable 'x.a' is reassigned a value before the old one has been used.\n", errout.str());

        check("void f() {\n"
              "  struct AB ab;\n"
              "  ab.x = 23;\n"
              "  ab.y = 41;\n"
              "  ab.x = 1;\n"
              "}");
        ASSERT_EQUALS("[test.cpp:3] -> [test.cpp:5]: (style) Variable 'ab.x' is reassigned a value before the old one has been used.\n", errout.str());

        check("void f() {\n"
              "  struct AB ab = {0};\n"
              "  ab = foo();\n"
              "}");
        ASSERT_EQUALS("", errout.str());
    }

    void redundantVarAssignment_7133() {
        // #7133
        check("sal_Int32 impl_Export() {\n"
              "   try {\n"
              "        try  {\n"
              "          uno::Sequence< uno::Any > aArgs(2);\n"
              "          beans::NamedValue aValue;\n"
              "          aValue.Name = \"DocumentHandler\";\n"
              "          aValue.Value <<= xDocHandler;\n"
              "          aArgs[0] <<= aValue;\n"
              "          aValue.Name = \"Model\";\n"
              "          aValue.Value <<= xDocumentComp;\n"
              "          aArgs[1] <<= aValue;\n"
              "        }\n"
              "        catch (const uno::Exception&) {\n"
              "        }\n"
              "   }\n"
              "   catch (const uno::Exception&)  {\n"
              "   }\n"
              "}", "test.cpp", true);
        ASSERT_EQUALS("", errout.str());

        check("void ConvertBitmapData(sal_uInt16 nDestBits) {\n"
              "    BitmapBuffer aSrcBuf;\n"
              "    aSrcBuf.mnBitCount = nSrcBits;\n"
              "    BitmapBuffer aDstBuf;\n"
              "    aSrcBuf.mnBitCount = nDestBits;\n"
              "    bConverted = ::ImplFastBitmapConversion( aDstBuf, aSrcBuf, aTwoRects );\n"
              "}", "test.c");
        ASSERT_EQUALS("[test.c:3] -> [test.c:5]: (style) Variable 'aSrcBuf.mnBitCount' is reassigned a value before the old one has been used.\n", errout.str());
        check("void ConvertBitmapData(sal_uInt16 nDestBits) {\n"
              "    BitmapBuffer aSrcBuf;\n"
              "    aSrcBuf.mnBitCount = nSrcBits;\n"
              "    BitmapBuffer aDstBuf;\n"
              "    aSrcBuf.mnBitCount = nDestBits;\n"
              "    bConverted = ::ImplFastBitmapConversion( aDstBuf, aSrcBuf, aTwoRects );\n"
              "}");
        ASSERT_EQUALS("[test.cpp:3] -> [test.cpp:5]: (style) Variable 'aSrcBuf.mnBitCount' is reassigned a value before the old one has been used.\n",
                      errout.str());

        check("class C { void operator=(int x); };\n" // #8368 - assignment operator might have side effects => inconclusive
              "void f() {\n"
              "    C c;\n"
              "    c = x;\n"
              "    c = x;\n"
              "}");
        ASSERT_EQUALS("[test.cpp:4] -> [test.cpp:5]: (style, inconclusive) Variable 'c' is reassigned a value before the old one has been used if variable is no semaphore variable.\n", errout.str());
    }

    void redundantVarAssignment_stackoverflow() {
        check("typedef struct message_node {\n"
              "  char code;\n"
              "  size_t size;\n"
              "  struct message_node *next, *prev;\n"
              "} *message_list;\n"
              "static message_list remove_message_from_list(message_list m) {\n"
              "    m->prev->next = m->next;\n"
              "    m->next->prev = m->prev;\n"
              "    return m->next;\n"
              "}");
        ASSERT_EQUALS("", errout.str());
    }

    void redundantVarAssignment_lambda() {
        // #7152
        check("int foo() {\n"
              "    int x = 0, y = 0;\n"
              "    auto f = [&]() { if (x < 5) ++y; };\n"
              "    x = 2;\n"
              "    f();\n"
              "    x = 6;\n"
              "    f();\n"
              "    return y;\n"
              "}");
        ASSERT_EQUALS("", errout.str());

        // #10228
        check("std::tuple<int, int> g();\n"
              "void h(int);\n"
              "void f() {\n"
              "    auto [a, b] = g();\n"
              "    auto l = [a = a]() { h(i); };\n"
              "}\n");
        ASSERT_EQUALS("", errout.str());
    }

    void redundantVarAssignment_loop() {
        check("void f() {\n"
              "    char buf[10];\n"
              "    int i;\n"
              "    for (i = 0; i < 4; i++)\n"
              "        buf[i] = 131;\n"
              "    buf[i] = 0;\n"
              "}");
        ASSERT_EQUALS("", errout.str());

        check("void bar() {\n" // #9262 do-while with break
              "    int x = 0;\n"
              "    x = 432;\n"
              "    do {\n"
              "        if (foo()) break;\n"
              "        x = 1;\n"
              "     } while (false);\n"
              "}");
        ASSERT_EQUALS("", errout.str());

        check("void foo(int num) {\n" // #9420 FP
              "  int a = num;\n"
              "  for (int b = 0; b < num; a = b++)\n"
              "    dostuff(a);\n"
              "}");
        ASSERT_EQUALS("", errout.str());

        check("void foo(int num) {\n" // #9420 FN
              "  int a = num;\n"
              "  for (int b = 0; b < num; a = b++);\n"
              "}");
        TODO_ASSERT_EQUALS("error", "", errout.str());
    }

    void redundantVarAssignment_after_switch() {
        check("void f(int x) {\n" // #7907
              "    int ret;\n"
              "    switch (x) {\n"
              "    case 123:\n"
              "        ret = 1;\n" // redundant assignment
              "        break;\n"
              "    }\n"
              "    ret = 3;\n"
              "}");
        ASSERT_EQUALS("[test.cpp:5] -> [test.cpp:8]: (style) Variable 'ret' is reassigned a value before the old one has been used.\n", errout.str());
    }

    void redundantVarAssignment_pointer() {
        check("void f(int *ptr) {\n"
              "    int *x = ptr + 1;\n"
              "    *x = 23;\n"
              "    foo(ptr);\n"
              "    *x = 32;\n"
              "}");
        ASSERT_EQUALS("", errout.str());

        // #8997
        check("void f() {\n"
              "  char x[2];\n"
              "  char* p = x;\n"
              "  *p = 1;\n"
              "  p += 1;\n"
              "  *p = 1;\n"
              "}");
        ASSERT_EQUALS("", errout.str());
    }

    void redundantVarAssignment_pointer_parameter() {
        check("void f(int *p) {\n"
              "    *p = 1;\n"
              "    if (condition) return;\n"
              "    *p = 2;\n"
              "}");
        ASSERT_EQUALS("", errout.str());
    }

    void redundantVarAssignment_array() {
        check("void f() {\n"
              "    int arr[10];\n"
              "    int i = 0;\n"
              "    arr[i] = 1;\n"
              "    i += 2;\n"
              "    arr[i] = 3;\n"
              "    dostuff(arr);\n"
              "}");
        ASSERT_EQUALS("", errout.str());
    }

    void redundantVarAssignment_switch_break() {
        // #10058
        check("void f(int a, int b) {\n"
              "    int ret = 0;\n"
              "    switch (a) {\n"
              "    case 1:\n"
              "        ret = 543;\n"
              "        if (b) break;\n"
              "        ret = 1;\n"
              "        break;\n"
              "    }"
              "    return ret;\n"
              "}");
        ASSERT_EQUALS("", errout.str());

        check("void f(int a, int b) {\n"
              "    int ret = 0;\n"
              "    switch (a) {\n"
              "    case 1:\n"
              "        ret = 543;\n"
              "        if (b) break;\n"
              "        ret = 1;\n"
              "        break;\n"
              "    }"
              "}");
        ASSERT_EQUALS("[test.cpp:5] -> [test.cpp:7]: (style) Variable 'ret' is reassigned a value before the old one has been used.\n", errout.str());
    }

    void redundantInitialization() {
        setMultiline();

        check("void f() {\n"
              "    int err = -ENOMEM;\n"
              "    err = dostuff();\n"
              "}");
        ASSERT_EQUALS("test.cpp:3:style:Redundant initialization for 'err'. The initialized value is overwritten before it is read.\n"
                      "test.cpp:2:note:err is initialized\n"
                      "test.cpp:3:note:err is overwritten\n",
                      errout.str());

        check("void f() {\n"
              "    struct S s = {1,2,3};\n"
              "    s = dostuff();\n"
              "}");
        ASSERT_EQUALS("test.cpp:3:style:Redundant initialization for 's'. The initialized value is overwritten before it is read.\n"
                      "test.cpp:2:note:s is initialized\n"
                      "test.cpp:3:note:s is overwritten\n",
                      errout.str());

        check("void f() {\n"
              "    int *p = NULL;\n"
              "    p = dostuff();\n"
              "}");
        ASSERT_EQUALS("", errout.str());

        // "trivial" initialization => do not warn
        check("void f() {\n"
              "    struct S s = {0};\n"
              "    s = dostuff();\n"
              "}");
        ASSERT_EQUALS("", errout.str());

        check("namespace N { enum E {e0,e1}; }\n"
              "void f() {\n"
              "    N::E e = N::e0;\n" // #9261
              "    e = dostuff();\n"
              "}");
        ASSERT_EQUALS("", errout.str());

        check("void f() {\n" // #10143
              "    std::shared_ptr<int> i = g();\n"
              "    h();\n"
              "    i = nullptr;\n"
              "}\n");
        ASSERT_EQUALS("", errout.str());

        check("int f(const std::vector<int>& v) {\n" // #9815
              "    int i = g();\n"
              "    i = std::distance(v.begin(), std::find_if(v.begin(), v.end(), [=](int j) { return i == j; }));\n"
              "    return i;\n"
              "}\n");
        ASSERT_EQUALS("", errout.str());
    }

    void redundantMemWrite() {
        return; // FIXME: temporary hack

        // Simple tests
        // cppcheck-suppress unreachableCode - remove when code is enabled again
        check("void f() {\n"
              "    char a[10];\n"
              "    memcpy(a, foo, bar);\n"
              "    memset(a, 0, bar);\n"
              "}");
        ASSERT_EQUALS("[test.cpp:3] -> [test.cpp:4]: (performance) Buffer 'a' is being written before its old content has been used.\n", errout.str());

        check("void f() {\n"
              "    char a[10];\n"
              "    strcpy(a, foo);\n"
              "    strncpy(a, 0, bar);\n"
              "}");
        ASSERT_EQUALS("[test.cpp:3] -> [test.cpp:4]: (performance) Buffer 'a' is being written before its old content has been used.\n", errout.str());

        check("void f() {\n"
              "    char a[10];\n"
              "    sprintf(a, \"foo\");\n"
              "    memmove(a, 0, bar);\n"
              "}");
        ASSERT_EQUALS("[test.cpp:3] -> [test.cpp:4]: (performance) Buffer 'a' is being written before its old content has been used.\n", errout.str());

        check("void f(char *filename) {\n"
              "    char *p = strrchr(filename,'.');\n"
              "    strcpy(p, \"foo\");\n"
              "    dostuff(filename);\n"
              "    strcpy(p, \"foo\");\n"
              "}");
        ASSERT_EQUALS("", errout.str());

        // Writing to different parts of a buffer
        check("void f(void* a) {\n"
              "    memcpy(a, foo, bar);\n"
              "    memset(a+5, 0, bar);\n"
              "}");
        ASSERT_EQUALS("", errout.str());

        // Use variable as second argument
        check("void f(void* a, void* b) {\n"
              "    memset(a, 0, 5);\n"
              "    memcpy(b, a, 5);\n"
              "    memset(a, 1, 5);\n"
              "}");
        ASSERT_EQUALS("", errout.str());

        // strcat is special
        check("void f() {\n"
              "    char a[10];\n"
              "    strcpy(a, foo);\n"
              "    strcat(a, bar);\n" // Not redundant
              "    strcpy(a, x);\n" // Redundant
              "}");
        ASSERT_EQUALS("[test.cpp:3] -> [test.cpp:5]: (performance) Buffer 'a' is being written before its old content has been used.\n", errout.str());

        // Tests with function call between copy
        check("void f() {\n"
              "    char a[10];\n"
              "    snprintf(a, foo, bar);\n"
              "    bar();\n"
              "    memset(a, 0, size);\n"
              "}");
        ASSERT_EQUALS("[test.cpp:3] -> [test.cpp:5]: (performance) Buffer 'a' is being written before its old content has been used.\n", errout.str());

        check("void* a;\n"
              "void f() {\n"
              "    memset(a, 0, size);\n"
              "    bar();\n" // Global variable might be accessed in bar()
              "    memset(a, 0, size);\n"
              "}");
        ASSERT_EQUALS("", errout.str());

        check("void f() {\n"
              "    char a[10];\n"
              "    memset(a, 0, size);\n"
              "    bar();\n"
              "    memset(a, 0, size);\n"
              "}");
        TODO_ASSERT_EQUALS("[test.cpp:3] -> [test.cpp:5]: (performance) Buffer 'a' is being written before its old content has been used.\n", "", errout.str());

        check("void bar(void* a) {}\n"
              "void f(void* a) {\n"
              "    memset(a, 0, size);\n"
              "    bar(a);\n" // Passed as argument
              "    memset(a, 0, size);\n"
              "}");
        ASSERT_EQUALS("", errout.str());

        // Branch tests
        check("void f(void* a) {\n"
              "    memset(a, 0, size);\n"
              "    if(x)\n"
              "        memset(a, 0, size);\n"
              "}");
        ASSERT_EQUALS("", errout.str());

        // #4455 - initialization of local buffer
        check("void f(void) {"
              "    char buf[10];\n"
              "    memset(buf, 0, 10);\n"
              "    strcpy(buf, string);\n"
              "}");
        ASSERT_EQUALS("", errout.str());

        check("void f(void) {\n"
              "    char buf[10] = {0};\n"
              "    memset(buf, 0, 10);\n"
              "    strcpy(buf, string);\n"
              "}");
        ASSERT_EQUALS("[test.cpp:3] -> [test.cpp:4]: (performance) Buffer 'buf' is being written before its old content has been used.\n", errout.str());

        // #5689 - use return value of strcpy
        check("int f(void* a) {\n"
              "    int i = atoi(strcpy(a, foo));\n"
              "    strncpy(a, 0, bar);\n"
              "    return i;\n"
              "}");
        ASSERT_EQUALS("", errout.str());

        // #7175 - read+write
        check("void f() {\n"
              "    char buf[100];\n"
              "    strcpy(buf, x);\n"
              "    strcpy(buf, dostuff(buf));\n" // <- read + write
              "    strcpy(buf, x);\n"
              "}");
        ASSERT_EQUALS("", errout.str());

        check("void f() {\n"
              "    char buf[100];\n"
              "    strcpy(buf, x);\n"
              "    strcpy(buf, dostuff(buf));\n"
              "    strcpy(buf, x);\n"
              "}");
        TODO_ASSERT_EQUALS("error", "", errout.str());
    }

    void varFuncNullUB() { // #4482
        check("void a(...);\n"
              "void b() { a(NULL); }");
        ASSERT_EQUALS("[test.cpp:2]: (portability) Passing NULL after the last typed argument to a variadic function leads to undefined behaviour.\n", errout.str());

        check("void a(char *p, ...);\n"
              "void b() { a(NULL, 2); }");
        ASSERT_EQUALS("", errout.str());
    }

    void checkCastIntToCharAndBack() { // #160

        // check getchar
        check("void f() {\n"
              "unsigned char c; c = getchar();\n"
              "  while( c != EOF)\n"
              "  {\n"
              "    bar(c);\n"
              "    c = getchar();\n"
              "  } ;\n"
              "}");
        ASSERT_EQUALS("[test.cpp:3]: (warning) Storing getchar() return value in char variable and then comparing with EOF.\n", errout.str());

        check("void f() {\n"
              "unsigned char c = getchar();\n"
              "  while( EOF != c)\n"
              "  {\n"
              "    bar(c);\n"
              "  } ;\n"
              "}");
        ASSERT_EQUALS("[test.cpp:3]: (warning) Storing getchar() return value in char variable and then comparing with EOF.\n", errout.str());

        check("void f() {\n"
              "  unsigned char c; c = getchar();\n"
              "  while( EOF != c )\n"
              "  {\n"
              "    bar(c);\n"
              "    c = getchar();\n"
              "  } ;\n"
              "}");
        ASSERT_EQUALS("[test.cpp:3]: (warning) Storing getchar() return value in char variable and then comparing with EOF.\n", errout.str());

        check("void f() {\n"
              "  unsigned char c;\n"
              "  while( EOF != ( c = getchar() ) )\n"
              "  {\n"
              "  }\n"
              "}");
        ASSERT_EQUALS("[test.cpp:3]: (warning) Storing getchar() return value in char variable and then comparing with EOF.\n", errout.str());

        check("void f() {\n"
              "  int i; i = getchar();\n"
              "  while( i != EOF)\n"
              "  {\n"
              "    bar(i);\n"
              "    i = getchar();\n"
              "  } ;\n"
              "}");
        ASSERT_EQUALS("", errout.str());

        check("void f() {\n"
              "  int i; i = getchar();\n"
              "  while( EOF != i )\n"
              "  {\n"
              "    bar(i);\n"
              "    i = getchar();\n"
              "  } ;\n"
              "}");
        ASSERT_EQUALS("", errout.str());


        // check getc
        check("void f (FILE * pFile){\n"
              "unsigned char c;\n"
              "do {\n"
              "  c = getc (pFile);\n"
              "} while (c != EOF)"
              "}");
        ASSERT_EQUALS("[test.cpp:5]: (warning) Storing getc() return value in char variable and then comparing with EOF.\n", errout.str());

        check("void f (FILE * pFile){\n"
              "unsigned char c;\n"
              "do {\n"
              "  c = getc (pFile);\n"
              "} while (EOF != c)"
              "}");
        ASSERT_EQUALS("[test.cpp:5]: (warning) Storing getc() return value in char variable and then comparing with EOF.\n", errout.str());

        check("void f (FILE * pFile){\n"
              "int i;\n"
              "do {\n"
              "  i = getc (pFile);\n"
              "} while (i != EOF)"
              "}");
        ASSERT_EQUALS("", errout.str());

        check("void f (FILE * pFile){\n"
              "int i;\n"
              "do {\n"
              "  i = getc (pFile);\n"
              "} while (EOF != i)"
              "}");
        ASSERT_EQUALS("", errout.str());


        // check fgetc
        check("void f (FILE * pFile){\n"
              "unsigned char c;\n"
              "do {\n"
              "  c = fgetc (pFile);\n"
              "} while (c != EOF)"
              "}");
        ASSERT_EQUALS("[test.cpp:5]: (warning) Storing fgetc() return value in char variable and then comparing with EOF.\n", errout.str());

        check("void f (FILE * pFile){\n"
              "char c;\n"
              "do {\n"
              "  c = fgetc (pFile);\n"
              "} while (EOF != c)"
              "}");
        ASSERT_EQUALS("[test.cpp:5]: (warning) Storing fgetc() return value in char variable and then comparing with EOF.\n", errout.str());

        check("void f (FILE * pFile){\n"
              "signed char c;\n"
              "do {\n"
              "  c = fgetc (pFile);\n"
              "} while (EOF != c)"
              "}");
        ASSERT_EQUALS("", errout.str());

        check("void f (FILE * pFile){\n"
              "int i;\n"
              "do {\n"
              "  i = fgetc (pFile);\n"
              "} while (i != EOF)"
              "}");
        ASSERT_EQUALS("", errout.str());

        check("void f (FILE * pFile){\n"
              "int i;\n"
              "do {\n"
              "  i = fgetc (pFile);\n"
              "} while (EOF != i)"
              "}");
        ASSERT_EQUALS("", errout.str());

        // cin.get()
        check("void f(){\n"
              "   char ch; ch = std::cin.get();\n"
              "   while (EOF != ch) {\n"
              "        std::cout << ch;\n"
              "        ch = std::cin.get();\n"
              "   }\n"
              "}");
        ASSERT_EQUALS("[test.cpp:3]: (warning) Storing cin.get() return value in char variable and then comparing with EOF.\n", errout.str());

        check("void f(){\n"
              "   char ch; ch = std::cin.get();\n"
              "   while (ch != EOF) {\n"
              "        std::cout << ch;\n"
              "        ch = std::cin.get();\n"
              "   }\n"
              "}");
        ASSERT_EQUALS("[test.cpp:3]: (warning) Storing cin.get() return value in char variable and then comparing with EOF.\n", errout.str());

        check("void f(){\n"
              "   int i; i = std::cin.get();\n"
              "   while ( EOF != i ) {\n"
              "        std::cout << i;\n"
              "        i = std::cin.get();\n"
              "   }\n"
              "}");
        ASSERT_EQUALS("", errout.str());

        check("void f(){\n"
              "   int i; i = std::cin.get();\n"
              "   while ( i != EOF ) {\n"
              "        std::cout << i;\n"
              "        i = std::cin.get();\n"
              "   }\n"
              "}");
        ASSERT_EQUALS("", errout.str());
    }

    void checkCommaSeparatedReturn() {
        check("int fun(int a) {\n"
              "  if (a < 0)\n"
              "    return a++,\n"
              "  do_something();\n"
              "}", nullptr, false, false);
        TODO_ASSERT_EQUALS("[test.cpp:3]: (style) Comma is used in return statement. The comma can easily be misread as a ';'.\n", "", errout.str());

        check("int fun(int a) {\n"
              "  if (a < 0)\n"
              "    return a++, do_something();\n"
              "}", nullptr, false, false);
        ASSERT_EQUALS("", errout.str());

        check("int fun(int a) {\n"
              "  if (a < 0)\n"
              "    return a+5,\n"
              "  do_something();\n"
              "}", nullptr, false, false);
        TODO_ASSERT_EQUALS("[test.cpp:3]: (style) Comma is used in return statement. The comma can easily be misread as a ';'.\n", "", errout.str());

        check("int fun(int a) {\n"
              "  if (a < 0)\n"
              "    return a+5, do_something();\n"
              "}", nullptr, false, false);
        ASSERT_EQUALS("", errout.str());

        check("int fun(int a) {\n"
              "  if (a < 0)\n"
              "    return c<int,\nint>::b;\n"
              "}", nullptr, false, false);
        ASSERT_EQUALS("", errout.str());

        // #4943 take care of C++11 initializer lists
        check("std::vector<Foo> Bar() {\n"
              "    return\n"
              "    {\n"
              "        { \"1\" },\n"
              "        { \"2\" },\n"
              "        { \"3\" }\n"
              "    };\n"
              "}", nullptr, false, false);
        ASSERT_EQUALS("", errout.str());
    }

    void checkPassByReference() {
        // #8570 passByValue when std::move is used
        check("struct A\n"
              "{\n"
              "    std::vector<int> x;\n"
              "};\n"
              "\n"
              "struct B\n"
              "{\n"
              "    explicit B(A a) : a(std::move(a)) {}\n"
              "    void Init(A _a) { a = std::move(_a); }\n"
              "    A a;"
              "};", nullptr, false, true);
        ASSERT_EQUALS("", errout.str());

        check("struct A\n"
              "{\n"
              "    std::vector<int> x;\n"
              "};\n"
              "\n"
              "struct B\n"
              "{\n"
              "    explicit B(A a) : a{std::move(a)} {}\n"
              "    void Init(A _a) { a = std::move(_a); }\n"
              "    A a;"
              "};", nullptr, false, true);
        ASSERT_EQUALS("", errout.str());

        check("struct A\n"
              "{\n"
              "    std::vector<int> x;\n"
              "};\n"
              "\n"
              "struct B\n"
              "{\n"
              "    B(A a, A a2) : a{std::move(a)}, a2{std::move(a2)} {}\n"
              "    void Init(A _a) { a = std::move(_a); }\n"
              "    A a;"
              "    A a2;"
              "};", nullptr, false, true);
        ASSERT_EQUALS("", errout.str());

        check("struct A\n"
              "{\n"
              "    std::vector<int> x;\n"
              "};\n"
              "\n"
              "struct B\n"
              "{\n"
              "    B(A a, A a2) : a{std::move(a)}, a2{a2} {}\n"
              "    void Init(A _a) { a = std::move(_a); }\n"
              "    A a;"
              "    A a2;"
              "};", nullptr, false, true);
        ASSERT_EQUALS("[test.cpp:8]: (performance) Function parameter 'a2' should be passed by const reference.\n", errout.str());

        check("struct A\n"
              "{\n"
              "    std::vector<int> x;\n"
              "};\n"
              "\n"
              "struct B\n"
              "{\n"
              "    B(A a, A a2) : a{std::move(a)}, a2(a2) {}\n"
              "    void Init(A _a) { a = std::move(_a); }\n"
              "    A a;"
              "    A a2;"
              "};", nullptr, false, true);
        ASSERT_EQUALS("[test.cpp:8]: (performance) Function parameter 'a2' should be passed by const reference.\n", errout.str());

        check("std::map<int, int> m;\n" // #10817
              "void f(const decltype(m)::const_iterator i) {}");
        ASSERT_EQUALS("", errout.str());
    }

    void checkComparisonFunctionIsAlwaysTrueOrFalse() {
        // positive test
        check("bool f(int x){\n"
              "   return isless(x,x);\n"
              "}");
        ASSERT_EQUALS("[test.cpp:2]: (warning) Comparison of two identical variables with isless(x,x) always evaluates to false.\n", errout.str());

        check("bool f(int x){\n"
              "   return isgreater(x,x);\n"
              "}");
        ASSERT_EQUALS("[test.cpp:2]: (warning) Comparison of two identical variables with isgreater(x,x) always evaluates to false.\n", errout.str());

        check("bool f(int x){\n"
              "   return islessgreater(x,x);\n"
              "}");
        ASSERT_EQUALS("[test.cpp:2]: (warning) Comparison of two identical variables with islessgreater(x,x) always evaluates to false.\n", errout.str());

        check("bool f(int x){\n"
              "   return islessequal(x,x);\n"
              "}");
        ASSERT_EQUALS("[test.cpp:2]: (warning) Comparison of two identical variables with islessequal(x,x) always evaluates to true.\n", errout.str());

        check("bool f(int x){\n"
              "   return isgreaterequal(x,x);\n"
              "}");
        ASSERT_EQUALS("[test.cpp:2]: (warning) Comparison of two identical variables with isgreaterequal(x,x) always evaluates to true.\n", errout.str());

        // no warning should be reported for
        check("bool f(int x, int y){\n"
              "   return isgreaterequal(x,y) && islessequal(x,y) && islessgreater(x,y) && isgreater(x,y) && isless(x,y);\n"
              "}");
        ASSERT_EQUALS("", errout.str());
    }

    void integerOverflow() { // 5895
        // no signed integer overflow should happen
        check("void f(unsigned long long ull) {\n"
              "    if (ull == 0x89504e470d0a1a0a || ull == 0x8a4d4e470d0a1a0a) ;\n"
              "}");
        ASSERT_EQUALS("", errout.str());
    }

    void redundantPointerOp() {
        check("int *f(int *x) {\n"
              "    return &*x;\n"
              "}\n", nullptr, true);
        ASSERT_EQUALS("[test.cpp:2]: (style) Redundant pointer operation on 'x' - it's already a pointer.\n", errout.str());

        check("int *f(int *y) {\n"
              "    return &(*y);\n"
              "}\n", nullptr, true);
        ASSERT_EQUALS("[test.cpp:2]: (style) Redundant pointer operation on 'y' - it's already a pointer.\n", errout.str());

        check("int f() {\n" // #10991
              "    int value = 4;\n"
              "    int result1 = *(&value);\n"
              "    int result2 = *&value;\n"
              "    return result1 + result2;\n"
              "}\n", nullptr, true);
        ASSERT_EQUALS("[test.cpp:3]: (style) Redundant pointer operation on 'value' - it's already a variable.\n"
                      "[test.cpp:4]: (style) Redundant pointer operation on 'value' - it's already a variable.\n",
                      errout.str());

        check("void f(int& a, int b) {\n"
              "    *(&a) = b;\n"
              "}\n", nullptr, true);
        ASSERT_EQUALS("[test.cpp:2]: (style) Redundant pointer operation on 'a' - it's already a variable.\n",
                      errout.str());

        check("void f(int**& p) {}\n", nullptr, true);
        ASSERT_EQUALS("", errout.str());

        checkP("#define	RESTORE(ORIG, COPY) { *ORIG = *COPY; }\n"
               "void f(int* p, int i) {\n"
               "    RESTORE(p, &i);\n"
               "}\n");
        ASSERT_EQUALS("", errout.str());

        // no warning for bitwise AND
        check("void f(const int *b) {\n"
              "    int x = 0x20 & *b;\n"
              "}\n", nullptr, true);
        ASSERT_EQUALS("", errout.str());

        // No message for double pointers to structs
        check("void f(struct foo **my_struct) {\n"
              "    char **pass_to_func = &(*my_struct)->buf;\n"
              "}\n", nullptr, true);
        ASSERT_EQUALS("", errout.str());

        // another double pointer to struct - with an array
        check("void f(struct foo **my_struct) {\n"
              "    char **pass_to_func = &(*my_struct)->buf[10];\n"
              "}\n", nullptr, true);
        ASSERT_EQUALS("", errout.str());

        // double pointer to array
        check("void f(char **ptr) {\n"
              "    int *x = &(*ptr)[10];\n"
              "}\n", nullptr, true);
        ASSERT_EQUALS("", errout.str());

        // function calls
        check("void f(Mutex *mut) {\n"
              "    pthread_mutex_lock(&*mut);\n"
              "}\n", nullptr, false);
        ASSERT_EQUALS("[test.cpp:2]: (style) Redundant pointer operation on 'mut' - it's already a pointer.\n", errout.str());

        // make sure we got the AST match for "(" right
        check("void f(char *ptr) {\n"
              "    if (&*ptr == NULL)\n"
              "        return;\n"
              "}\n", nullptr, true);
        ASSERT_EQUALS("[test.cpp:2]: (style) Redundant pointer operation on 'ptr' - it's already a pointer.\n", errout.str());

        // no warning for macros
        checkP("#define MUTEX_LOCK(m) pthread_mutex_lock(&(m))\n"
               "void f(struct mutex *mut) {\n"
               "    MUTEX_LOCK(*mut);\n"
               "}\n");
        ASSERT_EQUALS("", errout.str());

        checkP("#define B(op)        bar(op)\n"
               "#define C(orf)       B(&orf)\n"
               "void foo(const int * pkey) {\n"
               "    C(*pkey);\n"
               "}\n");
        ASSERT_EQUALS("", errout.str());
    }

    void test_isSameExpression() { // see #5738
        check("bool isInUnoIncludeFile(StringRef name) {"
              "   return  name.startswith(SRCDIR \"/com/\") || name.startswith(SRCDIR \"/uno/\");\n"
              "};", "test.cpp", false);
        ASSERT_EQUALS("", errout.str());
    }

    void raceAfterInterlockedDecrement() {
        checkInterlockedDecrement("void f() {\n"
                                  "    int counter = 0;\n"
                                  "    InterlockedDecrement(&counter);\n"
                                  "    whatever();\n"
                                  "}");
        ASSERT_EQUALS("", errout.str());

        checkInterlockedDecrement("void f() {\n"
                                  "    int counter = 0;\n"
                                  "    InterlockedDecrement(&counter);\n"
                                  "    if (counter)\n"
                                  "        return;\n"
                                  "    destroy();\n"
                                  "}");
        ASSERT_EQUALS("[test.cpp:4]: (error) Race condition: non-interlocked access after InterlockedDecrement(). Use InterlockedDecrement() return value instead.\n", errout.str());

        checkInterlockedDecrement("void f() {\n"
                                  "    int counter = 0;\n"
                                  "    InterlockedDecrement(&counter);\n"
                                  "    if (!counter)\n"
                                  "        destroy();\n"
                                  "}");
        ASSERT_EQUALS("[test.cpp:4]: (error) Race condition: non-interlocked access after InterlockedDecrement(). Use InterlockedDecrement() return value instead.\n", errout.str());

        checkInterlockedDecrement("void f() {\n"
                                  "    int counter = 0;\n"
                                  "    InterlockedDecrement(&counter);\n"
                                  "    if (counter > 0)\n"
                                  "        return;\n"
                                  "    destroy();\n"
                                  "}");
        ASSERT_EQUALS("[test.cpp:4]: (error) Race condition: non-interlocked access after InterlockedDecrement(). Use InterlockedDecrement() return value instead.\n", errout.str());

        checkInterlockedDecrement("void f() {\n"
                                  "    int counter = 0;\n"
                                  "    InterlockedDecrement(&counter);\n"
                                  "    if (0 < counter)\n"
                                  "        return;\n"
                                  "    destroy();\n"
                                  "}");
        ASSERT_EQUALS("[test.cpp:4]: (error) Race condition: non-interlocked access after InterlockedDecrement(). Use InterlockedDecrement() return value instead.\n", errout.str());

        checkInterlockedDecrement("void f() {\n"
                                  "    int counter = 0;\n"
                                  "    InterlockedDecrement(&counter);\n"
                                  "    if (counter == 0)\n"
                                  "        destroy();\n"
                                  "}");
        ASSERT_EQUALS("[test.cpp:4]: (error) Race condition: non-interlocked access after InterlockedDecrement(). Use InterlockedDecrement() return value instead.\n", errout.str());

        checkInterlockedDecrement("void f() {\n"
                                  "    int counter = 0;\n"
                                  "    InterlockedDecrement(&counter);\n"
                                  "    if (0 == counter)\n"
                                  "        destroy();\n"
                                  "}");
        ASSERT_EQUALS("[test.cpp:4]: (error) Race condition: non-interlocked access after InterlockedDecrement(). Use InterlockedDecrement() return value instead.\n", errout.str());

        checkInterlockedDecrement("void f() {\n"
                                  "    int counter = 0;\n"
                                  "    InterlockedDecrement(&counter);\n"
                                  "    if (0 != counter)\n"
                                  "        return;\n"
                                  "    destroy()\n"
                                  "}");
        ASSERT_EQUALS("[test.cpp:4]: (error) Race condition: non-interlocked access after InterlockedDecrement(). Use InterlockedDecrement() return value instead.\n", errout.str());

        checkInterlockedDecrement("void f() {\n"
                                  "    int counter = 0;\n"
                                  "    InterlockedDecrement(&counter);\n"
                                  "    if (counter != 0)\n"
                                  "        return;\n"
                                  "    destroy()\n"
                                  "}");
        ASSERT_EQUALS("[test.cpp:4]: (error) Race condition: non-interlocked access after InterlockedDecrement(). Use InterlockedDecrement() return value instead.\n", errout.str());

        checkInterlockedDecrement("void f() {\n"
                                  "    int counter = 0;\n"
                                  "    InterlockedDecrement(&counter);\n"
                                  "    if (counter <= 0)\n"
                                  "        destroy();\n"
                                  "}");
        ASSERT_EQUALS("[test.cpp:4]: (error) Race condition: non-interlocked access after InterlockedDecrement(). Use InterlockedDecrement() return value instead.\n", errout.str());

        checkInterlockedDecrement("void f() {\n"
                                  "    int counter = 0;\n"
                                  "    InterlockedDecrement(&counter);\n"
                                  "    if (0 >= counter)\n"
                                  "        destroy();\n"
                                  "}");
        ASSERT_EQUALS("[test.cpp:4]: (error) Race condition: non-interlocked access after InterlockedDecrement(). Use InterlockedDecrement() return value instead.\n", errout.str());

        checkInterlockedDecrement("void f() {\n"
                                  "    int counter = 0;\n"
                                  "    int newCount = InterlockedDecrement(&counter);\n"
                                  "    if (newCount)\n"
                                  "        return;\n"
                                  "    destroy();\n"
                                  "}");
        ASSERT_EQUALS("", errout.str());

        checkInterlockedDecrement("void f() {\n"
                                  "    int counter = 0;\n"
                                  "    int newCount = InterlockedDecrement(&counter);\n"
                                  "    if (!newCount)\n"
                                  "        destroy();\n"
                                  "}");
        ASSERT_EQUALS("", errout.str());

        checkInterlockedDecrement("void f() {\n"
                                  "    int counter = 0;\n"
                                  "    int newCount = InterlockedDecrement(&counter);\n"
                                  "    if (newCount > 0)\n"
                                  "        return;\n"
                                  "    destroy();\n"
                                  "}");
        ASSERT_EQUALS("", errout.str());

        checkInterlockedDecrement("void f() {\n"
                                  "    int counter = 0;\n"
                                  "    int newCount = InterlockedDecrement(&counter);\n"
                                  "    if (0 < newCount)\n"
                                  "        return;\n"
                                  "    destroy();\n"
                                  "}");
        ASSERT_EQUALS("", errout.str());

        checkInterlockedDecrement("void f() {\n"
                                  "    int counter = 0;\n"
                                  "    int newCount = InterlockedDecrement(&counter);\n"
                                  "    if (newCount == 0)\n"
                                  "        destroy();\n"
                                  "}");
        ASSERT_EQUALS("", errout.str());

        checkInterlockedDecrement("void f() {\n"
                                  "    int counter = 0;\n"
                                  "    int newCount = InterlockedDecrement(&counter);\n"
                                  "    if (0 == newCount)\n"
                                  "        destroy();\n"
                                  "}");
        ASSERT_EQUALS("", errout.str());

        checkInterlockedDecrement("void f() {\n"
                                  "    int counter = 0;\n"
                                  "    int newCount = InterlockedDecrement(&counter);\n"
                                  "    if (0 != newCount)\n"
                                  "        return;\n"
                                  "    destroy()\n"
                                  "}");
        ASSERT_EQUALS("", errout.str());

        checkInterlockedDecrement("void f() {\n"
                                  "    int counter = 0;\n"
                                  "    int newCount = InterlockedDecrement(&counter);\n"
                                  "    if (newCount != 0)\n"
                                  "        return;\n"
                                  "    destroy()\n"
                                  "}");
        ASSERT_EQUALS("", errout.str());

        checkInterlockedDecrement("void f() {\n"
                                  "    int counter = 0;\n"
                                  "    int newCount = InterlockedDecrement(&counter);\n"
                                  "    if (newCount <= 0)\n"
                                  "        destroy();\n"
                                  "}");
        ASSERT_EQUALS("", errout.str());

        checkInterlockedDecrement("void f() {\n"
                                  "    int counter = 0;\n"
                                  "    int newCount = InterlockedDecrement(&counter);\n"
                                  "    if (0 >= newCount)\n"
                                  "        destroy;\n"
                                  "}");
        ASSERT_EQUALS("", errout.str());

        checkInterlockedDecrement("int f() {\n"
                                  "    int counter = 0;\n"
                                  "    if (InterlockedDecrement(&counter) == 0) {\n"
                                  "        destroy();\n"
                                  "        return 0;\n"
                                  "    } else {\n"
                                  "        return counter;\n"
                                  "    }\n"
                                  "}");
        ASSERT_EQUALS("[test.cpp:7]: (error) Race condition: non-interlocked access after InterlockedDecrement(). Use InterlockedDecrement() return value instead.\n", errout.str());

        checkInterlockedDecrement("int f() {\n"
                                  "    int counter = 0;\n"
                                  "    if (::InterlockedDecrement(&counter) == 0) {\n"
                                  "        destroy();\n"
                                  "        return 0;\n"
                                  "    } else {\n"
                                  "        return counter;\n"
                                  "    }\n"
                                  "}");
        ASSERT_EQUALS("[test.cpp:7]: (error) Race condition: non-interlocked access after InterlockedDecrement(). Use InterlockedDecrement() return value instead.\n", errout.str());


        checkInterlockedDecrement("int f() {\n"
                                  "    int counter = 0;\n"
                                  "    if (InterlockedDecrement(&counter) == 0) {\n"
                                  "        destroy();\n"
                                  "        return 0;\n"
                                  "    }\n"
                                  "    return counter;\n"
                                  "}");
        ASSERT_EQUALS("[test.cpp:7]: (error) Race condition: non-interlocked access after InterlockedDecrement(). Use InterlockedDecrement() return value instead.\n", errout.str());

        checkInterlockedDecrement("int f() {\n"
                                  "    int counter = 0;\n"
                                  "    if (::InterlockedDecrement(&counter) == 0) {\n"
                                  "        destroy();\n"
                                  "        return 0;\n"
                                  "    }\n"
                                  "    return counter;\n"
                                  "}");
        ASSERT_EQUALS("[test.cpp:7]: (error) Race condition: non-interlocked access after InterlockedDecrement(). Use InterlockedDecrement() return value instead.\n", errout.str());

        checkInterlockedDecrement("int f() {\n"
                                  "    int counter = 0;\n"
                                  "    if (InterlockedDecrement(&counter) == 0) {\n"
                                  "        destroy();\n"
                                  "        return 0;\n"
                                  "    } else\n"
                                  "        return counter;\n"
                                  "   \n"
                                  "}");
        ASSERT_EQUALS("[test.cpp:7]: (error) Race condition: non-interlocked access after InterlockedDecrement(). Use InterlockedDecrement() return value instead.\n", errout.str());

        checkInterlockedDecrement("int f() {\n"
                                  "    int counter = 0;\n"
                                  "    if (::InterlockedDecrement(&counter) == 0) {\n"
                                  "        destroy();\n"
                                  "        return 0;\n"
                                  "    } else\n"
                                  "        return counter;\n"
                                  "   \n"
                                  "}");
        ASSERT_EQUALS("[test.cpp:7]: (error) Race condition: non-interlocked access after InterlockedDecrement(). Use InterlockedDecrement() return value instead.\n", errout.str());
    }

    void testUnusedLabel() {
        check("void f() {\n"
              "    label:\n"
              "}");
        ASSERT_EQUALS("[test.cpp:2]: (style) Label 'label' is not used.\n", errout.str());

        check("void f() {\n"
              "    label:\n"
              "    foo();\n"
              "    goto label;\n"
              "}");
        ASSERT_EQUALS("", errout.str());

        check("void f() {\n"
              "    label:\n"
              "    foo();\n"
              "    goto label;\n"
              "}\n"
              "void g() {\n"
              "    label:\n"
              "}");
        ASSERT_EQUALS("[test.cpp:7]: (style) Label 'label' is not used.\n", errout.str());

        check("void f() {\n"
              "    switch(a) {\n"
              "        default:\n"
              "    }\n"
              "}");
        ASSERT_EQUALS("", errout.str());

        check("void f() {\n"
              "    class X {\n"
              "        protected:\n"
              "    };\n"
              "}");
        ASSERT_EQUALS("", errout.str());

        check("void f() {\n"
              "    class X {\n"
              "        my_protected:\n"
              "    };\n"
              "}");
        ASSERT_EQUALS("", errout.str());

        check("int test(char art) {\n"
              "    switch (art) {\n"
              "    caseZERO:\n"
              "        return 0;\n"
              "    case1:\n"
              "        return 1;\n"
              "    case 2:\n"
              "        return 2;\n"
              "    }\n"
              "}");
        ASSERT_EQUALS("[test.cpp:3]: (warning) Label 'caseZERO' is not used. Should this be a 'case' of the enclosing switch()?\n"
                      "[test.cpp:5]: (warning) Label 'case1' is not used. Should this be a 'case' of the enclosing switch()?\n", errout.str());

        check("int test(char art) {\n"
              "    switch (art) {\n"
              "    case 2:\n"
              "        return 2;\n"
              "    }\n"
              "    label:\n"
              "}");
        ASSERT_EQUALS("[test.cpp:6]: (style) Label 'label' is not used.\n", errout.str());
    }

    void testEvaluationOrder() {
        check("void f() {\n"
              "  int x = dostuff();\n"
              "  return x + x++;\n"
              "}", "test.c");
        ASSERT_EQUALS("[test.c:3]: (error) Expression 'x+x++' depends on order of evaluation of side effects\n", errout.str());

        // #7226
        check("long int f1(const char *exp) {\n"
              "  return strtol(++exp, (char **)&exp, 10);\n"
              "}", "test.c");
        ASSERT_EQUALS("", errout.str());

        check("long int f1(const char *exp) {\n"
              "  return dostuff(++exp, exp, 10);\n"
              "}", "test.c");
        ASSERT_EQUALS("[test.c:2]: (error) Expression '++exp,exp' depends on order of evaluation of side effects\n", errout.str());

        check("void f() {\n"
              "  int a;\n"
              "  while (a=x(), a==123) {}\n"
              "}", "test.c");
        ASSERT_EQUALS("", errout.str());

        // # 8717
        check("void f(int argc, char *const argv[]) {\n"
              "    char **local_argv = safe_malloc(sizeof (*local_argv));\n"
              "    int local_argc = 0;\n"
              "    local_argv[local_argc++] = argv[0];\n"
              "}\n", "test.c");
        ASSERT_EQUALS("", errout.str());

        check("void f() {\n"
              "  int x = 0;\n"
              "  return 0 + x++;\n"
              "}\n", "test.c");
        ASSERT_EQUALS("", errout.str());

        check("void f(int x, int y) {\n"
              "  int a[10];\n"
              "  a[x+y] = a[y+x]++;;\n"
              "}\n", "test.c");
        ASSERT_EQUALS("[test.c:3]: (error) Expression 'a[x+y]=a[y+x]++' depends on order of evaluation of side effects\n", errout.str());
    }

    void testEvaluationOrderSelfAssignment() {
        // self assignment
        check("void f() {\n"
              "  int x = x = y + 1;\n"
              "}", "test.c");
        ASSERT_EQUALS("[test.c:2]: (warning) Redundant assignment of 'x' to itself.\n", errout.str());
    }

    void testEvaluationOrderMacro() {
        // macro, don't bailout (#7233)
        checkP("#define X x\n"
               "void f(int x) {\n"
               "  return x + X++;\n"
               "}", "test.c");
        ASSERT_EQUALS("[test.c:3]: (error) Expression 'x+x++' depends on order of evaluation of side effects\n", errout.str());
    }

    void testEvaluationOrderSequencePointsFunctionCall() {
        // FP
        check("void f(int id) {\n"
              "  id = dostuff(id += 42);\n"
              "}", "test.c");
        ASSERT_EQUALS("", errout.str());

        // FN
        check("void f(int id) {\n"
              "  id = id + dostuff(id += 42);\n"
              "}", "test.c");
        TODO_ASSERT_EQUALS("error", "", errout.str());
    }

    void testEvaluationOrderSequencePointsComma() {
        check("int f(void) {\n"
              "  int t;\n"
              "  return (unsigned char)(t=1,t^c);\n"
              "}", "test.c");
        ASSERT_EQUALS("", errout.str());

        check("void f(void) {\n"
              "  int t;\n"
              "  dostuff(t=1,t^c);\n"
              "}", "test.c");
        ASSERT_EQUALS("[test.c:3]: (error) Expression 't=1,t^c' depends on order of evaluation of side effects\n", errout.str());

        check("void f(void) {\n"
              "  int t;\n"
              "  dostuff((t=1,t),2);\n"
              "}", "test.c");
        ASSERT_EQUALS("", errout.str());

        // #8230
        check("void hprf(const char* fp) {\n"
              "    do\n"
              "        ;\n"
              "    while (++fp, (*fp) <= 0177);\n"
              "}\n", "test.c");
        ASSERT_EQUALS("", errout.str());

        check("void hprf(const char* fp) {\n"
              "    do\n"
              "        ;\n"
              "    while (i++, ++fp, (*fp) <= 0177);\n"
              "}\n", "test.c");
        ASSERT_EQUALS("", errout.str());

        check("void f(const char* fp) {\n"
              "    do\n"
              "        ;\n"
              "    while (f(++fp, (*fp) <= 7));\n"
              "}\n", "test.c");
        ASSERT_EQUALS("[test.c:4]: (error) Expression '++fp,(*fp)<=7' depends on order of evaluation of side effects\n", errout.str());
    }

    void testEvaluationOrderSizeof() {
        check("void f(char *buf) {\n"
              "  dostuff(buf++, sizeof(*buf));"
              "}", "test.c");
        ASSERT_EQUALS("", errout.str());
    }

    void testUnsignedLessThanZero() {
        check("struct d {\n"
              "  unsigned n;\n"
              "};\n"
              "void f(void) {\n"
              "  struct d d;\n"
              "  d.n = 3;\n"
              "\n"
              "  if (d.n < 0) {\n"
              "    return;\n"
              "  }\n"
              "\n"
              "  if (0 > d.n) {\n"
              "    return;\n"
              "  }\n"
              "}", "test.c");
        ASSERT_EQUALS("[test.c:8]: (style) Checking if unsigned expression 'd.n' is less than zero.\n"
                      "[test.c:12]: (style) Checking if unsigned expression 'd.n' is less than zero.\n",
                      errout.str());
    }

    void doubleMove1() {
        check("void g(A a);\n"
              "void f() {\n"
              "    A a;\n"
              "    g(std::move(a));\n"
              "    g(std::move(a));\n"
              "}");
        ASSERT_EQUALS("[test.cpp:5]: (warning) Access of moved variable 'a'.\n", errout.str());
    }

    void doubleMoveMemberInitialization1() {
        check("class A\n"
              "{\n"
              "    A(B && b)\n"
              "    :b1(std::move(b))\n"
              "    {\n"
              "        b2 = std::move(b);\n"
              "    }\n"
              "    B b1;\n"
              "    B b2;\n"
              "};");
        ASSERT_EQUALS("[test.cpp:6]: (warning) Access of moved variable 'b'.\n", errout.str());
    }

    void doubleMoveMemberInitialization2() {
        check("class A\n"
              "{\n"
              "    A(B && b)\n"
              "    :b1(std::move(b)),\n"
              "     b2(std::move(b))\n"
              "    {}\n"
              "    B b1;\n"
              "    B b2;\n"
              "};");
        ASSERT_EQUALS("[test.cpp:5]: (warning) Access of moved variable 'b'.\n", errout.str());
    }

    void doubleMoveMemberInitialization3() { // #9974
        check("struct A { int i; };\n"
              "struct B { A a1; A a2; };\n"
              "B f() {\n"
              "    A a1 = { 1 };\n"
              "    A a2 = { 2 };\n"
              "    return { .a1 = std::move(a1), .a2 = std::move(a2) };\n"
              "}\n");
        ASSERT_EQUALS("", errout.str());
    }

    void moveAndAssign1() {
        check("A g(A a);\n"
              "void f() {\n"
              "    A a;\n"
              "    a = g(std::move(a));\n"
              "    a = g(std::move(a));\n"
              "}");
        ASSERT_EQUALS("", errout.str());
    }

    void moveAndAssign2() {
        check("A g(A a);\n"
              "void f() {\n"
              "    A a;\n"
              "    B b = g(std::move(a));\n"
              "    C c = g(std::move(a));\n"
              "}");
        ASSERT_EQUALS("[test.cpp:5]: (warning) Access of moved variable 'a'.\n", errout.str());
    }

    void moveAssignMoveAssign() {
        check("void h(A a);\n"
              "void f() {"
              "    A a;\n"
              "    g(std::move(a));\n"
              "    h(a);\n"
              "    a = b;\n"
              "    h(a);\n"
              "    g(std::move(a));\n"
              "    h(a);\n"
              "    a = b;\n"
              "    h(a);\n"
              "}");
        ASSERT_EQUALS("[test.cpp:4]: (warning) Access of moved variable 'a'.\n"
                      "[test.cpp:8]: (warning) Access of moved variable 'a'.\n", errout.str());
    }

    void moveAndReset1() {
        check("A g(A a);\n"
              "void f() {\n"
              "    A a;\n"
              "    a.reset(g(std::move(a)));\n"
              "    a.reset(g(std::move(a)));\n"
              "}");
        ASSERT_EQUALS("", errout.str());
    }

    void moveAndReset2() {
        check("A g(A a);\n"
              "void f() {\n"
              "    A a;\n"
              "    A b;\n"
              "    A c;\n"
              "    b.reset(g(std::move(a)));\n"
              "    c.reset(g(std::move(a)));\n"
              "}");
        ASSERT_EQUALS("[test.cpp:7]: (warning) Access of moved variable 'a'.\n", errout.str());
    }

    void moveResetMoveReset() {
        check("void h(A a);\n"
              "void f() {"
              "    A a;\n"
              "    g(std::move(a));\n"
              "    h(a);\n"
              "    a.reset(b);\n"
              "    h(a);\n"
              "    g(std::move(a));\n"
              "    h(a);\n"
              "    a.reset(b);\n"
              "    h(a);\n"
              "}");
        ASSERT_EQUALS("[test.cpp:4]: (warning) Access of moved variable 'a'.\n"
                      "[test.cpp:8]: (warning) Access of moved variable 'a'.\n", errout.str());
    }

    void moveAndFunctionParameter() {
        check("void g(A a);\n"
              "void f() {\n"
              "    A a;\n"
              "    A b = std::move(a);\n"
              "    g(a);\n"
              "    A c = a;\n"
              "}");
        ASSERT_EQUALS("[test.cpp:5]: (warning) Access of moved variable 'a'.\n"
                      "[test.cpp:6]: (warning) Access of moved variable 'a'.\n", errout.str());
    }

    void moveAndFunctionParameterReference() {
        check("void g(A & a);\n"
              "void f() {\n"
              "    A a;\n"
              "    A b = std::move(a);\n"
              "    g(a);\n"
              "    A c = a;\n"
              "}");
        ASSERT_EQUALS("", errout.str());
    }

    void moveAndFunctionParameterConstReference() {
        check("void g(A const & a);\n"
              "void f() {\n"
              "    A a;\n"
              "    A b = std::move(a);\n"
              "    g(a);\n"
              "    A c = a;\n"
              "}");
        ASSERT_EQUALS("[test.cpp:5]: (warning) Access of moved variable 'a'.\n"
                      "[test.cpp:6]: (warning) Access of moved variable 'a'.\n", errout.str());
    }

    void moveAndFunctionParameterUnknown() {
        check("void f() {\n"
              "    A a;\n"
              "    A b = std::move(a);\n"
              "    g(a);\n"
              "    A c = a;\n"
              "}");
        ASSERT_EQUALS("[test.cpp:4]: (warning, inconclusive) Access of moved variable 'a'.\n"
                      "[test.cpp:5]: (warning, inconclusive) Access of moved variable 'a'.\n", errout.str());
    }

    void moveAndReturn() {
        check("int f(int i) {\n"
              "    A a;\n"
              "    A b;\n"
              "    g(std::move(a));\n"
              "    if (i)\n"
              "        return g(std::move(b));\n"
              "    return h(std::move(a),std::move(b));\n"
              "}");
        ASSERT_EQUALS("[test.cpp:7]: (warning) Access of moved variable 'a'.\n", errout.str());
    }

    void moveAndClear() {
        check("void f() {\n"
              "    V v;\n"
              "    g(std::move(v));\n"
              "    v.clear();\n"
              "    if (v.empty()) {}\n"
              "}");
        ASSERT_EQUALS("", errout.str());
    }

    void movedPointer() {
        check("void f() {\n"
              "    P p;\n"
              "    g(std::move(p));\n"
              "    x = p->x;\n"
              "    y = p->y;\n"
              "}");
        ASSERT_EQUALS("[test.cpp:4]: (warning) Access of moved variable 'p'.\n"
                      "[test.cpp:5]: (warning) Access of moved variable 'p'.\n", errout.str());
    }

    void moveAndAddressOf() {
        check("void f() {\n"
              "    std::string s1 = x;\n"
              "    std::string s2 = std::move(s1);\n"
              "    p = &s1;\n"
              "}");
        ASSERT_EQUALS("", errout.str());
    }

    void partiallyMoved() {
        check("void f() {\n"
              "    A a;\n"
              "    gx(std::move(a).x());\n"
              "    gy(std::move(a).y());\n"
              "}");
        ASSERT_EQUALS("", errout.str());
    }

    void moveAndLambda() {
        check("void f() {\n"
              "    A a;\n"
              "    auto h = [a=std::move(a)](){return g(std::move(a));};"
              "    b = a;\n"
              "}");
        ASSERT_EQUALS("", errout.str());
    }

    void moveInLoop()
    {
        check("void g(std::string&& s);\n"
              "void f() {\n"
              "    std::string p;\n"
              "    while(true)\n"
              "        g(std::move(p));\n"
              "}\n");
        ASSERT_EQUALS("[test.cpp:5]: (warning) Access of moved variable 'p'.\n", errout.str());

        check("std::list<int> g(std::list<int>&&);\n"
              "void f(std::list<int>l) {\n"
              "    for(int i = 0; i < 10; ++i) {\n"
              "        for (auto &j : g(std::move(l))) { (void)j; }\n"
              "    }\n"
              "}\n");
        ASSERT_EQUALS("[test.cpp:4]: (warning) Access of moved variable 'l'.\n", errout.str());
    }

    void moveCallback()
    {
        check("bool f(std::function<void()>&& callback);\n"
              "void func(std::function<void()> callback) {\n"
              "    if(!f(std::move(callback)))\n"
              "        callback();\n"
              "}\n");
        ASSERT_EQUALS("[test.cpp:4]: (warning) Access of moved variable 'callback'.\n", errout.str());
    }

    void moveClassVariable()
    {
        check("struct B {\n"
              "    virtual void f();\n"
              "};\n"
              "struct D : B {\n"
              "    void f() override {\n"
              "        auto p = std::unique_ptr<D>(new D(std::move(m)));\n"
              "    }\n"
              "    D(std::unique_ptr<int> c) : m(std::move(c)) {}\n"
              "    std::unique_ptr<int> m;\n"
              "};\n");
        ASSERT_EQUALS("", errout.str());
    }

    void forwardAndUsed() {
        Settings keepTemplates;
        keepTemplates.checkUnusedTemplates = true;

        check("template<typename T>\n"
              "void f(T && t) {\n"
              "    g(std::forward<T>(t));\n"
              "    T s = t;\n"
              "}", &keepTemplates);
        ASSERT_EQUALS("[test.cpp:4]: (warning) Access of forwarded variable 't'.\n", errout.str());
    }

    void moveAndReference() { // #9791
        check("void g(std::string&&);\n"
              "void h(const std::string&);\n"
              "void f() {\n"
              "    std::string s;\n"
              "    const std::string& r = s;\n"
              "    g(std::move(s));\n"
              "    h(r);\n"
              "}\n");
        ASSERT_EQUALS("[test.cpp:7]: (warning) Access of moved variable 'r'.\n", errout.str());
    }

    void funcArgNamesDifferent() {
        check("void func1(int a, int b, int c);\n"
              "void func1(int a, int b, int c) { }\n"
              "void func2(int a, int b, int c);\n"
              "void func2(int A, int B, int C) { }\n"
              "class Fred {\n"
              "    void func1(int a, int b, int c);\n"
              "    void func2(int a, int b, int c);\n"
              "    void func3(int a = 0, int b = 0, int c = 0);\n"
              "    void func4(int a = 0, int b = 0, int c = 0);\n"
              "};\n"
              "void Fred::func1(int a, int b, int c) { }\n"
              "void Fred::func2(int A, int B, int C) { }\n"
              "void Fred::func3(int a, int b, int c) { }\n"
              "void Fred::func4(int A, int B, int C) { }");
        ASSERT_EQUALS("[test.cpp:3] -> [test.cpp:4]: (style, inconclusive) Function 'func2' argument 1 names different: declaration 'a' definition 'A'.\n"
                      "[test.cpp:3] -> [test.cpp:4]: (style, inconclusive) Function 'func2' argument 2 names different: declaration 'b' definition 'B'.\n"
                      "[test.cpp:3] -> [test.cpp:4]: (style, inconclusive) Function 'func2' argument 3 names different: declaration 'c' definition 'C'.\n"
                      "[test.cpp:7] -> [test.cpp:12]: (style, inconclusive) Function 'func2' argument 1 names different: declaration 'a' definition 'A'.\n"
                      "[test.cpp:7] -> [test.cpp:12]: (style, inconclusive) Function 'func2' argument 2 names different: declaration 'b' definition 'B'.\n"
                      "[test.cpp:7] -> [test.cpp:12]: (style, inconclusive) Function 'func2' argument 3 names different: declaration 'c' definition 'C'.\n"
                      "[test.cpp:9] -> [test.cpp:14]: (style, inconclusive) Function 'func4' argument 1 names different: declaration 'a' definition 'A'.\n"
                      "[test.cpp:9] -> [test.cpp:14]: (style, inconclusive) Function 'func4' argument 2 names different: declaration 'b' definition 'B'.\n"
                      "[test.cpp:9] -> [test.cpp:14]: (style, inconclusive) Function 'func4' argument 3 names different: declaration 'c' definition 'C'.\n", errout.str());
    }

    void funcArgOrderDifferent() {
        check("void func1(int a, int b, int c);\n"
              "void func1(int a, int b, int c) { }\n"
              "void func2(int a, int b, int c);\n"
              "void func2(int c, int b, int a) { }\n"
              "void func3(int, int b, int c);\n"
              "void func3(int c, int b, int a) { }\n"
              "class Fred {\n"
              "    void func1(int a, int b, int c);\n"
              "    void func2(int a, int b, int c);\n"
              "    void func3(int a = 0, int b = 0, int c = 0);\n"
              "    void func4(int, int b = 0, int c = 0);\n"
              "};\n"
              "void Fred::func1(int a, int b, int c) { }\n"
              "void Fred::func2(int c, int b, int a) { }\n"
              "void Fred::func3(int c, int b, int a) { }\n"
              "void Fred::func4(int c, int b, int a) { }\n",
              nullptr, false);
        ASSERT_EQUALS("[test.cpp:3] -> [test.cpp:4]: (warning) Function 'func2' argument order different: declaration 'a, b, c' definition 'c, b, a'\n"
                      "[test.cpp:5] -> [test.cpp:6]: (warning) Function 'func3' argument order different: declaration ', b, c' definition 'c, b, a'\n"
                      "[test.cpp:9] -> [test.cpp:14]: (warning) Function 'func2' argument order different: declaration 'a, b, c' definition 'c, b, a'\n"
                      "[test.cpp:10] -> [test.cpp:15]: (warning) Function 'func3' argument order different: declaration 'a, b, c' definition 'c, b, a'\n"
                      "[test.cpp:11] -> [test.cpp:16]: (warning) Function 'func4' argument order different: declaration ', b, c' definition 'c, b, a'\n", errout.str());
    }

    // #7846 - Syntax error when using C++11 braced-initializer in default argument
    void cpp11FunctionArgInit() {
        // syntax error is not expected
        ASSERT_NO_THROW(check("\n void foo(int declaration = {}) {"
                              "\n   for (int i = 0; i < 10; i++) {}\n"
                              "\n }"
                              "\n  "));
        ASSERT_EQUALS("", errout.str());
    }

    void shadowVariables() {
        check("int x;\n"
              "void f() { int x; }");
        ASSERT_EQUALS("[test.cpp:1] -> [test.cpp:2]: (style) Local variable \'x\' shadows outer variable\n", errout.str());

        check("int x();\n"
              "void f() { int x; }");
        ASSERT_EQUALS("[test.cpp:1] -> [test.cpp:2]: (style) Local variable \'x\' shadows outer function\n", errout.str());

        check("struct C {\n"
              "    C(int x) : x(x) {}\n" // <- we do not want a FP here
              "    int x;\n"
              "};");
        ASSERT_EQUALS("", errout.str());

        check("void f() {\n"
              "  if (cond) {int x;}\n" // <- not a shadow variable
              "  int x;\n"
              "}");
        ASSERT_EQUALS("", errout.str());

        check("int size() {\n"
              "  int size;\n" // <- not a shadow variable
              "}");
        ASSERT_EQUALS("", errout.str());

        check("void f() {\n" // #8954 - lambda
              "  int x;\n"
              "  auto f = [](){ int x; }"
              "}");
        ASSERT_EQUALS("", errout.str());

        check("void f(int x) { int x; }");
        ASSERT_EQUALS("[test.cpp:1] -> [test.cpp:1]: (style) Local variable 'x' shadows outer argument\n", errout.str());

        check("class C { C(); void foo() { static int C = 0; } }"); // #9195 - shadow constructor
        ASSERT_EQUALS("", errout.str());

        check("struct C {\n" // #10091 - shadow destructor
              "    ~C();\n"
              "    void f() {\n"
              "        bool C{};\n"
              "    }\n"
              "};\n"
              "C::~C() = default;");
        ASSERT_EQUALS("", errout.str());

        // 10752 - no
        check("struct S {\n"
              "    int i;\n"
              "\n"
              "    static int foo() {\n"
              "        int i = 0;\n"
              "        return i;\n"
              "    }\n"
              "};");
        ASSERT_EQUALS("", errout.str());

        check("struct S {\n"
              "    int i{};\n"
              "    void f() { int i; }\n"
              "};\n");
        ASSERT_EQUALS("[test.cpp:2] -> [test.cpp:3]: (style) Local variable 'i' shadows outer variable\n", errout.str());

        check("struct S {\n"
              "    int i{};\n"
              "    std::vector<int> v;\n"
              "    void f() const { for (const int& i : v) {} }\n"
              "};\n");
        ASSERT_EQUALS("[test.cpp:2] -> [test.cpp:4]: (style) Local variable 'i' shadows outer variable\n", errout.str());

        check("struct S {\n" // #10405
              "    F* f{};\n"
              "    std::list<F> fl;\n"
              "    void S::f() const;\n"
              "};\n"
              "void S::f() const {\n"
              "    for (const F& f : fl) {}\n"
              "};\n");
        ASSERT_EQUALS("[test.cpp:2] -> [test.cpp:7]: (style) Local variable 'f' shadows outer variable\n", errout.str());

        check("extern int a;\n"
              "int a;\n"
              "static int f(void) {\n"
              "    int a;\n"
              "    return 0;\n"
              "}\n", "test.c");
        ASSERT_EQUALS("[test.c:1] -> [test.c:4]: (style) Local variable 'a' shadows outer variable\n", errout.str());
    }

    void knownArgument() {
        check("void g(int);\n"
              "void f(int x) {\n"
              "   g((x & 0x01) >> 7);\n"
              "}");
        ASSERT_EQUALS("[test.cpp:3]: (style) Argument '(x&0x01)>>7' to function g is always 0. It does not matter what value 'x' has.\n", errout.str());

        check("void g(int);\n"
              "void f(int x) {\n"
              "   g((int)((x & 0x01) >> 7));\n"
              "}");
        ASSERT_EQUALS("[test.cpp:3]: (style) Argument '(int)((x&0x01)>>7)' to function g is always 0. It does not matter what value 'x' has.\n", errout.str());

        check("void g(int);\n"
              "void f(int x) {\n"
              "    g(0);\n"
              "}");
        ASSERT_EQUALS("", errout.str());

        check("void g(int);\n"
              "void h() { return 1; }\n"
              "void f(int x) {\n"
              "    g(h());\n"
              "}");
        ASSERT_EQUALS("", errout.str());

        check("void g(int);\n"
              "void f(int x) {\n"
              "    g(std::strlen(\"a\"));\n"
              "}");
        ASSERT_EQUALS("", errout.str());

        check("void g(int);\n"
              "void f(int x) {\n"
              "    g((int)0);\n"
              "}");
        ASSERT_EQUALS("", errout.str());

        check("void g(Foo *);\n"
              "void f() {\n"
              "    g(reinterpret_cast<Foo*>(0));\n"
              "}");
        ASSERT_EQUALS("", errout.str());

        check("void g(int);\n"
              "void f(int x) {\n"
              "    x = 0;\n"
              "    g(x);\n"
              "}");
        ASSERT_EQUALS("", errout.str());

        check("void g(int);\n"
              "void f() {\n"
              "    const int x = 0;\n"
              "    g(x + 1);\n"
              "}");
        ASSERT_EQUALS("", errout.str());

        check("void g(int);\n"
              "void f() {\n"
              "    char i = 1;\n"
              "    g(static_cast<int>(i));\n"
              "}");
        ASSERT_EQUALS("", errout.str());

        check("char *yytext;\n"
              "void re_init_scanner() {\n"
              "  int size = 256;\n"
              "  yytext = xmalloc(size * sizeof *yytext);\n"
              "}");
        ASSERT_EQUALS("", errout.str());

        check("void foo(const char *c) {\n"
              "    if (*c == '+' && (operand || !isalnum(*c))) {}\n"
              "}");
        ASSERT_EQUALS("", errout.str());

        // #8986
        check("void f(int);\n"
              "void g() {\n"
              "    const int x[] = { 10, 10 };\n"
              "    f(x[0]);\n"
              "}");
        ASSERT_EQUALS("", errout.str());

        check("void f(int);\n"
              "void g() {\n"
              "    int x[] = { 10, 10 };\n"
              "    f(x[0]);\n"
              "}");
        ASSERT_EQUALS("[test.cpp:3]: (style) Variable 'x' can be declared as const array\n", errout.str());

        check("struct A { int x; };"
              "void g(int);\n"
              "void f(int x) {\n"
              "    A y;\n"
              "    y.x = 1;\n"
              "    g(y.x);\n"
              "}");
        ASSERT_EQUALS("", errout.str());

        // allow known argument value in assert call
        check("void g(int);\n"
              "void f(int x) {\n"
              "   ASSERT((int)((x & 0x01) >> 7));\n"
              "}");
        ASSERT_EQUALS("", errout.str());

        // #9905 - expression that does not use integer calculation at all
        check("void foo() {\n"
              "    const std::string heading = \"Interval\";\n"
              "    std::cout << std::setw(heading.length());\n"
              "}");
        ASSERT_EQUALS("", errout.str());

        // #9909 - struct member with known value
        check("struct LongStack {\n"
              "    int maxsize;\n"
              "};\n"
              "\n"
              "void growLongStack(LongStack* self) {\n"
              "    self->maxsize = 32;\n"
              "    dostuff(self->maxsize * sizeof(intptr_t));\n"
              "}");
        ASSERT_EQUALS("", errout.str());
    }

    void knownArgumentHiddenVariableExpression() {
        // #9914 - variable expression is explicitly hidden
        check("void f(int x) {\n"
              "    dostuff(x && false);\n"
              "    dostuff(false && x);\n"
              "    dostuff(x || true);\n"
              "    dostuff(true || x);\n"
              "    dostuff(x * 0);\n"
              "    dostuff(0 * x);\n"
              "}\n");
        ASSERT_EQUALS("[test.cpp:3]: (style) Argument 'false&&x' to function dostuff is always 0. Constant literal calculation disable/hide variable expression 'x'.\n"
                      "[test.cpp:5]: (style) Argument 'true||x' to function dostuff is always 1. Constant literal calculation disable/hide variable expression 'x'.\n"
                      "[test.cpp:6]: (style) Argument 'x*0' to function dostuff is always 0. Constant literal calculation disable/hide variable expression 'x'.\n"
                      "[test.cpp:7]: (style) Argument '0*x' to function dostuff is always 0. Constant literal calculation disable/hide variable expression 'x'.\n", errout.str());
    }

    void knownArgumentTernaryOperator() { // #10374
        check("void f(bool a, bool b) {\n"
              "    const T* P = nullptr; \n"
              "    long N = 0; \n"
              "    const bool c = foo(); \n"
              "    bar(P, N); \n"
              "    if (c ? a : b)\n"
              "      baz(P, N); \n"
              "}");
        ASSERT_EQUALS("", errout.str());
    }

    void checkComparePointers() {
        check("int f() {\n"
              "    const int foo[1] = {0};\n"
              "    const int bar[1] = {0};\n"
              "    int diff = 0;\n"
              "    if(foo > bar) {\n"
              "       diff = 1;\n"
              "    }\n"
              "    return diff;\n"
              "}");
        ASSERT_EQUALS(
            "[test.cpp:2] -> [test.cpp:5] -> [test.cpp:3] -> [test.cpp:5] -> [test.cpp:5]: (error) Comparing pointers that point to different objects\n",
            errout.str());

        check("bool f() {\n"
              "    int x = 0;\n"
              "    int y = 0;\n"
              "    int* xp = &x;\n"
              "    int* yp = &y;\n"
              "    return xp > yp;\n"
              "}");
        ASSERT_EQUALS(
            "[test.cpp:2] -> [test.cpp:4] -> [test.cpp:3] -> [test.cpp:5] -> [test.cpp:6]: (error) Comparing pointers that point to different objects\n",
            errout.str());

        check("bool f() {\n"
              "    int x = 0;\n"
              "    int y = 1;\n"
              "    return &x > &y;\n"
              "}");
        ASSERT_EQUALS(
            "[test.cpp:2] -> [test.cpp:4] -> [test.cpp:3] -> [test.cpp:4] -> [test.cpp:4]: (error) Comparing pointers that point to different objects\n",
            errout.str());

        check("struct A {int data;};\n"
              "bool f() {\n"
              "    A x;\n"
              "    A y;\n"
              "    int* xp = &x.data;\n"
              "    int* yp = &y.data;\n"
              "    return xp > yp;\n"
              "}");
        ASSERT_EQUALS(
            "[test.cpp:1] -> [test.cpp:5] -> [test.cpp:1] -> [test.cpp:6] -> [test.cpp:7]: (error) Comparing pointers that point to different objects\n",
            errout.str());

        check("struct A {int data;};\n"
              "bool f(A ix, A iy) {\n"
              "    A* x = &ix;\n"
              "    A* y = &iy;\n"
              "    int* xp = &x->data;\n"
              "    int* yp = &y->data;\n"
              "    return xp > yp;\n"
              "}");
        ASSERT_EQUALS(
            "[test.cpp:2] -> [test.cpp:3] -> [test.cpp:5] -> [test.cpp:2] -> [test.cpp:4] -> [test.cpp:6] -> [test.cpp:7]: (error) Comparing pointers that point to different objects\n",
            errout.str());

        check("bool f(int * xp, int* yp) {\n"
              "    return &xp > &yp;\n"
              "}");
        ASSERT_EQUALS(
            "[test.cpp:1] -> [test.cpp:2] -> [test.cpp:1] -> [test.cpp:2] -> [test.cpp:2]: (error) Comparing pointers that point to different objects\n",
            errout.str());

        check("int f() {\n"
              "    int x = 0;\n"
              "    int y = 1;\n"
              "    return &x - &y;\n"
              "}");
        ASSERT_EQUALS(
            "[test.cpp:2] -> [test.cpp:4] -> [test.cpp:3] -> [test.cpp:4] -> [test.cpp:4]: (error) Subtracting pointers that point to different objects\n",
            errout.str());

        check("bool f() {\n"
              "    int x[2] = {1, 2}m;\n"
              "    int* xp = &x[0];\n"
              "    int* yp = &x[1];\n"
              "    return xp > yp;\n"
              "}");
        ASSERT_EQUALS("", errout.str());

        check("bool f(const int * xp, const int* yp) {\n"
              "    return xp > yp;\n"
              "}");
        ASSERT_EQUALS("", errout.str());

        check("bool f(const int & x, const int& y) {\n"
              "    return &x > &y;\n"
              "}");
        ASSERT_EQUALS("", errout.str());

        check("int& g();\n"
              "bool f() {\n"
              "    const int& x = g();\n"
              "    const int& y = g();\n"
              "    const int* xp = &x;\n"
              "    const int* yp = &y;\n"
              "    return xp > yp;\n"
              "}");
        ASSERT_EQUALS("", errout.str());

        check("struct A {int data;};\n"
              "bool f(A ix) {\n"
              "    A* x = &ix;\n"
              "    A* y = x;\n"
              "    int* xp = &x->data;\n"
              "    int* yp = &y->data;\n"
              "    return xp > yp;\n"
              "}");
        ASSERT_EQUALS("", errout.str());

        check("struct S { int i; };\n" // #11576
              "int f(S s) {\n"
              "    return &s.i - (int*)&s;\n"
              "}\n");
        ASSERT_EQUALS("[test.cpp:3]: (style) C-style pointer casting\n", errout.str());

        check("struct S { int i; };\n"
              "int f(S s1, S s2) {\n"
              "    return &s1.i - reinterpret_cast<int*>(&s2);\n"
              "}\n");
        ASSERT_EQUALS("[test.cpp:1] -> [test.cpp:3] -> [test.cpp:2] -> [test.cpp:3] -> [test.cpp:3]: (error) Subtracting pointers that point to different objects\n",
                      errout.str());
    }

    void unusedVariableValueTemplate() {
        check("#include <functional>\n"
              "class A\n"
              "{\n"
              "public:\n"
              "    class Hash\n"
              "    {\n"
              "    public:\n"
              "        std::size_t operator()(const A& a) const\n"
              "        {\n"
              "            (void)a;\n"
              "            return 0;\n"
              "        }\n"
              "    };\n"
              "};\n"
              "namespace std\n"
              "{\n"
              "    template <>\n"
              "    struct hash<A>\n"
              "    {\n"
              "        std::size_t operator()(const A& a) const noexcept\n"
              "        {\n"
              "            return A::Hash{}(a);\n"
              "        }\n"
              "    };\n"
              "}");
        ASSERT_EQUALS("", errout.str());
    }

    void moduloOfOne() {
        check("void f(unsigned int x) {\n"
              "  int y = x % 1;\n"
              "}");
        ASSERT_EQUALS("[test.cpp:2]: (style) Modulo of one is always equal to zero\n", errout.str());

        check("void f() {\n"
              "  for (int x = 1; x < 10; x++) {\n"
              "    int y = 100 % x;\n"
              "  }\n"
              "}");
        ASSERT_EQUALS("", errout.str());

        check("void f(int i, int j) {\n" // #11191
              "    const int c = pow(2, i);\n"
              "    if (j % c) {}\n"
              "}\n");
        ASSERT_EQUALS("", errout.str());
    }

    void sameExpressionPointers() {
        check("int f(int *i);\n"
              "void g(int *a, const int *b) {\n"
              "    int c = *a;\n"
              "    f(a);\n"
              "    if (b && c != *a) {}\n"
              "}\n");
        ASSERT_EQUALS("", errout.str());
    }

    void checkOverlappingWrite() {
        // union
        check("void foo() {\n"
              "    union { int i; float f; } u;\n"
              "    u.i = 0;\n"
              "    u.i = u.f;\n" // <- error
              "}");
        ASSERT_EQUALS("[test.cpp:4]: (error) Overlapping read/write of union is undefined behavior\n", errout.str());

        // memcpy
        check("void foo() {\n"
              "    char a[10];\n"
              "    memcpy(&a[5], &a[4], 2u);\n"
              "}");
        ASSERT_EQUALS("[test.cpp:3]: (error) Overlapping read/write in memcpy() is undefined behavior\n", errout.str());

        check("void foo() {\n"
              "    char a[10];\n"
              "    memcpy(a+5, a+4, 2u);\n"
              "}");
        ASSERT_EQUALS("[test.cpp:3]: (error) Overlapping read/write in memcpy() is undefined behavior\n", errout.str());

        check("void foo() {\n"
              "    char a[10];\n"
              "    memcpy(a, a+1, 2u);\n"
              "}");
        ASSERT_EQUALS("[test.cpp:3]: (error) Overlapping read/write in memcpy() is undefined behavior\n", errout.str());

        check("void foo() {\n"
              "    char a[8];\n"
              "    memcpy(&a[0], &a[4], 4u);\n"
              "}");
        ASSERT_EQUALS("", errout.str());

        // wmemcpy
        check("void foo() {\n"
              "    wchar_t a[10];\n"
              "    wmemcpy(&a[5], &a[4], 2u);\n"
              "}");
        ASSERT_EQUALS("[test.cpp:3]: (error) Overlapping read/write in wmemcpy() is undefined behavior\n", errout.str());

        check("void foo() {\n"
              "    wchar_t a[10];\n"
              "    wmemcpy(a+5, a+4, 2u);\n"
              "}");
        ASSERT_EQUALS("[test.cpp:3]: (error) Overlapping read/write in wmemcpy() is undefined behavior\n", errout.str());

        check("void foo() {\n"
              "    wchar_t a[10];\n"
              "    wmemcpy(a, a+1, 2u);\n"
              "}");
        ASSERT_EQUALS("[test.cpp:3]: (error) Overlapping read/write in wmemcpy() is undefined behavior\n", errout.str());

        // strcpy
        check("void foo(char *ptr) {\n"
              "    strcpy(ptr, ptr);\n"
              "}");
        ASSERT_EQUALS("[test.cpp:2]: (error) Overlapping read/write in strcpy() is undefined behavior\n", errout.str());
    }

    void constVariableArrayMember() { // #10371
        check("class Foo {\n"
              "public:\n"
              "    Foo();\n"
              "    int GetVal() const { return m_Arr[0]; }\n"
              "    int m_Arr[1];\n"
              "};\n");
        ASSERT_EQUALS("", errout.str());
    }
};

REGISTER_TEST(TestOther)<|MERGE_RESOLUTION|>--- conflicted
+++ resolved
@@ -3080,18 +3080,18 @@
               "}\n");
         ASSERT_EQUALS("", errout.str());
 
-<<<<<<< HEAD
+        check("int& g(int* p, int& r) {\n" // #11625
+              "    if (p)\n"
+              "        return *p;\n"
+              "    return r;\n"
+              "}\n");
+        ASSERT_EQUALS("", errout.str());
+
         check("template <typename T> void f(std::vector<T*>& d, const std::vector<T*>& s) {\n" // #11632
               "    for (const auto& e : s) {\n"
               "        T* newE = new T(*e);\n"
               "        d.push_back(newE);\n"
               "    }\n"
-=======
-        check("int& g(int* p, int& r) {\n" // #11625
-              "    if (p)\n"
-              "        return *p;\n"
-              "    return r;\n"
->>>>>>> 89ec1481
               "}\n");
         ASSERT_EQUALS("", errout.str());
     }
