--- conflicted
+++ resolved
@@ -3138,21 +3138,19 @@
               "}\n");
         ASSERT_EQUALS("[test.cpp:2]: (style) Parameter 'x' can be declared as pointer to const\n", errout.str());
 
-<<<<<<< HEAD
-        check("void f(std::vector<int*>& v) {\n" // #11084
-              "    for (int* p : v) {\n"
-              "        if (p) {}\n"
-              "    }\n"
-              "    v.clear();\n"
-              "}\n");
-        ASSERT_EQUALS("[test.cpp:2]: (style) Variable 'p' can be declared as pointer to const\n", errout.str());
-=======
         check("struct S { void v(); };\n" // #11095
               "void f(S* s) {\n"
               "    (s - 1)->v();\n"
               "}\n");
         ASSERT_EQUALS("", errout.str());
->>>>>>> 423e67bd
+
+        check("void f(std::vector<int*>& v) {\n" // #11084
+              "    for (int* p : v) {\n"
+              "        if (p) {}\n"
+              "    }\n"
+              "    v.clear();\n"
+              "}\n");
+        ASSERT_EQUALS("[test.cpp:2]: (style) Variable 'p' can be declared as pointer to const\n", errout.str());
     }
 
     void switchRedundantAssignmentTest() {
