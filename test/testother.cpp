/*
 * Cppcheck - A tool for static C/C++ code analysis
 * Copyright (C) 2007-2022 Cppcheck team.
 *
 * This program is free software: you can redistribute it and/or modify
 * it under the terms of the GNU General Public License as published by
 * the Free Software Foundation, either version 3 of the License, or
 * (at your option) any later version.
 *
 * This program is distributed in the hope that it will be useful,
 * but WITHOUT ANY WARRANTY; without even the implied warranty of
 * MERCHANTABILITY or FITNESS FOR A PARTICULAR PURPOSE.  See the
 * GNU General Public License for more details.
 *
 * You should have received a copy of the GNU General Public License
 * along with this program.  If not, see <http://www.gnu.org/licenses/>.
 */

#include "checkother.h"
#include "errortypes.h"
#include "library.h"
#include "platform.h"
#include "preprocessor.h"
#include "settings.h"
#include "standards.h"
#include "testsuite.h"
#include "tokenize.h"

#include <map>
#include <sstream> // IWYU pragma: keep
#include <string>
#include <unordered_map>
#include <utility>
#include <vector>

#include <simplecpp.h>
#include <tinyxml2.h>


class TestOther : public TestFixture {
public:
    TestOther() : TestFixture("TestOther") {}

private:
    Settings _settings;

    void run() override {
        LOAD_LIB_2(_settings.library, "std.cfg");


        TEST_CASE(emptyBrackets);

        TEST_CASE(zeroDiv1);
        TEST_CASE(zeroDiv2);
        TEST_CASE(zeroDiv3);
        TEST_CASE(zeroDiv4);
        TEST_CASE(zeroDiv5);
        TEST_CASE(zeroDiv6);
        TEST_CASE(zeroDiv7);  // #4930
        TEST_CASE(zeroDiv8);
        TEST_CASE(zeroDiv9);
        TEST_CASE(zeroDiv10);
        TEST_CASE(zeroDiv11);
        TEST_CASE(zeroDiv12);
        TEST_CASE(zeroDiv13);
        TEST_CASE(zeroDiv14); // #1169
        TEST_CASE(zeroDiv15); // #8319
        TEST_CASE(zeroDiv16); // #11158
        TEST_CASE(zeroDiv17); // #9931

        TEST_CASE(zeroDivCond); // division by zero / useless condition

        TEST_CASE(nanInArithmeticExpression);

        TEST_CASE(varScope1);
        TEST_CASE(varScope2);
        TEST_CASE(varScope3);
        TEST_CASE(varScope4);
        TEST_CASE(varScope5);
        TEST_CASE(varScope6);
        TEST_CASE(varScope7);
        TEST_CASE(varScope8);
        TEST_CASE(varScope9);       // classes may have extra side-effects
        TEST_CASE(varScope10);      // Undefined macro FOR
        TEST_CASE(varScope11);      // #2475 - struct initialization is not inner scope
        TEST_CASE(varScope12);
        TEST_CASE(varScope13);      // variable usage in inner loop
        TEST_CASE(varScope14);
        TEST_CASE(varScope15);      // #4573 if-else-if
        TEST_CASE(varScope16);
        TEST_CASE(varScope17);
        TEST_CASE(varScope18);
        TEST_CASE(varScope20);      // Ticket #5103
        TEST_CASE(varScope21);      // Ticket #5382
        TEST_CASE(varScope22);      // Ticket #5684
        TEST_CASE(varScope23);      // Ticket #6154
        TEST_CASE(varScope24);      // pointer / reference
        TEST_CASE(varScope25);      // time_t
        TEST_CASE(varScope26);      // range for loop, map
        TEST_CASE(varScope27);      // #7733 - #if
        TEST_CASE(varScope28);      // #10527
        TEST_CASE(varScope29);      // #10888
        TEST_CASE(varScope30);      // #8541
        TEST_CASE(varScope31);      // #11099

        TEST_CASE(oldStylePointerCast);
        TEST_CASE(invalidPointerCast);

        TEST_CASE(passedByValue);
        TEST_CASE(passedByValue_nonConst);
        TEST_CASE(passedByValue_externC);

        TEST_CASE(constVariable);
        TEST_CASE(constParameterCallback);
        TEST_CASE(constPointer);

        TEST_CASE(switchRedundantAssignmentTest);
        TEST_CASE(switchRedundantOperationTest);
        TEST_CASE(switchRedundantBitwiseOperationTest);
        TEST_CASE(unreachableCode);
        TEST_CASE(redundantContinue);

        TEST_CASE(suspiciousCase);
        TEST_CASE(suspiciousEqualityComparison);
        TEST_CASE(suspiciousUnaryPlusMinus); // #8004

        TEST_CASE(selfAssignment);
        TEST_CASE(trac1132);
        TEST_CASE(testMisusedScopeObjectDoesNotPickFunction1);
        TEST_CASE(testMisusedScopeObjectDoesNotPickFunction2);
        TEST_CASE(testMisusedScopeObjectPicksClass);
        TEST_CASE(testMisusedScopeObjectPicksStruct);
        TEST_CASE(testMisusedScopeObjectDoesNotPickIf);
        TEST_CASE(testMisusedScopeObjectDoesNotPickConstructorDeclaration);
        TEST_CASE(testMisusedScopeObjectDoesNotPickFunctor);
        TEST_CASE(testMisusedScopeObjectDoesNotPickLocalClassConstructors);
        TEST_CASE(testMisusedScopeObjectDoesNotPickUsedObject);
        TEST_CASE(testMisusedScopeObjectDoesNotPickPureC);
        TEST_CASE(testMisusedScopeObjectDoesNotPickNestedClass);
        TEST_CASE(testMisusedScopeObjectInConstructor);
        TEST_CASE(testMisusedScopeObjectNoCodeAfter);
        TEST_CASE(testMisusedScopeObjectStandardType);
<<<<<<< HEAD
        TEST_CASE(testMisusedScopeObjectNamespace);
=======
>>>>>>> f27fbdd8
        TEST_CASE(trac2071);
        TEST_CASE(trac2084);
        TEST_CASE(trac3693);

        TEST_CASE(clarifyCalculation);
        TEST_CASE(clarifyStatement);

        TEST_CASE(duplicateBranch);
        TEST_CASE(duplicateBranch1); // tests extracted by http://www.viva64.com/en/b/0149/ ( Comparison between PVS-Studio and cppcheck ): Errors detected in Quake 3: Arena by PVS-Studio: Fragment 2
        TEST_CASE(duplicateBranch2); // empty macro
        TEST_CASE(duplicateBranch3);
        TEST_CASE(duplicateBranch4);
        TEST_CASE(duplicateExpression1);
        TEST_CASE(duplicateExpression2); // ticket #2730
        TEST_CASE(duplicateExpression3); // ticket #3317
        TEST_CASE(duplicateExpression4); // ticket #3354 (++)
        TEST_CASE(duplicateExpression5); // ticket #3749 (macros with same values)
        TEST_CASE(duplicateExpression6); // ticket #4639
        TEST_CASE(duplicateExpression7);
        TEST_CASE(duplicateExpression8);
        TEST_CASE(duplicateExpression9); // #9320
        TEST_CASE(duplicateExpression10); // #9485
        TEST_CASE(duplicateExpression11); // #8916 (function call)
        TEST_CASE(duplicateExpression12); // #10026
        TEST_CASE(duplicateExpression13); // #7899
        TEST_CASE(duplicateExpression14); // #9871
        TEST_CASE(duplicateExpression15); // #10650
        TEST_CASE(duplicateExpression16); // #10569
        TEST_CASE(duplicateExpressionLoop);
        TEST_CASE(duplicateValueTernary);
        TEST_CASE(duplicateExpressionTernary); // #6391
        TEST_CASE(duplicateExpressionTemplate); // #6930
        TEST_CASE(duplicateExpressionCompareWithZero);
        TEST_CASE(oppositeExpression);
        TEST_CASE(duplicateVarExpression);
        TEST_CASE(duplicateVarExpressionUnique);
        TEST_CASE(duplicateVarExpressionAssign);
        TEST_CASE(duplicateVarExpressionCrash);
        TEST_CASE(multiConditionSameExpression);

        TEST_CASE(checkSignOfUnsignedVariable);
        TEST_CASE(checkSignOfPointer);

        TEST_CASE(checkSuspiciousSemicolon1);
        TEST_CASE(checkSuspiciousSemicolon2);
        TEST_CASE(checkSuspiciousSemicolon3);
        TEST_CASE(checkSuspiciousComparison);

        TEST_CASE(checkInvalidFree);

        TEST_CASE(checkRedundantCopy);

        TEST_CASE(checkNegativeShift);

        TEST_CASE(incompleteArrayFill);

        TEST_CASE(redundantVarAssignment);
        TEST_CASE(redundantVarAssignment_trivial);
        TEST_CASE(redundantVarAssignment_struct);
        TEST_CASE(redundantVarAssignment_7133);
        TEST_CASE(redundantVarAssignment_stackoverflow);
        TEST_CASE(redundantVarAssignment_lambda);
        TEST_CASE(redundantVarAssignment_loop);
        TEST_CASE(redundantVarAssignment_after_switch);
        TEST_CASE(redundantVarAssignment_pointer);
        TEST_CASE(redundantVarAssignment_pointer_parameter);
        TEST_CASE(redundantVarAssignment_array);
        TEST_CASE(redundantVarAssignment_switch_break);
        TEST_CASE(redundantInitialization);
        TEST_CASE(redundantMemWrite);

        TEST_CASE(varFuncNullUB);

        TEST_CASE(checkCastIntToCharAndBack); // ticket #160

        TEST_CASE(checkCommaSeparatedReturn);
        TEST_CASE(checkPassByReference);

        TEST_CASE(checkComparisonFunctionIsAlwaysTrueOrFalse);

        TEST_CASE(integerOverflow); // #5895

        TEST_CASE(redundantPointerOp);
        TEST_CASE(test_isSameExpression);
        TEST_CASE(raceAfterInterlockedDecrement);

        TEST_CASE(testUnusedLabel);

        TEST_CASE(testEvaluationOrder);
        TEST_CASE(testEvaluationOrderSelfAssignment);
        TEST_CASE(testEvaluationOrderMacro);
        TEST_CASE(testEvaluationOrderSequencePointsFunctionCall);
        TEST_CASE(testEvaluationOrderSequencePointsComma);
        TEST_CASE(testEvaluationOrderSizeof);

        TEST_CASE(testUnsignedLessThanZero);

        TEST_CASE(doubleMove1);
        TEST_CASE(doubleMoveMemberInitialization1);
        TEST_CASE(doubleMoveMemberInitialization2);
        TEST_CASE(doubleMoveMemberInitialization3); // #9974
        TEST_CASE(moveAndAssign1);
        TEST_CASE(moveAndAssign2);
        TEST_CASE(moveAssignMoveAssign);
        TEST_CASE(moveAndReset1);
        TEST_CASE(moveAndReset2);
        TEST_CASE(moveResetMoveReset);
        TEST_CASE(moveAndFunctionParameter);
        TEST_CASE(moveAndFunctionParameterReference);
        TEST_CASE(moveAndFunctionParameterConstReference);
        TEST_CASE(moveAndFunctionParameterUnknown);
        TEST_CASE(moveAndReturn);
        TEST_CASE(moveAndClear);
        TEST_CASE(movedPointer);
        TEST_CASE(moveAndAddressOf);
        TEST_CASE(partiallyMoved);
        TEST_CASE(moveAndLambda);
        TEST_CASE(moveInLoop);
        TEST_CASE(moveCallback);
        TEST_CASE(moveClassVariable);
        TEST_CASE(forwardAndUsed);

        TEST_CASE(funcArgNamesDifferent);
        TEST_CASE(funcArgOrderDifferent);
        TEST_CASE(cpp11FunctionArgInit); // #7846 - "void foo(int declaration = {}) {"

        TEST_CASE(shadowVariables);
        TEST_CASE(knownArgument);
        TEST_CASE(knownArgumentHiddenVariableExpression);
        TEST_CASE(knownArgumentTernaryOperator);
        TEST_CASE(checkComparePointers);

        TEST_CASE(unusedVariableValueTemplate); // #8994

        TEST_CASE(moduloOfOne);

        TEST_CASE(sameExpressionPointers);

        TEST_CASE(checkOverlappingWrite);

        TEST_CASE(constVariableArrayMember); // #10371
    }

#define check(...) check_(__FILE__, __LINE__, __VA_ARGS__)
    void check_(const char* file, int line, const char code[], const char *filename = nullptr, bool experimental = false, bool inconclusive = true, bool runSimpleChecks=true, bool verbose=false, Settings* settings = nullptr) {
        // Clear the error buffer..
        errout.str("");

        if (!settings) {
            settings = &_settings;
        }
        settings->severity.enable(Severity::style);
        settings->severity.enable(Severity::warning);
        settings->severity.enable(Severity::portability);
        settings->severity.enable(Severity::performance);
        settings->standards.c = Standards::CLatest;
        settings->standards.cpp = Standards::CPPLatest;
        settings->certainty.setEnabled(Certainty::inconclusive, inconclusive);
        settings->certainty.setEnabled(Certainty::experimental, experimental);
        settings->verbose = verbose;

        // Tokenize..
        Tokenizer tokenizer(settings, this);
        std::istringstream istr(code);
        ASSERT_LOC(tokenizer.tokenize(istr, filename ? filename : "test.cpp"), file, line);

        // Check..
        CheckOther checkOther(&tokenizer, settings, this);
        checkOther.runChecks(&tokenizer, settings, this);

        (void)runSimpleChecks; // TODO Remove this
    }

    void check_(const char* file, int line, const char code[], Settings *s) {
        check_(file, line, code, "test.cpp", false, true, true, false, s);
    }

    void checkP(const char code[], const char *filename = "test.cpp") {
        // Clear the error buffer..
        errout.str("");

        Settings* settings = &_settings;
        settings->severity.enable(Severity::style);
        settings->severity.enable(Severity::warning);
        settings->severity.enable(Severity::portability);
        settings->severity.enable(Severity::performance);
        settings->standards.c = Standards::CLatest;
        settings->standards.cpp = Standards::CPPLatest;
        settings->certainty.enable(Certainty::inconclusive);
        settings->certainty.disable(Certainty::experimental);

        // Raw tokens..
        std::vector<std::string> files(1, filename);
        std::istringstream istr(code);
        const simplecpp::TokenList tokens1(istr, files, files[0]);

        // Preprocess..
        simplecpp::TokenList tokens2(files);
        std::map<std::string, simplecpp::TokenList*> filedata;
        simplecpp::preprocess(tokens2, tokens1, files, filedata, simplecpp::DUI());

        Preprocessor preprocessor(*settings, nullptr);
        preprocessor.setDirectives(tokens1);

        // Tokenizer..
        Tokenizer tokenizer(settings, this);
        tokenizer.createTokens(std::move(tokens2));
        tokenizer.simplifyTokens1("");
        tokenizer.setPreprocessor(&preprocessor);

        // Check..
        CheckOther checkOther(&tokenizer, settings, this);
        checkOther.runChecks(&tokenizer, settings, this);
    }

    void checkInterlockedDecrement(const char code[]) {
        static Settings settings;
        settings.platformType = Settings::Win32A;

        check(code, nullptr, false, false, true, false, &settings);
    }

    void emptyBrackets() {
        check("{\n"
              "}");
        ASSERT_EQUALS("", errout.str());
    }


    void zeroDiv1() { // floating point division by zero => no error
        check("void foo() {\n"
              "    cout << 1. / 0;\n"
              "}");
        ASSERT_EQUALS("", errout.str());

        check("void foo() {\n"
              "    cout << 42 / (double)0;\n"
              "}");
        ASSERT_EQUALS("", errout.str());

        check("void foo() {\n"
              "    cout << 42 / (float)0;\n"
              "}");
        ASSERT_EQUALS("", errout.str());

        check("void foo() {\n"
              "    cout << 42 / (int)0;\n"
              "}");
        ASSERT_EQUALS("[test.cpp:2]: (error) Division by zero.\n", errout.str());
    }

    void zeroDiv2() {
        check("void foo()\n"
              "{\n"
              "    int sum = 0;\n"
              "    for(int i = 0; i < n; i ++)\n"
              "    {\n"
              "        sum += i;\n"
              "    }\n"
              "    cout<<b/sum;\n"
              "}");
        ASSERT_EQUALS("", errout.str());
    }

    void zeroDiv3() {
        check("int foo(int i) {\n"
              "    return i / 0;\n"
              "}");
        ASSERT_EQUALS("[test.cpp:2]: (error) Division by zero.\n", errout.str());

        check("int foo(int i) {\n"
              "    return i % 0;\n"
              "}");
        ASSERT_EQUALS("[test.cpp:2]: (error) Division by zero.\n", errout.str());

        check("void foo(int& i) {\n"
              "    i /= 0;\n"
              "}");
        ASSERT_EQUALS("[test.cpp:2]: (error) Division by zero.\n", errout.str());

        check("void foo(int& i) {\n"
              "    i %= 0;\n"
              "}");
        ASSERT_EQUALS("[test.cpp:2]: (error) Division by zero.\n", errout.str());

        check("uint8_t foo(uint8_t i) {\n"
              "    return i / 0;\n"
              "}");
        ASSERT_EQUALS("[test.cpp:2]: (error) Division by zero.\n", errout.str());
    }

    void zeroDiv4() {
        check("void f()\n"
              "{\n"
              "   long a = b / 0x6;\n"
              "}");
        ASSERT_EQUALS("", errout.str());

        check("void f()\n"
              "{\n"
              "   long a = b / 0x0;\n"
              "}");
        ASSERT_EQUALS("", errout.str());
        check("void f(long b)\n"
              "{\n"
              "   long a = b / 0x0;\n"
              "}");
        ASSERT_EQUALS("[test.cpp:3]: (error) Division by zero.\n", errout.str());

        check("void f()\n"
              "{\n"
              "   long a = b / 0L;\n"
              "}");
        ASSERT_EQUALS("", errout.str());
        check("void f(long b)\n"
              "{\n"
              "   long a = b / 0L;\n"
              "}");
        ASSERT_EQUALS("[test.cpp:3]: (error) Division by zero.\n", errout.str());

        check("void f()\n"
              "{\n"
              "   long a = b / 0ul;\n"
              "}");
        ASSERT_EQUALS("", errout.str());
        check("void f(long b)\n"
              "{\n"
              "   long a = b / 0ul;\n"
              "}");
        ASSERT_EQUALS("[test.cpp:3]: (error) Division by zero.\n", errout.str());

        // Don't warn about floating points (gcc doesn't warn either)
        // and floating points are handled differently than integers.
        check("void f()\n"
              "{\n"
              "   long a = b / 0.0;\n"
              "}");
        ASSERT_EQUALS("", errout.str());

        check("void f()\n"
              "{\n"
              "   long a = b / 0.5;\n"
              "}");
        ASSERT_EQUALS("", errout.str());
    }

    void zeroDiv5() {
        check("void f()\n"
              "{ { {\n"
              "   long a = b / 0;\n"
              "} } }");
        ASSERT_EQUALS("", errout.str());
        check("void f(long b)\n"
              "{ { {\n"
              "   long a = b / 0;\n"
              "} } }");
        ASSERT_EQUALS("[test.cpp:3]: (error) Division by zero.\n", errout.str());
    }

    void zeroDiv6() {
        check("void f()\n"
              "{ { {\n"
              "   int a = b % 0;\n"
              "} } }");
        ASSERT_EQUALS("", errout.str());
        check("void f(int b)\n"
              "{ { {\n"
              "   int a = b % 0;\n"
              "} } }");
        ASSERT_EQUALS("[test.cpp:3]: (error) Division by zero.\n", errout.str());
    }

    void zeroDiv7() {
        // unknown types for x and y --> do not warn
        check("void f() {\n"
              "  int a = x/2*3/0;\n"
              "  int b = y/2*3%0;\n"
              "}");
        ASSERT_EQUALS("", errout.str());
        check("void f(int x, int y) {\n"
              "  int a = x/2*3/0;\n"
              "  int b = y/2*3%0;\n"
              "}");
        ASSERT_EQUALS("[test.cpp:2]: (error) Division by zero.\n"
                      "[test.cpp:3]: (error) Division by zero.\n", errout.str());
    }

    void zeroDiv8() {
        // #5584 - FP when function is unknown
        check("void f() {\n"
              "  int a = 0;\n"
              "  do_something(a);\n"
              "  return 4 / a;\n"
              "}");
        ASSERT_EQUALS("[test.cpp:4]: (error, inconclusive) Division by zero.\n", errout.str());
    }

    void zeroDiv9() {
        // #6403 FP zerodiv - inside protecting if-clause
        check("void foo() {\n"
              "  double fStepHelp = 0;\n"
              "   if( (rOuterValue >>= fStepHelp) ) {\n"
              "     if( fStepHelp != 0.0) {\n"
              "       double fStepMain = 1;\n"
              "       sal_Int32 nIntervalCount = static_cast< sal_Int32 >(fStepMain / fStepHelp);\n"
              "    }\n"
              "  }\n"
              "}");
        ASSERT_EQUALS("", errout.str());
    }

    void zeroDiv10() {
        // #5402 false positive: (error) Division by zero -- with boost::format
        check("int main() {\n"
              "  std::cout\n"
              "    << boost::format(\" %d :: %s <> %s\") % 0 % \"a\" % \"b\"\n"
              "    << std::endl;\n"
              "  return 0;\n"
              "}");
        ASSERT_EQUALS("", errout.str());
    }

    void zeroDiv11() {
        check("void f(int a) {\n"
              "  int res = (a+2)/0;\n"
              "  int res = (a*2)/0;\n"
              "}");
        ASSERT_EQUALS("[test.cpp:2]: (error) Division by zero.\n"
                      "[test.cpp:3]: (error) Division by zero.\n", errout.str());
        check("void f() {\n"
              "  int res = (a+2)/0;\n"
              "  int res = (a*2)/0;\n"
              "}");
        ASSERT_EQUALS("", errout.str());
    }

    void zeroDiv12() {
        // #8141
        check("intmax_t f() {\n"
              "  return 1 / imaxabs(0);\n"
              "}");
        ASSERT_EQUALS("[test.cpp:2]: (error) Division by zero.\n", errout.str());
    }
    void zeroDiv13() {
        // #7324
        check("int f () {\n"
              "    int dividend = 10;\n"
              "        int divisor = 1;\n"
              "    dividend = dividend / (--divisor);\n"
              "    return dividend;\n"
              "}\n");
        ASSERT_EQUALS("[test.cpp:4]: (error) Division by zero.\n", errout.str());
    }

    void zeroDiv14() {
        check("void f() {\n" // #1169
              "    double dx = 1.;\n"
              "    int ix = 1;\n"
              "    int i = 1;\n"
              "    std::cout << ix / (i >> 1) << std::endl;\n"
              "    std::cout << dx / (i >> 1) << std::endl;\n"
              "}\n");
        ASSERT_EQUALS("[test.cpp:5]: (error) Division by zero.\n", errout.str());
    }

    void zeroDiv15() { // #8319
        check("int f(int i) { return i - 1; }\n"
              "int f() {\n"
              "    const int d = 1;\n"
              "    const int r = 1 / f(d);\n"
              "    return r;\n"
              "}\n");
        ASSERT_EQUALS("[test.cpp:4]: (error) Division by zero.\n", errout.str());
    }

    // #11158
    void zeroDiv16()
    {
        check("int f(int i) {\n"
              "    int number = 10, a = 0;\n"
              "    for (int count = 0; count < 2; count++) {\n"
              "        a += (i / number) % 10;\n"
              "        number = number / 10;\n"
              "    }\n"
              "    return a;\n"
              "}\n");
        ASSERT_EQUALS("", errout.str());

        check("int f(int i) {\n"
              "    int number = 10, a = 0;\n"
              "    for (int count = 0; count < 2; count++) {\n"
              "        int x = number / 10;\n"
              "        a += (i / number) % 10;\n"
              "        number = x;\n"
              "    }\n"
              "    return a;\n"
              "}\n");
        ASSERT_EQUALS("", errout.str());
    }

    void zeroDiv17() { // #9931
        check("int f(int len) {\n"
              "    int sz = sizeof(void*[255]) / 255;\n"
              "    int x = len % sz;\n"
              "    return x;\n"
              "}\n");
        ASSERT_EQUALS("", errout.str());
    }

    void zeroDivCond() {
        check("void f(unsigned int x) {\n"
              "  int y = 17 / x;\n"
              "  if (x > 0) {}\n"
              "}");
        ASSERT_EQUALS("[test.cpp:3] -> [test.cpp:2]: (warning) Either the condition 'x>0' is redundant or there is division by zero at line 2.\n", errout.str());

        check("void f(unsigned int x) {\n"
              "  int y = 17 / x;\n"
              "  if (x >= 1) {}\n"
              "}");
        ASSERT_EQUALS("[test.cpp:3] -> [test.cpp:2]: (warning) Either the condition 'x>=1' is redundant or there is division by zero at line 2.\n", errout.str());

        check("void f(int x) {\n"
              "  int y = 17 / x;\n"
              "  if (x == 0) {}\n"
              "}");
        ASSERT_EQUALS("[test.cpp:3] -> [test.cpp:2]: (warning) Either the condition 'x==0' is redundant or there is division by zero at line 2.\n", errout.str());

        check("void f(unsigned int x) {\n"
              "  int y = 17 / x;\n"
              "  if (x != 0) {}\n"
              "}");
        ASSERT_EQUALS("[test.cpp:3] -> [test.cpp:2]: (warning) Either the condition 'x!=0' is redundant or there is division by zero at line 2.\n", errout.str());

        // function call
        check("void f1(int x, int y) { c=x/y; }\n"
              "void f2(unsigned int y) {\n"
              "    f1(123,y);\n"
              "    if (y>0){}\n"
              "}");
        ASSERT_EQUALS(
            "[test.cpp:4] -> [test.cpp:1]: (warning) Either the condition 'y>0' is redundant or there is division by zero at line 1.\n",
            errout.str());

        // avoid false positives when variable is changed after division
        check("void f() {\n"
              "  unsigned int x = do_something();\n"
              "  int y = 17 / x;\n"
              "  x = some+calculation;\n"
              "  if (x != 0) {}\n"
              "}");
        ASSERT_EQUALS("", errout.str());

        {
            // function is called that might modify global variable
            check("void do_something();\n"
                  "int x;\n"
                  "void f() {\n"
                  "  int y = 17 / x;\n"
                  "  do_something();\n"
                  "  if (x != 0) {}\n"
                  "}");
            ASSERT_EQUALS("", errout.str());

            // function is called. but don't care, variable is local
            check("void do_something();\n"
                  "void f() {\n"
                  "  int x = some + calculation;\n"
                  "  int y = 17 / x;\n"
                  "  do_something();\n"
                  "  if (x != 0) {}\n"
                  "}");
            ASSERT_EQUALS("[test.cpp:6] -> [test.cpp:4]: (warning) Either the condition 'x!=0' is redundant or there is division by zero at line 4.\n", errout.str());
        }

        check("void do_something(int value);\n"
              "void f(int x) {\n"
              "  int y = 17 / x;\n"
              "  do_something(x);\n"
              "}");
        ASSERT_EQUALS("", errout.str());

        check("int x;\n"
              "void f() {\n"
              "  int y = 17 / x;\n"
              "  while (y || x == 0) { x--; }\n"
              "}");
        ASSERT_EQUALS("", errout.str());

        // ticket 5033 segmentation fault (valid code) in CheckOther::checkZeroDivisionOrUselessCondition
        check("void f() {\n"
              "double* p1= new double[1];\n"
              "double* p2= new double[1];\n"
              "double* p3= new double[1];\n"
              "double* pp[3] = {p1,p2,p3};\n"
              "}");
        ASSERT_EQUALS("", errout.str());

        // #5105 - FP
        check("int f(int a, int b) {\n"
              "  int r = a / b;\n"
              "  if (func(b)) {}\n"
              "}");
        ASSERT_EQUALS("", errout.str());

        // Unknown types for b and c --> do not warn
        check("int f(int d) {\n"
              "  int r = (a?b:c) / d;\n"
              "  if (d == 0) {}\n"
              "}");
        ASSERT_EQUALS("", errout.str());

        check("int f(int a) {\n"
              "  int r = a ? 1 / a : 0;\n"
              "  if (a == 0) {}\n"
              "}");
        ASSERT_EQUALS("", errout.str());

        check("int f(int a) {\n"
              "  int r = (a == 0) ? 0 : 1 / a;\n"
              "  if (a == 0) {}\n"
              "}");
        ASSERT_EQUALS("", errout.str());

        check("int g();\n"
              "void f(int b) {\n"
              "  int x = g();\n"
              "  if (x == 0) {}\n"
              "  else if (x > 0) {}\n"
              "  else\n"
              "    a = b / -x;\n"
              "}");
        ASSERT_EQUALS("", errout.str());

        check("struct A {\n"
              "    int x;\n"
              "};\n"
              "int f(A* a) {\n"
              "    if (a->x == 0) \n"
              "        a->x = 1;\n"
              "    return 1/a->x;\n"
              "}\n");
        ASSERT_EQUALS("", errout.str());

        // #10049
        check("int f(int argc) {\n"
              "    int quotient, remainder;\n"
              "    remainder = argc % 2;\n"
              "    argc = 2;\n"
              "    quotient = argc;\n"
              "    if (quotient != 0) \n"
              "        return quotient;\n"
              "    return remainder;\n"
              "}\n");
        ASSERT_EQUALS("", errout.str());

        // #11315
        checkP("#define STATIC_ASSERT(c) \\\n"
               "do { enum { sa = 1/(int)(!!(c)) }; } while (0)\n"
               "void f() {\n"
               "    STATIC_ASSERT(sizeof(int) == sizeof(FOO));\n"
               "}\n");
        ASSERT_EQUALS("", errout.str());
    }

    void nanInArithmeticExpression() {
        check("void f()\n"
              "{\n"
              "   double x = 3.0 / 0.0 + 1.0;\n"
              "   printf(\"%f\", x);\n"
              "}");
        ASSERT_EQUALS("[test.cpp:3]: (style) Using NaN/Inf in a computation.\n", errout.str());

        check("void f()\n"
              "{\n"
              "   double x = 3.0 / 0.0 - 1.0;\n"
              "   printf(\"%f\", x);\n"
              "}");
        ASSERT_EQUALS("[test.cpp:3]: (style) Using NaN/Inf in a computation.\n", errout.str());

        check("void f()\n"
              "{\n"
              "   double x = 1.0 + 3.0 / 0.0;\n"
              "   printf(\"%f\", x);\n"
              "}");
        ASSERT_EQUALS("[test.cpp:3]: (style) Using NaN/Inf in a computation.\n", errout.str());

        check("void f()\n"
              "{\n"
              "   double x = 1.0 - 3.0 / 0.0;\n"
              "   printf(\"%f\", x);\n"
              "}");
        ASSERT_EQUALS("[test.cpp:3]: (style) Using NaN/Inf in a computation.\n", errout.str());

        check("void f()\n"
              "{\n"
              "   double x = 3.0 / 0.0;\n"
              "   printf(\"%f\", x);\n"
              "}");
        ASSERT_EQUALS("", errout.str());

    }

    void varScope1() {
        check("unsigned short foo()\n"
              "{\n"
              "    test_client CClient;\n"
              "    try\n"
              "    {\n"
              "        if (CClient.Open())\n"
              "        {\n"
              "            return 0;\n"
              "        }\n"
              "    }\n"
              "    catch (...)\n"
              "    {\n"
              "        return 2;\n"
              "    }\n"
              "\n"
              "    try\n"
              "    {\n"
              "        CClient.Close();\n"
              "    }\n"
              "    catch (...)\n"
              "    {\n"
              "        return 2;\n"
              "    }\n"
              "\n"
              "    return 1;\n"
              "}");
        ASSERT_EQUALS("", errout.str());
    }

    void varScope2() {
        check("int foo()\n"
              "{\n"
              "    Error e;\n"
              "    e.SetValue(12);\n"
              "    throw e;\n"
              "}");
        ASSERT_EQUALS("", errout.str());
    }

    void varScope3() {
        check("void foo()\n"
              "{\n"
              "    int i;\n"
              "    int *p = 0;\n"
              "    if (abc)\n"
              "    {\n"
              "        p = &i;\n"
              "    }\n"
              "    *p = 1;\n"
              "}");
        ASSERT_EQUALS("", errout.str());
    }

    void varScope4() {
        check("void foo()\n"
              "{\n"
              "    int i;\n"
              "}");
        ASSERT_EQUALS("", errout.str());
    }

    void varScope5() {
        check("void f(int x)\n"
              "{\n"
              "    int i = 0;\n"
              "    if (x) {\n"
              "        for ( ; i < 10; ++i) ;\n"
              "    }\n"
              "}");
        ASSERT_EQUALS("[test.cpp:3]: (style) The scope of the variable 'i' can be reduced.\n", errout.str());

        check("void f(int x) {\n"
              "    const unsigned char i = 0;\n"
              "    if (x) {\n"
              "        for ( ; i < 10; ++i) ;\n"
              "    }\n"
              "}");
        ASSERT_EQUALS("", errout.str());

        check("void f(int x)\n"
              "{\n"
              "    int i = 0;\n"
              "    if (x) {b()}\n"
              "    else {\n"
              "        for ( ; i < 10; ++i) ;\n"
              "    }\n"
              "}");
        ASSERT_EQUALS("[test.cpp:3]: (style) The scope of the variable 'i' can be reduced.\n", errout.str());
    }

    void varScope6() {
        check("void f(int x)\n"
              "{\n"
              "    int i = x;\n"
              "    if (a) {\n"
              "        x++;\n"
              "    }\n"
              "    if (b) {\n"
              "        c(i);\n"
              "    }\n"
              "}");
        ASSERT_EQUALS("", errout.str());

        check("void f() {\n" // #5398
              "    bool success = false;\n"
              "    int notReducable(someClass.getX(&success));\n"
              "    if (success) {\n"
              "        foo(notReducable);\n"
              "    }\n"
              "}");
        ASSERT_EQUALS("", errout.str());

        check("void foo(Test &test) {\n"
              "  int& x = test.getData();\n"
              "  if (test.process())\n"
              "    x = 0;\n"
              "}");
        ASSERT_EQUALS("", errout.str());

        check("void f()\n"
              "{\n"
              "int foo = 0;\n"
              "std::vector<int> vec(10);\n"
              "BOOST_FOREACH(int& i, vec)\n"
              "{\n"
              " foo += 1;\n"
              " if(foo == 10)\n"
              " {\n"
              "  return 0;\n"
              " }\n"
              "}\n"
              "}");
        ASSERT_EQUALS("", errout.str());

        check("void f(int &x)\n"
              "{\n"
              "  int n = 1;\n"
              "  do\n"
              "  {\n"
              "    ++n;\n"
              "    ++x;\n"
              "  } while (x);\n"
              "}");
        ASSERT_EQUALS("", errout.str());
    }

    void varScope7() {
        check("void f(int x)\n"
              "{\n"
              "    int y = 0;\n"
              "    b(y);\n"
              "    if (x) {\n"
              "        y++;\n"
              "    }\n"
              "}");
        ASSERT_EQUALS("", errout.str());
    }

    void varScope8() {
        check("void test() {\n"
              "    float edgeResistance=1;\n"
              "    std::vector<int> edges;\n"
              "    BOOST_FOREACH(int edge, edges) {\n"
              "        edgeResistance = (edge+1) / 2.0;\n"
              "    }\n"
              "}");
        ASSERT_EQUALS("[test.cpp:2]: (style) The scope of the variable 'edgeResistance' can be reduced.\n", errout.str());
    }

    void varScope9() {
        // classes may have extra side effects
        check("class fred {\n"
              "public:\n"
              "    void x();\n"
              "};\n"
              "void test(int a) {\n"
              "    fred f;\n"
              "    if (a == 2) {\n"
              "        f.x();\n"
              "    }\n"
              "}");
        ASSERT_EQUALS("", errout.str());
    }

    void varScope10() {
        check("int f()\n"
              "{\n"
              "    int x = 0;\n"
              "    FOR {\n"
              "        foo(x++);\n"
              "    }\n"
              "}");
        ASSERT_EQUALS("", errout.str());
    }

    void varScope11() {
        check("int f() {\n"
              "    int x = 0;\n"
              "    AB ab = { x, 0 };\n"
              "}");
        ASSERT_EQUALS("", errout.str());

        check("int f() {\n"
              "    int x = 0;\n"
              "    if (a == 0) { ++x; }\n"
              "    AB ab = { x, 0 };\n"
              "}");
        ASSERT_EQUALS("", errout.str());

        check("int f() {\n"
              "    int x = 0;\n"
              "    if (a == 0) { ++x; }\n"
              "    if (a == 1) { AB ab = { x, 0 }; }\n"
              "}");
        ASSERT_EQUALS("", errout.str());
    }

    void varScope12() {
        check("void f(int x) {\n"
              "    int i[5];\n"
              "    int* j = y;\n"
              "    if (x)\n"
              "        foo(i);\n"
              "    foo(j);\n"
              "}");
        ASSERT_EQUALS("[test.cpp:2]: (style) The scope of the variable 'i' can be reduced.\n", errout.str());

        check("void f(int x) {\n"
              "    int i[5];\n"
              "    int* j;\n"
              "    if (x)\n"
              "        j = i;\n"
              "    foo(j);\n"
              "}");
        ASSERT_EQUALS("", errout.str());

        check("void f(int x) {\n"
              "    const bool b = true;\n"
              "    x++;\n"
              "    if (x == 5)\n"
              "        foo(b);\n"
              "}");
        ASSERT_EQUALS("", errout.str());

        check("void f(int x) {\n"
              "    const bool b = x;\n"
              "    x++;\n"
              "    if (x == 5)\n"
              "        foo(b);\n"
              "}");
        ASSERT_EQUALS("", errout.str());
    }

    void varScope13() {
        // #2770
        check("void f() {\n"
              "    int i = 0;\n"
              "    forever {\n"
              "        if (i++ == 42) { break; }\n"
              "    }\n"
              "}");
        ASSERT_EQUALS("", errout.str());
    }

    void varScope14() {
        // #3941
        check("void f() {\n"
              "    const int i( foo());\n"
              "    if(a) {\n"
              "        for ( ; i < 10; ++i) ;\n"
              "    }\n"
              "}");
        ASSERT_EQUALS("", errout.str());
    }

    void varScope15() {
        // #4573
        check("void f() {\n"
              "    int a,b,c;\n"
              "    if (a);\n"
              "    else if(b);\n"
              "    else if(c);\n"
              "    else;\n"
              "}", nullptr, false, false);
        ASSERT_EQUALS("", errout.str());
    }

    void varScope16() {
        check("void f() {\n"
              "    int a = 0;\n"
              "    while((++a) < 56) {\n"
              "        foo();\n"
              "    }\n"
              "}");
        ASSERT_EQUALS("", errout.str());

        check("void f() {\n"
              "    int a = 0;\n"
              "    do {\n"
              "        foo();\n"
              "    } while((++a) < 56);\n"
              "}");
        ASSERT_EQUALS("", errout.str());

        check("void f() {\n"
              "    int a = 0;\n"
              "    do {\n"
              "        a = 64;\n"
              "        foo(a);\n"
              "    } while((++a) < 56);\n"
              "}");
        ASSERT_EQUALS("", errout.str());

        check("void f() {\n"
              "    int a = 0;\n"
              "    do {\n"
              "        a = 64;\n"
              "        foo(a);\n"
              "    } while(z());\n"
              "}");
        ASSERT_EQUALS("[test.cpp:2]: (style) The scope of the variable 'a' can be reduced.\n", errout.str());
    }

    void varScope17() {
        check("void f() {\n"
              "    int x;\n"
              "    if (a) {\n"
              "        x = stuff(x);\n"
              "        morestuff(x);\n"
              "    }\n"
              "}");
        ASSERT_EQUALS("[test.cpp:2]: (style) The scope of the variable 'x' can be reduced.\n", errout.str());

        check("void f() {\n"
              "    int x;\n"
              "    if (a) {\n"
              "        x = stuff(x);\n"
              "        morestuff(x);\n"
              "    }\n"
              "    if (b) {}\n"
              "}");
        ASSERT_EQUALS("[test.cpp:2]: (style) The scope of the variable 'x' can be reduced.\n", errout.str());
    }

    void varScope18() {
        check("void f() {\n"
              "    short x;\n"
              "\n"
              "    switch (ab) {\n"
              "        case A:\n"
              "            break;\n"
              "        case B:\n"
              "        default:\n"
              "            break;\n"
              "    }\n"
              "\n"
              "    if (c) {\n"
              "        x = foo();\n"
              "        do_something(x);\n"
              "    }\n"
              "}");
        ASSERT_EQUALS("[test.cpp:2]: (style) The scope of the variable 'x' can be reduced.\n", errout.str());

        check("void f() {\n"
              "    short x;\n"
              "\n"
              "    switch (ab) {\n"
              "        case A:\n"
              "            x = 10;\n"
              "            break;\n"
              "        case B:\n"
              "        default:\n"
              "            break;\n"
              "    }\n"
              "\n"
              "    if (c) {\n"
              "        x = foo();\n"
              "        do_something(x);\n"
              "    }\n"
              "}");
        ASSERT_EQUALS("", errout.str());

        check("void f() {\n"
              "    short x;\n"
              "\n"
              "    switch (ab) {\n"
              "        case A:\n"
              "            if(c)\n"
              "                do_something(x);\n"
              "            break;\n"
              "        case B:\n"
              "        default:\n"
              "            break;\n"
              "    }\n"
              "}");
        ASSERT_EQUALS("[test.cpp:2]: (style) The scope of the variable 'x' can be reduced.\n", errout.str());

        check("void f() {\n"
              "    short x;\n"
              "\n"
              "    switch (ab) {\n"
              "        case A:\n"
              "            if(c)\n"
              "                do_something(x);\n"
              "            break;\n"
              "        case B:\n"
              "        default:\n"
              "            if(d)\n"
              "                do_something(x);\n"
              "            break;\n"
              "    }\n"
              "}");
        ASSERT_EQUALS("", errout.str());
    }

    void varScope20() { // Ticket #5103 - constant variable only used in inner scope
        check("int f(int a) {\n"
              "  const int x = 234;\n"
              "  int b = a;\n"
              "  if (b > 32) b = x;\n"
              "  return b;\n"
              "}");
        ASSERT_EQUALS("", errout.str());
    }

    void varScope21() { // Ticket #5382 - initializing two-dimensional array
        check("int test() {\n"
              "    int test_value = 3;\n"
              "    int test_array[1][1] = { { test_value } };\n"
              "    return sizeof(test_array);\n"
              "}");
        ASSERT_EQUALS("", errout.str());
    }

    void varScope22() { // Ticket #5684 - "The scope of the variable 'p' can be reduced" - But it can not.
        check("void foo() {\n"
              "   int* p( 42 );\n"
              "   int i = 0;\n"
              "   while ( i != 100 ) {\n"
              "      *p = i;\n"
              "      ++p;\n"
              "      ++i;\n"
              "   }\n"
              "}");
        ASSERT_EQUALS("", errout.str());
        // try to avoid an obvious false negative after applying the fix for the example above:
        check("void foo() {\n"
              "   int* p( 42 );\n"
              "   int i = 0;\n"
              "   int dummy = 0;\n"
              "   while ( i != 100 ) {\n"
              "      p = & dummy;\n"
              "      *p = i;\n"
              "      ++p;\n"
              "      ++i;\n"
              "   }\n"
              "}");
        ASSERT_EQUALS("[test.cpp:2]: (style) The scope of the variable 'p' can be reduced.\n", errout.str());
    }

    void varScope23() { // #6154: Don't suggest to reduce scope if inner scope is a lambda
        check("int main() {\n"
              "   size_t myCounter = 0;\n"
              "   Test myTest([&](size_t aX){\n"
              "       std::cout << myCounter += aX << std::endl;\n"
              "   });\n"
              "}");
        ASSERT_EQUALS("", errout.str());
    }

    void varScope24() {
        check("void f(Foo x) {\n"
              "   Foo &r = x;\n"
              "   if (cond) {\n"
              "       r.dostuff();\n"
              "   }\n"
              "}");
        ASSERT_EQUALS("[test.cpp:2]: (style) The scope of the variable 'r' can be reduced.\n", errout.str());

        check("void f(Foo x) {\n"
              "   Foo foo = x;\n"
              "   if (cond) {\n"
              "       foo.dostuff();\n"
              "   }\n"
              "}");
        ASSERT_EQUALS("", errout.str());
    }

    void varScope25() {
        check("void f() {\n"
              "    time_t currtime;\n"
              "    if (a) {\n"
              "        currtime = time(&dummy);\n"
              "        if (currtime > t) {}\n"
              "    }\n"
              "}", "test.c");
        ASSERT_EQUALS("[test.c:2]: (style) The scope of the variable 'currtime' can be reduced.\n", errout.str());
    }

    void varScope26() {
        check("void f(const std::map<int,int> &m) {\n"
              "  for (auto it : m) {\n"
              "     if (cond1) {\n"
              "       int& key = it.first;\n"
              "       if (cond2) { dostuff(key); }\n"
              "     }\n"
              "  }\n"
              "}");
        ASSERT_EQUALS("", errout.str());
    }

    void varScope27() {
        checkP("void f() {\n"
               "  int x = 0;\n"
               "#ifdef X\n"
               "#endif\n"
               "  if (id == ABC) { return x; }\n"
               "}");
        ASSERT_EQUALS("", errout.str());

        checkP("void f() {\n"
               "#ifdef X\n"
               "#endif\n"
               "  int x = 0;\n"
               "  if (id == ABC) { return x; }\n"
               "}");
        ASSERT_EQUALS("[test.cpp:4]: (style) The scope of the variable 'x' can be reduced.\n", errout.str());
    }

    void varScope28() {
        check("void f() {\n" // #10527
              "    int i{};\n"
              "    if (double d = g(i); d == 1.0) {}\n"
              "}\n");
        ASSERT_EQUALS("", errout.str());
    }

    void varScope29() { // #10888
        check("enum E { E0 };\n"
              "struct S { int i; };\n"
              "void f(int b) {\n"
              "    enum E e;\n"
              "    struct S s;\n"
              "    if (b) {\n"
              "        e = E0;\n"
              "        s.i = 0;\n"
              "        g(e, s);\n"
              "    }\n"
              "}\n", "test.c");
        ASSERT_EQUALS("[test.c:4]: (style) The scope of the variable 'e' can be reduced.\n"
                      "[test.c:5]: (style) The scope of the variable 's' can be reduced.\n",
                      errout.str());

        check("void f(bool b) {\n"
              "    std::string s;\n"
              "    if (b) {\n"
              "        s = \"abc\";\n"
              "        g(s);\n"
              "    }\n"
              "}");
        ASSERT_EQUALS("[test.cpp:2]: (style) The scope of the variable 's' can be reduced.\n", errout.str());

        check("auto foo(std::vector<int>& vec, bool flag) {\n"
              "    std::vector<int> dummy;\n"
              "    std::vector<int>::iterator iter;\n"
              "    if (flag)\n"
              "        iter = vec.begin();\n"
              "    else {\n"
              "        dummy.push_back(42);\n"
              "        iter = dummy.begin();\n"
              "    }\n"
              "    return *iter;\n"
              "}");
        ASSERT_EQUALS("", errout.str());
    }

    void varScope30() { // #8541
        check("bool f(std::vector<int>& v, int i) {\n"
              "    int n = 0;\n"
              "    bool b = false;\n"
              "    std::for_each(v.begin(), v.end(), [&](int j) {\n"
              "        if (j == i) {\n"
              "            ++n;\n"
              "            if (n > 5)\n"
              "                b = true;\n"
              "        }\n"
              "    });\n"
              "    return b;\n"
              "}\n");
        ASSERT_EQUALS("", errout.str());
    }

    void varScope31() { // #11099
        check("bool g(std::vector<int>&);\n"
              "void h(std::vector<int>);\n"
              "void f0(std::vector<int> v) {\n"
              "    std::vector<int> w{ v };\n"
              "    bool b = g(v);\n"
              "    if (b)\n"
              "        h(w);\n"
              "    h(v);\n"
              "}\n"
              "void f1(std::vector<int> v) {\n"
              "    std::vector<int> w{ v.begin(), v.end() };\n"
              "    bool b = g(v);\n"
              "    if (b)\n"
              "        h(w);\n"
              "    h(v);\n"
              "}\n"
              "void f2(std::vector<int> v) {\n"
              "    std::vector<int> w{ 10, 0, std::allocator<int>() };\n" // FN
              "    bool b = g(v);\n"
              "    if (b)\n"
              "        h(w);\n"
              "    h(v);\n"
              "}\n"
              "void f3(std::vector<int> v) {\n"
              "    std::vector<int> w{ 10, 0 };\n" // warn
              "    bool b = g(v);\n"
              "    if (b)\n"
              "        h(w);\n"
              "    h(v);\n"
              "}\n"
              "void f4(std::vector<int> v) {\n"
              "    std::vector<int> w{ 10 };\n" // warn
              "    bool b = g(v);\n"
              "    if (b)\n"
              "        h(w);\n"
              "    h(v);\n"
              "}\n"
              "void f5(std::vector<int> v) {\n"
              "    std::vector<int> w(v);\n"
              "    bool b = g(v);\n"
              "    if (b)\n"
              "        h(w);\n"
              "    h(v);\n"
              "}\n"
              "void f6(std::vector<int> v) {\n"
              "    std::vector<int> w(v.begin(), v.end());\n"
              "    bool b = g(v);\n"
              "    if (b)\n"
              "        h(w);\n"
              "    h(v);\n"
              "}\n"
              "void f7(std::vector<int> v) {\n"
              "    std::vector<int> w(10, 0, std::allocator<int>);\n" // FN
              "    bool b = g(v);\n"
              "    if (b)\n"
              "        h(w);\n"
              "    h(v);\n"
              "}\n"
              "void f8(std::vector<int> v) {\n"
              "    std::vector<int> w(10, 0);\n" // warn
              "    bool b = g(v);\n"
              "    if (b)\n"
              "        h(w);\n"
              "    h(v);\n"
              "}\n"
              "void f9(std::vector<int> v) {\n"
              "    std::vector<int> w(10);\n" // warn
              "    bool b = g(v);\n"
              "    if (b)\n"
              "        h(w);\n"
              "    h(v);\n"
              "}\n"
              "void f10(std::vector<int> v) {\n"
              "    std::vector<int> w{};\n" // warn
              "    bool b = g(v);\n"
              "    if (b)\n"
              "        h(w);\n"
              "    h(v);\n"
              "}\n");
        ASSERT_EQUALS("[test.cpp:25]: (style) The scope of the variable 'w' can be reduced.\n"
                      "[test.cpp:32]: (style) The scope of the variable 'w' can be reduced.\n"
                      "[test.cpp:60]: (style) The scope of the variable 'w' can be reduced.\n"
                      "[test.cpp:67]: (style) The scope of the variable 'w' can be reduced.\n"
                      "[test.cpp:74]: (style) The scope of the variable 'w' can be reduced.\n",
                      errout.str());
    }

#define checkOldStylePointerCast(code) checkOldStylePointerCast_(code, __FILE__, __LINE__)
    void checkOldStylePointerCast_(const char code[], const char* file, int line) {
        // Clear the error buffer..
        errout.str("");

        static Settings settings;
        settings.severity.enable(Severity::style);
        settings.standards.cpp = Standards::CPP03; // #5560

        // Tokenize..
        Tokenizer tokenizerCpp(&settings, this);
        std::istringstream istr(code);
        ASSERT_LOC(tokenizerCpp.tokenize(istr, "test.cpp"), file, line);

        CheckOther checkOtherCpp(&tokenizerCpp, &settings, this);
        checkOtherCpp.warningOldStylePointerCast();
    }

    void oldStylePointerCast() {
        checkOldStylePointerCast("class Base;\n"
                                 "void foo()\n"
                                 "{\n"
                                 "    Base * b = (Base *) derived;\n"
                                 "}");
        ASSERT_EQUALS("[test.cpp:4]: (style) C-style pointer casting\n", errout.str());

        checkOldStylePointerCast("class Base;\n"
                                 "void foo()\n"
                                 "{\n"
                                 "    Base * b = (const Base *) derived;\n"
                                 "}");
        ASSERT_EQUALS("[test.cpp:4]: (style) C-style pointer casting\n", errout.str());

        checkOldStylePointerCast("class Base;\n"
                                 "void foo()\n"
                                 "{\n"
                                 "    Base * b = (const Base * const) derived;\n"
                                 "}");
        ASSERT_EQUALS("[test.cpp:4]: (style) C-style pointer casting\n", errout.str());

        checkOldStylePointerCast("class Base;\n"
                                 "void foo()\n"
                                 "{\n"
                                 "    Base * b = (volatile Base *) derived;\n"
                                 "}");
        ASSERT_EQUALS("[test.cpp:4]: (style) C-style pointer casting\n", errout.str());

        checkOldStylePointerCast("class Base;\n"
                                 "void foo()\n"
                                 "{\n"
                                 "    Base * b = (volatile Base * const) derived;\n"
                                 "}");
        ASSERT_EQUALS("[test.cpp:4]: (style) C-style pointer casting\n", errout.str());

        checkOldStylePointerCast("class Base;\n"
                                 "void foo()\n"
                                 "{\n"
                                 "    Base * b = (const volatile Base *) derived;\n"
                                 "}");
        ASSERT_EQUALS("[test.cpp:4]: (style) C-style pointer casting\n", errout.str());

        checkOldStylePointerCast("class Base;\n"
                                 "void foo()\n"
                                 "{\n"
                                 "    Base * b = (const volatile Base * const) derived;\n"
                                 "}");
        ASSERT_EQUALS("[test.cpp:4]: (style) C-style pointer casting\n", errout.str());

        checkOldStylePointerCast("class Base;\n"
                                 "void foo()\n"
                                 "{\n"
                                 "    Base * b = (const Base *) ( new Derived() );\n"
                                 "}");
        ASSERT_EQUALS("[test.cpp:4]: (style) C-style pointer casting\n", errout.str());

        checkOldStylePointerCast("class Base;\n"
                                 "void foo()\n"
                                 "{\n"
                                 "    Base * b = (const Base *) new Derived();\n"
                                 "}");
        ASSERT_EQUALS("[test.cpp:4]: (style) C-style pointer casting\n", errout.str());

        checkOldStylePointerCast("class Base;\n"
                                 "void foo()\n"
                                 "{\n"
                                 "    Base * b = (const Base *) new short[10];\n"
                                 "}");
        ASSERT_EQUALS("[test.cpp:4]: (style) C-style pointer casting\n", errout.str());

        checkOldStylePointerCast("class B;\n"
                                 "class A\n"
                                 "{\n"
                                 "  virtual void abc(B *) const = 0;\n"
                                 "}");
        ASSERT_EQUALS("", errout.str());

        checkOldStylePointerCast("class B;\n"
                                 "class A\n"
                                 "{\n"
                                 "  virtual void abc(const B *) const = 0;\n"
                                 "}");
        ASSERT_EQUALS("", errout.str());

        // #3630
        checkOldStylePointerCast("class SomeType;\n"
                                 "class X : public Base {\n"
                                 "    X() : Base((SomeType*)7) {}\n"
                                 "};");
        ASSERT_EQUALS("[test.cpp:3]: (style) C-style pointer casting\n", errout.str());

        checkOldStylePointerCast("class SomeType;\n"
                                 "class X : public Base {\n"
                                 "    X() : Base((SomeType*)var) {}\n"
                                 "};");
        ASSERT_EQUALS("[test.cpp:3]: (style) C-style pointer casting\n", errout.str());

        checkOldStylePointerCast("class SomeType;\n"
                                 "class X : public Base {\n"
                                 "    X() : Base((SomeType*)0) {}\n"
                                 "};");
        ASSERT_EQUALS("", errout.str());

        // #5560
        checkOldStylePointerCast("class C;\n"
                                 "\n"
                                 "class B\n"
                                 "{ virtual G* createGui(S*, C*) const = 0; };\n"
                                 "\n"
                                 "class MS : public M\n"
                                 "{ virtual void addController(C*) override {} };");
        ASSERT_EQUALS("", errout.str());

        // #6164
        checkOldStylePointerCast("class Base {};\n"
                                 "class Derived: public Base {};\n"
                                 "void testCC() {\n"
                                 "  std::vector<Base*> v;\n"
                                 "  v.push_back((Base*)new Derived);\n"
                                 "}");
        ASSERT_EQUALS("[test.cpp:5]: (style) C-style pointer casting\n", errout.str());

        // #7709
        checkOldStylePointerCast("typedef struct S S;\n"
                                 "typedef struct S SS;\n"
                                 "typedef class C C;\n"
                                 "typedef long LONG;\n"
                                 "typedef long* LONGP;\n"
                                 "struct T {};\n"
                                 "typedef struct T TT;\n"
                                 "typedef struct T2 {} TT2;\n"
                                 "void f(int* i) {\n"
                                 "    S* s = (S*)i;\n"
                                 "    SS* ss = (SS*)i;\n"
                                 "    struct S2* s2 = (struct S2*)i;\n"
                                 "    C* c = (C*)i;\n"
                                 "    class C2* c2 = (class C2*)i;\n"
                                 "    long* l = (long*)i;\n"
                                 "    LONG* l2 = (LONG*)i;\n"
                                 "    LONGP l3 = (LONGP)i;\n"
                                 "    TT* tt = (TT*)i;\n"
                                 "    TT2* tt2 = (TT2*)i;\n"
                                 "}\n");
        ASSERT_EQUALS("[test.cpp:10]: (style) C-style pointer casting\n"
                      "[test.cpp:11]: (style) C-style pointer casting\n"
                      "[test.cpp:12]: (style) C-style pointer casting\n"
                      "[test.cpp:13]: (style) C-style pointer casting\n"
                      "[test.cpp:14]: (style) C-style pointer casting\n"
                      "[test.cpp:15]: (style) C-style pointer casting\n"
                      "[test.cpp:16]: (style) C-style pointer casting\n"
                      "[test.cpp:17]: (style) C-style pointer casting\n"
                      "[test.cpp:18]: (style) C-style pointer casting\n"
                      "[test.cpp:19]: (style) C-style pointer casting\n",
                      errout.str());

        // #8649
        checkOldStylePointerCast("struct S {};\n"
                                 "void g(S*& s);\n"
                                 "void f(int i) {\n"
                                 "    g((S*&)i);\n"
                                 "    S*& r = (S*&)i;\n"
                                 "}\n");
        ASSERT_EQUALS("[test.cpp:4]: (style) C-style pointer casting\n"
                      "[test.cpp:5]: (style) C-style pointer casting\n",
                      errout.str());

        // #10823
        checkOldStylePointerCast("void f(void* p) {\n"
                                 "    auto h = reinterpret_cast<void (STDAPICALLTYPE*)(int)>(p);\n"
                                 "}\n");
        ASSERT_EQUALS("", errout.str());

        // #5210
        checkOldStylePointerCast("void f(void* v1, void* v2) {\n"
                                 "    T** p1 = (T**)v1;\n"
                                 "    T*** p2 = (T***)v2;\n"
                                 "}\n");
        ASSERT_EQUALS("[test.cpp:2]: (style) C-style pointer casting\n"
                      "[test.cpp:3]: (style) C-style pointer casting\n",
                      errout.str());
    }

#define checkInvalidPointerCast(...) checkInvalidPointerCast_(__FILE__, __LINE__, __VA_ARGS__)
    void checkInvalidPointerCast_(const char* file, int line, const char code[], bool portability = true, bool inconclusive = false) {
        // Clear the error buffer..
        errout.str("");

        Settings settings;
        settings.severity.enable(Severity::warning);
        if (portability)
            settings.severity.enable(Severity::portability);
        settings.certainty.setEnabled(Certainty::inconclusive, inconclusive);

        settings.defaultSign = 's';
        // Tokenize..
        Tokenizer tokenizer(&settings, this);
        std::istringstream istr(code);
        ASSERT_LOC(tokenizer.tokenize(istr, "test.cpp"), file, line);

        CheckOther checkOtherCpp(&tokenizer, &settings, this);
        checkOtherCpp.invalidPointerCast();
    }


    void invalidPointerCast() {
        checkInvalidPointerCast("void test() {\n"
                                "    float *f = new float[10];\n"
                                "    delete [] (double*)f;\n"
                                "    delete [] (long double const*)(new float[10]);\n"
                                "}");
        ASSERT_EQUALS("[test.cpp:3]: (portability) Casting between float * and double * which have an incompatible binary data representation.\n"
                      "[test.cpp:4]: (portability) Casting between float * and const long double * which have an incompatible binary data representation.\n", errout.str());

        checkInvalidPointerCast("void test(const float* f) {\n"
                                "    double *d = (double*)f;\n"
                                "}");
        ASSERT_EQUALS("[test.cpp:2]: (portability) Casting between const float * and double * which have an incompatible binary data representation.\n", errout.str());

        checkInvalidPointerCast("void test(double* d1) {\n"
                                "    long double *ld = (long double*)d1;\n"
                                "    double *d2 = (double*)ld;\n"
                                "}");
        ASSERT_EQUALS("[test.cpp:2]: (portability) Casting between double * and long double * which have an incompatible binary data representation.\n"
                      "[test.cpp:3]: (portability) Casting between long double * and double * which have an incompatible binary data representation.\n", errout.str());

        checkInvalidPointerCast("char* test(int* i) {\n"
                                "    long double *d = (long double*)(i);\n"
                                "    double *d = (double*)(i);\n"
                                "    float *f = reinterpret_cast<float*>(i);\n"
                                "}");
        ASSERT_EQUALS("[test.cpp:2]: (portability) Casting between signed int * and long double * which have an incompatible binary data representation.\n"
                      "[test.cpp:3]: (portability) Casting between signed int * and double * which have an incompatible binary data representation.\n"
                      "[test.cpp:4]: (portability) Casting between signed int * and float * which have an incompatible binary data representation.\n", errout.str());

        checkInvalidPointerCast("float* test(unsigned int* i) {\n"
                                "    return (float*)i;\n"
                                "}");
        ASSERT_EQUALS("[test.cpp:2]: (portability) Casting between unsigned int * and float * which have an incompatible binary data representation.\n", errout.str());

        checkInvalidPointerCast("float* test(unsigned int* i) {\n"
                                "    return (float*)i[0];\n"
                                "}");
        ASSERT_EQUALS("", errout.str());

        checkInvalidPointerCast("float* test(double& d) {\n"
                                "    return (float*)&d;\n"
                                "}");
        ASSERT_EQUALS("[test.cpp:2]: (portability) Casting between double * and float * which have an incompatible binary data representation.\n", errout.str());

        checkInvalidPointerCast("void test(float* data) {\n"
                                "    f.write((char*)data,sizeof(float));\n"
                                "}", true, false);
        ASSERT_EQUALS("", errout.str());

        checkInvalidPointerCast("void test(float* data) {\n"
                                "    f.write((char*)data,sizeof(float));\n"
                                "}", true, true); // #3639
        ASSERT_EQUALS("[test.cpp:2]: (portability, inconclusive) Casting from float * to signed char * is not portable due to different binary data representations on different platforms.\n", errout.str());


        checkInvalidPointerCast("long long* test(float* f) {\n"
                                "    return (long long*)f;\n"
                                "}", false);
        ASSERT_EQUALS("", errout.str());

        checkInvalidPointerCast("long long* test(float* f, char* c) {\n"
                                "    foo((long long*)f);\n"
                                "    return reinterpret_cast<long long*>(c);\n"
                                "}", true);
        ASSERT_EQUALS("[test.cpp:2]: (portability) Casting from float * to signed long long * is not portable due to different binary data representations on different platforms.\n", errout.str());

        checkInvalidPointerCast("Q_DECLARE_METATYPE(int*)"); // #4135 - don't crash
    }


    void passedByValue() {
        check("void f(const std::string str) {}");
        ASSERT_EQUALS("[test.cpp:1]: (performance) Function parameter 'str' should be passed by const reference.\n", errout.str());

        check("void f(std::unique_ptr<std::string> ptr) {}");
        ASSERT_EQUALS("", errout.str());

        check("void f(const std::shared_ptr<std::string> ptr) {}");
        ASSERT_EQUALS("", errout.str());

        check("void f(const std::function<F> ptr) {}");
        ASSERT_EQUALS("", errout.str());

        {
            check("void f(const std::pair<int,int> x) {}");
            ASSERT_EQUALS("", errout.str());

            check("void f(const std::pair<std::string,std::string> x) {}");
            TODO_ASSERT_EQUALS("error", "", errout.str());
        }

        check("void f(const std::string::size_type x) {}");
        ASSERT_EQUALS("", errout.str());

        check("class Foo;\nvoid f(const Foo foo) {}"); // Unknown class
        ASSERT_EQUALS("[test.cpp:2]: (performance, inconclusive) Function parameter 'foo' should be passed by const reference.\n", errout.str());

        check("class Foo { std::vector<int> v; };\nvoid f(const Foo foo) {}"); // Large class (STL member)
        ASSERT_EQUALS("[test.cpp:2]: (performance) Function parameter 'foo' should be passed by const reference.\n", errout.str());

        check("class Foo { int i; };\nvoid f(const Foo foo) {}"); // Small class
        ASSERT_EQUALS("", errout.str());

        check("class Foo { int i[6]; };\nvoid f(const Foo foo) {}"); // Large class (array)
        ASSERT_EQUALS("[test.cpp:2]: (performance) Function parameter 'foo' should be passed by const reference.\n", errout.str());

        check("class Foo { std::string* s; };\nvoid f(const Foo foo) {}"); // Small class (pointer)
        ASSERT_EQUALS("", errout.str());

        check("class Foo { static std::string s; };\nvoid f(const Foo foo) {}"); // Small class (static member)
        ASSERT_EQUALS("", errout.str());

        check("class X { std::string s; }; class Foo : X { };\nvoid f(const Foo foo) {}"); // Large class (inherited)
        ASSERT_EQUALS("[test.cpp:2]: (performance) Function parameter 'foo' should be passed by const reference.\n", errout.str());

        check("class X { std::string s; }; class Foo { X x; };\nvoid f(const Foo foo) {}"); // Large class (inherited)
        ASSERT_EQUALS("[test.cpp:2]: (performance) Function parameter 'foo' should be passed by const reference.\n", errout.str());

        check("void f(const std::string &str) {}");
        ASSERT_EQUALS("", errout.str());

        // The idiomatic way of passing a std::string_view is by value
        check("void f(const std::string_view str) {}");
        ASSERT_EQUALS("", errout.str());

        check("void f(std::string_view str) {}");
        ASSERT_EQUALS("", errout.str());

        check("void f(const std::string_view &str) {}");
        ASSERT_EQUALS("", errout.str());

        check("void f(const std::vector<int> v) {}");
        ASSERT_EQUALS("[test.cpp:1]: (performance) Function parameter 'v' should be passed by const reference.\n", errout.str());

        check("void f(const std::vector<std::string> v) {}");
        ASSERT_EQUALS("[test.cpp:1]: (performance) Function parameter 'v' should be passed by const reference.\n", errout.str());

        check("void f(const std::vector<std::string>::size_type s) {}");
        ASSERT_EQUALS("", errout.str());

        check("void f(const std::vector<int> &v) {}");
        ASSERT_EQUALS("", errout.str());

        check("void f(const std::map<int,int> &v) {}");
        ASSERT_EQUALS("", errout.str());

        check("void f(const std::map<int,int> v) {}");
        ASSERT_EQUALS("[test.cpp:1]: (performance) Function parameter 'v' should be passed by const reference.\n", errout.str());

        check("void f(const std::map<std::string,std::string> v) {}");
        ASSERT_EQUALS("[test.cpp:1]: (performance) Function parameter 'v' should be passed by const reference.\n", errout.str());

        check("void f(const std::map<int,std::string> v) {}");
        ASSERT_EQUALS("[test.cpp:1]: (performance) Function parameter 'v' should be passed by const reference.\n", errout.str());

        check("void f(const std::map<std::string,int> v) {}");
        ASSERT_EQUALS("[test.cpp:1]: (performance) Function parameter 'v' should be passed by const reference.\n", errout.str());

        check("void f(const std::streamoff pos) {}");
        ASSERT_EQUALS("", errout.str());

        check("void f(std::initializer_list<int> i) {}");
        ASSERT_EQUALS("", errout.str());

        // #5824
        check("void log(const std::string& file, int line, const std::string& function, const std::string str, ...) {}");
        ASSERT_EQUALS("", errout.str());

        // #5534
        check("struct float3 { };\n"
              "typedef float3 vec;\n"
              "class Plane {\n"
              "    vec Refract(vec &vec) const;\n"
              "    bool IntersectLinePlane(const vec &planeNormal);\n"
              "};");
        ASSERT_EQUALS("", errout.str());

        check("class X {\n"
              "    virtual void func(const std::string str) {}\n"
              "};");
        ASSERT_EQUALS("[test.cpp:2]: (performance) Function parameter 'str' should be passed by const reference.\n", errout.str());

        check("enum X;\n"
              "void foo(X x1){}\n");
        ASSERT_EQUALS("", errout.str());

        check("enum X { a, b, c };\n"
              "void foo(X x2){}\n");
        ASSERT_EQUALS("", errout.str());

        check("enum X { a, b, c };\n"
              "enum X;"
              "void foo(X x3){}\n");
        ASSERT_EQUALS("", errout.str());

        check("enum X;\n"
              "enum X { a, b, c };"
              "void foo(X x4){}\n");
        ASSERT_EQUALS("", errout.str());

        check("union U {\n"
              "    char* pc;\n"
              "    short* ps;\n"
              "    int* pi;\n"
              "};\n"
              "void f(U u) {}\n");
        ASSERT_EQUALS("", errout.str());

        check("struct S { char A[8][8]; };\n"
              "void f(S s) {}\n");
        ASSERT_EQUALS("[test.cpp:2]: (performance) Function parameter 's' should be passed by const reference.\n", errout.str());

        check("union U {\n" // don't crash
              "    int a;\n"
              "    decltype(nullptr) b;\n"
              "};\n"
              "int* f(U u) { return u.b; }\n");
        ASSERT_EQUALS("", errout.str());

        Settings settings1;
        settings1.platform(Settings::Win64);
        check("using ui64 = unsigned __int64;\n"
              "ui64 Test(ui64 one, ui64 two) { return one + two; }\n",
              /*filename*/ nullptr, /*experimental*/ false, /*inconclusive*/ true, /*runSimpleChecks*/ true, /*verbose*/ false, &settings1);
        ASSERT_EQUALS("", errout.str());
    }

    void passedByValue_nonConst() {
        check("void f(std::string str) {}");
        ASSERT_EQUALS("[test.cpp:1]: (performance) Function parameter 'str' should be passed by const reference.\n", errout.str());

        check("void f(std::string str) {\n"
              "    return str + x;\n"
              "}");
        ASSERT_EQUALS("[test.cpp:1]: (performance) Function parameter 'str' should be passed by const reference.\n", errout.str());

        check("void f(std::string str) {\n"
              "    std::cout << str;\n"
              "}");
        ASSERT_EQUALS("[test.cpp:1]: (performance) Function parameter 'str' should be passed by const reference.\n", errout.str());

        check("void f(std::string str) {\n"
              "    std::cin >> str;\n"
              "}");
        ASSERT_EQUALS("", errout.str());

        check("void f(std::string str) {\n"
              "    std::string s2 = str;\n"
              "}");
        ASSERT_EQUALS("[test.cpp:1]: (performance) Function parameter 'str' should be passed by const reference.\n", errout.str());

        check("void f(std::string str) {\n"
              "    std::string& s2 = str;\n"
              "}");
        ASSERT_EQUALS("[test.cpp:2]: (style) Variable 's2' can be declared as reference to const\n", errout.str());

        check("void f(std::string str) {\n"
              "    const std::string& s2 = str;\n"
              "}");
        ASSERT_EQUALS("[test.cpp:1]: (performance) Function parameter 'str' should be passed by const reference.\n", errout.str());

        check("void f(std::string str) {\n"
              "    str = \"\";\n"
              "}");
        ASSERT_EQUALS("", errout.str());

        check("void f(std::string str) {\n"
              "    foo(str);\n" // It could be that foo takes str as non-const-reference
              "}");
        ASSERT_EQUALS("", errout.str());

        check("void foo(const std::string& str);\n"
              "void f(std::string str) {\n"
              "    foo(str);\n"
              "}");
        ASSERT_EQUALS("[test.cpp:2]: (performance) Function parameter 'str' should be passed by const reference.\n", errout.str());

        check("void foo(std::string str);\n"
              "void f(std::string str) {\n"
              "    foo(str);\n"
              "}");
        ASSERT_EQUALS("[test.cpp:2]: (performance) Function parameter 'str' should be passed by const reference.\n", errout.str());

        check("void foo(std::string& str);\n"
              "void f(std::string str) {\n"
              "    foo(str);\n"
              "}");
        ASSERT_EQUALS("", errout.str());

        check("void foo(std::string* str);\n"
              "void f(std::string str) {\n"
              "    foo(&str);\n"
              "}");
        ASSERT_EQUALS("", errout.str());

        check("void foo(int& i1, const std::string& str, int& i2);\n"
              "void f(std::string str) {\n"
              "    foo((a+b)*c, str, x);\n"
              "}");
        ASSERT_EQUALS("[test.cpp:2]: (performance) Function parameter 'str' should be passed by const reference.\n", errout.str());

        check("std::string f(std::string str) {\n"
              "    str += x;\n"
              "    return str;\n"
              "}");
        ASSERT_EQUALS("", errout.str());

        check("class X {\n"
              "    std::string s;\n"
              "    void func() const;\n"
              "};\n"
              "Y f(X x) {\n"
              "    x.func();\n"
              "}");
        ASSERT_EQUALS("[test.cpp:5]: (performance) Function parameter 'x' should be passed by const reference.\n", errout.str());

        check("class X {\n"
              "    void func();\n"
              "};\n"
              "Y f(X x) {\n"
              "    x.func();\n"
              "}");
        ASSERT_EQUALS("", errout.str());

        check("class X {\n"
              "    void func(std::string str) {}\n"
              "};");
        ASSERT_EQUALS("[test.cpp:2]: (performance) Function parameter 'str' should be passed by const reference.\n", errout.str());

        check("class X {\n"
              "    virtual void func(std::string str) {}\n" // Do not warn about virtual functions, if 'str' is not declared as const
              "};");
        ASSERT_EQUALS("", errout.str());

        check("class X {\n"
              "    char a[1024];\n"
              "};\n"
              "class Y : X {\n"
              "    char b;\n"
              "};\n"
              "void f(Y y) {\n"
              "}");
        ASSERT_EQUALS("[test.cpp:7]: (performance) Function parameter 'y' should be passed by const reference.\n", errout.str());

        check("class X {\n"
              "    void* a;\n"
              "    void* b;\n"
              "};\n"
              "class Y {\n"
              "    void* a;\n"
              "    void* b;\n"
              "    char c;\n"
              "};\n"
              "void f(X x, Y y) {\n"
              "}");
        ASSERT_EQUALS("[test.cpp:10]: (performance) Function parameter 'y' should be passed by const reference.\n", errout.str());

        {
            // 8-byte data should be passed by const reference on 32-bit platform but not on 64-bit platform
            const char code[] = "class X {\n"
                                "    uint64_t a;\n"
                                "    uint64_t b;\n"
                                "};\n"
                                "void f(X x) {}";

            Settings s32(_settings);
            s32.platform(cppcheck::Platform::Unix32);
            check(code, &s32);
            ASSERT_EQUALS("[test.cpp:5]: (performance) Function parameter 'x' should be passed by const reference.\n", errout.str());

            Settings s64(_settings);
            s64.platform(cppcheck::Platform::Unix64);
            check(code, &s64);
            ASSERT_EQUALS("", errout.str());
        }

        check("Writer* getWriter();\n"
              "\n"
              "void foo(Buffer& buffer) {\n"
              "    getWriter()->operator<<(buffer);\n"
              "}");
        ASSERT_EQUALS("", errout.str());
    }

    void passedByValue_externC() {
        check("struct X { int a[5]; }; void f(X v) { }");
        ASSERT_EQUALS("[test.cpp:1]: (performance) Function parameter 'v' should be passed by const reference.\n", errout.str());

        check("extern \"C\" { struct X { int a[5]; }; void f(X v) { } }");
        ASSERT_EQUALS("", errout.str());

        check("struct X { int a[5]; }; extern \"C\" void f(X v) { }");
        ASSERT_EQUALS("", errout.str());

        check("struct X { int a[5]; }; void f(const X v);");
        ASSERT_EQUALS("[test.cpp:1]: (performance) Function parameter 'v' should be passed by const reference.\n", errout.str());

        check("extern \"C\" { struct X { int a[5]; }; void f(const X v); }");
        ASSERT_EQUALS("", errout.str());

        check("struct X { int a[5]; }; extern \"C\" void f(const X v) { }");
        ASSERT_EQUALS("", errout.str());
    }

    void constVariable() {
        check("int f(std::vector<int> x) {\n"
              "    int& i = x[0];\n"
              "    return i;\n"
              "}");
        ASSERT_EQUALS("[test.cpp:2]: (style) Variable 'i' can be declared as reference to const\n", errout.str());

        check("int f(std::vector<int>& x) {\n"
              "    return x[0];\n"
              "}");
        ASSERT_EQUALS("[test.cpp:1]: (style) Parameter 'x' can be declared as reference to const\n", errout.str());

        check("int f(std::vector<int> x) {\n"
              "    const int& i = x[0];\n"
              "    return i;\n"
              "}");
        ASSERT_EQUALS("", errout.str());

        check("int f(std::vector<int> x) {\n"
              "    static int& i = x[0];\n"
              "    return i;\n"
              "}");
        ASSERT_EQUALS("", errout.str());

        check("int f(std::vector<int> x) {\n"
              "    int& i = x[0];\n"
              "    i++;\n"
              "    return i;\n"
              "}");
        ASSERT_EQUALS("", errout.str());

        check("int& f(std::vector<int>& x) {\n"
              "    x.push_back(1);\n"
              "    int& i = x[0];\n"
              "    return i;\n"
              "}");
        ASSERT_EQUALS("", errout.str());

        check("int f(const std::vector<int>& x) {\n"
              "    return x[0];\n"
              "}");
        ASSERT_EQUALS("", errout.str());

        check("int& f(std::vector<int>& x) {\n"
              "    return x[0];\n"
              "}");
        ASSERT_EQUALS("", errout.str());

        check("const int& f(std::vector<int>& x) {\n"
              "    return x[0];\n"
              "}");
        ASSERT_EQUALS("[test.cpp:1]: (style) Parameter 'x' can be declared as reference to const\n", errout.str());

        check("int f(std::vector<int>& x) {\n"
              "    x[0]++;\n"
              "    return x[0];\n"
              "}");
        ASSERT_EQUALS("", errout.str());

        check("struct A { int a; };\n"
              "A f(std::vector<A>& x) {\n"
              "    x[0].a = 1;\n"
              "    return x[0];\n"
              "}");
        ASSERT_EQUALS("", errout.str());

        check("struct A { int a(); };\n"
              "A f(std::vector<A>& x) {\n"
              "    x[0].a();\n"
              "    return x[0];\n"
              "}");
        ASSERT_EQUALS("", errout.str());

        check("int g(int& x);\n"
              "int f(std::vector<int>& x) {\n"
              "    g(x[0]);\n"
              "    return x[0];\n"
              "}");
        ASSERT_EQUALS("", errout.str());

        check("template<class T>\n"
              "T f(T& x) {\n"
              "    return x[0];\n"
              "}");
        ASSERT_EQUALS("", errout.str());

        check("template<class T>\n"
              "T f(T&& x) {\n"
              "    return x[0];\n"
              "}");
        ASSERT_EQUALS("", errout.str());

        check("template<class T>\n"
              "T f(T& x) {\n"
              "    return x[0];\n"
              "}\n"
              "void h() { std::vector<int> v; h(v); }");
        ASSERT_EQUALS("", errout.str());

        check("int f(int& x) {\n"
              "    return std::move(x);\n"
              "}");
        ASSERT_EQUALS("", errout.str());

        check("void f(std::ostream& os) {\n"
              "    os << \"Hello\";\n"
              "}");
        ASSERT_EQUALS("", errout.str());

        check("void g(int*);\n"
              "void f(int& x) {\n"
              "    g(&x);\n"
              "}");
        ASSERT_EQUALS("", errout.str());

        check("struct A { A(int*); };\n"
              "A f(int& x) {\n"
              "    return A(&x);\n"
              "}");
        ASSERT_EQUALS("", errout.str());

        check("struct A { A(int*); };\n"
              "A f(int& x) {\n"
              "    return A{&x};\n"
              "}");
        ASSERT_EQUALS("", errout.str());

        // Perhaps unused variable should be checked as well.
        check("void f(int& x, int& y) {\n"
              "    y++;\n"
              "}");
        ASSERT_EQUALS("", errout.str());

        check("struct A {\n"
              "    explicit A(int& y) : x(&y) {}\n"
              "    int * x = nullptr;\n"
              "};");
        ASSERT_EQUALS("", errout.str());

        check("struct A {\n"
              "    std::vector<int> v;\n"
              "    void swap(A& a) {\n"
              "        v.swap(a.v);\n"
              "    }\n"
              "};");
        ASSERT_EQUALS("", errout.str());

        check("struct A {\n"
              "    template<class T>\n"
              "    void f();\n"
              "    template<class T>\n"
              "    void f() const;\n"
              "};\n"
              "void g(A& a) {\n"
              "    a.f<int>();\n"
              "}");
        ASSERT_EQUALS("", errout.str());

        check("void f(std::vector<int>& v) {\n"
              "    for(auto&& x:v)\n"
              "        x = 1;\n"
              "}");
        ASSERT_EQUALS("", errout.str());

        check("void f(std::vector<int>& v) {\n"
              "    for(auto x:v)\n"
              "        x = 1;\n"
              "}");
        ASSERT_EQUALS("[test.cpp:1]: (style) Parameter 'v' can be declared as reference to const\n", errout.str());

        check("void f(std::vector<int>& v) {\n"
              "    for(auto& x:v) {}\n"
              "}");
        ASSERT_EQUALS("[test.cpp:1]: (style) Parameter 'v' can be declared as reference to const\n"
                      "[test.cpp:2]: (style) Variable 'x' can be declared as reference to const\n",
                      errout.str());

        check("void f(std::vector<int>& v) {\n" // #10980
              "    for (int& i : v)\n"
              "        if (i == 0) {}\n"
              "    for (const int& i : v)\n"
              "        if (i == 0) {}\n"
              "    for (auto& i : v)\n"
              "        if (i == 0) {}\n"
              "    for (const auto& i : v)\n"
              "        if (i == 0) {}\n"
              "    v.clear();\n"
              "}\n");
        ASSERT_EQUALS("[test.cpp:2]: (style) Variable 'i' can be declared as reference to const\n"
                      "[test.cpp:6]: (style) Variable 'i' can be declared as reference to const\n",
                      errout.str());

        check("void f(std::vector<int>& v) {\n"
              "    for(const auto& x:v) {}\n"
              "}");
        ASSERT_EQUALS("[test.cpp:1]: (style) Parameter 'v' can be declared as reference to const\n", errout.str());

        check("void f(int& i) {\n"
              "    int& j = i;\n"
              "    j++;\n"
              "}");
        ASSERT_EQUALS("", errout.str());

        check("void f(std::vector<int>& v) {\n"
              "    int& i = v[0];\n"
              "    i++;\n"
              "}");
        ASSERT_EQUALS("", errout.str());

        check("void f(std::map<unsigned int, std::map<std::string, unsigned int> >& m, unsigned int i) {\n"
              "    std::map<std::string, unsigned int>& members = m[i];\n"
              "    members.clear();\n"
              "}");
        ASSERT_EQUALS("", errout.str());

        check("struct A {\n"
              "    int& x;\n"
              "    A(int& y) : x(y)\n"
              "    {}\n"
              "};");
        ASSERT_EQUALS("", errout.str());

        check("struct A {\n"
              "    A(int& x);\n"
              "};\n"
              "struct B : A {\n"
              "    B(int& x) : A(x)\n"
              "    {}\n"
              "};");
        ASSERT_EQUALS("", errout.str());

        check("void f(bool b, int& x, int& y) {\n"
              "  auto& z = x;\n"
              "  auto& w = b ? y : z;\n"
              "  w = 1;\n"
              "}");
        ASSERT_EQUALS("", errout.str());

        check("struct S {\n"
              "  int i;\n"
              "};\n"
              "int& f(S& s) {\n"
              "  return s.i;\n"
              "}");
        ASSERT_EQUALS("", errout.str());

        check("int* f(std::list<int>& x, unsigned int y) {\n"
              "    for (int& m : x) {\n"
              "        if (m == y)\n"
              "            return &m;\n"
              "    }\n"
              "    return nullptr;\n"
              "}");
        ASSERT_EQUALS("", errout.str());

        check("int& f(std::list<int>& x, int& y) {\n"
              "    for (int& m : x) {\n"
              "        if (m == y)\n"
              "            return m;\n"
              "    }\n"
              "    return y;\n"
              "}");
        ASSERT_EQUALS("", errout.str());

        check("bool from_string(int& t, const std::string& s) {\n"
              "    std::istringstream iss(s);\n"
              "    return !(iss >> t).fail();\n"
              "}\n");
        ASSERT_EQUALS("", errout.str());

        // #9710
        check("class a {\n"
              "    void operator()(int& i) const {\n"
              "        i++;\n"
              "    }\n"
              "};\n"
              "void f(int& i) {\n"
              "    a()(i);\n"
              "}\n");
        ASSERT_EQUALS("", errout.str());

        check("class a {\n"
              "    void operator()(int& i) const {\n"
              "        i++;\n"
              "    }\n"
              "};\n"
              "void f(int& i) {\n"
              "    a x;\n"
              "    x(i);\n"
              "}\n");
        ASSERT_EQUALS("", errout.str());

        check("class a {\n"
              "    void operator()(const int& i) const;\n"
              "};\n"
              "void f(int& i) {\n"
              "    a x;\n"
              "    x(i);\n"
              "}\n");
        ASSERT_EQUALS("[test.cpp:4]: (style) Parameter 'i' can be declared as reference to const\n", errout.str());

        //cast or assignment to a non-const reference should prevent the warning
        check("struct T { void dostuff() const {}};\n"
              "void a(T& x) {\n"
              "    x.dostuff();\n"
              "}");
        ASSERT_EQUALS("[test.cpp:2]: (style) Parameter 'x' can be declared as reference to const\n", errout.str());
        check("struct T : public U  { void dostuff() const {}};\n"
              "void a(T& x) {\n"
              "    x.dostuff();\n"
              "    const T& z = x;\n" //Make sure we find all assignments
              "    T& y = x\n"
              "    y.mutate();\n" //to avoid warnings that y can be const
              "}");
        ASSERT_EQUALS("", errout.str());
        check("struct T : public U  { void dostuff() const {}};\n"
              "void a(T& x) {\n"
              "    x.dostuff();\n"
              "    const U& y = x\n"
              "}");
        ASSERT_EQUALS("[test.cpp:2]: (style) Parameter 'x' can be declared as reference to const\n", errout.str());
        check("struct T : public U  { void dostuff() const {}};\n"
              "void a(T& x) {\n"
              "    x.dostuff();\n"
              "    U& y = x\n"
              "    y.mutate();\n" //to avoid warnings that y can be const
              "}");
        ASSERT_EQUALS("", errout.str());
        check("struct T : public U  { void dostuff() const {}};\n"
              "void a(T& x) {\n"
              "    x.dostuff();\n"
              "    my<fancy>::type& y = x\n" //we don't know if y is const or not
              "    y.mutate();\n" //to avoid warnings that y can be const
              "}");
        ASSERT_EQUALS("", errout.str());
        check("struct T : public U  { void dostuff() const {}};\n"
              "void a(T& x) {\n"
              "    x.dostuff();\n"
              "    const U& y = static_cast<const U&>(x)\n"
              "    y.mutate();\n" //to avoid warnings that y can be const
              "}");
        ASSERT_EQUALS("[test.cpp:2]: (style) Parameter 'x' can be declared as reference to const\n", errout.str());
        check("struct T : public U  { void dostuff() const {}};\n"
              "void a(T& x) {\n"
              "    x.dostuff();\n"
              "    U& y = static_cast<U&>(x)\n"
              "    y.mutate();\n" //to avoid warnings that y can be const
              "}");
        ASSERT_EQUALS("", errout.str());
        check("struct T : public U { void dostuff() const {}};\n"
              "void a(T& x) {\n"
              "    x.dostuff();\n"
              "    const U& y = dynamic_cast<const U&>(x)\n"
              "}");
        ASSERT_EQUALS("[test.cpp:2]: (style) Parameter 'x' can be declared as reference to const\n", errout.str());
        check(
            "struct T : public U { void dostuff() const {}};\n"
            "void a(T& x) {\n"
            "    x.dostuff();\n"
            "    const U& y = dynamic_cast<U const &>(x)\n"
            "}"
            );
        ASSERT_EQUALS("[test.cpp:2]: (style) Parameter 'x' can be declared as reference to const\n", errout.str());
        check("struct T : public U { void dostuff() const {}};\n"
              "void a(T& x) {\n"
              "    x.dostuff();\n"
              "    const U& y = dynamic_cast<U & const>(x)\n"
              "}");
        ASSERT_EQUALS("[test.cpp:2]: (style) Parameter 'x' can be declared as reference to const\n", errout.str());
        check("struct T : public U { void dostuff() const {}};\n"
              "void a(T& x) {\n"
              "    x.dostuff();\n"
              "    U& y = dynamic_cast<U&>(x)\n"
              "    y.mutate();\n" //to avoid warnings that y can be const
              "}");
        ASSERT_EQUALS("", errout.str());
        check("struct T : public U { void dostuff() const {}};\n"
              "void a(T& x) {\n"
              "    x.dostuff();\n"
              "    const U& y = dynamic_cast<typename const U&>(x)\n"
              "}");
        ASSERT_EQUALS("[test.cpp:2]: (style) Parameter 'x' can be declared as reference to const\n", errout.str());
        check("struct T : public U { void dostuff() const {}};\n"
              "void a(T& x) {\n"
              "    x.dostuff();\n"
              "    U& y = dynamic_cast<typename U&>(x)\n"
              "    y.mutate();\n" //to avoid warnings that y can be const
              "}");
        ASSERT_EQUALS("", errout.str());
        check("struct T : public U { void dostuff() const {}};\n"
              "void a(T& x) {\n"
              "    x.dostuff();\n"
              "    U* y = dynamic_cast<U*>(&x)\n"
              "    y->mutate();\n" //to avoid warnings that y can be const
              "}");
        ASSERT_EQUALS("", errout.str());

        check("struct T : public U { void dostuff() const {}};\n"
              "void a(T& x) {\n"
              "    x.dostuff();\n"
              "    const U * y = dynamic_cast<const U *>(&x)\n"
              "    y->mutate();\n" //to avoid warnings that y can be const
              "}");
        TODO_ASSERT_EQUALS("can be const", errout.str(), ""); //Currently taking the address is treated as a non-const operation when it should depend on what we do with it
        check("struct T : public U { void dostuff() const {}};\n"
              "void a(T& x) {\n"
              "    x.dostuff();\n"
              "    U const * y = dynamic_cast<U const *>(&x)\n"
              "    y->mutate();\n" //to avoid warnings that y can be const
              "}");
        TODO_ASSERT_EQUALS("can be const", errout.str(), ""); //Currently taking the address is treated as a non-const operation when it should depend on what we do with it
        check("struct T : public U { void dostuff() const {}};\n"
              "void a(T& x) {\n"
              "    x.dostuff();\n"
              "    U * const y = dynamic_cast<U * const>(&x)\n"
              "    y->mutate();\n" //to avoid warnings that y can be const
              "}");
        ASSERT_EQUALS("", errout.str());
        check("struct T : public U { void dostuff() const {}};\n"
              "void a(T& x) {\n"
              "    x.dostuff();\n"
              "    const U const * const * const * const y = dynamic_cast<const U const * const * const * const>(&x)\n"
              "    y->mutate();\n" //to avoid warnings that y can be const
              "}");
        TODO_ASSERT_EQUALS("can be const", errout.str(), ""); //Currently taking the address is treated as a non-const operation when it should depend on what we do with it
        check("struct T : public U { void dostuff() const {}};\n"
              "void a(T& x) {\n"
              "    x.dostuff();\n"
              "    const U const * const *  * const y = dynamic_cast<const U const * const *  * const>(&x)\n"
              "    y->mutate();\n" //to avoid warnings that y can be const
              "}");
        ASSERT_EQUALS("", errout.str());
        check("struct T : public U { void dostuff() const {}};\n"
              "void a(T& x) {\n"
              "    x.dostuff();\n"
              "    my::fancy<typename type const *> const * * const y = dynamic_cast<my::fancy<typename type const *> const * * const>(&x)\n"
              "    y->mutate();\n" //to avoid warnings that y can be const
              "}");
        ASSERT_EQUALS("", errout.str());
        check("struct T : public U { void dostuff() const {}};\n"
              "void a(T& x) {\n"
              "    x.dostuff();\n"
              "    my::fancy<typename type const *> const * const  * const y = dynamic_cast<my::fancy<typename type const *> const * const  * const>(&x)\n"
              "    y->mutate();\n" //to avoid warnings that y can be const
              "}");
        ASSERT_EQUALS("", errout.str());

        check("struct T : public U { void dostuff() const {}};\n"
              "void a(T& x) {\n"
              "    x.dostuff();\n"
              "    const U& y = (const U&)(x)\n"
              "}");
        ASSERT_EQUALS("[test.cpp:2]: (style) Parameter 'x' can be declared as reference to const\n", errout.str());
        check("struct T : public U { void dostuff() const {}};\n"
              "void a(T& x) {\n"
              "    x.dostuff();\n"
              "    U& y = (U&)(x)\n"
              "    y.mutate();\n" //to avoid warnings that y can be const
              "}");
        ASSERT_EQUALS("", errout.str());
        check("struct T : public U { void dostuff() const {}};\n"
              "void a(T& x) {\n"
              "    x.dostuff();\n"
              "    const U& y = (typename const U&)(x)\n"
              "}");
        ASSERT_EQUALS("[test.cpp:2]: (style) Parameter 'x' can be declared as reference to const\n", errout.str());
        check("struct T : public U { void dostuff() const {}};\n"
              "void a(T& x) {\n"
              "    x.dostuff();\n"
              "    U& y = (typename U&)(x)\n"
              "    y.mutate();\n" //to avoid warnings that y can be const
              "}");
        ASSERT_EQUALS("", errout.str());
        check("struct T : public U { void dostuff() const {}};\n"
              "void a(T& x) {\n"
              "    x.dostuff();\n"
              "    U* y = (U*)(&x)\n"
              "    y->mutate();\n" //to avoid warnings that y can be const
              "}");
        ASSERT_EQUALS("", errout.str());

        check("struct C { void f() const; };\n" // #9875 - crash
              "\n"
              "void foo(C& x) {\n"
              "   x.f();\n"
              "   foo( static_cast<U2>(0) );\n"
              "}");
        ASSERT_EQUALS("", errout.str());

        check("class a {\n"
              "    void foo(const int& i) const;\n"
              "    void operator()(int& i) const;\n"
              "};\n"
              "void f(int& i) {\n"
              "    a()(i);\n"
              "}\n");
        ASSERT_EQUALS("", errout.str());

        check("class a {\n"
              "    void operator()(const int& i) const;\n"
              "};\n"
              "void f(int& i) {\n"
              "    a()(i);\n"
              "}\n");
        ASSERT_EQUALS("[test.cpp:4]: (style) Parameter 'i' can be declared as reference to const\n", errout.str());

        // #9767
        check("void fct1(MyClass& object) {\n"
              "   fct2([&](void){}, object);\n"
              "}\n"
              "bool fct2(std::function<void()> lambdaExpression, MyClass& object) {\n"
              "   object.modify();\n"
              "}\n");
        ASSERT_EQUALS("", errout.str());

        // #9778
        check("struct A {};\n"
              "struct B : A {};\n"
              "B& f(A& x) {\n"
              "    return static_cast<B&>(x);\n"
              "}\n");
        ASSERT_EQUALS("", errout.str());

        // #10002
        check("using A = int*;\n"
              "void f(const A& x) {\n"
              "    ++(*x);\n"
              "}\n");
        ASSERT_EQUALS("", errout.str());

        // #10086
        check("struct V {\n"
              "    V& get(typename std::vector<V>::size_type i) {\n"
              "        std::vector<V>& arr = v;\n"
              "        return arr[i];\n"
              "    }\n"
              "    std::vector<V> v;\n"
              "};\n");
        ASSERT_EQUALS("", errout.str());

        check("void e();\n"
              "void g(void);\n"
              "void h(void);\n"
              "void ah(void);\n"
              "void ai(void);\n"
              "void j(void);\n"
              "void e(void);\n"
              "void k(void);\n"
              "void l(void);\n"
              "void m(void);\n"
              "void n(void);\n"
              "void o(void);\n"
              "void q(void);\n"
              "void r(void);\n"
              "void t(void);\n"
              "void u(void);\n"
              "void v(void);\n"
              "void w(void);\n"
              "void z(void);\n"
              "void aj(void);\n"
              "void am(void);\n"
              "void g(void);\n"
              "void h(void);\n"
              "void ah(void);\n"
              "void an(void);\n"
              "void e(void);\n"
              "void k(void);\n"
              "void ao(wchar_t *d);\n"
              "void ah(void);\n"
              "void e(void);\n"
              "void an(void);\n"
              "void e(void);\n"
              "void k(void);\n"
              "void g(void);\n"
              "void ah(void);\n"
              "void an(void);\n"
              "void e(void);\n"
              "void e(void);\n"
              "void e(void);\n"
              "void k(void);\n"
              "void g(void);\n"
              "void ah(void);\n"
              "void an(void);\n"
              "void e(void);\n"
              "void e(void);\n"
              "void k(void);\n"
              "void g(void);\n"
              "void h(void);\n"
              "void ah(void);\n"
              "void an(void);\n"
              "void e(void);\n"
              "void k(void);\n"
              "void e(void);\n"
              "void g(void);\n"
              "void ah(void);\n"
              "void k(void);\n"
              "void an(void);\n"
              "void e(void);\n"
              "void e(void);\n"
              "void e(void);\n"
              "void k(void);\n"
              "void g(void);\n"
              "void h(void);\n"
              "void ah(void);\n"
              "void k(void);\n"
              "void an(void);\n"
              "void k(void);\n"
              "void e(void);\n"
              "void g(void);\n"
              "void ah(void);\n"
              "void e(void);\n"
              "void k(void);\n"
              "void g(void);\n"
              "void h(void);\n"
              "void ah(void);\n"
              "void an(void);\n"
              "void an(void);\n"
              "void k(void);\n"
              "void e(void);\n"
              "void e(void);\n"
              "void e(void);\n"
              "void g(void);\n"
              "void k(void);\n"
              "void g(void);\n"
              "void h(void);\n"
              "void ah(void);\n"
              "void an(void);\n"
              "void k(void);\n"
              "void k(void);\n"
              "void e(void);\n"
              "void g(void);\n"
              "void g(void);\n"
              "void ah(void);\n"
              "void an(void);\n"
              "void e(void);\n"
              "void k(void);\n"
              "void e(void);\n"
              "void ap(wchar_t *c, int d);\n"
              "void ah(void);\n"
              "void an(void);\n"
              "void g(void);\n"
              "void h(void);\n"
              "void ah(void);\n"
              "void aq(char *b, size_t d, char *c, int a);\n"
              "void ar(char *b, size_t d, char *c, va_list a);\n"
              "void k(void);\n"
              "void g(void);\n"
              "void g(void);\n"
              "void h(void);\n"
              "void ah(void);\n"
              "void an(void);\n"
              "void k(void);\n"
              "void k(void);\n"
              "void e(void);\n"
              "void g(void);\n"
              "void g(void);\n"
              "void as(std::string s);\n"
              "void at(std::ifstream &f);\n"
              "void au(std::istream &f);\n"
              "void av(std::string &aa, std::wstring &ab);\n"
              "void aw(bool b, double x, double y);\n"
              "void ax(int i);\n"
              "void ay(std::string c, std::wstring a);\n"
              "void az(const std::locale &ac);\n"
              "void an();\n"
              "void ba(std::ifstream &f);\n"
              "void bb(std::istream &f) {\n"
              "f.read(NULL, 0);\n"
              "}\n"
              "void h(void) {\n"
              "struct tm *tm = 0;\n"
              "(void)std::asctime(tm);\n"
              "(void)std::asctime(0);\n"
              "}\n"
              "void bc(size_t ae) {\n"
              "wchar_t *ad = 0, *af = 0;\n"
              "struct tm *ag = 0;\n"
              "(void)std::wcsftime(ad, ae, af, ag);\n"
              "(void)std::wcsftime(0, ae, 0, 0);\n"
              "}\n"
              "void k(void) {}\n"
              "void bd(void);\n"
              "void be(void);\n"
              "void bf(int b);\n"
              "void e(void);\n"
              "void e(void);\n"
              "void bg(wchar_t *p);\n"
              "void bh(const std::list<int> &ak, const std::list<int> &al);\n"
              "void ah();\n"
              "void an();\n"
              "void h();");
        ASSERT_EQUALS("", errout.str());

        check("class C\n"
              "{\n"
              "public:\n"
              "  explicit C(int&);\n"
              "};\n"
              "\n"
              "class D\n"
              "{\n"
              "public:\n"
              "  explicit D(int&);\n"
              "\n"
              "private:\n"
              "  C c;\n"
              "};\n"
              "\n"
              "D::D(int& i)\n"
              "  : c(i)\n"
              "{\n"
              "}");
        ASSERT_EQUALS("", errout.str());

        check("class C\n"
              "{\n"
              "public:\n"
              "  explicit C(int&);\n"
              "};\n"
              "\n"
              "class D\n"
              "{\n"
              "public:\n"
              "  explicit D(int&) noexcept;\n"
              "\n"
              "private:\n"
              "  C c;\n"
              "};\n"
              "\n"
              "D::D(int& i) noexcept\n"
              "  : c(i)\n"
              "{}");
        ASSERT_EQUALS("", errout.str());

        check("class C\n"
              "{\n"
              "public:\n"
              "  explicit C(const int&);\n"
              "};\n"
              "\n"
              "class D\n"
              "{\n"
              "public:\n"
              "  explicit D(int&);\n"
              "\n"
              "private:\n"
              "  C c;\n"
              "};\n"
              "\n"
              "D::D(int& i)\n"
              "  : c(i)\n"
              "{\n"
              "}");
        TODO_ASSERT_EQUALS("[test.cpp:16]: (style) Parameter 'i' can be declared as reference to const\n", "", errout.str());

        check("class C\n"
              "{\n"
              "public:\n"
              "  explicit C(int);\n"
              "};\n"
              "\n"
              "class D\n"
              "{\n"
              "public:\n"
              "  explicit D(int&);\n"
              "\n"
              "private:\n"
              "  C c;\n"
              "};\n"
              "\n"
              "D::D(int& i)\n"
              "  : c(i)\n"
              "{\n"
              "}");
        TODO_ASSERT_EQUALS("[test.cpp:16]: (style) Parameter 'i' can be declared as reference to const\n", "", errout.str());

        check("class C\n"
              "{\n"
              "public:\n"
              "  explicit C(int, int);\n"
              "};\n"
              "\n"
              "class D\n"
              "{\n"
              "public:\n"
              "  explicit D(int&);\n"
              "\n"
              "private:\n"
              "  C c;\n"
              "};\n"
              "\n"
              "D::D(int& i)\n"
              "  : c(0, i)\n"
              "{\n"
              "}");
        TODO_ASSERT_EQUALS("[test.cpp:16]: (style) Parameter 'i' can be declared as reference to const\n", "", errout.str());

        check("void f(std::map<int, std::vector<int>> &map) {\n" // #10266
              "  for (auto &[slave, panels] : map)\n"
              "    panels.erase(it);\n"
              "}");
        ASSERT_EQUALS("", errout.str());

        check("struct S { void f(); int i; };\n"
              "void call_f(S& s) { (s.*(&S::f))(); }\n");
        ASSERT_EQUALS("", errout.str());

        check("struct S { int a[1]; };\n"
              "void f(S& s) { int* p = s.a; *p = 0; }\n");
        ASSERT_EQUALS("", errout.str());

        check("struct Foo {\n" // #9910
              "    int* p{};\n"
              "    int* get() { return p; }\n"
              "    const int* get() const { return p; }\n"
              "};\n"
              "struct Bar {\n"
              "    int j{};\n"
              "    void f(Foo& foo) const { int* q = foo.get(); *q = j; }\n"
              "};\n");
        ASSERT_EQUALS("", errout.str());

        check("struct S {\n" // #10679
              "    void g(long L, const C*& PC) const;\n"
              "    void g(long L, C*& PC);\n"
              "};\n"
              "void f(S& s) {\n"
              "    C* PC{};\n"
              "    s.g(0, PC);\n"
              "};\n");
        ASSERT_EQUALS("", errout.str());

        // #10785
        check("template <class T, class C>\n"
              "struct d {\n"
              "    T& g(C& c, T C::*f) { return c.*f; }\n"
              "};\n");
        ASSERT_EQUALS("", errout.str());

        check("void f(std::map<int, int>& m) {\n"
              "    std::cout << m[0] << std::endl;\n"
              "};\n");
        ASSERT_EQUALS("", errout.str());
    }

    void constParameterCallback() {
        check("int callback(std::vector<int>& x) { return x[0]; }\n"
              "void f() { dostuff(callback); }");
        ASSERT_EQUALS("[test.cpp:2] -> [test.cpp:1]: (style) Parameter 'x' can be declared as reference to const. However it seems that 'callback' is a callback function, if 'x' is declared with const you might also need to cast function pointer(s).\n", errout.str());

        // #9906
        check("class EventEngine : public IEventEngine {\n"
              "public:\n"
              "    EventEngine();\n"
              "\n"
              "private:\n"
              "    void signalEvent(ev::sig& signal, int revents);\n"
              "};\n"
              "\n"
              "EventEngine::EventEngine() {\n"
              "    mSigWatcher.set<EventEngine, &EventEngine::signalEvent>(this);\n"
              "}\n"
              "\n"
              "void EventEngine::signalEvent(ev::sig& signal, int revents) {\n"
              "    switch (signal.signum) {}\n"
              "}");
        ASSERT_EQUALS("[test.cpp:10] -> [test.cpp:13]: (style) Parameter 'signal' can be declared as reference to const. However it seems that 'signalEvent' is a callback function, if 'signal' is declared with const you might also need to cast function pointer(s).\n", errout.str());
    }

    void constPointer() {
        check("void foo(int *p) { return *p; }");
        ASSERT_EQUALS("[test.cpp:1]: (style) Parameter 'p' can be declared as pointer to const\n", errout.str());

        check("void foo(int *p) { x = *p; }");
        ASSERT_EQUALS("[test.cpp:1]: (style) Parameter 'p' can be declared as pointer to const\n", errout.str());

        check("void foo(int *p) { int &ref = *p; ref = 12; }");
        ASSERT_EQUALS("", errout.str());

        check("void foo(int *p) { x = *p + 10; }");
        ASSERT_EQUALS("[test.cpp:1]: (style) Parameter 'p' can be declared as pointer to const\n", errout.str());

        check("void foo(int *p) { return p[10]; }");
        ASSERT_EQUALS("[test.cpp:1]: (style) Parameter 'p' can be declared as pointer to const\n", errout.str());

        check("void foo(int *p) { int &ref = p[0]; ref = 12; }");
        ASSERT_EQUALS("", errout.str());

        check("void foo(int *p) { x[*p] = 12; }");
        ASSERT_EQUALS("[test.cpp:1]: (style) Parameter 'p' can be declared as pointer to const\n", errout.str());

        check("void foo(int *p) { if (p) {} }");
        ASSERT_EQUALS("[test.cpp:1]: (style) Parameter 'p' can be declared as pointer to const\n", errout.str());

        check("void foo(int *p) { if (p || x) {} }");
        ASSERT_EQUALS("[test.cpp:1]: (style) Parameter 'p' can be declared as pointer to const\n", errout.str());

        check("void foo(int *p) { if (p == 0) {} }");
        ASSERT_EQUALS("[test.cpp:1]: (style) Parameter 'p' can be declared as pointer to const\n", errout.str());

        check("void foo(int *p) { if (!p) {} }");
        ASSERT_EQUALS("[test.cpp:1]: (style) Parameter 'p' can be declared as pointer to const\n", errout.str());

        check("void foo(int *p) { if (*p > 123) {} }");
        ASSERT_EQUALS("[test.cpp:1]: (style) Parameter 'p' can be declared as pointer to const\n", errout.str());

        check("void foo(int *p) { return *p + 1; }");
        ASSERT_EQUALS("[test.cpp:1]: (style) Parameter 'p' can be declared as pointer to const\n", errout.str());

        check("void foo(int *p) { return *p > 1; }");
        ASSERT_EQUALS("[test.cpp:1]: (style) Parameter 'p' can be declared as pointer to const\n", errout.str());

        check("void foo(const int* c) { if (c == 0) {}; }");
        ASSERT_EQUALS("", errout.str());

        check("struct a { void b(); };\n"
              "struct c {\n"
              "    a* d;\n"
              "    a& g() { return *d; }\n"
              "};\n");
        ASSERT_EQUALS("", errout.str());

        check("struct a { void b(); };\n"
              "struct c { a* d; };\n"
              "void e(c);\n");
        ASSERT_EQUALS("", errout.str());

        check("struct V {\n"
              "    V& get(typename std::vector<V>::size_type i, std::vector<V>* arr) {\n"
              "        return arr->at(i);\n"
              "    }\n"
              "};\n");
        ASSERT_EQUALS("", errout.str());

        check("struct A {};\n"
              "struct B : A {};\n"
              "B* f(A* x) {\n"
              "    return static_cast<B*>(x);\n"
              "}\n");
        ASSERT_EQUALS("", errout.str());

        check("int f(std::vector<int>* x) {\n"
              "    int& i = (*x)[0];\n"
              "    i++;\n"
              "    return i;\n"
              "}");
        ASSERT_EQUALS("", errout.str());

        check("struct A { int a; };\n"
              "A f(std::vector<A>* x) {\n"
              "    x->front().a = 1;\n"
              "    return x->front();\n"
              "}");
        ASSERT_EQUALS("", errout.str());

        check("void f(std::vector<int>* v) {\n"
              "    for(auto&& x:*v)\n"
              "        x = 1;\n"
              "}");
        ASSERT_EQUALS("", errout.str());

        check("struct A {\n"
              "    int* x;\n"
              "    A(int* y) : x(y)\n"
              "    {}\n"
              "};");
        ASSERT_EQUALS("", errout.str());

        check("void f(bool b, int* x, int* y) {\n"
              "  int* z = x;\n"
              "  int* w = b ? y : z;\n"
              "  *w = 1;\n"
              "}");
        ASSERT_EQUALS("", errout.str());

        check("void f(bool b, int* x, int* y) {\n"
              "  int& z = *x;\n"
              "  int& w = b ? *y : z;\n"
              "  w = 1;\n"
              "}");
        ASSERT_EQUALS("", errout.str());

        check("class Base { virtual void dostuff(int *p) = 0; };\n" // #10397
              "class Derived: public Base { int x; void dostuff(int *p) override { x = *p; } };");
        ASSERT_EQUALS("", errout.str());

        check("struct Data { char buf[128]; };\n" // #10483
              "void encrypt(Data& data) {\n"
              "    const char a[] = \"asfasd\";\n"
              "    memcpy(data.buf, &a, sizeof(a));\n"
              "}");
        ASSERT_EQUALS("", errout.str());

        // #10547
        check("void foo(std::istream &istr) {\n"
              "  unsigned char x[2];\n"
              "  istr >> x[0];\n"
              "}");
        ASSERT_EQUALS("", errout.str());

        // #10744
        check("S& f() {\n"
              "    static S* p = new S();\n"
              "    return *p;\n"
              "}\n");
        ASSERT_EQUALS("", errout.str());

        check("int f() {\n"
              "    static int i[1] = {};\n"
              "    return i[0];\n"
              "}\n");
        ASSERT_EQUALS("[test.cpp:2]: (style) Variable 'i' can be declared as const array\n", errout.str());

        check("int f() {\n"
              "    static int i[] = { 0 };\n"
              "    int j = i[0] + 1;\n"
              "    return j;\n"
              "}\n");
        ASSERT_EQUALS("[test.cpp:2]: (style) Variable 'i' can be declared as const array\n", errout.str());

        // #10471
        check("void f(std::array<int, 1> const& i) {\n"
              "    if (i[0] == 0) {}\n"
              "}\n");
        ASSERT_EQUALS("", errout.str());

        // #10466
        check("typedef void* HWND;\n"
              "void f(const std::vector<HWND>&v) {\n"
              "    for (const auto* h : v)\n"
              "        if (h) {}\n"
              "    for (const auto& h : v)\n"
              "        if (h) {}\n"
              "}\n");
        ASSERT_EQUALS("[test.cpp:5]: (style) Variable 'h' can be declared as pointer to const\n", errout.str());

        check("void f(const std::vector<int*>& v) {\n"
              "    for (const auto& p : v)\n"
              "        if (p == nullptr) {}\n"
              "    for (const auto* p : v)\n"
              "        if (p == nullptr) {}\n"
              "}\n");
        ASSERT_EQUALS("[test.cpp:2]: (style) Variable 'p' can be declared as pointer to const\n", errout.str());

        check("void f(std::vector<int*>& v) {\n"
              "    for (const auto& p : v)\n"
              "        if (p == nullptr) {}\n"
              "    for (const auto* p : v)\n"
              "        if (p == nullptr) {}\n"
              "    for (const int* const& p : v)\n"
              "        if (p == nullptr) {}\n"
              "    for (const int* p : v)\n"
              "        if (p == nullptr) {}\n"
              "}\n");
        ASSERT_EQUALS("[test.cpp:1]: (style) Parameter 'v' can be declared as reference to const\n"
                      "[test.cpp:2]: (style) Variable 'p' can be declared as pointer to const\n",
                      errout.str());

        check("void f(std::vector<const int*>& v) {\n"
              "    for (const auto& p : v)\n"
              "        if (p == nullptr) {}\n"
              "    for (const auto* p : v)\n"
              "        if (p == nullptr) {}\n"
              "}\n");
        ASSERT_EQUALS("[test.cpp:1]: (style) Parameter 'v' can be declared as reference to const\n", errout.str());

        check("void f(const std::vector<const int*>& v) {\n"
              "    for (const auto& p : v)\n"
              "        if (p == nullptr) {}\n"
              "    for (const auto* p : v)\n"
              "        if (p == nullptr) {}\n"
              "}\n");
        ASSERT_EQUALS("", errout.str());

        check("void f(const int* const p) {\n"
              "    if (p == nullptr) {}\n"
              "}\n");
        ASSERT_EQUALS("", errout.str());

        check("void g(int*);\n"
              "void f(int* const* pp) {\n"
              "    int* p = pp[0];\n"
              "    g(p);\n"
              "}\n");
        ASSERT_EQUALS("", errout.str());

        check("template <typename T>\n"
              "struct S {\n"
              "    static bool f(const T& t) { return t != nullptr; }\n"
              "};\n"
              "S<int*> s;\n");
        ASSERT_EQUALS("", errout.str());

        check("void f(int i) {\n"
              "    const char *tmp;\n"
              "    char* a[] = { \"a\", \"aa\" };\n"
              "    static char* b[] = { \"b\", \"bb\" };\n"
              "    tmp = a[i];\n"
              "    printf(\"%s\", tmp);\n"
              "    tmp = b[i];\n"
              "    printf(\"%s\", tmp);\n"
              "}\n");
        ASSERT_EQUALS("[test.cpp:3]: (style) Variable 'a' can be declared as const array\n"
                      "[test.cpp:4]: (style) Variable 'b' can be declared as const array\n",
                      errout.str());

        check("typedef void* HWND;\n" // #11084
              "void f(const HWND h) {\n"
              "    if (h == nullptr) {}\n"
              "}\n");
        ASSERT_EQUALS("", errout.str());

        check("using HWND = void*;\n"
              "void f(const HWND h) {\n"
              "    if (h == nullptr) {}\n"
              "}\n");
        ASSERT_EQUALS("", errout.str());

        check("typedef int A;\n"
              "void f(A* x) {\n"
              "    if (x == nullptr) {}\n"
              "}\n");
        ASSERT_EQUALS("[test.cpp:2]: (style) Parameter 'x' can be declared as pointer to const\n", errout.str());

        check("using A = int;\n"
              "void f(A* x) {\n"
              "    if (x == nullptr) {}\n"
              "}\n");
        ASSERT_EQUALS("[test.cpp:2]: (style) Parameter 'x' can be declared as pointer to const\n", errout.str());

        check("struct S { void v(); };\n" // #11095
              "void f(S* s) {\n"
              "    (s - 1)->v();\n"
              "}\n");
        ASSERT_EQUALS("", errout.str());

        check("void f(std::vector<int*>& v) {\n" // #11085
              "    for (int* p : v) {\n"
              "        if (p) {}\n"
              "    }\n"
              "    for (auto* p : v) {\n"
              "        if (p) {}\n"
              "    }\n"
              "    v.clear();\n"
              "}\n");
        ASSERT_EQUALS("[test.cpp:2]: (style) Variable 'p' can be declared as pointer to const\n"
                      "[test.cpp:5]: (style) Variable 'p' can be declared as pointer to const\n",
                      errout.str());

        check("void f() {\n"
              "    char a[1][1];\n"
              "    char* b[1];\n"
              "    b[0] = a[0];\n"
              "    **b = 0;\n"
              "}\n");
        ASSERT_EQUALS("", errout.str());

        check("ptrdiff_t f(int *p0, int *p1) {\n" // #11148
              "    return p0 - p1;\n"
              "}\n");
        ASSERT_EQUALS("[test.cpp:1]: (style) Parameter 'p0' can be declared as pointer to const\n"
                      "[test.cpp:1]: (style) Parameter 'p1' can be declared as pointer to const\n",
                      errout.str());
    }

    void switchRedundantAssignmentTest() {
        check("void foo()\n"
              "{\n"
              "    int y = 1;\n"
              "    switch (a)\n"
              "    {\n"
              "    case 2:\n"
              "        y = 2;\n"
              "    case 3:\n"
              "        y = 3;\n"
              "    }\n"
              "    bar(y);\n"
              "}");
        ASSERT_EQUALS("[test.cpp:7] -> [test.cpp:9]: (style) Variable 'y' is reassigned a value before the old one has been used. 'break;' missing?\n", errout.str());

        check("void foo()\n"
              "{\n"
              "    int y = 1;\n"
              "    switch (a)\n"
              "    {\n"
              "    case 2:\n"
              "      {\n"
              "        y = 2;\n"
              "      }\n"
              "    case 3:\n"
              "        y = 3;\n"
              "    }\n"
              "    bar(y);\n"
              "}");
        ASSERT_EQUALS("[test.cpp:8] -> [test.cpp:11]: (style) Variable 'y' is reassigned a value before the old one has been used. 'break;' missing?\n", errout.str());

        check("void foo()\n"
              "{\n"
              "    int y = 1;\n"
              "    switch (a)\n"
              "    {\n"
              "    case 2:\n"
              "        y = 2;\n"
              "    case 3:\n"
              "        if (x)\n"
              "        {\n"
              "            y = 3;\n"
              "        }\n"
              "    }\n"
              "    bar(y);\n"
              "}");
        ASSERT_EQUALS("", errout.str());

        check("void foo()\n"
              "{\n"
              "    int y = 1;\n"
              "    switch (a)\n"
              "    {\n"
              "    case 2:\n"
              "      {\n"
              "        y = 2;\n"
              "        if (z)\n"
              "            printf(\"%d\", y);\n"
              "      }\n"
              "    case 3:\n"
              "        y = 3;\n"
              "    }\n"
              "    bar(y);\n"
              "}");
        ASSERT_EQUALS("", errout.str());

        check("void foo()\n"
              "{\n"
              "    int x = a;\n"
              "    int y = 1;\n"
              "    switch (x)\n"
              "    {\n"
              "    case 2:\n"
              "        x = 2;\n"
              "    case 3:\n"
              "        y = 3;\n"
              "    }\n"
              "    bar(y);\n"
              "}");
        ASSERT_EQUALS("", errout.str());

        check("void foo()\n"
              "{\n"
              "    int y = 1;\n"
              "    switch (x)\n"
              "    {\n"
              "    case 2:\n"
              "        y = 2;\n"
              "        break;\n"
              "    case 3:\n"
              "        y = 3;\n"
              "    }\n"
              "    bar(y);\n"
              "}");
        ASSERT_EQUALS("", errout.str());

        check("void foo()\n"
              "{\n"
              "    int y = 1;\n"
              "    while(xyz()) {\n"
              "        switch (x)\n"
              "        {\n"
              "        case 2:\n"
              "            y = 2;\n"
              "            continue;\n"
              "        case 3:\n"
              "            y = 3;\n"
              "        }\n"
              "        bar(y);\n"
              "    }\n"
              "}");
        ASSERT_EQUALS("", errout.str());

        check("void foo()\n"
              "{\n"
              "    int y = 1;\n"
              "    while(xyz()) {\n"
              "        switch (x)\n"
              "        {\n"
              "        case 2:\n"
              "            y = 2;\n"
              "            throw e;\n"
              "        case 3:\n"
              "            y = 3;\n"
              "        }\n"
              "        bar(y);\n"
              "    }\n"
              "}");
        ASSERT_EQUALS("", errout.str());

        check("void foo()\n"
              "{\n"
              "    int y = 1;\n"
              "    switch (x)\n"
              "    {\n"
              "    case 2:\n"
              "        y = 2;\n"
              "        printf(\"%d\", y);\n"
              "    case 3:\n"
              "        y = 3;\n"
              "    }\n"
              "    bar(y);\n"
              "}");
        ASSERT_EQUALS("", errout.str());

        check("void foo()\n"
              "{\n"
              "    int y = 1;\n"
              "    switch (x)\n"
              "    {\n"
              "    case 2:\n"
              "        y = 2;\n"
              "        bar();\n"
              "    case 3:\n"
              "        y = 3;\n"
              "    }\n"
              "    bar(y);\n"
              "}");
        ASSERT_EQUALS("[test.cpp:7] -> [test.cpp:10]: (style) Variable 'y' is reassigned a value before the old one has been used. 'break;' missing?\n", errout.str());

        check("void bar() {}\n" // bar isn't noreturn
              "void foo()\n"
              "{\n"
              "    int y = 1;\n"
              "    switch (x)\n"
              "    {\n"
              "    case 2:\n"
              "        y = 2;\n"
              "        bar();\n"
              "    case 3:\n"
              "        y = 3;\n"
              "    }\n"
              "    bar(y);\n"
              "}");
        ASSERT_EQUALS("[test.cpp:8] -> [test.cpp:11]: (style) Variable 'y' is reassigned a value before the old one has been used. 'break;' missing?\n", errout.str());

        check("void foo(int a) {\n"
              "    char str[10];\n"
              "    switch (a)\n"
              "    {\n"
              "    case 2:\n"
              "      strcpy(str, \"a'\");\n"
              "    case 3:\n"
              "      strcpy(str, \"b'\");\n"
              "    }\n"
              "}", nullptr, false, false, false);
        TODO_ASSERT_EQUALS("[test.cpp:6] -> [test.cpp:8]: (style) Buffer 'str' is being written before its old content has been used. 'break;' missing?\n",
                           "",
                           errout.str());

        check("void foo(int a) {\n"
              "    char str[10];\n"
              "    switch (a)\n"
              "    {\n"
              "    case 2:\n"
              "      strncpy(str, \"a'\");\n"
              "    case 3:\n"
              "      strncpy(str, \"b'\");\n"
              "    }\n"
              "}");
        TODO_ASSERT_EQUALS("[test.cpp:6] -> [test.cpp:8]: (style) Buffer 'str' is being written before its old content has been used. 'break;' missing?\n",
                           "",
                           errout.str());

        check("void foo(int a) {\n"
              "    char str[10];\n"
              "    int z = 0;\n"
              "    switch (a)\n"
              "    {\n"
              "    case 2:\n"
              "      strcpy(str, \"a'\");\n"
              "      z++;\n"
              "    case 3:\n"
              "      strcpy(str, \"b'\");\n"
              "      z++;\n"
              "    }\n"
              "}", nullptr, false, false, false);
        TODO_ASSERT_EQUALS("[test.cpp:7] -> [test.cpp:10]: (style) Buffer 'str' is being written before its old content has been used. 'break;' missing?\n",
                           "",
                           errout.str());

        check("void foo(int a) {\n"
              "    char str[10];\n"
              "    switch (a)\n"
              "    {\n"
              "    case 2:\n"
              "      strcpy(str, \"a'\");\n"
              "      break;\n"
              "    case 3:\n"
              "      strcpy(str, \"b'\");\n"
              "      break;\n"
              "    }\n"
              "}");
        ASSERT_EQUALS("", errout.str());

        check("void foo(int a) {\n"
              "    char str[10];\n"
              "    switch (a)\n"
              "    {\n"
              "    case 2:\n"
              "      strcpy(str, \"a'\");\n"
              "      printf(str);\n"
              "    case 3:\n"
              "      strcpy(str, \"b'\");\n"
              "    }\n"
              "}", nullptr, false, false, false);
        ASSERT_EQUALS("", errout.str());

        // Ticket #5158 "segmentation fault (valid code)"
        check("typedef struct ct_data_s {\n"
              "    union {\n"
              "        char freq;\n"
              "    } fc;\n"
              "} ct_data;\n"
              "typedef struct internal_state {\n"
              "    struct ct_data_s dyn_ltree[10];\n"
              "} deflate_state;\n"
              "void f(deflate_state *s) {\n"
              "    s->dyn_ltree[0].fc.freq++;\n"
              "}\n", nullptr, false, false, false);
        ASSERT_EQUALS("", errout.str());

        // Ticket #6132 "crash: daca: kvirc CheckOther::checkRedundantAssignment()"
        check("void HttpFileTransfer :: transferTerminated ( bool bSuccess@1 ) {\n"
              "if ( m_szCompletionCallback . isNull ( ) ) {\n"
              "KVS_TRIGGER_EVENT ( KviEvent_OnHTTPGetTerminated , out ? out : ( g_pApp . activeConsole ( ) ) , & vParams )\n"
              "} else {\n"
              "KviKvsScript :: run ( m_szCompletionCallback , out ? out : ( g_pApp . activeConsole ( ) ) , & vParams ) ;\n"
              "}\n"
              "}\n", nullptr, false, false, true);
        ASSERT_EQUALS("", errout.str());

        check("void f() {\n"
              "  int x;\n"
              "  switch (state) {\n"
              "  case 1: x = 3; goto a;\n"
              "  case 1: x = 6; goto a;\n"
              "  }\n"
              "}");
        ASSERT_EQUALS("", errout.str());
    }

    void switchRedundantOperationTest() {
        check("void foo()\n"
              "{\n"
              "    int y = 1;\n"
              "    switch (a)\n"
              "    {\n"
              "    case 2:\n"
              "        ++y;\n"
              "    case 3:\n"
              "        y = 3;\n"
              "    }\n"
              "    bar(y);\n"
              "}");
        ASSERT_EQUALS("[test.cpp:7] -> [test.cpp:9]: (style) Variable 'y' is reassigned a value before the old one has been used. 'break;' missing?\n", errout.str());
        check("void foo()\n"
              "{\n"
              "    int y = 1;\n"
              "    switch (a)\n"
              "    {\n"
              "    case 2:\n"
              "      {\n"
              "        ++y;\n"
              "      }\n"
              "    case 3:\n"
              "        y = 3;\n"
              "    }\n"
              "    bar(y);\n"
              "}");
        ASSERT_EQUALS("[test.cpp:8] -> [test.cpp:11]: (style) Variable 'y' is reassigned a value before the old one has been used. 'break;' missing?\n", errout.str());
        check("void foo()\n"
              "{\n"
              "    int y = 1;\n"
              "    switch (a)\n"
              "    {\n"
              "    case 2:\n"
              "        (void)y;\n"
              "    case 3:\n"
              "        ++y;\n"
              "    }\n"
              "    bar(y);\n"
              "}");
        ASSERT_EQUALS("", errout.str());
        check("void foo()\n"
              "{\n"
              "    int y = 1;\n"
              "    switch (a)\n"
              "    {\n"
              "    case 2:\n"
              "        ++y;\n"
              "    case 3:\n"
              "        ++y;\n"
              "    }\n"
              "    bar(y);\n"
              "}");
        ASSERT_EQUALS("", errout.str());
        check("void foo()\n"
              "{\n"
              "    int y = 1;\n"
              "    switch (a)\n"
              "    {\n"
              "    case 2:\n"
              "        --y;\n"
              "    case 3:\n"
              "        y = 3;\n"
              "    }\n"
              "    bar(y);\n"
              "}");
        ASSERT_EQUALS("[test.cpp:7] -> [test.cpp:9]: (style) Variable 'y' is reassigned a value before the old one has been used. 'break;' missing?\n", errout.str());
        check("void foo()\n"
              "{\n"
              "    int y = 1;\n"
              "    switch (a)\n"
              "    {\n"
              "    case 2:\n"
              "      {\n"
              "        --y;\n"
              "      }\n"
              "    case 3:\n"
              "        y = 3;\n"
              "    }\n"
              "    bar(y);\n"
              "}");
        ASSERT_EQUALS("[test.cpp:8] -> [test.cpp:11]: (style) Variable 'y' is reassigned a value before the old one has been used. 'break;' missing?\n", errout.str());
        check("void foo()\n"
              "{\n"
              "    int y = 1;\n"
              "    switch (a)\n"
              "    {\n"
              "    case 2:\n"
              "        (void)y;\n"
              "    case 3:\n"
              "        --y;\n"
              "    }\n"
              "    bar(y);\n"
              "}");
        ASSERT_EQUALS("", errout.str());
        check("void foo()\n"
              "{\n"
              "    int y = 1;\n"
              "    switch (a)\n"
              "    {\n"
              "    case 2:\n"
              "        --y;\n"
              "    case 3:\n"
              "        --y;\n"
              "    }\n"
              "    bar(y);\n"
              "}");
        ASSERT_EQUALS("", errout.str());
        check("void foo()\n"
              "{\n"
              "    int y = 1;\n"
              "    switch (a)\n"
              "    {\n"
              "    case 2:\n"
              "        y++;\n"
              "    case 3:\n"
              "        y = 3;\n"
              "    }\n"
              "    bar(y);\n"
              "}");
        ASSERT_EQUALS("[test.cpp:7] -> [test.cpp:9]: (style) Variable 'y' is reassigned a value before the old one has been used. 'break;' missing?\n", errout.str());
        check("void foo()\n"
              "{\n"
              "    int y = 1;\n"
              "    switch (a)\n"
              "    {\n"
              "    case 2:\n"
              "      {\n"
              "        y++;\n"
              "      }\n"
              "    case 3:\n"
              "        y = 3;\n"
              "    }\n"
              "    bar(y);\n"
              "}");
        ASSERT_EQUALS("[test.cpp:8] -> [test.cpp:11]: (style) Variable 'y' is reassigned a value before the old one has been used. 'break;' missing?\n", errout.str());
        check("void foo()\n"
              "{\n"
              "    int y = 1;\n"
              "    switch (a)\n"
              "    {\n"
              "    case 2:\n"
              "        y = 2;\n"
              "    case 3:\n"
              "        y++;\n"
              "    }\n"
              "    bar(y);\n"
              "}", nullptr, false, false, false);
        ASSERT_EQUALS("", errout.str());
        check("void foo()\n"
              "{\n"
              "    int y = 1;\n"
              "    switch (a)\n"
              "    {\n"
              "    case 2:\n"
              "        y++;\n"
              "    case 3:\n"
              "        y++;\n"
              "    }\n"
              "    bar(y);\n"
              "}");
        ASSERT_EQUALS("", errout.str());
        check("void foo()\n"
              "{\n"
              "    int y = 1;\n"
              "    switch (a)\n"
              "    {\n"
              "    case 2:\n"
              "        y--;\n"
              "    case 3:\n"
              "        y = 3;\n"
              "    }\n"
              "    bar(y);\n"
              "}");
        ASSERT_EQUALS("[test.cpp:7] -> [test.cpp:9]: (style) Variable 'y' is reassigned a value before the old one has been used. 'break;' missing?\n", errout.str());
        check("void foo()\n"
              "{\n"
              "    int y = 1;\n"
              "    switch (a)\n"
              "    {\n"
              "    case 2:\n"
              "      {\n"
              "        y--;\n"
              "      }\n"
              "    case 3:\n"
              "        y = 3;\n"
              "    }\n"
              "    bar(y);\n"
              "}");
        ASSERT_EQUALS("[test.cpp:8] -> [test.cpp:11]: (style) Variable 'y' is reassigned a value before the old one has been used. 'break;' missing?\n", errout.str());
        check("void foo()\n"
              "{\n"
              "    int y = 1;\n"
              "    switch (a)\n"
              "    {\n"
              "    case 2:\n"
              "        y = 2;\n"
              "    case 3:\n"
              "        y--;\n"
              "    }\n"
              "    bar(y);\n"
              "}", nullptr, false, false, false);
        ASSERT_EQUALS("", errout.str());
        check("void foo()\n"
              "{\n"
              "    int y = 1;\n"
              "    switch (a)\n"
              "    {\n"
              "    case 2:\n"
              "        y--;\n"
              "    case 3:\n"
              "        y--;\n"
              "    }\n"
              "    bar(y);\n"
              "}");
        ASSERT_EQUALS("", errout.str());
        check("void foo()\n"
              "{\n"
              "    int y = 1;\n"
              "    switch (a)\n"
              "    {\n"
              "    case 2:\n"
              "        y++;\n"
              "    case 3:\n"
              "        if (x)\n"
              "        {\n"
              "            y = 3;\n"
              "        }\n"
              "    }\n"
              "    bar(y);\n"
              "}");
        ASSERT_EQUALS("", errout.str());
        check("void foo()\n"
              "{\n"
              "    int y = 1;\n"
              "    switch (a)\n"
              "    {\n"
              "    case 2:\n"
              "      {\n"
              "        y++;\n"
              "        if (y)\n"
              "            printf(\"%d\", y);\n"
              "      }\n"
              "    case 3:\n"
              "        y = 3;\n"
              "    }\n"
              "    bar(y);\n"
              "}");
        ASSERT_EQUALS("", errout.str());
        check("void foo()\n"
              "{\n"
              "    int x = a;\n"
              "    int y = 1;\n"
              "    switch (x)\n"
              "    {\n"
              "    case 2:\n"
              "        x++;\n"
              "    case 3:\n"
              "        y++;\n"
              "    }\n"
              "    bar(y);\n"
              "}");
        ASSERT_EQUALS("", errout.str());
        check("void foo()\n"
              "{\n"
              "    int y = 1;\n"
              "    switch (x)\n"
              "    {\n"
              "    case 2:\n"
              "        y++;\n"
              "        break;\n"
              "    case 3:\n"
              "        y = 3;\n"
              "    }\n"
              "    bar(y);\n"
              "}");
        ASSERT_EQUALS("", errout.str());
        check("void foo()\n"
              "{\n"
              "    int y = 1;\n"
              "    while(xyz()) {\n"
              "        switch (x)\n"
              "        {\n"
              "        case 2:\n"
              "            y++;\n"
              "            continue;\n"
              "        case 3:\n"
              "            y = 3;\n"
              "        }\n"
              "        bar(y);\n"
              "    }\n"
              "}");
        ASSERT_EQUALS("", errout.str());
        check("void foo()\n"
              "{\n"
              "    int y = 1;\n"
              "    while(xyz()) {\n"
              "        switch (x)\n"
              "        {\n"
              "        case 2:\n"
              "            y++;\n"
              "            throw e;\n"
              "        case 3:\n"
              "            y = 3;\n"
              "        }\n"
              "        bar(y);\n"
              "    }\n"
              "}");
        ASSERT_EQUALS("", errout.str());
        check("void foo()\n"
              "{\n"
              "    int y = 1;\n"
              "    switch (x)\n"
              "    {\n"
              "    case 2:\n"
              "        y++;\n"
              "        printf(\"%d\", y);\n"
              "    case 3:\n"
              "        y = 3;\n"
              "    }\n"
              "    bar(y);\n"
              "}");
        ASSERT_EQUALS("", errout.str());
        check("void foo()\n"
              "{\n"
              "    int y = 1;\n"
              "    switch (x)\n"
              "    {\n"
              "    case 2:\n"
              "        y++;\n"
              "        bar();\n"
              "    case 3:\n"
              "        y = 3;\n"
              "    }\n"
              "    bar(y);\n"
              "}");
        ASSERT_EQUALS("[test.cpp:7] -> [test.cpp:10]: (style) Variable 'y' is reassigned a value before the old one has been used. 'break;' missing?\n", errout.str());

        check("bool f() {\n"
              "    bool ret = false;\n"
              "    switch (switchCond) {\n"
              "    case 1:\n"
              "        ret = true;\n"
              "        break;\n"
              "    case 31:\n"
              "        ret = true;\n"
              "        break;\n"
              "    case 54:\n"
              "        ret = true;\n"
              "        break;\n"
              "    };\n"
              "    ret = true;\n"
              "    return ret;\n"
              "}");
        ASSERT_EQUALS("[test.cpp:5] -> [test.cpp:14]: (style) Variable 'ret' is reassigned a value before the old one has been used.\n"
                      "[test.cpp:8] -> [test.cpp:14]: (style) Variable 'ret' is reassigned a value before the old one has been used.\n"
                      "[test.cpp:11] -> [test.cpp:14]: (style) Variable 'ret' is reassigned a value before the old one has been used.\n",
                      errout.str());
    }

    void switchRedundantBitwiseOperationTest() {
        check("void foo(int a)\n"
              "{\n"
              "    int y = 1;\n"
              "    switch (a)\n"
              "    {\n"
              "    case 2:\n"
              "        y |= 3;\n"
              "    case 3:\n"
              "        y |= 3;\n"
              "        break;\n"
              "    }\n"
              "}");
        ASSERT_EQUALS("[test.cpp:7]: (style) Redundant bitwise operation on 'y' in 'switch' statement. 'break;' missing?\n", errout.str());

        check("void foo(int a)\n"
              "{\n"
              "    int y = 1;\n"
              "    switch (a)\n"
              "    {\n"
              "    case 2:\n"
              "        y = y | 3;\n"
              "    case 3:\n"
              "        y = y | 3;\n"
              "        break;\n"
              "    }\n"
              "}");
        ASSERT_EQUALS("[test.cpp:7]: (style) Redundant bitwise operation on 'y' in 'switch' statement. 'break;' missing?\n", errout.str());

        check("void foo(int a)\n"
              "{\n"
              "    int y = 1;\n"
              "    switch (a)\n"
              "    {\n"
              "    case 2:\n"
              "        y |= 3;\n"
              "    default:\n"
              "        y |= 3;\n"
              "        break;\n"
              "    }\n"
              "}");
        ASSERT_EQUALS("[test.cpp:7]: (style) Redundant bitwise operation on 'y' in 'switch' statement. 'break;' missing?\n", errout.str());

        check("void foo(int a)\n"
              "{\n"
              "    int y = 1;\n"
              "    switch (a)\n"
              "    {\n"
              "    case 2:\n"
              "        y |= 3;\n"
              "    default:\n"
              "        if (z)\n"
              "            y |= 3;\n"
              "        break;\n"
              "    }\n"
              "}");
        ASSERT_EQUALS("", errout.str());

        check("void foo(int a)\n"
              "{\n"
              "    int y = 1;\n"
              "    switch (a)\n"
              "    {\n"
              "    case 2:\n"
              "        y |= z;\n"
              "        z++\n"
              "    default:\n"
              "        y |= z;\n"
              "        break;\n"
              "    }\n"
              "}");
        ASSERT_EQUALS("", errout.str());

        check("void foo(int a)\n"
              "{\n"
              "    int y = 1;\n"
              "    switch (a)\n"
              "    {\n"
              "    case 2:\n"
              "        y |= 3;\n"
              "        bar(y);\n"
              "    case 3:\n"
              "        y |= 3;\n"
              "        break;\n"
              "    }\n"
              "}");
        ASSERT_EQUALS("", errout.str());

        check("void foo(int a)\n"
              "{\n"
              "    int y = 1;\n"
              "    switch (a)\n"
              "    {\n"
              "    case 2:\n"
              "        y |= 3;\n"
              "        y = 4;\n"
              "    case 3:\n"
              "        y |= 3;\n"
              "        break;\n"
              "    }\n"
              "}");
        ASSERT_EQUALS("[test.cpp:7] -> [test.cpp:8]: (style) Variable 'y' is reassigned a value before the old one has been used.\n", errout.str());

        check("void foo(int a)\n"
              "{\n"
              "    int y = 1;\n"
              "    switch (a)\n"
              "    {\n"
              "    case 2:\n"
              "        y &= 3;\n"
              "    case 3:\n"
              "        y &= 3;\n"
              "        break;\n"
              "    }\n"
              "}");
        ASSERT_EQUALS("[test.cpp:7]: (style) Redundant bitwise operation on 'y' in 'switch' statement. 'break;' missing?\n", errout.str());

        check("void foo(int a)\n"
              "{\n"
              "    int y = 1;\n"
              "    switch (a)\n"
              "    {\n"
              "    case 2:\n"
              "        y |= 3;\n"
              "        break;\n"
              "    case 3:\n"
              "        y |= 3;\n"
              "        break;\n"
              "    }\n"
              "}");
        ASSERT_EQUALS("", errout.str());

        check("void foo(int a)\n"
              "{\n"
              "    int y = 1;\n"
              "    switch (a)\n"
              "    {\n"
              "    case 2:\n"
              "        y ^= 3;\n"
              "    case 3:\n"
              "        y ^= 3;\n"
              "        break;\n"
              "    }\n"
              "}");
        ASSERT_EQUALS("", errout.str());

        check("void foo(int a)\n"
              "{\n"
              "    int y = 1;\n"
              "    switch (a)\n"
              "    {\n"
              "    case 2:\n"
              "        y |= 2;\n"
              "    case 3:\n"
              "        y |= 3;\n"
              "        break;\n"
              "    }\n"
              "}");
        ASSERT_EQUALS("", errout.str());

        check("void foo(int a)\n"
              "{\n"
              "    int y = 1;\n"
              "    switch (a)\n"
              "    {\n"
              "    case 2:\n"
              "        y &= 2;\n"
              "    case 3:\n"
              "        y &= 3;\n"
              "        break;\n"
              "    }\n"
              "}");
        ASSERT_EQUALS("", errout.str());

        check("void foo(int a)\n"
              "{\n"
              "    int y = 1;\n"
              "    switch (a)\n"
              "    {\n"
              "    case 2:\n"
              "        y |= 2;\n"
              "    case 3:\n"
              "        y &= 2;\n"
              "        break;\n"
              "    }\n"
              "}");
        ASSERT_EQUALS("", errout.str());
    }

    void unreachableCode() {
        check("void foo(int a) {\n"
              "    while(1) {\n"
              "        if (a++ >= 100) {\n"
              "            break;\n"
              "            continue;\n"
              "        }\n"
              "    }\n"
              "}", nullptr, false, false, false);
        ASSERT_EQUALS("[test.cpp:5]: (style) Consecutive return, break, continue, goto or throw statements are unnecessary.\n", errout.str());

        check("int foo(int a) {\n"
              "    return 0;\n"
              "    return(a-1);\n"
              "}", nullptr, false, false, false);
        ASSERT_EQUALS("[test.cpp:3]: (style) Consecutive return, break, continue, goto or throw statements are unnecessary.\n", errout.str());

        check("int foo(int a) {\n"
              "  A:"
              "    return(0);\n"
              "    goto A;\n"
              "}", nullptr, false, false, false);
        ASSERT_EQUALS("[test.cpp:3]: (style) Consecutive return, break, continue, goto or throw statements are unnecessary.\n", errout.str());

        Settings settings;
        settings.library.setnoreturn("exit", true);
        settings.library.functions["exit"].argumentChecks[1] = Library::ArgumentChecks();
        check("void foo() {\n"
              "    exit(0);\n"
              "    break;\n"
              "}", nullptr, false, false, false, false, &settings);
        ASSERT_EQUALS("[test.cpp:3]: (style) Consecutive return, break, continue, goto or throw statements are unnecessary.\n", errout.str());

        check("class NeonSession {\n"
              "    void exit();\n"
              "};\n"
              "void NeonSession::exit()\n"
              "{\n"
              "    SAL_INFO(\"ucb.ucp.webdav\", \"neon commands cannot be aborted\");\n"
              "}", nullptr, false, false, false, false, &settings);
        ASSERT_EQUALS("", errout.str());

        check("void NeonSession::exit()\n"
              "{\n"
              "    SAL_INFO(\"ucb.ucp.webdav\", \"neon commands cannot be aborted\");\n"
              "}", nullptr, false, false, false, false, &settings);
        ASSERT_EQUALS("", errout.str());

        check("void foo() { xResAccess->exit(); }", nullptr, false, false, false, false, &settings);
        ASSERT_EQUALS("", errout.str());

        check("void foo(int a)\n"
              "{\n"
              "        switch(a) {\n"
              "          case 0:\n"
              "            printf(\"case 0\");\n"
              "            break;\n"
              "            break;\n"
              "          case 1:\n"
              "            c++;\n"
              "            break;\n"
              "         }\n"
              "}", nullptr, false, false, false);
        ASSERT_EQUALS("[test.cpp:7]: (style) Consecutive return, break, continue, goto or throw statements are unnecessary.\n", errout.str());

        check("void foo(int a)\n"
              "{\n"
              "        switch(a) {\n"
              "          case 0:\n"
              "            printf(\"case 0\");\n"
              "            break;\n"
              "          case 1:\n"
              "            c++;\n"
              "            break;\n"
              "         }\n"
              "}");
        ASSERT_EQUALS("", errout.str());

        check("void foo(int a)\n"
              "{\n"
              "        while(true) {\n"
              "          if (a++ >= 100) {\n"
              "            break;\n"
              "            break;\n"
              "          }\n"
              "       }\n"
              "}", nullptr, false, false, false);
        ASSERT_EQUALS("[test.cpp:6]: (style) Consecutive return, break, continue, goto or throw statements are unnecessary.\n", errout.str());

        check("void foo(int a)\n"
              "{\n"
              "        while(true) {\n"
              "          if (a++ >= 100) {\n"
              "            continue;\n"
              "            continue;\n"
              "          }\n"
              "          a+=2;\n"
              "       }\n"
              "}", nullptr, false, false, false);
        ASSERT_EQUALS("[test.cpp:6]: (style) Consecutive return, break, continue, goto or throw statements are unnecessary.\n", errout.str());

        check("void foo(int a)\n"
              "{\n"
              "        while(true) {\n"
              "          if (a++ >= 100) {\n"
              "            continue;\n"
              "          }\n"
              "          a+=2;\n"
              "       }\n"
              "}");
        ASSERT_EQUALS("", errout.str());

        check("int foo() {\n"
              "    throw 0;\n"
              "    return 1;\n"
              "}", nullptr, false, false, false);
        ASSERT_EQUALS("[test.cpp:3]: (style) Consecutive return, break, continue, goto or throw statements are unnecessary.\n", errout.str());

        check("void foo() {\n"
              "    throw 0;\n"
              "    return;\n"
              "}", nullptr, false, false, false);
        ASSERT_EQUALS("[test.cpp:3]: (style) Consecutive return, break, continue, goto or throw statements are unnecessary.\n", errout.str());

        check("int foo() {\n"
              "    throw = 0;\n"
              "    return 1;\n"
              "}", "test.c", false, false, false);
        ASSERT_EQUALS("", errout.str());

        check("int foo() {\n"
              "    return 0;\n"
              "    return 1;\n"
              "}", nullptr, false, false, false);
        ASSERT_EQUALS("[test.cpp:3]: (style) Consecutive return, break, continue, goto or throw statements are unnecessary.\n", errout.str());

        check("int foo() {\n"
              "    return 0;\n"
              "    foo();\n"
              "}", nullptr, false, false, false);
        ASSERT_EQUALS("[test.cpp:3]: (style) Statements following return, break, continue, goto or throw will never be executed.\n", errout.str());

        check("int foo(int unused) {\n"
              "    return 0;\n"
              "    (void)unused;\n"
              "}", nullptr, false, false, false);
        ASSERT_EQUALS("", errout.str());

        check("int foo(int unused1, int unused2) {\n"
              "    return 0;\n"
              "    (void)unused1;\n"
              "    (void)unused2;\n"
              "}", nullptr, false, false, false);
        ASSERT_EQUALS("", errout.str());

        check("int foo(int unused1, int unused2) {\n"
              "    return 0;\n"
              "    (void)unused1;\n"
              "    (void)unused2;\n"
              "    foo();\n"
              "}", nullptr, false, false, false);
        ASSERT_EQUALS("[test.cpp:5]: (style) Statements following return, break, continue, goto or throw will never be executed.\n", errout.str());

        check("int foo() {\n"
              "    if(bar)\n"
              "        return 0;\n"
              "    return 124;\n"
              "}");
        ASSERT_EQUALS("", errout.str());

        check("int foo() {\n"
              "    while(bar) {\n"
              "        return 0;\n"
              "        return 0;\n"
              "        return 0;\n"
              "        return 0;\n"
              "    }\n"
              "    return 124;\n"
              "}", nullptr, false, false, false);
        ASSERT_EQUALS("[test.cpp:4]: (style) Consecutive return, break, continue, goto or throw statements are unnecessary.\n", errout.str());

        check("void foo() {\n"
              "    while(bar) {\n"
              "        return;\n"
              "        break;\n"
              "    }\n"
              "}", nullptr, false, false, false);
        ASSERT_EQUALS("[test.cpp:4]: (style) Consecutive return, break, continue, goto or throw statements are unnecessary.\n", errout.str());

        // #5707
        check("extern int i,j;\n"
              "int foo() {\n"
              "    switch(i) {\n"
              "        default: j=1; break;\n"
              "    }\n"
              "    return 0;\n"
              "    j=2;\n"
              "}", nullptr, false, false, false);
        ASSERT_EQUALS("[test.cpp:7]: (style) Statements following return, break, continue, goto or throw will never be executed.\n", errout.str());

        check("int foo() {\n"
              "    return 0;\n"
              "  label:\n"
              "    throw 0;\n"
              "}", nullptr, false, false, false);
        ASSERT_EQUALS("[test.cpp:3]: (style) Label 'label' is not used.\n", errout.str());

        check("struct A {\n"
              "    virtual void foo  (P & Val) throw ();\n"
              "    virtual void foo1 (P & Val) throw ();\n"
              "}");
        ASSERT_EQUALS("", errout.str());

        check("int foo() {\n"
              "    goto label;\n"
              "    while (true) {\n"
              "     bar();\n"
              "     label:\n"
              "    }\n"
              "}");
        ASSERT_EQUALS("", errout.str()); // #3457

        check("int foo() {\n"
              "    goto label;\n"
              "    do {\n"
              "     bar();\n"
              "     label:\n"
              "    } while (true);\n"
              "}");
        ASSERT_EQUALS("", errout.str()); // #3457

        check("int foo() {\n"
              "    goto label;\n"
              "    for (;;) {\n"
              "     bar();\n"
              "     label:\n"
              "    }\n"
              "}");
        ASSERT_EQUALS("", errout.str()); // #3457

        // #3383. TODO: Use preprocessor
        check("int foo() {\n"
              "\n" // #ifdef A
              "    return 0;\n"
              "\n" // #endif
              "    return 1;\n"
              "}", nullptr, false, false, false);
        ASSERT_EQUALS("", errout.str());
        check("int foo() {\n"
              "\n" // #ifdef A
              "    return 0;\n"
              "\n" // #endif
              "    return 1;\n"
              "}", nullptr, false, true, false);
        ASSERT_EQUALS("[test.cpp:5]: (style, inconclusive) Consecutive return, break, continue, goto or throw statements are unnecessary.\n", errout.str());

        // #4711 lambda functions
        check("int f() {\n"
              "    return g([](int x){(void)x+1; return x;});\n"
              "}",
              nullptr,
              false,
              false,
              false);
        ASSERT_EQUALS("", errout.str());

        // #4756
        check("template <>\n"
              "inline uint16_t htobe(uint16_t value) {\n"
              "     return ( __extension__ ({\n"
              "         register unsigned short int __v, __x = (unsigned short int) (value);\n"
              "         if (__builtin_constant_p (__x))\n"
              "             __v = ((unsigned short int) ((((__x) >> 8) & 0xff) | (((__x) & 0xff) << 8)));\n"
              "         else\n"
              "             __asm__ (\"rorw $8, %w0\" : \"=r\" (__v) : \"0\" (__x) : \"cc\");\n"
              "         (void)__v;\n"
              "     }));\n"
              "}", nullptr, false, false, false);
        ASSERT_EQUALS("", errout.str());

        // #6008
        check("static std::function< int ( int, int ) > GetFunctor() {\n"
              "    return [](int a_, int b_) -> int {\n"
              "        int sum = a_ + b_;\n"
              "        return sum;\n"
              "    };\n"
              "}", nullptr, false, false, false);
        ASSERT_EQUALS("", errout.str());

        // #5789
        check("struct per_state_info {\n"
              "    uint64_t enter, exit;\n"
              "    uint64_t events;\n"
              "    per_state_info() : enter(0), exit(0), events(0) {}\n"
              "};", nullptr, false, false, false);
        ASSERT_EQUALS("", errout.str());

        // #6664
        check("void foo() {\n"
              "    (beat < 100) ? (void)0 : exit(0);\n"
              "    bar();\n"
              "}", nullptr, false, false, false, false, &settings);
        ASSERT_EQUALS("", errout.str());

        check("void foo() {\n"
              "    (beat < 100) ? exit(0) : (void)0;\n"
              "    bar();\n"
              "}", nullptr, false, false, false, false, &settings);
        ASSERT_EQUALS("", errout.str());

        // #8261
        // TODO Do not throw AST validation exception
        TODO_ASSERT_THROW(check("void foo() {\n"
                                "    (beat < 100) ? (void)0 : throw(0);\n"
                                "    bar();\n"
                                "}", nullptr, false, false, false, false, &settings), InternalError);
        //ASSERT_EQUALS("", errout.str());

        check("int foo() {\n"
              "    exit(0);\n"
              "    return 1;\n" // <- clarify for tools that function does not continue..
              "}");
        ASSERT_EQUALS("", errout.str());

        check("void f() {\n"
              "    enum : uint8_t { A, B } var = A;\n"
              "}\n");
        ASSERT_EQUALS("", errout.str());

        checkP("#define INB(x) __extension__ ({ u_int tmp = (x); inb(tmp); })\n" // #4739
               "static unsigned char cmos_hal_read(unsigned index) {\n"
               "    unsigned short port_0, port_1;\n"
               "    assert(!verify_cmos_byte_index(index));\n"
               "    if (index < 128) {\n"
               "      port_0 = 0x70;\n"
               "      port_1 = 0x71;\n"
               "    }\n"
               "    else {\n"
               "      port_0 = 0x72;\n"
               "      port_1 = 0x73;\n"
               "    }\n"
               "    OUTB(index, port_0);\n"
               "    return INB(port_1);\n"
               "}\n", "test.c");
        ASSERT_EQUALS("", errout.str());
    }

    void redundantContinue() {
        check("void f() {\n" // #11195
              "    for (int i = 0; i < 10; ++i) {\n"
              "        printf(\"i = %d\\n\", i);\n"
              "        continue;\n"
              "    }\n"
              "}\n");
        ASSERT_EQUALS("[test.cpp:4]: (style) 'continue' is redundant since it is the last statement in a loop.\n", errout.str());

        check("void f() {\n"
              "    int i = 0;"
              "    do {\n"
              "        ++i;\n"
              "        printf(\"i = %d\\n\", i);\n"
              "        continue;\n"
              "    } while (i < 10);\n"
              "}\n");
        ASSERT_EQUALS("[test.cpp:5]: (style) 'continue' is redundant since it is the last statement in a loop.\n", errout.str());
    }


    void suspiciousCase() {
        check("void foo() {\n"
              "    switch(a) {\n"
              "        case A&&B:\n"
              "            foo();\n"
              "        case (A||B):\n"
              "            foo();\n"
              "        case A||B:\n"
              "            foo();\n"
              "    }\n"
              "}");
        ASSERT_EQUALS("[test.cpp:3]: (warning, inconclusive) Found suspicious case label in switch(). Operator '&&' probably doesn't work as intended.\n"
                      "[test.cpp:5]: (warning, inconclusive) Found suspicious case label in switch(). Operator '||' probably doesn't work as intended.\n"
                      "[test.cpp:7]: (warning, inconclusive) Found suspicious case label in switch(). Operator '||' probably doesn't work as intended.\n", errout.str());

        check("void foo() {\n"
              "    switch(a) {\n"
              "        case 1:\n"
              "            a=A&&B;\n"
              "    }\n"
              "}");
        ASSERT_EQUALS("", errout.str());

        // TODO Do not throw AST validation exception
        TODO_ASSERT_THROW(check("void foo() {\n"
                                "    switch(a) {\n"
                                "        case A&&B?B:A:\n"
                                "            foo();\n"
                                "    }\n"
                                "}"), InternalError);
        //ASSERT_EQUALS("", errout.str());
    }

    void suspiciousEqualityComparison() {
        check("void foo(int c) {\n"
              "    if (x) c == 0;\n"
              "}");
        ASSERT_EQUALS("[test.cpp:2]: (warning, inconclusive) Found suspicious equality comparison. Did you intend to assign a value instead?\n", errout.str());

        check("void foo(const int* c) {\n"
              "    if (x) *c == 0;\n"
              "}");
        ASSERT_EQUALS("[test.cpp:2]: (warning, inconclusive) Found suspicious equality comparison. Did you intend to assign a value instead?\n", errout.str());


        check("void foo(int c) {\n"
              "    if (c == 1) {\n"
              "        c = 0;\n"
              "    }\n"
              "}");
        ASSERT_EQUALS("", errout.str());

        check("void foo(int c) {\n"
              "    c == 1;\n"
              "}");
        ASSERT_EQUALS("[test.cpp:2]: (warning, inconclusive) Found suspicious equality comparison. Did you intend to assign a value instead?\n", errout.str());

        check("void foo(int c) {\n"
              "    for (int i = 0; i == 10; i ++) {\n"
              "        a ++;\n"
              "    }\n"
              "}");
        ASSERT_EQUALS("", errout.str());

        check("void foo(int c) {\n"
              "    for (i == 0; i < 10; i ++) {\n"
              "        c ++;\n"
              "    }\n"
              "}");
        ASSERT_EQUALS("[test.cpp:2]: (warning, inconclusive) Found suspicious equality comparison. Did you intend to assign a value instead?\n", errout.str());

        check("void foo(int c) {\n"
              "    for (i == 1; i < 10; i ++) {\n"
              "        c ++;\n"
              "    }\n"
              "}");
        ASSERT_EQUALS("[test.cpp:2]: (warning, inconclusive) Found suspicious equality comparison. Did you intend to assign a value instead?\n", errout.str());

        check("void foo(int c) {\n"
              "    for (i == 2; i < 10; i ++) {\n"
              "        c ++;\n"
              "    }\n"
              "}");
        ASSERT_EQUALS("[test.cpp:2]: (warning, inconclusive) Found suspicious equality comparison. Did you intend to assign a value instead?\n", errout.str());

        check("void foo(int c) {\n"
              "    for (int i = 0; i < 10; i == c) {\n"
              "        c ++;\n"
              "    }\n"
              "}");
        ASSERT_EQUALS("[test.cpp:2]: (warning, inconclusive) Found suspicious equality comparison. Did you intend to assign a value instead?\n", errout.str());

        check("void foo(int c) {\n"
              "    for (; running == 1;) {\n"
              "        c ++;\n"
              "    }\n"
              "}");
        ASSERT_EQUALS("", errout.str());

        check("void foo(int c) {\n"
              "    printf(\"%i\", ({x==0;}));\n"
              "}");
        ASSERT_EQUALS("", errout.str());

        check("void foo(int arg) {\n"
              "    printf(\"%i\", ({int x = do_something(); x == 0;}));\n"
              "}");
        ASSERT_EQUALS("", errout.str());

        check("void foo(int x) {\n"
              "    printf(\"%i\", ({x == 0; x > 0 ? 10 : 20}));\n"
              "}");
        ASSERT_EQUALS("[test.cpp:2]: (warning, inconclusive) Found suspicious equality comparison. Did you intend to assign a value instead?\n", errout.str());

        check("void foo(int x) {\n"
              "    for (const Token* end = tok->link(); tok != end; tok = (tok == end) ? end : tok->next()) {\n"
              "        x++;\n"
              "    }\n"
              "}");
        ASSERT_EQUALS("", errout.str());

        check("void foo(int x) {\n"
              "    for (int i = (x == 0) ? 0 : 5; i < 10; i ++) {\n"
              "        x++;\n"
              "    }\n"
              "}");
        ASSERT_EQUALS("", errout.str());

        check("void foo(int x) {\n"
              "    for (int i = 0; i < 10; i += (x == 5) ? 1 : 2) {\n"
              "        x++;\n"
              "    }\n"
              "}");
        ASSERT_EQUALS("", errout.str());
    }

    void suspiciousUnaryPlusMinus() { // #8004
        check("int g() { return 1; }\n"
              "void f() {\n"
              "    +g();\n"
              "    -g();\n"
              "}\n");
        ASSERT_EQUALS("[test.cpp:3]: (warning, inconclusive) Found suspicious operator '+', result is not used.\n"
                      "[test.cpp:4]: (warning, inconclusive) Found suspicious operator '-', result is not used.\n",
                      errout.str());

        check("void f(int i) {\n"
              "    +i;\n"
              "    -i;\n"
              "}\n");
        ASSERT_EQUALS("[test.cpp:2]: (warning, inconclusive) Found suspicious operator '+', result is not used.\n"
                      "[test.cpp:3]: (warning, inconclusive) Found suspicious operator '-', result is not used.\n",
                      errout.str());
    }

    void selfAssignment() {
        check("void foo()\n"
              "{\n"
              "    int x = 1;\n"
              "    x = x;\n"
              "    return 0;\n"
              "}");
        ASSERT_EQUALS("[test.cpp:4]: (warning) Redundant assignment of 'x' to itself.\n", errout.str());

        check("void foo()\n"
              "{\n"
              "    int x = x;\n"
              "}");
        ASSERT_EQUALS("[test.cpp:3]: (warning) Redundant assignment of 'x' to itself.\n", errout.str());

        check("struct A { int b; };\n"
              "void foo(A* a1, A* a2) {\n"
              "    a1->b = a1->b;\n"
              "}");
        ASSERT_EQUALS("[test.cpp:3]: (warning) Redundant assignment of 'a1->b' to itself.\n", errout.str());

        check("int x;\n"
              "void f()\n"
              "{\n"
              "    x = x = 3;\n"
              "}");
        ASSERT_EQUALS("[test.cpp:4]: (warning) Redundant assignment of 'x' to itself.\n", errout.str());

        // #4073 (segmentation fault)
        check("void Foo::myFunc( int a )\n"
              "{\n"
              "    if (a == 42)\n"
              "    a = a;\n"
              "}");

        check("void foo()\n"
              "{\n"
              "    int x = 1;\n"
              "    x = x + 1;\n"
              "    return 0;\n"
              "}");
        ASSERT_EQUALS("", errout.str());

        check("void foo()\n"
              "{\n"
              "        int *x = getx();\n"
              "        *x = x;\n"
              "}");
        ASSERT_EQUALS("", errout.str());

        check("void foo() {\n"
              "    BAR *x = getx();\n"
              "    x = x;\n"
              "}");
        ASSERT_EQUALS("[test.cpp:3]: (warning) Redundant assignment of 'x' to itself.\n", errout.str());

        // #2502 - non-primitive type -> there might be some side effects
        check("void foo()\n"
              "{\n"
              "    Fred fred; fred = fred;\n"
              "}");
        ASSERT_EQUALS("", errout.str());

        check("void f(int x) {\n"
              "    x = (x == 0);"
              "    func(x);\n"
              "}");
        ASSERT_EQUALS("", errout.str());

        check("void f(int x) {\n"
              "    x = (x != 0);"
              "    func(x);\n"
              "}");
        ASSERT_EQUALS("", errout.str());

        // ticket #3001 - false positive
        check("void foo(int x) {\n"
              "    x = x ? x : 0;\n"
              "}");
        ASSERT_EQUALS("", errout.str());

        // #3800 - false negative when variable is extern
        check("extern int i;\n"
              "void f() {\n"
              "    i = i;\n"
              "}");
        ASSERT_EQUALS("[test.cpp:3]: (warning) Redundant assignment of 'i' to itself.\n", errout.str());

        // #4291 - id for variables accessed through 'this'
        check("class Foo {\n"
              "    int var;\n"
              "    void func();\n"
              "};\n"
              "void Foo::func() {\n"
              "    this->var = var;\n"
              "}");
        ASSERT_EQUALS("[test.cpp:6]: (warning) Redundant assignment of 'this->var' to itself.\n", errout.str());

        check("class Foo {\n"
              "    int var;\n"
              "    void func(int var);\n"
              "};\n"
              "void Foo::func(int var) {\n"
              "    this->var = var;\n"
              "}");
        ASSERT_EQUALS("", errout.str());

        // #6406 - designated initializer doing bogus self assignment
        check("struct callbacks {\n"
              "    void (*s)(void);\n"
              "};\n"
              "void something(void) {}\n"
              "void f() {\n"
              "    struct callbacks ops = { .s = ops.s };\n"
              "}");
        TODO_ASSERT_EQUALS("[test.cpp:6]: (warning) Redundant assignment of 'something' to itself.\n", "", errout.str());

        check("class V\n"
              "{\n"
              "public:\n"
              "    V()\n"
              "    {\n"
              "        x = y = z = 0.0;\n"
              "    }\n"
              "    V( double x, const double y_, const double &z_)\n"
              "    {\n"
              "        x = x; y = y; z = z;\n"
              "    }\n"
              "    double x, y, z;\n"
              "};");
        ASSERT_EQUALS("[test.cpp:10]: (warning) Redundant assignment of 'x' to itself.\n"
                      "[test.cpp:10]: (warning) Redundant assignment of 'y' to itself.\n"
                      "[test.cpp:10]: (warning) Redundant assignment of 'z' to itself.\n", errout.str());

        check("void f(int i) { i = !!i; }");
        ASSERT_EQUALS("", errout.str());

        check("void foo() {\n"
              "    int x = 1;\n"
              "    int &ref = x;\n"
              "    ref = x;\n"
              "}\n");
        ASSERT_EQUALS("[test.cpp:4]: (warning) Redundant assignment of 'ref' to itself.\n", errout.str());

        check("class Foo {\n" // #9850
              "    int i{};\n"
              "    void modify();\n"
              "    void method() {\n"
              "        Foo copy = *this;\n"
              "        modify();\n"
              "        *this = copy;\n"
              "    }\n"
              "};\n");
        ASSERT_EQUALS("", errout.str());
    }

    void trac1132() {
        check("class Lock\n"
              "{\n"
              "public:\n"
              "    Lock(int i)\n"
              "    {\n"
              "        std::cout << \"Lock \" << i << std::endl;\n"
              "    }\n"
              "    ~Lock()\n"
              "    {\n"
              "        std::cout << \"~Lock\" << std::endl;\n"
              "    }\n"
              "};\n"
              "int main()\n"
              "{\n"
              "    Lock(123);\n"
              "    std::cout << \"hello\" << std::endl;\n"
              "    return 0;\n"
              "}");
        ASSERT_EQUALS("[test.cpp:15]: (style) Instance of 'Lock' object is destroyed immediately.\n", errout.str());
    }

    void trac3693() {
        check("struct A{\n"
              "  enum {\n"
              "    b = 300\n"
              "  };\n"
              "};\n"
              "const int DFLT_TIMEOUT = A::b % 1000000 ;\n", nullptr, false, false, false);
        ASSERT_EQUALS("", errout.str());
    }

    void testMisusedScopeObjectDoesNotPickFunction1() {
        check("int main ( )\n"
              "{\n"
              "    CouldBeFunction ( 123 ) ;\n"
              "    return 0 ;\n"
              "}");
        ASSERT_EQUALS("", errout.str());
    }

    void testMisusedScopeObjectDoesNotPickFunction2() {
        check("struct error {\n"
              "    error() {}\n"
              "};\n"
              "\n"
              "class parser {\n"
              "public:\n"
              "    void error() const {}\n"
              "\n"
              "    void foo() const {\n"
              "        error();\n"
              "        do_something();\n"
              "    }\n"
              "};");
        ASSERT_EQUALS("", errout.str());
    }

    void testMisusedScopeObjectPicksClass() {
        check("class NotAFunction ;\n"
              "int function ( )\n"
              "{\n"
              "    NotAFunction ( 123 );\n"
              "    return 0 ;\n"
              "}");
        ASSERT_EQUALS("[test.cpp:4]: (style) Instance of 'NotAFunction' object is destroyed immediately.\n", errout.str());
    }

    void testMisusedScopeObjectPicksStruct() {
        check("struct NotAClass;\n"
              "bool func ( )\n"
              "{\n"
              "    NotAClass ( 123 ) ;\n"
              "    return true ;\n"
              "}");
        ASSERT_EQUALS("[test.cpp:4]: (style) Instance of 'NotAClass' object is destroyed immediately.\n", errout.str());
    }

    void testMisusedScopeObjectDoesNotPickIf() {
        check("bool func( int a , int b , int c )\n"
              "{\n"
              "    if ( a > b ) return c == a ;\n"
              "    return b == a ;\n"
              "}");
        ASSERT_EQUALS("", errout.str());
    }

    void testMisusedScopeObjectDoesNotPickConstructorDeclaration() {
        check("class Something : public SomethingElse\n"
              "{\n"
              "public:\n"
              "~Something ( ) ;\n"
              "Something ( ) ;\n"
              "}");
        ASSERT_EQUALS("", errout.str());
    }

    void testMisusedScopeObjectDoesNotPickFunctor() {
        check("class IncrementFunctor\n"
              "{\n"
              "public:\n"
              "    void operator()(int &i)\n"
              "    {\n"
              "        ++i;\n"
              "    }\n"
              "};\n"
              "\n"
              "int main()\n"
              "{\n"
              "    int a = 1;\n"
              "    IncrementFunctor()(a);\n"
              "    return a;\n"
              "}");
        ASSERT_EQUALS("", errout.str());
    }

    void testMisusedScopeObjectDoesNotPickLocalClassConstructors() {
        check("void f() {\n"
              "    class Foo {\n"
              "        Foo() { }\n"
              "        Foo(int a) { }\n"
              "        Foo(int a, int b) { }\n"
              "    };\n"
              "    Foo();\n"
              "    do_something();\n"
              "}");
        ASSERT_EQUALS("[test.cpp:7]: (style) Instance of 'Foo' object is destroyed immediately.\n", errout.str());
    }

    void testMisusedScopeObjectDoesNotPickUsedObject() {
        check("struct Foo {\n"
              "    void bar() {\n"
              "    }\n"
              "};\n"
              "\n"
              "void fn() {\n"
              "    Foo().bar();\n"
              "}");
        ASSERT_EQUALS("", errout.str());
    }

    void testMisusedScopeObjectDoesNotPickPureC() {
        // Ticket #2352
        const char code[] = "struct cb_watch_bool {\n"
                            "    int a;\n"
                            "};\n"
                            "\n"
                            "void f()\n"
                            "{\n"
                            "    cb_watch_bool();\n"
                            "    do_something();\n"
                            "}\n";

        check(code, "test.cpp");
        ASSERT_EQUALS("[test.cpp:7]: (style) Instance of 'cb_watch_bool' object is destroyed immediately.\n", errout.str());

        check(code, "test.c");
        ASSERT_EQUALS("", errout.str());

        // Ticket #2639
        check("struct stat { int a; int b; };\n"
              "void stat(const char *fn, struct stat *);\n"
              "\n"
              "void foo() {\n"
              "    stat(\"file.txt\", &st);\n"
              "    do_something();\n"
              "}");
        ASSERT_EQUALS("",errout.str());

        check("struct AMethodObject {\n" // #4336
              "    AMethodObject(double, double, double);\n"
              "};\n"
              "struct S {\n"
              "    static void A(double, double, double);\n"
              "};\n"
              "void S::A(double const a1, double const a2, double const a3) {\n"
              "    AMethodObject(a1, a2, a3);\n"
              "}\n");
        ASSERT_EQUALS("",errout.str());
    }

    void testMisusedScopeObjectDoesNotPickNestedClass() {
        const char code[] = "class ios_base {\n"
                            "public:\n"
                            "  class Init {\n"
                            "  public:\n"
                            "  };\n"
                            "};\n"
                            "class foo {\n"
                            "public:\n"
                            "  foo();\n"
                            "  void Init(int);\n"
                            "};\n"
                            "foo::foo() {\n"
                            "  Init(0);\n"
                            "  do_something();\n"
                            "}\n";

        check(code, "test.cpp");
        ASSERT_EQUALS("", errout.str());
    }

    void testMisusedScopeObjectInConstructor() {
        const char code[] = "class Foo {\n"
                            "public:\n"
                            "  Foo(char x) {\n"
                            "    Foo(x, 0);\n"
                            "    do_something();\n"
                            "  }\n"
                            "  Foo(char x, int y) { }\n"
                            "};\n";
        check(code, "test.cpp");
        ASSERT_EQUALS("[test.cpp:4]: (style) Instance of 'Foo' object is destroyed immediately.\n", errout.str());
    }

    void testMisusedScopeObjectNoCodeAfter() {
        check("class Foo {};\n"
              "void f() {\n"
              "  Foo();\n" // No code after class => don't warn
              "}", "test.cpp");
        ASSERT_EQUALS("", errout.str());
    }

    void testMisusedScopeObjectStandardType() {
        check("int g();\n"
              "void f(int i) {\n"
              "    int();\n"
              "    int(0);\n"
              "    int( g() );\n" // don't warn
              "    int{};\n"
              "    int{ 0 };\n"
              "    int{ i };\n"
              "    int{ g() };\n" // don't warn
              "    g();\n"
              "}\n", "test.cpp");
        ASSERT_EQUALS("[test.cpp:3]: (style) Instance of 'int' object is destroyed immediately.\n"
                      "[test.cpp:4]: (style) Instance of 'int' object is destroyed immediately.\n"
                      "[test.cpp:6]: (style) Instance of 'int' object is destroyed immediately.\n"
                      "[test.cpp:7]: (style) Instance of 'int' object is destroyed immediately.\n"
                      "[test.cpp:8]: (style) Instance of 'int' object is destroyed immediately.\n",
                      errout.str());
<<<<<<< HEAD
    }

    void testMisusedScopeObjectNamespace() { // #4479
        check("namespace M {\n"
              "    namespace N {\n"
              "        struct S {};\n"
              "    }\n"
              "}\n"
              "int f() {\n"
              "    M::N::S();\n"
              "    return 0;\n"
              "}\n", "test.cpp");
        ASSERT_EQUALS("[test.cpp:7]: (style) Instance of 'S' object is destroyed immediately.\n", errout.str());
=======

        check("void f(int j) {\n"
              "    for (; bool(j); ) {}\n"
              "}\n", "test.cpp");
        ASSERT_EQUALS("", errout.str());

        check("void g() {\n"
              "    float (f);\n"
              "    float (*p);\n"
              "}\n", "test.cpp");
        ASSERT_EQUALS("", errout.str());

        check("int f(int i) {\n"
              "    void();\n"
              "    return i;\n"
              "}\n", "test.cpp");
        ASSERT_EQUALS("", errout.str());
>>>>>>> f27fbdd8
    }

    void trac2084() {
        check("void f()\n"
              "{\n"
              "    struct sigaction sa;\n"
              "\n"
              "    { sigaction(SIGHUP, &sa, 0); };\n"
              "    { sigaction(SIGINT, &sa, 0); };\n"
              "}");
        ASSERT_EQUALS("", errout.str());
    }

    void trac2071() {
        check("void f() {\n"
              "    struct AB {\n"
              "        AB(int a) { }\n"
              "    };\n"
              "\n"
              "    const AB ab[3] = { AB(0), AB(1), AB(2) };\n"
              "}");
        ASSERT_EQUALS("", errout.str());
    }

    void clarifyCalculation() {
        check("int f(char c) {\n"
              "    return 10 * (c == 0) ? 1 : 2;\n"
              "}");
        ASSERT_EQUALS("[test.cpp:2]: (style) Clarify calculation precedence for '*' and '?'.\n", errout.str());

        check("void f(char c) {\n"
              "    printf(\"%i\", 10 * (c == 0) ? 1 : 2);\n"
              "}");
        ASSERT_EQUALS("[test.cpp:2]: (style) Clarify calculation precedence for '*' and '?'.\n", errout.str());

        check("void f() {\n"
              "    return (2*a)?b:c;\n"
              "}");
        ASSERT_EQUALS("", errout.str());

        check("void f(char c) {\n"
              "    printf(\"%i\", a + b ? 1 : 2);\n"
              "}",nullptr,false,false,false);
        ASSERT_EQUALS("[test.cpp:2]: (style) Clarify calculation precedence for '+' and '?'.\n", errout.str());

        check("void f() {\n"
              "    std::cout << x << y ? 2 : 3;\n"
              "}");
        ASSERT_EQUALS("[test.cpp:2]: (style) Clarify calculation precedence for '<<' and '?'.\n", errout.str());

        check("void f() {\n"
              "    int ab = a - b ? 2 : 3;\n"
              "}");
        ASSERT_EQUALS("[test.cpp:2]: (style) Clarify calculation precedence for '-' and '?'.\n", errout.str());

        check("void f() {\n"
              "    int ab = a | b ? 2 : 3;\n"
              "}");
        ASSERT_EQUALS("[test.cpp:2]: (style) Clarify calculation precedence for '|' and '?'.\n", errout.str());

        // ticket #195
        check("int f(int x, int y) {\n"
              "    return x >> ! y ? 8 : 2;\n"
              "}");
        ASSERT_EQUALS("[test.cpp:2]: (style) Clarify calculation precedence for '>>' and '?'.\n", errout.str());

        check("int f() {\n"
              "   return shift < sizeof(int64_t)*8 ? 1 : 2;\n"
              "}");
        ASSERT_EQUALS("", errout.str());

        check("void f() { a = *p ? 1 : 2; }");
        ASSERT_EQUALS("", errout.str());

        check("void f(int x) { const char *p = x & 1 ? \"1\" : \"0\"; }");
        ASSERT_EQUALS("", errout.str());

        check("void foo() { x = a % b ? \"1\" : \"0\"; }");
        ASSERT_EQUALS("", errout.str());

        check("void f(int x) { return x & 1 ? '1' : '0'; }");
        ASSERT_EQUALS("", errout.str());

        check("void f(int x) { return x & 16 ? 1 : 0; }");
        ASSERT_EQUALS("", errout.str());

        check("void f(int x) { return x % 16 ? 1 : 0; }");
        ASSERT_EQUALS("", errout.str());

        check("enum {X,Y}; void f(int x) { return x & Y ? 1 : 0; }");
        ASSERT_EQUALS("", errout.str());
    }

    void clarifyStatement() {
        check("char* f(char* c) {\n"
              "    *c++;\n"
              "    return c;\n"
              "}");
        ASSERT_EQUALS(
            "[test.cpp:2]: (warning, inconclusive) Found suspicious operator '*', result is not used.\n"
            "[test.cpp:2]: (warning) In expression like '*A++' the result of '*' is unused. Did you intend to write '(*A)++;'?\n",
            errout.str());

        check("char* f(char** c) {\n"
              "    *c[5]--;\n"
              "    return *c;\n"
              "}");
        ASSERT_EQUALS(
            "[test.cpp:2]: (warning, inconclusive) Found suspicious operator '*', result is not used.\n"
            "[test.cpp:2]: (warning) In expression like '*A++' the result of '*' is unused. Did you intend to write '(*A)++;'?\n",
            errout.str());

        check("void f(Foo f) {\n"
              "    *f.a++;\n"
              "}");
        ASSERT_EQUALS(
            "[test.cpp:2]: (warning, inconclusive) Found suspicious operator '*', result is not used.\n"
            "[test.cpp:2]: (warning) In expression like '*A++' the result of '*' is unused. Did you intend to write '(*A)++;'?\n",
            errout.str());

        check("void f(Foo f) {\n"
              "    *f.a[5].v[3]++;\n"
              "}");
        ASSERT_EQUALS(
            "[test.cpp:2]: (warning, inconclusive) Found suspicious operator '*', result is not used.\n"
            "[test.cpp:2]: (warning) In expression like '*A++' the result of '*' is unused. Did you intend to write '(*A)++;'?\n",
            errout.str());

        check("void f(Foo f) {\n"
              "    *f.a(1, 5).v[x + y]++;\n"
              "}");
        ASSERT_EQUALS(
            "[test.cpp:2]: (warning, inconclusive) Found suspicious operator '*', result is not used.\n"
            "[test.cpp:2]: (warning) In expression like '*A++' the result of '*' is unused. Did you intend to write '(*A)++;'?\n",
            errout.str());

        check("char* f(char* c) {\n"
              "    (*c)++;\n"
              "    return c;\n"
              "}");
        ASSERT_EQUALS("", errout.str());

        check("void f(char* c) {\n"
              "    bar(*c++);\n"
              "}");
        ASSERT_EQUALS("", errout.str());

        check("char*** f(char*** c) {\n"
              "    ***c++;\n"
              "    return c;\n"
              "}");
        ASSERT_EQUALS(
            "[test.cpp:2]: (warning, inconclusive) Found suspicious operator '*', result is not used.\n"
            "[test.cpp:2]: (warning) In expression like '*A++' the result of '*' is unused. Did you intend to write '(*A)++;'?\n",
            errout.str());

        check("char** f(char*** c) {\n"
              "    **c[5]--;\n"
              "    return **c;\n"
              "}");
        ASSERT_EQUALS(
            "[test.cpp:2]: (warning, inconclusive) Found suspicious operator '*', result is not used.\n"
            "[test.cpp:2]: (warning) In expression like '*A++' the result of '*' is unused. Did you intend to write '(*A)++;'?\n",
            errout.str());

        check("char*** f(char*** c) {\n"
              "    (***c)++;\n"
              "    return c;\n"
              "}");
        ASSERT_EQUALS("", errout.str());

        check("void f(const int*** p) {\n" // #10923
              "    delete[] **p;\n"
              "}\n");
        ASSERT_EQUALS("", errout.str());

        check("void *f(char** c) {\n"
              "    bar(**c++);\n"
              "}");
        ASSERT_EQUALS("", errout.str());

        check("void *f(char* p) {\n"
              "    for (p = path; *p++;) ;\n"
              "}");
        ASSERT_EQUALS("", errout.str());

        check("void f() {\n"
              "    std::array<std::array<double,3>,3> array;\n"
              "}\n");
        ASSERT_EQUALS("", errout.str());
    }

    void duplicateBranch() {
        check("void f(int a, int &b) {\n"
              "    if (a)\n"
              "        b = 1;\n"
              "    else\n"
              "        b = 1;\n"
              "}");
        ASSERT_EQUALS("[test.cpp:4] -> [test.cpp:2]: (style, inconclusive) Found duplicate branches for 'if' and 'else'.\n", errout.str());

        check("void f(int a, int &b) {\n"
              "    if (a) {\n"
              "        if (a == 1)\n"
              "            b = 2;\n"
              "        else\n"
              "            b = 2;\n"
              "    } else\n"
              "        b = 1;\n"
              "}");
        ASSERT_EQUALS("[test.cpp:5] -> [test.cpp:3]: (style, inconclusive) Found duplicate branches for 'if' and 'else'.\n", errout.str());

        check("void f(int a, int &b) {\n"
              "    if (a == 1)\n"
              "        b = 1;\n"
              "    else {\n"
              "        if (a)\n"
              "            b = 2;\n"
              "        else\n"
              "            b = 2;\n"
              "    }\n"
              "}");
        ASSERT_EQUALS("[test.cpp:7] -> [test.cpp:5]: (style, inconclusive) Found duplicate branches for 'if' and 'else'.\n", errout.str());

        check("int f(int signed, unsigned char value) {\n"
              "    int ret;\n"
              "    if (signed)\n"
              "        ret = (signed char)value;\n"  // cast must be kept so the simplifications and verification is skipped
              "    else\n"
              "        ret = (unsigned char)value;\n"
              "    return ret;\n"
              "}", nullptr, false, false, false);
        ASSERT_EQUALS("", errout.str());

        check("void f() {\n"
              "    if (b)\n"
              "        __asm__(\"mov ax, bx\");\n"
              "    else\n"
              "        __asm__(\"mov bx, bx\");\n"
              "}");
        ASSERT_EQUALS("", errout.str()); // #3407

        check("void f() {\n"
              "    if (b)\n"
              "        __asm__(\"mov ax, bx\");\n"
              "    else\n"
              "        __asm__(\"mov ax, bx\");\n"
              "}");
        ASSERT_EQUALS("[test.cpp:4] -> [test.cpp:2]: (style, inconclusive) Found duplicate branches for 'if' and 'else'.\n", errout.str());
    }

    void duplicateBranch1() {

        // tests inspired by http://www.viva64.com/en/b/0149/ ( Comparison between PVS-Studio and cppcheck )
        // Errors detected in Quake 3: Arena by PVS-Studio: Fragment 2
        check("void f()\n"
              "{\n"
              "  if (front < 0)\n"
              "    frac = front/(front-back);\n"
              "  else\n"
              "    frac = front/(front-back);\n"
              "}");
        ASSERT_EQUALS("[test.cpp:5] -> [test.cpp:3]: (style, inconclusive) Found duplicate branches for 'if' and 'else'.\n", errout.str());

        check("void f()\n"
              "{\n"
              "  if (front < 0)\n"
              "  { frac = front/(front-back);}\n"
              "  else\n"
              "    frac = front/((front-back));\n"
              "}");
        ASSERT_EQUALS("[test.cpp:5] -> [test.cpp:3]: (style, inconclusive) Found duplicate branches for 'if' and 'else'.\n", errout.str());

        // No message about empty branches (#5354)
        check("void f()\n"
              "{\n"
              "  if (front < 0)\n"
              "  {}\n"
              "  else\n"
              "  {}\n"
              "}");
        ASSERT_EQUALS("", errout.str());
    }

    void duplicateBranch2() {
        checkP("#define DOSTUFF1 ;\n"
               "#define DOSTUFF2 ;\n"
               "void f(int x) {\n" // #4329
               "  if (x)\n"
               "    DOSTUFF1\n"
               "  else\n"
               "    DOSTUFF2\n"
               "}");
        ASSERT_EQUALS("", errout.str());
    }

    void duplicateBranch3() {
        check("void f(bool b, int i) {\n"
              "    int j = i;\n"
              "    if (b) {\n"
              "        x = i;\n"
              "    } else {\n"
              "        x = j;\n"
              "    }\n"
              "}");
        ASSERT_EQUALS("[test.cpp:2] -> [test.cpp:5] -> [test.cpp:3]: (style, inconclusive) Found duplicate branches for 'if' and 'else'.\n", errout.str());

        check("void f(bool b, int i) {\n"
              "    int j = i;\n"
              "    i++;\n"
              "    if (b) {\n"
              "        x = i;\n"
              "    } else {\n"
              "        x = j;\n"
              "    }\n"
              "}");
        ASSERT_EQUALS("", errout.str());
    }

    void duplicateBranch4() {
        check("void* f(bool b) {\n"
              "    if (b) {\n"
              "        return new A::Y(true);\n"
              "    } else {\n"
              "        return new A::Z(true);\n"
              "    }\n"
              "}");
        ASSERT_EQUALS("", errout.str());
    }

    void duplicateExpression1() {
        check("void foo(int a) {\n"
              "    if (a == a) { }\n"
              "}");
        ASSERT_EQUALS("[test.cpp:2]: (style) Same expression on both sides of '=='.\n", errout.str());

        check("void fun(int b) {\n"
              "    return  a && a ||\n"
              "            b == b &&\n"
              "            d > d &&\n"
              "            e < e &&\n"
              "            f ;\n"
              "}");
        ASSERT_EQUALS("[test.cpp:2]: (style) Same expression on both sides of '&&'.\n"
                      "[test.cpp:3]: (style) Same expression on both sides of '=='.\n"
                      "[test.cpp:4]: (style) Same expression on both sides of '>'.\n"
                      "[test.cpp:5]: (style) Same expression on both sides of '<'.\n", errout.str());

        check("void foo() {\n"
              "    return a && a;\n"
              "}");
        ASSERT_EQUALS("[test.cpp:2]: (style) Same expression on both sides of '&&'.\n", errout.str());

        check("void foo() {\n"
              "    a = b && b;\n"
              "}");
        ASSERT_EQUALS("[test.cpp:2]: (style) Same expression on both sides of '&&'.\n", errout.str());

        check("void foo(int b) {\n"
              "    f(a,b == b);\n"
              "}");
        ASSERT_EQUALS("[test.cpp:2]: (style) Same expression on both sides of '=='.\n", errout.str());

        check("void foo(int b) {\n"
              "    f(b == b, a);\n"
              "}");
        ASSERT_EQUALS("[test.cpp:2]: (style) Same expression on both sides of '=='.\n", errout.str());

        check("void foo() {\n"
              "    if (x!=2 || x!=2) {}\n"
              "}");
        ASSERT_EQUALS("[test.cpp:2]: (style) Same expression on both sides of '||'.\n", errout.str());

        check("void foo(int a, int b) {\n"
              "    if ((a < b) && (b > a)) { }\n"
              "}");
        ASSERT_EQUALS("[test.cpp:2]: (style) Same expression on both sides of '&&' because 'a<b' and 'b>a' represent the same value.\n", errout.str());

        check("void foo(int a, int b) {\n"
              "    if ((a <= b) && (b >= a)) { }\n"
              "}");
        ASSERT_EQUALS("[test.cpp:2]: (style) Same expression on both sides of '&&' because 'a<=b' and 'b>=a' represent the same value.\n", errout.str());

        check("void foo() {\n"
              "    if (x!=2 || y!=3 || x!=2) {}\n"
              "}");
        ASSERT_EQUALS("[test.cpp:2]: (style) Same expression 'x!=2' found multiple times in chain of '||' operators.\n", errout.str());

        check("void foo() {\n"
              "    if (x!=2 && (x=y) && x!=2) {}\n"
              "}");
        ASSERT_EQUALS("", errout.str());

        check("void foo() {\n"
              "    if (a && b || a && b) {}\n"
              "}");
        ASSERT_EQUALS("[test.cpp:2]: (style) Same expression on both sides of '||'.\n", errout.str());

        check("void foo() {\n"
              "    if (a && b || b && c) {}\n"
              "}");
        ASSERT_EQUALS("", errout.str());

        check("void foo() {\n"
              "    if (a && b | b && c) {}\n"
              "}");
        ASSERT_EQUALS("[test.cpp:2]: (style) Same expression on both sides of '|'.\n", errout.str());

        check("void foo() {\n"
              "    if ((a + b) | (a + b)) {}\n"
              "}");
        ASSERT_EQUALS("[test.cpp:2]: (style) Same expression on both sides of '|'.\n", errout.str());

        check("void foo() {\n"
              "    if ((a | b) & (a | b)) {}\n"
              "}");
        ASSERT_EQUALS("[test.cpp:2]: (style) Same expression on both sides of '&'.\n", errout.str());

        check("void foo(int a, int b) {\n"
              "    if ((a | b) == (a | b)) {}\n"
              "}");
        ASSERT_EQUALS("[test.cpp:2]: (style) Same expression on both sides of '=='.\n", errout.str());

        check("void foo() {\n"
              "    if (a1[a2[c & 0xff] & 0xff]) {}\n"
              "}");
        ASSERT_EQUALS("", errout.str());

        check("void d(const char f, int o, int v)\n"
              "{\n"
              "     if (((f=='R') && (o == 1) && ((v < 2) || (v > 99))) ||\n"
              "         ((f=='R') && (o == 2) && ((v < 2) || (v > 99))) ||\n"
              "         ((f=='T') && (o == 2) && ((v < 200) || (v > 9999)))) {}\n"
              "}");
        ASSERT_EQUALS("", errout.str());

        check("int f(int x) { return x+x; }");
        ASSERT_EQUALS("", errout.str());

        check("void f(int x) { while (x+=x) ; }");
        ASSERT_EQUALS("", errout.str());

        check("void foo() {\n"
              "    if (a && b && b) {}\n"
              "}");
        ASSERT_EQUALS("[test.cpp:2]: (style) Same expression on both sides of '&&'.\n", errout.str());

        check("void foo() {\n"
              "    if (a || b || b) {}\n"
              "}");
        ASSERT_EQUALS("[test.cpp:2]: (style) Same expression on both sides of '||'.\n", errout.str());

        check("void foo() {\n"
              "    if (a / 1000 / 1000) {}\n"
              "}");
        ASSERT_EQUALS("", errout.str());

        check("int foo(int i) {\n"
              "    return i/i;\n"
              "}");
        ASSERT_EQUALS("[test.cpp:2]: (style) Same expression on both sides of '/'.\n", errout.str());

        check("void foo() {\n"
              "    if (a << 1 << 1) {}\n"
              "}");
        ASSERT_EQUALS("", errout.str());

        check("int f() { return !!y; }"); // No FP
        ASSERT_EQUALS("", errout.str());

        // make sure there are not "same expression" fp when there are different casts
        check("void f(long x) { if ((int32_t)x == (int64_t)x) {} }",
              nullptr,  // filename
              false, // experimental
              false, // inconclusive
              false, // runSimpleChecks
              false, // verbose
              nullptr   // settings
              );
        ASSERT_EQUALS("", errout.str());

        // make sure there are not "same expression" fp when there are different ({}) expressions
        check("void f(long x) { if (({ 1+2; }) == ({3+4;})) {} }");
        ASSERT_EQUALS("", errout.str());

        // #5535: Reference named like its type
        check("void foo() { UMSConfig& UMSConfig = GetUMSConfiguration(); }");
        ASSERT_EQUALS("[test.cpp:1]: (style) Variable 'UMSConfig' can be declared as reference to const\n", errout.str());

        // #3868 - false positive (same expression on both sides of |)
        check("void f(int x) {\n"
              "    a = x ? A | B | C\n"
              "          : A | B;\n"
              "}");
        ASSERT_EQUALS("", errout.str());

        check("void f(const Bar &bar) {\n"
              "    bool a = bar.isSet() && bar->isSet();\n"
              "    bool b = bar.isSet() && bar.isSet();\n"
              "}");
        ASSERT_EQUALS("[test.cpp:3]: (style) Same expression on both sides of '&&'.\n", errout.str());


        check("void foo(int a, int b) {\n"
              "    if ((b + a) | (a + b)) {}\n"
              "}");
        ASSERT_EQUALS("[test.cpp:2]: (style) Same expression on both sides of '|' because 'b+a' and 'a+b' represent the same value.\n", errout.str());

        check("void foo(const std::string& a, const std::string& b) {\n"
              "  return a.find(b+\"&\") || a.find(\"&\"+b);\n"
              "}");
        ASSERT_EQUALS("", errout.str());

        check("void foo(int a, int b) {\n"
              "    if ((b > a) | (a > b)) {}\n" // > is not commutative
              "}");
        ASSERT_EQUALS("", errout.str());

        check("void foo(double a, double b) {\n"
              "    if ((b + a) > (a + b)) {}\n"
              "}");
        ASSERT_EQUALS("[test.cpp:2]: (style) The comparison 'b+a > a+b' is always false because 'b+a' and 'a+b' represent the same value.\n", errout.str());

        check("void f(int x) {\n"
              "    if ((x == 1) && (x == 0x00000001))\n"
              "        a++;\n"
              "}");
        ASSERT_EQUALS("[test.cpp:2]: (style) Same expression on both sides of '&&' because 'x==1' and 'x==0x00000001' represent the same value.\n", errout.str());

        check("void f() {\n"
              "    enum { Four = 4 };\n"
              "    if (Four == 4) {}"
              "}", nullptr, false, true, false);
        ASSERT_EQUALS("", errout.str());

        check("void f() {\n"
              "    enum { Four = 4 };\n"
              "    static_assert(Four == 4, \"\");\n"
              "}");
        ASSERT_EQUALS("", errout.str());

        check("void f() {\n"
              "    enum { Four = 4 };\n"
              "    static_assert(4 == Four, \"\");\n"
              "}");
        ASSERT_EQUALS("", errout.str());

        check("void f() {\n"
              "    enum { FourInEnumOne = 4 };\n"
              "    enum { FourInEnumTwo = 4 };\n"
              "    if (FourInEnumOne == FourInEnumTwo) {}\n"
              "}", nullptr, false, true, false);
        ASSERT_EQUALS("", errout.str());

        check("void f() {\n"
              "    enum { FourInEnumOne = 4 };\n"
              "    enum { FourInEnumTwo = 4 };\n"
              "    static_assert(FourInEnumOne == FourInEnumTwo, \"\");\n"
              "}");
        ASSERT_EQUALS("", errout.str());

        check("void foo(int a, int b) {\n"
              "    if (sizeof(a) == sizeof(a)) { }\n"
              "    if (sizeof(a) == sizeof(b)) { }\n"
              "}");
        ASSERT_EQUALS("[test.cpp:2]: (style) Same expression on both sides of '=='.\n", errout.str());

        check("float bar(int) __attribute__((pure));\n"
              "char foo(int) __attribute__((pure));\n"
              "int test(int a, int b) {\n"
              "    if (bar(a) == bar(a)) { }\n"
              "    if (unknown(a) == unknown(a)) { }\n"
              "    if (foo(a) == foo(a)) { }\n"
              "}");
        ASSERT_EQUALS("[test.cpp:6]: (style) Same expression on both sides of '=='.\n", errout.str());
    }

    void duplicateExpression2() { // check if float is NaN or Inf
        check("int f(long double ldbl, double dbl, float flt) {\n" // ticket #2730
              "    if (ldbl != ldbl) have_nan = 1;\n"
              "    if (!(dbl == dbl)) have_nan = 1;\n"
              "    if (flt != flt) have_nan = 1;\n"
              "    return have_nan;\n"
              "}");
        ASSERT_EQUALS("", errout.str());

        check("float f(float x) { return x-x; }"); // ticket #4485 (Inf)
        ASSERT_EQUALS("", errout.str());

        check("float f(float x) { return (X double)x == (X double)x; }", nullptr, false, false, false);
        ASSERT_EQUALS("", errout.str());

        check("struct X { float f; };\n"
              "float f(struct X x) { return x.f == x.f; }");
        ASSERT_EQUALS("", errout.str());

        check("struct X { int i; };\n"
              "int f(struct X x) { return x.i == x.i; }");
        ASSERT_EQUALS("[test.cpp:2]: (style) Same expression on both sides of '=='.\n", errout.str());

        // #5284 - when type is unknown, assume it's float
        check("int f() { return x==x; }");
        ASSERT_EQUALS("", errout.str());
    }

    void duplicateExpression3() {
        Settings settings;
        const char xmldata[] = "<?xml version=\"1.0\"?>\n"
                               "<def>\n"
                               "  <function name=\"mystrcmp\">\n"
                               "    <pure/>\n"
                               "    <arg nr=\"1\"/>\n"
                               "    <arg nr=\"2\"/>\n"
                               "  </function>\n"
                               "</def>";
        tinyxml2::XMLDocument doc;
        doc.Parse(xmldata, sizeof(xmldata));
        settings.library.load(doc);

        check("void foo() {\n"
              "    if (x() || x()) {}\n"
              "}");
        ASSERT_EQUALS("", errout.str());

        check("struct A {\n"
              "  void foo() const;\n"
              "  bool bar() const;\n"
              "};\n"
              "void A::foo() const {\n"
              "    if (bar() && bar()) {}\n"
              "}");
        ASSERT_EQUALS("[test.cpp:6]: (style) Same expression on both sides of '&&'.\n", errout.str());

        check("struct A {\n"
              "  void foo();\n"
              "  bool bar();\n"
              "  bool bar() const;\n"
              "};\n"
              "void A::foo() {\n"
              "    if (bar() && bar()) {}\n"
              "}");
        ASSERT_EQUALS("", errout.str());

        check("class B {\n"
              "    void bar(int i);\n"
              "};\n"
              "class A {\n"
              "    void bar(int i) const;\n"
              "};\n"
              "void foo() {\n"
              "    B b;\n"
              "    A a;\n"
              "    if (b.bar(1) && b.bar(1)) {}\n"
              "    if (a.bar(1) && a.bar(1)) {}\n"
              "}");
        ASSERT_EQUALS("[test.cpp:11]: (style) Same expression on both sides of '&&'.\n", errout.str());

        check("class D { void strcmp(); };\n"
              "void foo() {\n"
              "    D d;\n"
              "    if (d.strcmp() && d.strcmp()) {}\n"
              "}");
        ASSERT_EQUALS("", errout.str());

        check("void foo() {\n"
              "    if ((mystrcmp(a, b) == 0) || (mystrcmp(a, b) == 0)) {}\n"
              "}", "test.cpp", false, false, true, false, &settings);
        ASSERT_EQUALS("[test.cpp:2]: (style) Same expression on both sides of '||'.\n", errout.str());

        check("void GetValue() { return rand(); }\n"
              "void foo() {\n"
              "    if ((GetValue() == 0) || (GetValue() == 0)) { dostuff(); }\n"
              "}");
        ASSERT_EQUALS("", errout.str());

        check("void __attribute__((const)) GetValue() { return X; }\n"
              "void foo() {\n"
              "    if ((GetValue() == 0) || (GetValue() == 0)) { dostuff(); }\n"
              "}");
        ASSERT_EQUALS("[test.cpp:3]: (style) Same expression on both sides of '||'.\n", errout.str());

        check("void GetValue() __attribute__((const));\n"
              "void GetValue() { return X; }\n"
              "void foo() {\n"
              "    if ((GetValue() == 0) || (GetValue() == 0)) { dostuff(); }\n"
              "}");
        ASSERT_EQUALS("[test.cpp:4]: (style) Same expression on both sides of '||'.\n", errout.str());

        check("void foo() {\n"
              "    if (str == \"(\" || str == \"(\") {}\n"
              "}");
        ASSERT_EQUALS("[test.cpp:2]: (style) Same expression on both sides of '||'.\n", errout.str());

        check("void foo() {\n"
              "    if (bar(a) && !strcmp(a, b) && bar(a) && !strcmp(a, b)) {}\n"
              "}");
        ASSERT_EQUALS("", errout.str());

        // #5334
        check("void f(C *src) {\n"
              "    if (x<A*>(src) || x<B*>(src))\n"
              "        a++;\n"
              "}");
        ASSERT_EQUALS("", errout.str());

        check("void f(A *src) {\n"
              "    if (dynamic_cast<B*>(src) || dynamic_cast<B*>(src)) {}\n"
              "}\n", "test.cpp", false, false, false); // don't run simplifications
        ASSERT_EQUALS("[test.cpp:2]: (style) Same expression on both sides of '||'.\n", errout.str());

        // #5819
        check("Vector func(Vector vec1) {\n"
              "    return fabs(vec1 & vec1 & vec1);\n"
              "}");
        ASSERT_EQUALS("", errout.str());

        check("Vector func(int vec1) {\n"
              "    return fabs(vec1 & vec1 & vec1);\n"
              "}");
        ASSERT_EQUALS("[test.cpp:2]: (style) Same expression on both sides of '&'.\n", errout.str());

    }

    void duplicateExpression4() {
        check("void foo() {\n"
              "    if (*a++ != b || *a++ != b) {}\n"
              "}");
        ASSERT_EQUALS("", errout.str());

        check("void foo() {\n"
              "    if (*a-- != b || *a-- != b) {}\n"
              "}");
        ASSERT_EQUALS("", errout.str());

        // assignment
        check("void f() {\n"
              "  while (*(a+=2)==*(b+=2) && *(a+=2)==*(b+=2)) {}\n"
              "}");
        ASSERT_EQUALS("", errout.str());
    }

    void duplicateExpression5() {  // #3749 - macros with same values
        check("void f() {\n"
              "    if ($a == $a) { }\n"
              "}");
        ASSERT_EQUALS("", errout.str());
    }

    void duplicateExpression6() {  // #4639
        check("float IsNan(float value) { return !(value == value); }\n"
              "double IsNan(double value) { return !(value == value); }\n"
              "long double IsNan(long double value) { return !(value == value); }");
        ASSERT_EQUALS("", errout.str());
    }

    void duplicateExpression7() {
        check("void f() {\n"
              "    const int i = sizeof(int);\n"
              "    if ( i != sizeof (int)){}\n"
              "}");
        ASSERT_EQUALS("[test.cpp:2] -> [test.cpp:3]: (style) The comparison 'i != sizeof(int)' is always false because 'i' and 'sizeof(int)' represent the same value.\n", errout.str());

        check("void f() {\n"
              "    const int i = sizeof(int);\n"
              "    if ( sizeof (int) != i){}\n"
              "}");
        ASSERT_EQUALS("[test.cpp:2] -> [test.cpp:3]: (style) The comparison 'sizeof(int) != i' is always false because 'sizeof(int)' and 'i' represent the same value.\n", errout.str());

        check("void f(int a = 1) { if ( a != 1){}}");
        ASSERT_EQUALS("", errout.str());

        check("void f() {\n"
              "    int a = 1;\n"
              "    if ( a != 1){}\n"
              "}");
        ASSERT_EQUALS("[test.cpp:2] -> [test.cpp:3]: (style) The comparison 'a != 1' is always false.\n", errout.str());

        check("void f() {\n"
              "    int a = 1;\n"
              "    int b = 1;\n"
              "    if ( a != b){}\n"
              "}");
        ASSERT_EQUALS("[test.cpp:2] -> [test.cpp:3] -> [test.cpp:4]: (style) The comparison 'a != b' is always false because 'a' and 'b' represent the same value.\n", errout.str());

        check("void f() {\n"
              "    int a = 1;\n"
              "    int b = a;\n"
              "    if ( a != b){}\n"
              "}");
        ASSERT_EQUALS("[test.cpp:3] -> [test.cpp:4]: (style) The comparison 'a != b' is always false because 'a' and 'b' represent the same value.\n", errout.str());

        check("void use(int);\n"
              "void f() {\n"
              "    int a = 1;\n"
              "    int b = 1;\n"
              "    use(b);\n"
              "    if ( a != 1){}\n"
              "}");
        ASSERT_EQUALS("[test.cpp:3] -> [test.cpp:6]: (style) The comparison 'a != 1' is always false.\n", errout.str());

        check("void use(int);\n"
              "void f() {\n"
              "    int a = 1;\n"
              "    use(a);\n"
              "    a = 2;\n"
              "    if ( a != 1){}\n"
              "}");
        ASSERT_EQUALS("", errout.str());

        check("void use(int);\n"
              "void f() {\n"
              "    int a = 2;\n"
              "    use(a);\n"
              "    a = 1;\n"
              "    if ( a != 1){}\n"
              "}");
        ASSERT_EQUALS("", errout.str());

        check("const int a = 1;\n"
              "void f() {\n"
              "    if ( a != 1){}\n"
              "}");
        ASSERT_EQUALS("[test.cpp:1] -> [test.cpp:3]: (style) The comparison 'a != 1' is always false.\n", errout.str());

        check("int a = 1;\n"
              "    void f() {\n"
              "    if ( a != 1){}\n"
              "}");
        ASSERT_EQUALS("", errout.str());

        check("void f() {\n"
              "    static const int a = 1;\n"
              "    if ( a != 1){}\n"
              "}");
        ASSERT_EQUALS("[test.cpp:2] -> [test.cpp:3]: (style) The comparison 'a != 1' is always false.\n", errout.str());

        check("void f() {\n"
              "    static int a = 1;\n"
              "    if ( a != 1){}\n"
              "}");
        ASSERT_EQUALS("", errout.str());

        check("void f() {\n"
              "    int a = 1;\n"
              "    if ( a != 1){\n"
              "        a++;\n"
              "    }}");
        ASSERT_EQUALS("[test.cpp:2] -> [test.cpp:3]: (style) The comparison 'a != 1' is always false.\n", errout.str());

        check("void f(int b) {\n"
              "    int a = 1;\n"
              "    while (b) {\n"
              "        if ( a != 1){}\n"
              "        a++;\n"
              "    }\n"
              "}");
        ASSERT_EQUALS("", errout.str());

        check("bool f(bool a, bool b) {\n"
              "    const bool c = a;\n"
              "    return a && b && c;\n"
              "}");
        ASSERT_EQUALS("[test.cpp:2] -> [test.cpp:3]: (style) Same expression 'a' found multiple times in chain of '&&' operators because 'a' and 'c' represent the same value.\n",
                      errout.str());

        // 6906
        check("void f(const bool b) {\n"
              "   const bool b1 = !b;\n"
              "   if(!b && b1){}\n"
              "}");
        ASSERT_EQUALS("[test.cpp:2] -> [test.cpp:3]: (style) Same expression on both sides of '&&' because '!b' and 'b1' represent the same value.\n", errout.str());

        // 7284
        check("void f(void) {\n"
              "   if (a || !!a) {}\n"
              "}");
        ASSERT_EQUALS("[test.cpp:2]: (style) Same expression on both sides of '||' because 'a' and '!!a' represent the same value.\n", errout.str());

        // 8205
        check("void f(int x) {\n"
              "   int Diag = 0;\n"
              "   switch (x) {\n"
              "   case 12:\n"
              "       if (Diag==0) {}\n"
              "       break;\n"
              "   }\n"
              "}");
        ASSERT_EQUALS("[test.cpp:2] -> [test.cpp:5]: (style) The comparison 'Diag == 0' is always true.\n", errout.str());

        // #9744
        check("void f(const std::vector<int>& ints) {\n"
              "    int i = 0;\n"
              "    for (int p = 0; i < ints.size(); ++i) {\n"
              "        if (p == 0) {}\n"
              "    }\n"
              "}\n");
        ASSERT_EQUALS("[test.cpp:3] -> [test.cpp:4]: (style) The comparison 'p == 0' is always true.\n", errout.str());
    }

    void duplicateExpression8() {
        check("void f() {\n"
              "    int a = 1;\n"
              "    int b = a;\n"
              "    a = 2;\n"
              "    if ( b != a){}\n"
              "}");
        ASSERT_EQUALS("", errout.str());

        check("void f(int * a, int i) { int b = a[i]; a[i] = 2; if ( b != a[i]){}}");
        ASSERT_EQUALS("", errout.str());

        check("void f(int * a, int i) { int b = *a; *a = 2; if ( b != *a){}}");
        ASSERT_EQUALS("", errout.str());

        check("struct A { int f() const; };\n"
              "A g();\n"
              "void foo() {\n"
              "    for (A x = A();;) {\n"
              "        const int a = x.f();\n"
              "        x = g();\n"
              "        if (x.f() == a) break;\n"
              "    }\n"
              "}");
        ASSERT_EQUALS("", errout.str());

        check("int f(int i);\n"
              "struct A {\n"
              "    enum E { B, C };\n"
              "    bool f(E);\n"
              "};\n"
              "void foo() {\n"
              "    A a;\n"
              "    const bool x = a.f(A::B);\n"
              "    const bool y = a.f(A::C);\n"
              "    if(!x && !y) return;\n"
              "}");
        ASSERT_EQUALS("", errout.str());

        check("void foo() {\n"
              "    const bool x = a.f(A::B);\n"
              "    const bool y = a.f(A::C);\n"
              "    if (!x && !y) return;\n"
              "}");
        ASSERT_EQUALS("", errout.str());

        check("void f(bool * const b);\n"
              "void foo() {\n"
              "    bool x = true;\n"
              "    bool y = true;\n"
              "    f(&x);\n"
              "    if (!x && !y) return;\n"
              "}");
        ASSERT_EQUALS("", errout.str());

        check("void f() {\n"
              "    const int a = {};\n"
              "    if(a == 1) {}\n"
              "}");
        ASSERT_EQUALS("", errout.str());

        check("volatile const int var = 42;\n"
              "void f() { if(var == 42) {} }");
        ASSERT_EQUALS("", errout.str());

        check("void f() {\n"
              "    int a = 0;\n"
              "    struct b c;\n"
              "    c.a = &a;\n"
              "    g(&c);\n"
              "    if (a == 0) {}\n"
              "}");
        ASSERT_EQUALS("", errout.str());
    }

    void duplicateExpression9() {
        // #9320
        check("void f() {\n"
              "  uint16_t x = 1000;\n"
              "  uint8_t y = x;\n"
              "  if (x != y) {}\n"
              "}");
        ASSERT_EQUALS("", errout.str());
    }

    void duplicateExpression10() {
        // #9485
        check("int f() {\n"
              "   const int a = 1;\n"
              "   const int b = a-1;\n"
              "   const int c = a+1;\n"
              "   return c;\n"
              "}");
        ASSERT_EQUALS("", errout.str());
    }

    void duplicateExpression11() {
        check("class Fred {\n"
              "public:\n"
              "    double getScale() const { return m_range * m_zoom; }\n"
              "    void setZoom(double z) { m_zoom = z; }\n"
              "    void dostuff(int);\n"
              "private:\n"
              "    double m_zoom;\n"
              "    double m_range;\n"
              "};\n"
              "\n"
              "void Fred::dostuff(int x) {\n"
              "    if (x == 43) {\n"
              "        double old_scale = getScale();\n"
              "        setZoom(m_zoom + 1);\n"
              "        double scale_ratio = getScale() / old_scale;\n" // <- FP
              "    }\n"
              "}");
        ASSERT_EQUALS("", errout.str());
    }

    void duplicateExpression12() { //#10026
        check("int f(const std::vector<int> &buffer, const uint8_t index)\n"
              "{\n"
              "        int var = buffer[index - 1];\n"
              "        return buffer[index - 1] - var;\n"  // <<
              "}");
        ASSERT_EQUALS("[test.cpp:3] -> [test.cpp:4]: (style) Same expression on both sides of '-'.\n", errout.str());
    }

    void duplicateExpression13() { //#7899
        check("void f() {\n"
              "    if (sizeof(long) == sizeof(long long)) {}\n"
              "}");
        ASSERT_EQUALS("", errout.str());
    }

    void duplicateExpression14() { //#9871
        check("int f() {\n"
              "    int k = 7;\n"
              "    int* f = &k;\n"
              "    int* g = &k;\n"
              "    return (f + 4 != g + 4);\n"
              "}\n");
        ASSERT_EQUALS("[test.cpp:3] -> [test.cpp:4] -> [test.cpp:5]: (style) The comparison 'f+4 != g+4' is always false because 'f+4' and 'g+4' represent the same value.\n", errout.str());
    }

    void duplicateExpression15() { //#10650
        check("bool f() {\n"
              "    const int i = int(0);\n"
              "    return i == 0;\n"
              "}\n"
              "bool g() {\n"
              "    const int i = int{ 0 };\n"
              "    return i == 0;\n"
              "}\n");
        ASSERT_EQUALS("[test.cpp:2] -> [test.cpp:3]: (style) The comparison 'i == 0' is always true.\n"
                      "[test.cpp:6] -> [test.cpp:7]: (style) The comparison 'i == 0' is always true.\n",
                      errout.str());
    }

    void duplicateExpression16() {
        check("void f(const std::string& a) {\n" //#10569
              "    if ((a == \"x\") ||\n"
              "        (a == \"42\") ||\n"
              "        (a == \"y\") ||\n"
              "        (a == \"42\")) {}\n"
              "}\n"
              "void g(const std::string& a) {\n"
              "    if ((a == \"42\") ||\n"
              "        (a == \"x\") ||\n"
              "        (a == \"42\") ||\n"
              "        (a == \"y\")) {}\n"
              "}\n"
              "void h(const std::string& a) {\n"
              "    if ((a == \"42\") ||\n"
              "        (a == \"x\") ||\n"
              "        (a == \"y\") ||\n"
              "        (a == \"42\")) {}\n"
              "}\n");
        ASSERT_EQUALS("[test.cpp:1] -> [test.cpp:4]: (style) Same expression 'a==\"42\"' found multiple times in chain of '||' operators.\n"
                      "[test.cpp:7] -> [test.cpp:9]: (style) Same expression 'a==\"42\"' found multiple times in chain of '||' operators.\n"
                      "[test.cpp:13] -> [test.cpp:16]: (style) Same expression 'a==\"42\"' found multiple times in chain of '||' operators.\n",
                      errout.str());

        check("void f(const char* s) {\n" // #6371
              "    if (*s == '\x0F') {\n"
              "        if (!s[1] || !s[2] || !s[1])\n"
              "            break;\n"
              "    }\n"
              "}\n");
        ASSERT_EQUALS("[test.cpp:3]: (style) Same expression '!s[1]' found multiple times in chain of '||' operators.\n", errout.str());
    }

    void duplicateExpressionLoop() {
        check("void f() {\n"
              "    int a = 1;\n"
              "    while ( a != 1){}\n"
              "}");
        ASSERT_EQUALS("[test.cpp:2] -> [test.cpp:3]: (style) The comparison 'a != 1' is always false.\n", errout.str());

        check("void f() { int a = 1; while ( a != 1){ a++; }}");
        ASSERT_EQUALS("", errout.str());

        check("void f() { int a = 1; for ( int i=0; i < 3 && a != 1; i++){ a++; }}");
        ASSERT_EQUALS("", errout.str());

        check("void f(int b) { int a = 1; while (b) { if ( a != 1){} b++; } a++; }");
        ASSERT_EQUALS("", errout.str());

        check("void f() {\n"
              "    for(int i = 0; i < 10;) {\n"
              "        if( i != 0 ) {}\n"
              "    }\n"
              "}");
        ASSERT_EQUALS("[test.cpp:2] -> [test.cpp:3]: (style) The comparison 'i != 0' is always false.\n", errout.str());

        check("void f() {\n"
              "    for(int i = 0; i < 10;) {\n"
              "        if( i != 0 ) {}\n"
              "        i++;\n"
              "    }\n"
              "}");
        ASSERT_EQUALS("", errout.str());

        check("void f() {\n"
              "    for(int i = 0; i < 10;) {\n"
              "        if( i != 0 ) { i++; }\n"
              "        i++;\n"
              "    }\n"
              "}");
        ASSERT_EQUALS("", errout.str());

        check("void f() {\n"
              "    for(int i = 0; i < 10;) {\n"
              "        if( i != 0 ) { i++; }\n"
              "    }\n"
              "}");
        ASSERT_EQUALS("", errout.str());

        check("void f() {\n"
              "    int i = 0;\n"
              "    while(i < 10) {\n"
              "        if( i != 0 ) {}\n"
              "        i++;\n"
              "    }\n"
              "}");
        ASSERT_EQUALS("", errout.str());

        check("void f(int b) {\n"
              "    while (b) {\n"
              "        int a = 1;\n"
              "        if ( a != 1){}\n"
              "        b++;\n"
              "    }\n"
              "}");
        ASSERT_EQUALS("[test.cpp:3] -> [test.cpp:4]: (style) The comparison 'a != 1' is always false.\n", errout.str());
    }

    void duplicateExpressionTernary() { // #6391
        check("void f() {\n"
              "    return A ? x : x;\n"
              "}");
        ASSERT_EQUALS("[test.cpp:2]: (style) Same expression in both branches of ternary operator.\n", errout.str());

        check("int f(bool b, int a) {\n"
              "    const int c = a;\n"
              "    return b ? a : c;\n"
              "}");
        ASSERT_EQUALS("[test.cpp:2] -> [test.cpp:3]: (style) Same expression in both branches of ternary operator.\n", errout.str());

        check("void f() {\n"
              "    return A ? x : z;\n"
              "}");
        ASSERT_EQUALS("", errout.str());

        check("void f(unsigned char c) {\n"
              "  x = y ? (signed char)c : (unsigned char)c;\n"
              "}");
        ASSERT_EQUALS("", errout.str());

        check("std::string stringMerge(std::string const& x, std::string const& y) {\n" // #7938
              "    return ((x > y) ? (y + x) : (x + y));\n"
              "}");
        ASSERT_EQUALS("", errout.str());

        // #6426
        {
            const char code[] = "void foo(bool flag) {\n"
                                "  bar( (flag) ? ~0u : ~0ul);\n"
                                "}";
            Settings settings = _settings;
            settings.sizeof_int = 4;
            settings.int_bit = 32;

            settings.sizeof_long = 4;
            settings.long_bit = 32;
            check(code, &settings);
            ASSERT_EQUALS("[test.cpp:2]: (style) Same value in both branches of ternary operator.\n", errout.str());

            settings.sizeof_long = 8;
            settings.long_bit = 64;
            check(code, &settings);
            ASSERT_EQUALS("", errout.str());
        }
    }

    void duplicateValueTernary() {
        check("void f() {\n"
              "    if( a ? (b ? false:false): false ) ;\n"
              "}");
        ASSERT_EQUALS("[test.cpp:2]: (style) Same value in both branches of ternary operator.\n", errout.str());

        check("int f1(int a) {return (a == 1) ? (int)1 : 1; }");
        ASSERT_EQUALS("[test.cpp:1]: (style) Same value in both branches of ternary operator.\n", errout.str());

        check("int f2(int a) {return (a == 1) ? (int)1 : (int)1; }");
        ASSERT_EQUALS("[test.cpp:1]: (style) Same value in both branches of ternary operator.\n", errout.str());

        check("int f3(int a) {return (a == 1) ? 1 : (int)1; }");
        ASSERT_EQUALS("[test.cpp:1]: (style) Same value in both branches of ternary operator.\n", errout.str());

        check("int f4(int a) {return (a == 1) ? 1 : 1; }");
        ASSERT_EQUALS("[test.cpp:1]: (style) Same value in both branches of ternary operator.\n", errout.str());

        check("int f5(int a) {return (a == (int)1) ? (int)1 : 1; }");
        ASSERT_EQUALS("[test.cpp:1]: (style) Same value in both branches of ternary operator.\n", errout.str());

        check("int f6(int a) {return (a == (int)1) ? (int)1 : (int)1; }");
        ASSERT_EQUALS("[test.cpp:1]: (style) Same value in both branches of ternary operator.\n", errout.str());

        check("int f7(int a) {return (a == (int)1) ? 1 : (int)1; }");
        ASSERT_EQUALS("[test.cpp:1]: (style) Same value in both branches of ternary operator.\n", errout.str());

        check("int f8(int a) {return (a == (int)1) ? 1 : 1; }");
        ASSERT_EQUALS("[test.cpp:1]: (style) Same value in both branches of ternary operator.\n", errout.str());

        check("struct Foo {\n"
              "  std::vector<int> bar{1,2,3};\n"
              "  std::vector<int> baz{4,5,6};\n"
              "};\n"
              "void f() {\n"
              "  Foo foo;\n"
              "  it = true ? foo.bar.begin() : foo.baz.begin();\n"
              "}\n");
        ASSERT_EQUALS("", errout.str());

        check("void f(bool b) {\n"
              "  std::vector<int> bar{1,2,3};\n"
              "  std::vector<int> baz{4,5,6};\n"
              "  std::vector<int> v = b ? bar : baz;\n"
              "}\n");
        ASSERT_EQUALS("", errout.str());

        check("void f(bool q) {\n" // #9570
              "    static int a = 0;\n"
              "    static int b = 0;\n"
              "    int& x = q ? a : b;\n"
              "    ++x;\n"
              "}\n");
        ASSERT_EQUALS("", errout.str());

        check("struct S { int a, b; };\n" // #10107
              "S f(bool x, S s) {\n"
              "    (x) ? f.a = 42 : f.b = 42;\n"
              "    return f;\n"
              "}\n");
        ASSERT_EQUALS("", errout.str());
    }

    void duplicateExpressionTemplate() {
        check("template <int I> void f() {\n" // #6930
              "    if (I >= 0 && I < 3) {}\n"
              "}\n"
              "\n"
              "static auto a = f<0>();");
        ASSERT_EQUALS("", errout.str());

        check("template<typename T>\n" // #7754
              "void f() {\n"
              "    if (std::is_same_v<T, char> || std::is_same_v<T, unsigned char>) {}\n"
              "}\n");
        ASSERT_EQUALS("", errout.str());

        check("typedef long long int64_t;"
              "template<typename T>\n"
              "void f() {\n"
              "    if (std::is_same_v<T, long> || std::is_same_v<T, int64_t>) {}\n"
              "}\n");
        ASSERT_EQUALS("", errout.str());

        checkP("#define int32_t int"
               "template<typename T>\n"
               "void f() {\n"
               "    if (std::is_same_v<T, int> || std::is_same_v<T, int32_t>) {}\n"
               "}\n");
        ASSERT_EQUALS("", errout.str());
    }

    void duplicateExpressionCompareWithZero() {
        check("void f(const int* x, bool b) {\n"
              "    if ((x && b) || (x != 0 && b)) {}\n"
              "}\n");
        ASSERT_EQUALS("[test.cpp:2]: (style) Same expression on both sides of '||' because 'x&&b' and 'x!=0&&b' represent the same value.\n", errout.str());

        check("void f(const int* x, bool b) {\n"
              "    if ((x != 0 && b) || (x && b)) {}\n"
              "}\n");
        ASSERT_EQUALS("[test.cpp:2]: (style) Same expression on both sides of '||' because 'x!=0&&b' and 'x&&b' represent the same value.\n", errout.str());

        check("void f(const int* x, bool b) {\n"
              "    if ((x && b) || (b && x != 0)) {}\n"
              "}\n");
        ASSERT_EQUALS("[test.cpp:2]: (style) Same expression on both sides of '||' because 'x&&b' and 'b&&x!=0' represent the same value.\n", errout.str());

        check("void f(const int* x, bool b) {\n"
              "    if ((!x && b) || (x == 0 && b)) {}\n"
              "}\n");
        ASSERT_EQUALS("[test.cpp:2]: (style) Same expression on both sides of '||' because '!x&&b' and 'x==0&&b' represent the same value.\n", errout.str());

        check("void f(const int* x, bool b) {\n"
              "    if ((x == 0 && b) || (!x && b)) {}\n"
              "}\n");
        ASSERT_EQUALS("[test.cpp:2]: (style) Same expression on both sides of '||' because 'x==0&&b' and '!x&&b' represent the same value.\n", errout.str());

        check("void f(const int* x, bool b) {\n"
              "    if ((!x && b) || (b && x == 0)) {}\n"
              "}\n");
        ASSERT_EQUALS("[test.cpp:2]: (style) Same expression on both sides of '||' because '!x&&b' and 'b&&x==0' represent the same value.\n", errout.str());

        check("struct A {\n"
              "    int* getX() const;\n"
              "    bool getB() const;\n"
              "    void f() {\n"
              "        if ((getX() && getB()) || (getX() != 0 && getB())) {}\n"
              "    }\n"
              "};\n");
        ASSERT_EQUALS("[test.cpp:5]: (style) Same expression on both sides of '||' because 'getX()&&getB()' and 'getX()!=0&&getB()' represent the same value.\n", errout.str());

        check("void f(const int* x, bool b) {\n"
              "    if ((x && b) || (x == 0 && b)) {}\n"
              "}\n");
        ASSERT_EQUALS("", errout.str());

        check("void f(const int* x, bool b) {\n"
              "    if ((!x && b) || (x != 0 && b)) {}\n"
              "}\n");
        ASSERT_EQUALS("", errout.str());
    }

    void oppositeExpression() {
        check("void f(bool a) { if(a && !a) {} }");
        ASSERT_EQUALS("[test.cpp:1]: (style) Opposite expression on both sides of '&&'.\n", errout.str());

        check("void f(bool a) { if(a != !a) {} }");
        ASSERT_EQUALS("[test.cpp:1]: (style) Opposite expression on both sides of '!='.\n", errout.str());

        check("void f(bool a) { if( a == !(a) ) {}}");
        ASSERT_EQUALS("[test.cpp:1]: (style) Opposite expression on both sides of '=='.\n", errout.str());

        check("void f(bool a) { if( a != !(a) ) {}}");
        ASSERT_EQUALS("[test.cpp:1]: (style) Opposite expression on both sides of '!='.\n", errout.str());

        check("void f(bool a) { if( !(a) == a ) {}}");
        ASSERT_EQUALS("[test.cpp:1]: (style) Opposite expression on both sides of '=='.\n", errout.str());

        check("void f(bool a) { if( !(a) != a ) {}}");
        ASSERT_EQUALS("[test.cpp:1]: (style) Opposite expression on both sides of '!='.\n", errout.str());

        check("void f(bool a) { if( !(!a) == !(a) ) {}}");
        ASSERT_EQUALS("[test.cpp:1]: (style) Opposite expression on both sides of '=='.\n", errout.str());

        check("void f(bool a) { if( !(!a) != !(a) ) {}}");
        ASSERT_EQUALS("[test.cpp:1]: (style) Opposite expression on both sides of '!='.\n", errout.str());

        check("void f1(bool a) {\n"
              "    const bool b = a;\n"
              "    if( a == !(b) ) {}\n"
              "    if( b == !(a) ) {}\n"
              "}");
        ASSERT_EQUALS("[test.cpp:2] -> [test.cpp:3]: (style) Opposite expression on both sides of '=='.\n"
                      "[test.cpp:2] -> [test.cpp:4]: (style) Opposite expression on both sides of '=='.\n", errout.str());

        check("void f2(const bool *a) {\n"
              "    const bool b = *a;\n"
              "    if( *a == !(b) ) {}\n"
              "    if( b == !(*a) ) {}\n"
              "}");
        ASSERT_EQUALS("[test.cpp:2] -> [test.cpp:3]: (style) Opposite expression on both sides of '=='.\n"
                      "[test.cpp:2] -> [test.cpp:4]: (style) Opposite expression on both sides of '=='.\n", errout.str());

        check("void f(bool a) { a = !a; }");
        ASSERT_EQUALS("", errout.str());

        check("void f(int a) { if( a < -a ) {}}");
        ASSERT_EQUALS("[test.cpp:1]: (style) Opposite expression on both sides of '<'.\n", errout.str());

        check("void f(int a) { a -= -a; }");
        ASSERT_EQUALS("", errout.str());

        check("void f(int a) { a = a / (-a); }");
        ASSERT_EQUALS("", errout.str());

        check("bool f(int i){ return !((i - 1) & i); }");
        ASSERT_EQUALS("", errout.str());

        check("bool f(unsigned i){ return (x > 0) && (x & (x-1)) == 0; }");
        ASSERT_EQUALS("", errout.str());

        check("void A::f(bool a, bool c)\n"
              "{\n"
              "    const bool b = a;\n"
              "    if(c) { a = false; }\n"
              "    if(b && !a) { }\n"
              "}");
        ASSERT_EQUALS("", errout.str());

        check("void f(bool c) {\n"
              "    const bool b = a;\n"
              "    if(c) { a = false; }\n"
              "    if(b && !a) { }\n"
              "}");
        ASSERT_EQUALS("", errout.str());

        check("void f() {\n"
              "    bool x = a;\n"
              "    dostuff();\n"
              "    if (x && a) {}\n"
              "}");
        ASSERT_EQUALS("", errout.str());

        check("void f() {\n"
              "  const bool b = g();\n"
              "  if (!b && g()) {}\n"
              "}");
        ASSERT_EQUALS("", errout.str());

        check("void f(const bool *a) {\n"
              "    const bool b = a[42];\n"
              "    if( b == !(a[42]) ) {}\n"
              "}\n");
        ASSERT_EQUALS("[test.cpp:2] -> [test.cpp:3]: (style) Opposite expression on both sides of '=='.\n", errout.str());

        check("void f(const bool *a) {\n"
              "    const bool b = a[42];\n"
              "    if( a[42] == !(b) ) {}\n"
              "}\n");
        ASSERT_EQUALS("[test.cpp:2] -> [test.cpp:3]: (style) Opposite expression on both sides of '=='.\n", errout.str());

        check("void f(const bool *a) {\n"
              "    const bool b = *a;\n"
              "    if( b == !(*a) ) {}\n"
              "}\n");
        ASSERT_EQUALS("[test.cpp:2] -> [test.cpp:3]: (style) Opposite expression on both sides of '=='.\n", errout.str());

        check("void f(const bool *a) {\n"
              "    const bool b = *a;\n"
              "    if( *a == !(b) ) {}\n"
              "}\n");
        ASSERT_EQUALS("[test.cpp:2] -> [test.cpp:3]: (style) Opposite expression on both sides of '=='.\n", errout.str());

        check("void f(uint16_t u) {\n" // #9342
              "    if (u != (u & -u))\n"
              "        return false;\n"
              "    if (u != (-u & u))\n"
              "        return false;\n"
              "    return true;\n"
              "}\n");
        ASSERT_EQUALS("", errout.str());
    }

    void duplicateVarExpression() {
        check("int f() __attribute__((pure));\n"
              "int g() __attribute__((pure));\n"
              "void test() {\n"
              "    int i = f();\n"
              "    int j = f();\n"
              "}");
        ASSERT_EQUALS("[test.cpp:5] -> [test.cpp:4]: (style) Same expression used in consecutive assignments of 'i' and 'j'.\n", errout.str());

        check("struct Foo { int f() const; int g() const; };\n"
              "void test() {\n"
              "    Foo f = Foo{};\n"
              "    int i = f.f();\n"
              "    int j = f.f();\n"
              "}");
        ASSERT_EQUALS("[test.cpp:5] -> [test.cpp:4]: (style) Same expression used in consecutive assignments of 'i' and 'j'.\n", errout.str());

        check("struct Foo { int f() const; int g() const; };\n"
              "void test() {\n"
              "    Foo f = Foo{};\n"
              "    Foo f2 = Foo{};\n"
              "    int i = f.f();\n"
              "    int j = f.f();\n"
              "}");
        ASSERT_EQUALS("[test.cpp:6] -> [test.cpp:5]: (style) Same expression used in consecutive assignments of 'i' and 'j'.\n", errout.str());

        check("int f() __attribute__((pure));\n"
              "int g() __attribute__((pure));\n"
              "void test() {\n"
              "    int i = 1 + f();\n"
              "    int j = 1 + f();\n"
              "}");
        ASSERT_EQUALS("[test.cpp:5] -> [test.cpp:4]: (style) Same expression used in consecutive assignments of 'i' and 'j'.\n", errout.str());

        check("int f() __attribute__((pure));\n"
              "int g() __attribute__((pure));\n"
              "void test() {\n"
              "    int i = f() + 1;\n"
              "    int j = 1 + f();\n"
              "}");
        ASSERT_EQUALS("", errout.str());

        check("int f() __attribute__((pure));\n"
              "int g() __attribute__((pure));\n"
              "void test() {\n"
              "    int x = f();\n"
              "    int i = x + 1;\n"
              "    int j = f() + 1;\n"
              "}");
        ASSERT_EQUALS("", errout.str());

        check("int f() __attribute__((pure));\n"
              "int g() __attribute__((pure));\n"
              "void test() {\n"
              "    int i = f() + f();\n"
              "    int j = f() + f();\n"
              "}");
        ASSERT_EQUALS("[test.cpp:5] -> [test.cpp:4]: (style) Same expression used in consecutive assignments of 'i' and 'j'.\n", errout.str());

        check("int f(int) __attribute__((pure));\n"
              "int g(int) __attribute__((pure));\n"
              "void test() {\n"
              "    int i = f(0);\n"
              "    int j = f(0);\n"
              "}");
        ASSERT_EQUALS("[test.cpp:5] -> [test.cpp:4]: (style) Same expression used in consecutive assignments of 'i' and 'j'.\n", errout.str());

        check("int f(int) __attribute__((pure));\n"
              "int g(int) __attribute__((pure));\n"
              "void test() {\n"
              "    const int x = 0;\n"
              "    int i = f(0);\n"
              "    int j = f(x);\n"
              "}");
        ASSERT_EQUALS("", errout.str());

        check("void test(const int * p, const int * q) {\n"
              "    int i = *p;\n"
              "    int j = *p;\n"
              "}");
        ASSERT_EQUALS("[test.cpp:3] -> [test.cpp:2]: (style) Same expression used in consecutive assignments of 'i' and 'j'.\n", errout.str());

        check("struct A { int x; int y; };"
              "void test(A a) {\n"
              "    int i = a.x;\n"
              "    int j = a.x;\n"
              "}");
        ASSERT_EQUALS("[test.cpp:3] -> [test.cpp:2]: (style) Same expression used in consecutive assignments of 'i' and 'j'.\n", errout.str());

        check("void test() {\n"
              "    int i = 0;\n"
              "    int j = 0;\n"
              "}");
        ASSERT_EQUALS("", errout.str());

        check("void test() {\n"
              "    int i = -1;\n"
              "    int j = -1;\n"
              "}");
        ASSERT_EQUALS("", errout.str());

        check("int f(int);\n"
              "void test() {\n"
              "    int i = f(0);\n"
              "    int j = f(1);\n"
              "}");
        ASSERT_EQUALS("", errout.str());

        check("int f();\n"
              "int g();\n"
              "void test() {\n"
              "    int i = f() || f();\n"
              "    int j = f() && f();\n"
              "}");
        ASSERT_EQUALS("", errout.str());

        check("struct Foo {};\n"
              "void test() {\n"
              "    Foo i = Foo();\n"
              "    Foo j = Foo();\n"
              "}");
        ASSERT_EQUALS("", errout.str());

        check("struct Foo {};\n"
              "void test() {\n"
              "    Foo i = Foo{};\n"
              "    Foo j = Foo{};\n"
              "}");
        ASSERT_EQUALS("", errout.str());

        check("struct Foo { int f() const; float g() const; };\n"
              "void test() {\n"
              "    Foo f = Foo{};\n"
              "    int i = f.f();\n"
              "    int j = f.f();\n"
              "}");
        ASSERT_EQUALS("[test.cpp:5] -> [test.cpp:4]: (style, inconclusive) Same expression used in consecutive assignments of 'i' and 'j'.\n", errout.str());

        check("struct Foo { int f(); int g(); };\n"
              "void test() {\n"
              "    Foo f = Foo{};\n"
              "    int i = f.f();\n"
              "    int j = f.f();\n"
              "}");
        ASSERT_EQUALS("", errout.str());

        check("void test() {\n"
              "    int i = f();\n"
              "    int j = f();\n"
              "}");
        ASSERT_EQUALS("", errout.str());

        check("void test(int x) {\n"
              "    int i = ++x;\n"
              "    int j = ++x;\n"
              "}");
        ASSERT_EQUALS("", errout.str());

        check("void test(int x) {\n"
              "    int i = x++;\n"
              "    int j = x++;\n"
              "}");
        ASSERT_EQUALS("", errout.str());

        check("void test(int x) {\n"
              "    int i = --x;\n"
              "    int j = --x;\n"
              "}");
        ASSERT_EQUALS("", errout.str());

        check("void test(int x) {\n"
              "    int i = x--;\n"
              "    int j = x--;\n"
              "}");
        ASSERT_EQUALS("", errout.str());

        check("void test(int x) {\n"
              "    int i = x + 1;\n"
              "    int j = 1 + x;\n"
              "}");
        ASSERT_EQUALS("", errout.str());
    }

    void duplicateVarExpressionUnique() {
        check("struct SW { int first; };\n"
              "void foo(SW* x) {\n"
              "    int start = x->first;\n"
              "    int end   = x->first;\n"
              "}");
        ASSERT_EQUALS("[test.cpp:4] -> [test.cpp:3]: (style, inconclusive) Same expression used in consecutive assignments of 'start' and 'end'.\n", errout.str());
        check("struct SW { int first; };\n"
              "void foo(SW* x, int i, int j) {\n"
              "    int start = x->first;\n"
              "    int end   = x->first;\n"
              "}");
        ASSERT_EQUALS("[test.cpp:4] -> [test.cpp:3]: (style, inconclusive) Same expression used in consecutive assignments of 'start' and 'end'.\n", errout.str());
        check("struct Foo { int f() const; };\n"
              "void test() {\n"
              "    Foo f = Foo{};\n"
              "    int i = f.f();\n"
              "    int j = f.f();\n"
              "}");
        ASSERT_EQUALS("[test.cpp:5] -> [test.cpp:4]: (style, inconclusive) Same expression used in consecutive assignments of 'i' and 'j'.\n", errout.str());

        check("void test(const int * p) {\n"
              "    int i = *p;\n"
              "    int j = *p;\n"
              "}");
        ASSERT_EQUALS("[test.cpp:3] -> [test.cpp:2]: (style, inconclusive) Same expression used in consecutive assignments of 'i' and 'j'.\n", errout.str());

        check("struct Foo { int f() const; int g(int) const; };\n"
              "void test() {\n"
              "    Foo f = Foo{};\n"
              "    int i = f.f();\n"
              "    int j = f.f();\n"
              "}");
        ASSERT_EQUALS("[test.cpp:5] -> [test.cpp:4]: (style, inconclusive) Same expression used in consecutive assignments of 'i' and 'j'.\n", errout.str());

        check("struct Foo { int f() const; };\n"
              "void test() {\n"
              "    Foo f = Foo{};\n"
              "    int i = f.f();\n"
              "    int j = f.f();\n"
              "}");
        ASSERT_EQUALS("[test.cpp:5] -> [test.cpp:4]: (style, inconclusive) Same expression used in consecutive assignments of 'i' and 'j'.\n", errout.str());
    }

    void duplicateVarExpressionAssign() {
        check("struct A { int x; int y; };"
              "void use(int);\n"
              "void test(A a) {\n"
              "    int i = a.x;\n"
              "    int j = a.x;\n"
              "    use(i);\n"
              "    i = j;\n"
              "}");
        ASSERT_EQUALS("[test.cpp:4] -> [test.cpp:3]: (style, inconclusive) Same expression used in consecutive assignments of 'i' and 'j'.\n", errout.str());

        check("struct A { int x; int y; };"
              "void use(int);\n"
              "void test(A a) {\n"
              "    int i = a.x;\n"
              "    int j = a.x;\n"
              "    use(j);\n"
              "    j = i;\n"
              "}");
        ASSERT_EQUALS("[test.cpp:4] -> [test.cpp:3]: (style, inconclusive) Same expression used in consecutive assignments of 'i' and 'j'.\n", errout.str());

        check("struct A { int x; int y; };"
              "void use(int);\n"
              "void test(A a) {\n"
              "    int i = a.x;\n"
              "    int j = a.x;\n"
              "    use(j);\n"
              "    if (i == j) {}\n"
              "}");
        ASSERT_EQUALS(
            "[test.cpp:4] -> [test.cpp:3]: (style, inconclusive) Same expression used in consecutive assignments of 'i' and 'j'.\n"
            "[test.cpp:3] -> [test.cpp:4] -> [test.cpp:6]: (style) The comparison 'i == j' is always true because 'i' and 'j' represent the same value.\n",
            errout.str());

        check("struct A { int x; int y; };"
              "void use(int);\n"
              "void test(A a) {\n"
              "    int i = a.x;\n"
              "    int j = a.x;\n"
              "    use(j);\n"
              "    if (i == a.x) {}\n"
              "}");
        ASSERT_EQUALS(
            "[test.cpp:4] -> [test.cpp:3]: (style, inconclusive) Same expression used in consecutive assignments of 'i' and 'j'.\n"
            "[test.cpp:3] -> [test.cpp:6]: (style) The comparison 'i == a.x' is always true because 'i' and 'a.x' represent the same value.\n",
            errout.str());

        check("struct A { int x; int y; };"
              "void use(int);\n"
              "void test(A a) {\n"
              "    int i = a.x;\n"
              "    int j = a.x;\n"
              "    use(i);\n"
              "    if (j == a.x) {}\n"
              "}");
        ASSERT_EQUALS(
            "[test.cpp:4] -> [test.cpp:3]: (style, inconclusive) Same expression used in consecutive assignments of 'i' and 'j'.\n"
            "[test.cpp:4] -> [test.cpp:6]: (style) The comparison 'j == a.x' is always true because 'j' and 'a.x' represent the same value.\n",
            errout.str());

        // Issue #8612
        check("struct P\n"
              "{\n"
              "    void func();\n"
              "    bool operator==(const P&) const;\n"
              "};\n"
              "struct X\n"
              "{\n"
              "    P first;\n"
              "    P second;\n"
              "};\n"
              "bool bar();\n"
              "void baz(const P&);\n"
              "void foo(const X& x)\n"
              "{\n"
              "    P current = x.first;\n"
              "    P previous = x.first;\n"
              "    while (true)\n"
              "    {\n"
              "        baz(current);\n"
              "        if (bar() && previous == current)\n"
              "        {\n"
              "            current.func();\n"
              "        }\n"
              "        previous = current;\n"
              "    }\n"
              "}");
        ASSERT_EQUALS("[test.cpp:16] -> [test.cpp:15]: (style, inconclusive) Same expression used in consecutive assignments of 'current' and 'previous'.\n", errout.str());
    }

    void duplicateVarExpressionCrash() {
        // Issue #8624
        check("struct  X {\n"
              "    X();\n"
              "    int f() const;\n"
              "};\n"
              "void run() {\n"
              "        X x;\n"
              "        int a = x.f();\n"
              "        int b = x.f();\n"
              "        (void)a;\n"
              "        (void)b;\n"
              "}");
        ASSERT_EQUALS("[test.cpp:8] -> [test.cpp:7]: (style, inconclusive) Same expression used in consecutive assignments of 'a' and 'b'.\n", errout.str());

        // Issue #8712
        check("void f() {\n"
              "  unsigned char d;\n"
              "  d = d % 5;\n"
              "}");
        ASSERT_EQUALS("", errout.str());

        check("template <typename T>\n"
              "T f() {\n"
              "  T x = T();\n"
              "}\n"
              "int &a = f<int&>();");
        ASSERT_EQUALS("", errout.str());

        // Issue #8713
        check("class A {\n"
              "  int64_t B = 32768;\n"
              "  P<uint8_t> m = MakeP<uint8_t>(B);\n"
              "};\n"
              "void f() {\n"
              "  uint32_t a = 42;\n"
              "  uint32_t b = uint32_t(A ::B / 1024);\n"
              "  int32_t c = int32_t(a / b);\n"
              "}");
        ASSERT_EQUALS("", errout.str());

        // Issue #8709
        check("a b;\n"
              "void c() {\n"
              "  switch (d) { case b:; }\n"
              "  double e(b);\n"
              "  if(e <= 0) {}\n"
              "}");
        ASSERT_EQUALS("", errout.str());

        // #10718
        // Should probably not be inconclusive
        check("struct a {\n"
              "  int b() const;\n"
              "  auto c() -> decltype(0) {\n"
              "    a d;\n"
              "    int e = d.b(), f = d.b();\n"
              "    return e + f;\n"
              "  }\n"
              "};\n");
        ASSERT_EQUALS("[test.cpp:5] -> [test.cpp:5]: (style, inconclusive) Same expression used in consecutive assignments of 'e' and 'f'.\n", errout.str());
    }

    void multiConditionSameExpression() {
        check("void f() {\n"
              "  int val = 0;\n"
              "  if (val < 0) continue;\n"
              "  if ((val > 0)) {}\n"
              "}");
        ASSERT_EQUALS("[test.cpp:2] -> [test.cpp:3]: (style) The comparison 'val < 0' is always false.\n"
                      "[test.cpp:2] -> [test.cpp:4]: (style) The comparison 'val > 0' is always false.\n", errout.str());

        check("void f() {\n"
              "  int val = 0;\n"
              "  int *p = &val;n"
              "  val = 1;\n"
              "  if (*p < 0) continue;\n"
              "  if ((*p > 0)) {}\n"
              "}\n");
        ASSERT_EQUALS("", errout.str());

        check("void f() {\n"
              "  int val = 0;\n"
              "  int *p = &val;\n"
              "  if (*p < 0) continue;\n"
              "  if ((*p > 0)) {}\n"
              "}\n");
        TODO_ASSERT_EQUALS("[test.cpp:2] -> [test.cpp:3]: (style) The comparison '*p < 0' is always false.\n"
                           "[test.cpp:2] -> [test.cpp:4]: (style) The comparison '*p > 0' is always false.\n", "", errout.str());

        check("void f() {\n"
              "  int val = 0;\n"
              "  if (val < 0) {\n"
              "    if ((val > 0)) {}\n"
              "  }\n"
              "}");
        ASSERT_EQUALS("[test.cpp:2] -> [test.cpp:3]: (style) The comparison 'val < 0' is always false.\n"
                      "[test.cpp:2] -> [test.cpp:4]: (style) The comparison 'val > 0' is always false.\n", errout.str());

        check("void f() {\n"
              "  int val = 0;\n"
              "  if (val < 0) {\n"
              "    if ((val < 0)) {}\n"
              "  }\n"
              "}");
        ASSERT_EQUALS("[test.cpp:2] -> [test.cpp:3]: (style) The comparison 'val < 0' is always false.\n"
                      "[test.cpp:2] -> [test.cpp:4]: (style) The comparison 'val < 0' is always false.\n", errout.str());

        check("void f() {\n"
              "  int activate = 0;\n"
              "  int foo = 0;\n"
              "  if (activate) {}\n"
              "  else if (foo) {}\n"
              "}");
        ASSERT_EQUALS("", errout.str());
    }

    void checkSignOfUnsignedVariable() {
        check("void foo() {\n"
              "  for(unsigned char i = 10; i >= 0; i--) {}\n"
              "}");
        ASSERT_EQUALS("[test.cpp:2]: (style) Unsigned expression 'i' can't be negative so it is unnecessary to test it.\n", errout.str());

        check("void foo(bool b) {\n"
              "  for(unsigned int i = 10; b || i >= 0; i--) {}\n"
              "}");
        ASSERT_EQUALS("[test.cpp:2]: (style) Unsigned expression 'i' can't be negative so it is unnecessary to test it.\n", errout.str());

        {
            const char code[] = "void foo(unsigned int x) {\n"
                                "  if (x < 0) {}\n"
                                "}";
            check(code, nullptr, false, false, true, false);
            ASSERT_EQUALS("[test.cpp:2]: (style) Checking if unsigned expression 'x' is less than zero.\n", errout.str());
            check(code, nullptr, false, false, true, true);
            ASSERT_EQUALS("[test.cpp:2]: (style) Checking if unsigned expression 'x' is less than zero.\n", errout.str());
        }

        check("void foo(unsigned int x) {\n"
              "  if (x < 0u) {}\n"
              "}");
        ASSERT_EQUALS("[test.cpp:2]: (style) Checking if unsigned expression 'x' is less than zero.\n", errout.str());

        check("void foo(int x) {\n"
              "  if (x < 0) {}\n"
              "}");
        ASSERT_EQUALS("", errout.str());

        {
            const char code[] = "void foo(unsigned x) {\n"
                                "  int y = 0;\n"
                                "  if (x < y) {}\n"
                                "}";
            check(code, nullptr, false, false, true, false);
            ASSERT_EQUALS("[test.cpp:3]: (style) Checking if unsigned expression 'x' is less than zero.\n", errout.str());
            check(code, nullptr, false, false, true, true);
            ASSERT_EQUALS("[test.cpp:2] -> [test.cpp:3]: (style) Checking if unsigned expression 'x' is less than zero.\n", errout.str());
        }
        check("void foo(unsigned x) {\n"
              "  int y = 0;\n"
              "  if (b)\n"
              "    y = 1;\n"
              "  if (x < y) {}\n"
              "}");
        ASSERT_EQUALS("", errout.str());

        check("void foo(unsigned int x) {\n"
              "  if (0 > x) {}\n"
              "}");
        ASSERT_EQUALS("[test.cpp:2]: (style) Checking if unsigned expression 'x' is less than zero.\n", errout.str());

        check("void foo(unsigned int x) {\n"
              "  if (0UL > x) {}\n"
              "}");
        ASSERT_EQUALS("[test.cpp:2]: (style) Checking if unsigned expression 'x' is less than zero.\n", errout.str());

        check("void foo(int x) {\n"
              "  if (0 > x) {}\n"
              "}");
        ASSERT_EQUALS("", errout.str());

        check("void foo(unsigned int x) {\n"
              "  if (x >= 0) {}\n"
              "}");
        ASSERT_EQUALS("[test.cpp:2]: (style) Unsigned expression 'x' can't be negative so it is unnecessary to test it.\n", errout.str());

        check("void foo(unsigned int x, unsigned y) {\n"
              "  if (x - y >= 0) {}\n"
              "}");
        ASSERT_EQUALS("[test.cpp:2]: (style) Unsigned expression 'x-y' can't be negative so it is unnecessary to test it.\n", errout.str());

        check("void foo(unsigned int x) {\n"
              "  if (x >= 0ull) {}\n"
              "}");
        ASSERT_EQUALS("[test.cpp:2]: (style) Unsigned expression 'x' can't be negative so it is unnecessary to test it.\n", errout.str());

        check("void foo(int x) {\n"
              "  if (x >= 0) {}\n"
              "}");
        ASSERT_EQUALS("", errout.str());

        check("void foo(unsigned int x) {\n"
              "  if (0 <= x) {}\n"
              "}");
        ASSERT_EQUALS("[test.cpp:2]: (style) Unsigned expression 'x' can't be negative so it is unnecessary to test it.\n", errout.str());

        check("void foo(unsigned int x) {\n"
              "  if (0ll <= x) {}\n"
              "}");
        ASSERT_EQUALS("[test.cpp:2]: (style) Unsigned expression 'x' can't be negative so it is unnecessary to test it.\n", errout.str());

        check("void foo(int x) {\n"
              "  if (0 <= x) {}\n"
              "}");
        ASSERT_EQUALS("", errout.str());

        check("void foo(unsigned int x, bool y) {\n"
              "  if (x < 0 && y) {}\n"
              "}");
        ASSERT_EQUALS("[test.cpp:2]: (style) Checking if unsigned expression 'x' is less than zero.\n", errout.str());

        check("void foo(int x, bool y) {\n"
              "  if (x < 0 && y) {}\n"
              "}");
        ASSERT_EQUALS("", errout.str());

        check("void foo(unsigned int x, bool y) {\n"
              "  if (0 > x && y) {}\n"
              "}");
        ASSERT_EQUALS("[test.cpp:2]: (style) Checking if unsigned expression 'x' is less than zero.\n", errout.str());

        check("void foo(int x, bool y) {\n"
              "  if (0 > x && y) {}\n"
              "}");
        ASSERT_EQUALS("", errout.str());

        check("void foo(unsigned int x, bool y) {\n"
              "  if (x >= 0 && y) {}\n"
              "}");
        ASSERT_EQUALS("[test.cpp:2]: (style) Unsigned expression 'x' can't be negative so it is unnecessary to test it.\n", errout.str());

        check("void foo(int x, bool y) {\n"
              "  if (x >= 0 && y) {}\n"
              "}");
        ASSERT_EQUALS("", errout.str());


        check("void foo(unsigned int x, bool y) {\n"
              "  if (y && x < 0) {}\n"
              "}");
        ASSERT_EQUALS("[test.cpp:2]: (style) Checking if unsigned expression 'x' is less than zero.\n", errout.str());

        check("void foo(int x, bool y) {\n"
              "  if (y && x < 0) {}\n"
              "}");
        ASSERT_EQUALS("", errout.str());

        check("void foo(unsigned int x, bool y) {\n"
              "  if (y && 0 > x) {}\n"
              "}");
        ASSERT_EQUALS("[test.cpp:2]: (style) Checking if unsigned expression 'x' is less than zero.\n", errout.str());

        check("void foo(int x, bool y) {\n"
              "  if (y && 0 > x) {}\n"
              "}");
        ASSERT_EQUALS("", errout.str());

        check("void foo(unsigned int x, bool y) {\n"
              "  if (y && x >= 0) {}\n"
              "}");
        ASSERT_EQUALS("[test.cpp:2]: (style) Unsigned expression 'x' can't be negative so it is unnecessary to test it.\n", errout.str());

        check("void foo(int x, bool y) {\n"
              "  if (y && x >= 0) {}\n"
              "}");
        ASSERT_EQUALS("", errout.str());


        check("void foo(unsigned int x, bool y) {\n"
              "  if (x < 0 || y) {}\n"
              "}");
        ASSERT_EQUALS("[test.cpp:2]: (style) Checking if unsigned expression 'x' is less than zero.\n", errout.str());

        check("void foo(int x, bool y) {\n"
              "  if (x < 0 || y) {}\n"
              "}");
        ASSERT_EQUALS("", errout.str());

        check("void foo(unsigned int x, bool y) {\n"
              "  if (0 > x || y) {}\n"
              "}");
        ASSERT_EQUALS("[test.cpp:2]: (style) Checking if unsigned expression 'x' is less than zero.\n", errout.str());

        check("void foo(int x, bool y) {\n"
              "  if (0 > x || y) {}\n"
              "}");
        ASSERT_EQUALS("", errout.str());

        check("void foo(unsigned int x, bool y) {\n"
              "  if (x >= 0 || y) {}\n"
              "}");
        ASSERT_EQUALS("[test.cpp:2]: (style) Unsigned expression 'x' can't be negative so it is unnecessary to test it.\n", errout.str());

        check("void foo(int x, bool y) {\n"
              "  if (x >= 0 || y) {}\n"
              "}");
        ASSERT_EQUALS("", errout.str());

        // #3233 - FP when template is used (template parameter is numeric constant)
        {
            const char code[] = "template<int n> void foo(unsigned int x) {\n"
                                "  if (x <= n);\n"
                                "}\n"
                                "foo<0>();";
            check(code, nullptr, false, false);
            ASSERT_EQUALS("", errout.str());
            check(code, nullptr, false, true);
            ASSERT_EQUALS("", errout.str());
        }

        {
            Settings keepTemplates;
            keepTemplates.checkUnusedTemplates = true;
            check("template<int n> void foo(unsigned int x) {\n"
                  "if (x <= 0);\n"
                  "}", &keepTemplates);
            ASSERT_EQUALS("[test.cpp:2]: (style) Checking if unsigned expression 'x' is less than zero.\n", errout.str());
        }

        // #8836
        check("uint32_t value = 0xFUL;\n"
              "void f() {\n"
              "  if (value < 0u)\n"
              "  {\n"
              "    value = 0u;\n"
              "  }\n"
              "}");
        ASSERT_EQUALS("[test.cpp:3]: (style) Checking if unsigned expression 'value' is less than zero.\n", errout.str());

        // #9040
        Settings settings1;
        settings1.platform(Settings::Win64);
        check("using BOOL = unsigned;\n"
              "int i;\n"
              "bool f() {\n"
              "    return i >= 0;\n"
              "}\n", &settings1);
        ASSERT_EQUALS("", errout.str());

        // #10612
        check("void f(void) {\n"
              "   const uint32_t x = 0;\n"
              "   constexpr const auto y = 0xFFFFU;\n"
              "   if (y < x) {}\n"
              "}");
        ASSERT_EQUALS("[test.cpp:4]: (style) Checking if unsigned expression 'y' is less than zero.\n", errout.str());
    }

    void checkSignOfPointer() {
        check("void foo(const int* x) {\n"
              "  if (x >= 0) {}\n"
              "}");
        ASSERT_EQUALS("[test.cpp:2]: (style) A pointer can not be negative so it is either pointless or an error to check if it is not.\n", errout.str());

        {
            const char code[] = "void foo(const int* x) {\n"
                                "  int y = 0;\n"
                                "  if (x >= y) {}\n"
                                "}";
            check(code, nullptr, false, false, true, false);
            ASSERT_EQUALS("[test.cpp:3]: (style) A pointer can not be negative so it is either pointless or an error to check if it is not.\n", errout.str());
            check(code, nullptr, false, false, true, true);
            ASSERT_EQUALS("[test.cpp:2] -> [test.cpp:3]: (style) A pointer can not be negative so it is either pointless or an error to check if it is not.\n", errout.str());
        }
        check("void foo(const int* x) {\n"
              "  if (*x >= 0) {}\n"
              "}");
        ASSERT_EQUALS("", errout.str());

        check("void foo(const int* x) {\n"
              "  if (x < 0) {}\n"
              "}");
        ASSERT_EQUALS("[test.cpp:2]: (style) A pointer can not be negative so it is either pointless or an error to check if it is.\n", errout.str());

        {
            const char code[] = "void foo(const int* x) {\n"
                                "  unsigned y = 0u;\n"
                                "  if (x < y) {}\n"
                                "}";

            check(code, nullptr, false, false, true, false);
            ASSERT_EQUALS("[test.cpp:3]: (style) A pointer can not be negative so it is either pointless or an error to check if it is.\n", errout.str());
            check(code, nullptr, false, false, true, true);
            ASSERT_EQUALS("[test.cpp:2] -> [test.cpp:3]: (style) A pointer can not be negative so it is either pointless or an error to check if it is.\n", errout.str());
        }

        check("void foo(const int* x) {\n"
              "  if (*x < 0) {}\n"
              "}");
        ASSERT_EQUALS("", errout.str());

        check("void foo(const int* x, const int* y) {\n"
              "  if (x - y < 0) {}\n"
              "}");
        ASSERT_EQUALS("", errout.str());

        check("void foo(const int* x, const int* y) {\n"
              "  if (x - y <= 0) {}\n"
              "}");
        ASSERT_EQUALS("", errout.str());

        check("void foo(const int* x, const int* y) {\n"
              "  if (x - y > 0) {}\n"
              "}");
        ASSERT_EQUALS("", errout.str());

        check("void foo(const int* x, const int* y) {\n"
              "  if (x - y >= 0) {}\n"
              "}");
        ASSERT_EQUALS("", errout.str());

        check("void foo(const Bar* x) {\n"
              "  if (0 <= x) {}\n"
              "}");
        ASSERT_EQUALS("[test.cpp:2]: (style) A pointer can not be negative so it is either pointless or an error to check if it is not.\n", errout.str());

        check("struct S {\n"
              "  int* ptr;\n"
              "};\n"
              "void foo(S* first) {\n"
              "  if (first.ptr >= 0) {}\n"
              "}");
        ASSERT_EQUALS("[test.cpp:5]: (style) A pointer can not be negative so it is either pointless or an error to check if it is not.\n", errout.str());

        check("struct S {\n"
              "  int* ptr;\n"
              "};\n"
              "void foo(S* first, S* second) {\n"
              "  if((first.ptr - second.ptr) >= 0) {}\n"
              "}");
        ASSERT_EQUALS("", errout.str());

        check("struct S {\n"
              "  int* ptr;\n"
              "};\n"
              "void foo(S* first) {\n"
              "  if((first.ptr) >= 0) {}\n"
              "}");
        ASSERT_EQUALS("[test.cpp:5]: (style) A pointer can not be negative so it is either pointless or an error to check if it is not.\n", errout.str());

        check("struct S {\n"
              "  int* ptr;\n"
              "};\n"
              "void foo(S* first, S* second) {\n"
              "  if(0 <= first.ptr - second.ptr) {}\n"
              "}");
        ASSERT_EQUALS("", errout.str());

        check("struct S {\n"
              "  int* ptr;\n"
              "};\n"
              "void foo(S* first, S* second) {\n"
              "  if(0 <= (first.ptr - second.ptr)) {}\n"
              "}");
        ASSERT_EQUALS("", errout.str());

        check("struct S {\n"
              "  int* ptr;\n"
              "};\n"
              "void foo(S* first, S* second) {\n"
              "  if(first.ptr - second.ptr < 0) {}\n"
              "}");
        ASSERT_EQUALS("", errout.str());

        check("struct S {\n"
              "  int* ptr;\n"
              "};\n"
              "void foo(S* first, S* second) {\n"
              "  if((first.ptr - second.ptr) < 0) {}\n"
              "}");
        ASSERT_EQUALS("", errout.str());

        check("struct S {\n"
              "  int* ptr;\n"
              "};\n"
              "void foo(S* first, S* second) {\n"
              "  if(0 > first.ptr - second.ptr) {}\n"
              "}");
        ASSERT_EQUALS("", errout.str());

        check("struct S {\n"
              "  int* ptr;\n"
              "};\n"
              "void foo(S* first, S* second) {\n"
              "  if(0 > (first.ptr - second.ptr)) {}\n"
              "}");
        ASSERT_EQUALS("", errout.str());

        check("void foo(const int* x) {\n"
              "  if (0 <= x[0]) {}\n"
              "}");
        ASSERT_EQUALS("", errout.str());

        check("void foo(Bar* x) {\n"
              "  if (0 <= x.y) {}\n"
              "}");
        ASSERT_EQUALS("", errout.str());

        check("void foo(Bar* x) {\n"
              "  if (0 <= x->y) {}\n"
              "}");
        ASSERT_EQUALS("", errout.str());

        check("void foo(Bar* x, Bar* y) {\n"
              "  if (0 <= x->y - y->y ) {}\n"
              "}");
        ASSERT_EQUALS("", errout.str());

        check("void foo(const Bar* x) {\n"
              "  if (0 > x) {}\n"
              "}");
        ASSERT_EQUALS("[test.cpp:2]: (style) A pointer can not be negative so it is either pointless or an error to check if it is.\n", errout.str());

        check("void foo(const int* x) {\n"
              "  if (0 > x[0]) {}\n"
              "}");
        ASSERT_EQUALS("", errout.str());

        check("void foo(Bar* x) {\n"
              "  if (0 > x.y) {}\n"
              "}");
        ASSERT_EQUALS("", errout.str());

        check("void foo(Bar* x) {\n"
              "  if (0 > x->y) {}\n"
              "}");
        ASSERT_EQUALS("", errout.str());

        check("void foo() {\n"
              "  int (*t)(void *a, void *b);\n"
              "  if (t(a, b) < 0) {}\n"
              "}");
        ASSERT_EQUALS("", errout.str());

        check("void foo() {\n"
              "  int (*t)(void *a, void *b);\n"
              "  if (0 > t(a, b)) {}\n"
              "}");
        ASSERT_EQUALS("", errout.str());

        check("struct object_info { int *typep; };\n"
              "void packed_object_info(struct object_info *oi) {\n"
              "  if (oi->typep < 0);\n"
              "}");
        ASSERT_EQUALS("[test.cpp:3]: (style) A pointer can not be negative so it is either pointless or an error to check if it is.\n", errout.str());

        check("struct object_info { int typep[10]; };\n"
              "void packed_object_info(struct object_info *oi) {\n"
              "  if (oi->typep < 0);\n"
              "}");
        ASSERT_EQUALS("[test.cpp:3]: (style) A pointer can not be negative so it is either pointless or an error to check if it is.\n", errout.str());

        check("struct object_info { int *typep; };\n"
              "void packed_object_info(struct object_info *oi) {\n"
              "  if (*oi->typep < 0);\n"
              "}");
        ASSERT_EQUALS("", errout.str());
    }

    void checkSuspiciousSemicolon1() {
        check("void foo() {\n"
              "  for(int i = 0; i < 10; ++i);\n"
              "}");
        ASSERT_EQUALS("", errout.str());

        // Empty block
        check("void foo() {\n"
              "  for(int i = 0; i < 10; ++i); {\n"
              "  }\n"
              "}");
        ASSERT_EQUALS("[test.cpp:2]: (warning) Suspicious use of ; at the end of 'for' statement.\n", errout.str());

        check("void foo() {\n"
              "  while (!quit); {\n"
              "    do_something();\n"
              "  }\n"
              "}");
        ASSERT_EQUALS("[test.cpp:2]: (warning) Suspicious use of ; at the end of 'while' statement.\n", errout.str());
    }

    void checkSuspiciousSemicolon2() {
        check("void foo() {\n"
              "  if (i == 1); {\n"
              "    do_something();\n"
              "  }\n"
              "}");
        ASSERT_EQUALS("[test.cpp:2]: (warning) Suspicious use of ; at the end of 'if' statement.\n", errout.str());

        // Seen this in the wild
        check("void foo() {\n"
              "  if (Match());\n"
              "  do_something();\n"
              "}");
        ASSERT_EQUALS("", errout.str());

        check("void foo() {\n"
              "  if (Match());\n"
              "  else\n"
              "    do_something();\n"
              "}");
        ASSERT_EQUALS("", errout.str());

        check("void foo() {\n"
              "  if (i == 1)\n"
              "       ;\n"
              "  {\n"
              "    do_something();\n"
              "  }\n"
              "}");
        ASSERT_EQUALS("", errout.str());

        check("void foo() {\n"
              "  if (i == 1);\n"
              "\n"
              "  {\n"
              "    do_something();\n"
              "  }\n"
              "}");
        ASSERT_EQUALS("", errout.str());
    }

    void checkSuspiciousSemicolon3() {
        checkP("#define REQUIRE(code) {code}\n"
               "void foo() {\n"
               "  if (x == 123);\n"
               "  REQUIRE(y=z);\n"
               "}");
        ASSERT_EQUALS("", errout.str());
    }

    void checkSuspiciousComparison() {
        checkP("void f(int a, int b) {\n"
               "  a > b;\n"
               "}");
        ASSERT_EQUALS("[test.cpp:2]: (warning, inconclusive) Found suspicious operator '>', result is not used.\n", errout.str());

        checkP("void f() {\n" // #10607
               "  for (auto p : m)\n"
               "    std::vector<std::pair<std::string, std::string>> k;\n"
               "}");
        ASSERT_EQUALS("", errout.str());
    }

    void checkInvalidFree() {
        check("void foo(char *p) {\n"
              "  char *a; a = malloc(1024);\n"
              "  free(a + 10);\n"
              "}");
        ASSERT_EQUALS("[test.cpp:3]: (error) Mismatching address is freed. The address you get from malloc() must be freed without offset.\n", errout.str());

        check("void foo(char *p) {\n"
              "  char *a; a = malloc(1024);\n"
              "  free(a - 10);\n"
              "}");
        ASSERT_EQUALS("[test.cpp:3]: (error) Mismatching address is freed. The address you get from malloc() must be freed without offset.\n", errout.str());

        check("void foo(char *p) {\n"
              "  char *a; a = malloc(1024);\n"
              "  free(10 + a);\n"
              "}");
        ASSERT_EQUALS("[test.cpp:3]: (error) Mismatching address is freed. The address you get from malloc() must be freed without offset.\n", errout.str());

        check("void foo(char *p) {\n"
              "  char *a; a = new char[1024];\n"
              "  delete[] (a + 10);\n"
              "}");
        ASSERT_EQUALS("[test.cpp:3]: (error) Mismatching address is deleted. The address you get from new must be deleted without offset.\n", errout.str());

        check("void foo(char *p) {\n"
              "  char *a; a = new char;\n"
              "  delete a + 10;\n"
              "}");
        ASSERT_EQUALS("[test.cpp:3]: (error) Mismatching address is deleted. The address you get from new must be deleted without offset.\n", errout.str());

        check("void foo(char *p) {\n"
              "  char *a; a = new char;\n"
              "  bar(a);\n"
              "  delete a + 10;\n"
              "}");
        ASSERT_EQUALS("", errout.str());

        check("void foo(char *p) {\n"
              "  char *a; a = new char;\n"
              "  char *b; b = new char;\n"
              "  bar(a);\n"
              "  delete a + 10;\n"
              "  delete b + 10;\n"
              "}");
        ASSERT_EQUALS("[test.cpp:6]: (error) Mismatching address is deleted. The address you get from new must be deleted without offset.\n", errout.str());

        check("void foo(char *p) {\n"
              "  char *a; a = new char;\n"
              "  char *b; b = new char;\n"
              "  bar(a, b);\n"
              "  delete a + 10;\n"
              "  delete b + 10;\n"
              "}");
        ASSERT_EQUALS("", errout.str());

        check("void foo(char *p) {\n"
              "  char *a; a = new char;\n"
              "  bar()\n"
              "  delete a + 10;\n"
              "}");
        ASSERT_EQUALS("[test.cpp:4]: (error) Mismatching address is deleted. The address you get from new must be deleted without offset.\n", errout.str());

        check("void foo(size_t xx) {\n"
              "  char *ptr; ptr = malloc(42);\n"
              "  ptr += xx;\n"
              "  free(ptr + 1 - xx);\n"
              "}");
        ASSERT_EQUALS("[test.cpp:4]: (error) Mismatching address is freed. The address you get from malloc() must be freed without offset.\n", errout.str());

        check("void foo(size_t xx) {\n"
              "  char *ptr; ptr = malloc(42);\n"
              "  std::cout << ptr;\n"
              "  ptr = otherPtr;\n"
              "  free(otherPtr - xx - 1);\n"
              "}");
        ASSERT_EQUALS("", errout.str());
    }

    void checkRedundantCopy() {
        check("const std::string& getA(){static std::string a;return a;}\n"
              "void foo() {\n"
              "    const std::string a = getA();\n"
              "}");
        ASSERT_EQUALS("[test.cpp:3]: (performance, inconclusive) Use const reference for 'a' to avoid unnecessary data copying.\n", errout.str());

        check("class A{public:A(){}};\n"
              "const A& getA(){static A a;return a;}\n"
              "int main()\n"
              "{\n"
              "    const A a = getA();\n"
              "    return 0;\n"
              "}");
        ASSERT_EQUALS("[test.cpp:5]: (performance, inconclusive) Use const reference for 'a' to avoid unnecessary data copying.\n", errout.str());

        check("const int& getA(){static int a;return a;}\n"
              "int main()\n"
              "{\n"
              "    const int a = getA();\n"
              "    return 0;\n"
              "}");
        ASSERT_EQUALS("", errout.str());

        check("const int& getA(){static int a;return a;}\n"
              "int main()\n"
              "{\n"
              "    int getA = 0;\n"
              "    const int a = getA + 3;\n"
              "    return 0;\n"
              "}");
        ASSERT_EQUALS("[test.cpp:1] -> [test.cpp:4]: (style) Local variable \'getA\' shadows outer function\n", errout.str());

        check("class A{public:A(){}};\n"
              "const A& getA(){static A a;return a;}\n"
              "int main()\n"
              "{\n"
              "    const A a(getA());\n"
              "    return 0;\n"
              "}");
        ASSERT_EQUALS("[test.cpp:5]: (performance, inconclusive) Use const reference for 'a' to avoid unnecessary data copying.\n", errout.str());

        check("const int& getA(){static int a;return a;}\n"
              "int main()\n"
              "{\n"
              "    const int a(getA());\n"
              "    return 0;\n"
              "}");
        ASSERT_EQUALS("", errout.str());

        check("class A{\n"
              "public:A(int a=0){_a = a;}\n"
              "A operator+(const A & a){return A(_a+a._a);}\n"
              "private:int _a;};\n"
              "const A& getA(){static A a;return a;}\n"
              "int main()\n"
              "{\n"
              "    const A a = getA() + 1;\n"
              "    return 0;\n"
              "}");
        ASSERT_EQUALS("", errout.str());

        check("class A{\n"
              "public:A(int a=0){_a = a;}\n"
              "A operator+(const A & a){return A(_a+a._a);}\n"
              "private:int _a;};\n"
              "const A& getA(){static A a;return a;}\n"
              "int main()\n"
              "{\n"
              "    const A a(getA()+1);\n"
              "    return 0;\n"
              "}");
        ASSERT_EQUALS("", errout.str());

        // #5190 - FP when creating object with constructor that takes a reference
        check("class A {};\n"
              "class B { B(const A &a); };\n"
              "const A &getA();\n"
              "void f() {\n"
              "    const B b(getA());\n"
              "}");
        ASSERT_EQUALS("", errout.str());

        check("class A {};\n"
              "class B { B(const A& a); };\n"
              "const A& getA();\n"
              "void f() {\n"
              "    const B b{ getA() };\n"
              "}");
        ASSERT_EQUALS("", errout.str());

        // #5618
        const char* code5618 = "class Token {\n"
                               "public:\n"
                               "    const std::string& str();\n"
                               "};\n"
                               "void simplifyArrayAccessSyntax() {\n"
                               "    for (Token *tok = list.front(); tok; tok = tok->next()) {\n"
                               "        const std::string temp = tok->str();\n"
                               "        tok->str(tok->strAt(2));\n"
                               "    }\n"
                               "}";
        check(code5618, nullptr, false, true);
        ASSERT_EQUALS("", errout.str());
        check(code5618, nullptr, false, false);
        ASSERT_EQUALS("", errout.str());

        // #5890 - crash: wesnoth desktop_util.cpp / unicode.hpp
        check("typedef std::vector<char> X;\n"
              "X f<X>(const X &in) {\n"
              "    const X s = f<X>(in);\n"
              "    return f<X>(s);\n"
              "}");
        ASSERT_EQUALS("", errout.str());

        // #7981 - False positive redundantCopyLocalConst - const ref argument to ctor
        check("class CD {\n"
              "        public:\n"
              "        CD(const CD&);\n"
              "        static const CD& getOne();\n"
              "};\n"
              " \n"
              "void foo() {\n"
              "  const CD cd(CD::getOne());\n"
              "}", nullptr, false, true);
        ASSERT_EQUALS("", errout.str());

        check("struct S {\n" // #10545
              "    int modify();\n"
              "    const std::string& get() const;\n"
              "};\n"
              "std::string f(S& s) {\n"
              "    const std::string old = s.get();\n"
              "    int i = s.modify();\n"
              "    if (i != 0)\n"
              "        return old;\n"
              "    return {};\n"
              "}", nullptr, /*experimental*/ false, /*inconclusive*/ true);
        ASSERT_EQUALS("", errout.str());

        check("struct X { int x; };\n" // #10191
              "struct S {\n"
              "    X _x;\n"
              "    X& get() { return _x; }\n"
              "    void modify() { _x.x += 42; }\n"
              "    int copy() {\n"
              "        const X x = get();\n"
              "        modify();\n"
              "        return x.x;\n"
              "    }\n"
              "    int constref() {\n"
              "        const X& x = get();\n"
              "        modify();\n"
              "        return x.x;\n"
              "    }\n"
              "};\n", nullptr, /*experimental*/ false, /*inconclusive*/ true);
        ASSERT_EQUALS("", errout.str());

        // #10704
        check("struct C {\n"
              "    std::string str;\n"
              "    const std::string& get() const { return str; }\n"
              "};\n"
              "struct D {\n"
              "    C c;\n"
              "    bool f() const {\n"
              "        std::string s = c.get();\n"
              "        return s.empty();\n"
              "    }\n"
              "};\n");
        ASSERT_EQUALS("[test.cpp:8]: (performance, inconclusive) Use const reference for 's' to avoid unnecessary data copying.\n", errout.str());

        check("struct C {\n"
              "    const std::string & get() const { return m; }\n"
              "    std::string m;\n"
              "};\n"
              "C getC();\n"
              "void f() {\n"
              "    const std::string s = getC().get();\n"
              "}\n"
              "void g() {\n"
              "    std::string s = getC().get();\n"
              "}\n");
        ASSERT_EQUALS("", errout.str());
    }

    void checkNegativeShift() {
        check("void foo()\n"
              "{\n"
              "   int a; a = 123;\n"
              "   (void)(a << -1);\n"
              "}");
        ASSERT_EQUALS("[test.cpp:4]: (error) Shifting by a negative value is undefined behaviour\n", errout.str());
        check("void foo()\n"
              "{\n"
              "   int a; a = 123;\n"
              "   (void)(a >> -1);\n"
              "}");
        ASSERT_EQUALS("[test.cpp:4]: (error) Shifting by a negative value is undefined behaviour\n", errout.str());
        check("void foo()\n"
              "{\n"
              "   int a; a = 123;\n"
              "   a <<= -1;\n"
              "}");
        ASSERT_EQUALS("[test.cpp:4]: (error) Shifting by a negative value is undefined behaviour\n", errout.str());
        check("void foo()\n"
              "{\n"
              "   int a; a = 123;\n"
              "   a >>= -1;\n"
              "}");
        ASSERT_EQUALS("[test.cpp:4]: (error) Shifting by a negative value is undefined behaviour\n", errout.str());
        check("void foo()\n"
              "{\n"
              "   std::cout << -1;\n"
              "}");
        ASSERT_EQUALS("", errout.str());
        check("void foo()\n"
              "{\n"
              "   std::cout << a << -1 ;\n"
              "}");
        ASSERT_EQUALS("", errout.str());
        check("void foo()\n"
              "{\n"
              "   std::cout << 3 << -1 ;\n"
              "}");
        ASSERT_EQUALS("", errout.str());
        check("void foo() {\n"
              "   x = (-10+2) << 3;\n"
              "}");
        ASSERT_EQUALS("[test.cpp:2]: (portability) Shifting a negative value is technically undefined behaviour\n", errout.str());

        check("x = y ? z << $-1 : 0;");
        ASSERT_EQUALS("", errout.str());

        // Negative LHS
        check("const int x = -1 >> 2;");
        ASSERT_EQUALS("[test.cpp:1]: (portability) Shifting a negative value is technically undefined behaviour\n", errout.str());

        // #6383 - unsigned type
        check("const int x = (unsigned int)(-1) >> 2;");
        ASSERT_EQUALS("", errout.str());

        // #7814 - UB happening in valueflowcode when it tried to compute shifts.
        check("int shift1() { return 1 >> -1 ;}\n"
              "int shift2() { return 1 << -1 ;}\n"
              "int shift3() { return -1 >> 1 ;}\n"
              "int shift4() { return -1 << 1 ;}");
        ASSERT_EQUALS("[test.cpp:1]: (error) Shifting by a negative value is undefined behaviour\n"
                      "[test.cpp:2]: (error) Shifting by a negative value is undefined behaviour\n"
                      "[test.cpp:3]: (portability) Shifting a negative value is technically undefined behaviour\n"
                      "[test.cpp:4]: (portability) Shifting a negative value is technically undefined behaviour\n", errout.str());
    }

    void incompleteArrayFill() {
        check("void f() {\n"
              "    int a[5];\n"
              "    memset(a, 123, 5);\n"
              "    memcpy(a, b, 5);\n"
              "    memmove(a, b, 5);\n"
              "}");
        ASSERT_EQUALS(// TODO "[test.cpp:4] -> [test.cpp:5]: (performance) Buffer 'a' is being written before its old content has been used.\n"
            "[test.cpp:3]: (warning, inconclusive) Array 'a' is filled incompletely. Did you forget to multiply the size given to 'memset()' with 'sizeof(*a)'?\n"
            "[test.cpp:4]: (warning, inconclusive) Array 'a' is filled incompletely. Did you forget to multiply the size given to 'memcpy()' with 'sizeof(*a)'?\n"
            "[test.cpp:5]: (warning, inconclusive) Array 'a' is filled incompletely. Did you forget to multiply the size given to 'memmove()' with 'sizeof(*a)'?\n", errout.str());

        check("int a[5];\n"
              "namespace Z { struct B { int a[5]; } b; }\n"
              "void f() {\n"
              "    memset(::a, 123, 5);\n"
              "    memset(Z::b.a, 123, 5);\n"
              "}");
        TODO_ASSERT_EQUALS("[test.cpp:4]: (warning, inconclusive) Array '::a' is filled incompletely. Did you forget to multiply the size given to 'memset()' with 'sizeof(*::a)'?\n"
                           "[test.cpp:5]: (warning, inconclusive) Array 'Z::b.a' is filled incompletely. Did you forget to multiply the size given to 'memset()' with 'sizeof(*Z::b.a)'?\n",
                           "[test.cpp:4]: (warning, inconclusive) Array '::a' is filled incompletely. Did you forget to multiply the size given to 'memset()' with 'sizeof(*::a)'?\n", errout.str());

        check("void f() {\n"
              "    Foo* a[5];\n"
              "    memset(a, 'a', 5);\n"
              "}");
        ASSERT_EQUALS("[test.cpp:3]: (warning, inconclusive) Array 'a' is filled incompletely. Did you forget to multiply the size given to 'memset()' with 'sizeof(*a)'?\n", errout.str());

        check("class Foo {int a; int b;};\n"
              "void f() {\n"
              "    Foo a[5];\n"
              "    memset(a, 'a', 5);\n"
              "}");
        ASSERT_EQUALS("[test.cpp:4]: (warning, inconclusive) Array 'a' is filled incompletely. Did you forget to multiply the size given to 'memset()' with 'sizeof(*a)'?\n", errout.str());

        check("void f() {\n"
              "    Foo a[5];\n" // Size of foo is unknown
              "    memset(a, 'a', 5);\n"
              "}");
        ASSERT_EQUALS("", errout.str());

        check("void f() {\n"
              "    char a[5];\n"
              "    memset(a, 'a', 5);\n"
              "}");
        ASSERT_EQUALS("", errout.str());

        check("void f() {\n"
              "    int a[5];\n"
              "    memset(a+15, 'a', 5);\n"
              "}");
        ASSERT_EQUALS("", errout.str());

        check("void f() {\n"
              "    bool a[5];\n"
              "    memset(a, false, 5);\n"
              "}");
        ASSERT_EQUALS("[test.cpp:3]: (portability, inconclusive) Array 'a' might be filled incompletely. Did you forget to multiply the size given to 'memset()' with 'sizeof(*a)'?\n", errout.str());
    }

    void redundantVarAssignment() {
        setMultiline();

        // Simple tests
        check("void f(int i) {\n"
              "    i = 1;\n"
              "    i = 1;\n"
              "}");
        ASSERT_EQUALS("test.cpp:3:style:Variable 'i' is reassigned a value before the old one has been used.\n"
                      "test.cpp:2:note:i is assigned\n"
                      "test.cpp:3:note:i is overwritten\n", errout.str());

        // non-local variable => only show warning when inconclusive is used
        check("int i;\n"
              "void f() {\n"
              "    i = 1;\n"
              "    i = 1;\n"
              "}");
        ASSERT_EQUALS("test.cpp:4:style:Variable 'i' is reassigned a value before the old one has been used.\n"
                      "test.cpp:3:note:i is assigned\n"
                      "test.cpp:4:note:i is overwritten\n", errout.str());

        check("void f() {\n"
              "    int i;\n"
              "    i = 1;\n"
              "    i = 1;\n"
              "}");
        ASSERT_EQUALS("test.cpp:4:style:Variable 'i' is reassigned a value before the old one has been used.\n"
                      "test.cpp:3:note:i is assigned\n"
                      "test.cpp:4:note:i is overwritten\n", errout.str());

        check("void f() {\n"
              "    static int i;\n"
              "    i = 1;\n"
              "    i = 1;\n"
              "}");
        TODO_ASSERT_EQUALS("error", "", errout.str());

        check("void f() {\n"
              "    int i[10];\n"
              "    i[2] = 1;\n"
              "    i[2] = 1;\n"
              "}");
        ASSERT_EQUALS("test.cpp:4:style:Variable 'i[2]' is reassigned a value before the old one has been used.\n"
                      "test.cpp:3:note:i[2] is assigned\n"
                      "test.cpp:4:note:i[2] is overwritten\n", errout.str());

        check("void f(int x) {\n"
              "    int i[10];\n"
              "    i[x] = 1;\n"
              "    x=1;\n"
              "    i[x] = 1;\n"
              "}");
        ASSERT_EQUALS("", errout.str());

        check("void f(const int x) {\n"
              "    int i[10];\n"
              "    i[x] = 1;\n"
              "    i[x] = 1;\n"
              "}");
        ASSERT_EQUALS("test.cpp:4:style:Variable 'i[x]' is reassigned a value before the old one has been used.\n"
                      "test.cpp:3:note:i[x] is assigned\n"
                      "test.cpp:4:note:i[x] is overwritten\n", errout.str());

        // Testing different types
        check("void f() {\n"
              "    Foo& bar = foo();\n"
              "    bar = x;\n"
              "}");
        ASSERT_EQUALS("", errout.str());

        check("void f() {\n"
              "    Foo& bar = foo();\n"
              "    bar = x;\n"
              "    bar = y;\n"
              "}");
        TODO_ASSERT_EQUALS("error", "", errout.str());

        check("void f() {\n"
              "    Foo& bar = foo();\n" // #4425. bar might refer to something global, etc.
              "    bar = y();\n"
              "    foo();\n"
              "    bar = y();\n"
              "}");
        ASSERT_EQUALS("", errout.str());

        // Tests with function call between assignment
        check("void f(int i) {\n"
              "    i = 1;\n"
              "    bar();\n"
              "    i = 1;\n"
              "}");
        ASSERT_EQUALS("test.cpp:4:style:Variable 'i' is reassigned a value before the old one has been used.\n"
                      "test.cpp:2:note:i is assigned\n"
                      "test.cpp:4:note:i is overwritten\n", errout.str());

        check("int i;\n"
              "void f() {\n"
              "    i = 1;\n"
              "    bar();\n" // Global variable might be accessed in bar()
              "    i = 1;\n"
              "}");
        ASSERT_EQUALS("", errout.str());

        check("void f() {\n"
              "    static int i;\n"
              "    i = 1;\n"
              "    bar();\n" // bar() might call f() recursively. This could be a false positive in more complex examples (when value of i is used somewhere. See #4229)
              "    i = 2;\n"
              "}");
        ASSERT_EQUALS("", errout.str());

        check("void f() {\n"
              "    int i;\n"
              "    i = 1;\n"
              "    bar();\n"
              "    i = 1;\n"
              "}");
        ASSERT_EQUALS("test.cpp:5:style:Variable 'i' is reassigned a value before the old one has been used.\n"
                      "test.cpp:3:note:i is assigned\n"
                      "test.cpp:5:note:i is overwritten\n", errout.str());

        check("void bar(int i) {}\n"
              "void f(int i) {\n"
              "    i = 1;\n"
              "    bar(i);\n" // Passed as argument
              "    i = 1;\n"
              "}");
        ASSERT_EQUALS("", errout.str());

        check("void f() {\n"
              "    Foo bar = foo();\n"
              "    bar();\n" // #5568. operator() called
              "    bar = y();\n"
              "}");
        ASSERT_EQUALS("", errout.str());

        // Branch tests
        check("void f(int i) {\n"
              "    i = 1;\n"
              "    if(x)\n"
              "        i = 0;\n"
              "}");
        ASSERT_EQUALS("", errout.str());

        check("void f(int i) {\n"
              "    if(x)\n"
              "        i = 0;\n"
              "    i = 1;\n"
              "    i = 2;\n"
              "}");
        ASSERT_EQUALS("test.cpp:5:style:Variable 'i' is reassigned a value before the old one has been used.\n"
                      "test.cpp:4:note:i is assigned\n"
                      "test.cpp:5:note:i is overwritten\n", errout.str());

        // #4513
        check("int x;\n"
              "int g() {\n"
              "    return x*x;\n"
              "}\n"
              "void f() {\n"
              "    x = 2;\n"
              "    x = g();\n"
              "}");
        ASSERT_EQUALS("", errout.str());

        check("int g() {\n"
              "    return x*x;\n"
              "}\n"
              "void f(int x) {\n"
              "    x = 2;\n"
              "    x = g();\n"
              "}");
        ASSERT_EQUALS("test.cpp:6:style:Variable 'x' is reassigned a value before the old one has been used.\n"
                      "test.cpp:5:note:x is assigned\n"
                      "test.cpp:6:note:x is overwritten\n", errout.str());

        check("void f() {\n"
              "    Foo& bar = foo();\n"
              "    bar = x;\n"
              "    bar = y();\n"
              "}");
        ASSERT_EQUALS("", errout.str());

        check("class C {\n"
              "    int x;\n"
              "    void g() { return x * x; }\n"
              "    void f();\n"
              "};\n"
              "\n"
              "void C::f() {\n"
              "    x = 2;\n"
              "    x = g();\n"
              "}");
        ASSERT_EQUALS("", errout.str());

        check("class C {\n"
              "    int x;\n"
              "    void g() { return x*x; }\n"
              "    void f(Foo z);\n"
              "};\n"
              "\n"
              "void C::f(Foo z) {\n"
              "    x = 2;\n"
              "    x = z.g();\n"
              "}");
        ASSERT_EQUALS("", errout.str());

        // ({ })
        check("void f() {\n"
              "  int x;\n"
              "  x = 321;\n"
              "  x = ({ asm(123); })\n"
              "}");
        ASSERT_EQUALS("", errout.str());

        // from #3103 (avoid a false negative)
        check("int foo(){\n"
              "    int x;\n"
              "    x = 1;\n"
              "    x = 1;\n"
              "    return x + 1;\n"
              "}");
        ASSERT_EQUALS("test.cpp:4:style:Variable 'x' is reassigned a value before the old one has been used.\n"
                      "test.cpp:3:note:x is assigned\n"
                      "test.cpp:4:note:x is overwritten\n", errout.str());

        // from #3103 (avoid a false positive)
        check("int foo(){\n"
              "    int x;\n"
              "    x = 1;\n"
              "    if (y)\n" // <-- cppcheck does not know anything about 'y'
              "        x = 2;\n"
              "    return x + 1;\n"
              "}");
        ASSERT_EQUALS("", errout.str());

        // initialization, assignment with 0
        check("void f() {\n"  // Ticket #4356
              "    int x = 0;\n"  // <- ignore initialization with 0
              "    x = 3;\n"
              "}");
        ASSERT_EQUALS("", errout.str());

        check("void f() {\n"
              "  state_t *x = NULL;\n"
              "  x = dostuff();\n"
              "}");
        ASSERT_EQUALS("", errout.str());

        check("void f() {\n"
              "  state_t *x;\n"
              "  x = NULL;\n"
              "  x = dostuff();\n"
              "}");
        ASSERT_EQUALS("", errout.str());

        check("int foo() {\n" // #4420
              "    int x;\n"
              "    bar(++x);\n"
              "    x = 5;\n"
              "    return bar(x);\n"
              "}");
        ASSERT_EQUALS("", errout.str());

        // struct member..
        check("struct AB { int a; int b; };\n"
              "\n"
              "int f() {\n"
              "    struct AB ab;\n"
              "    ab.a = 1;\n"
              "    ab.a = 2;\n"
              "    return ab.a;\n"
              "}");
        ASSERT_EQUALS("test.cpp:6:style:Variable 'ab.a' is reassigned a value before the old one has been used.\n"
                      "test.cpp:5:note:ab.a is assigned\n"
                      "test.cpp:6:note:ab.a is overwritten\n", errout.str());

        check("struct AB { int a; int b; };\n"
              "\n"
              "int f() {\n"
              "    struct AB ab;\n"
              "    ab.a = 1;\n"
              "    ab = do_something();\n"
              "    return ab.a;\n"
              "}");
        TODO_ASSERT_EQUALS("error", "", errout.str());

        check("struct AB { int a; int b; };\n"
              "\n"
              "int f() {\n"
              "    struct AB ab;\n"
              "    ab.a = 1;\n"
              "    do_something(&ab);\n"
              "    ab.a = 2;\n"
              "    return ab.a;\n"
              "}");
        ASSERT_EQUALS("", errout.str());

        check("struct AB { int a; int b; };\n"
              "\n"
              "int f(DO_SOMETHING do_something) {\n"
              "    struct AB ab;\n"
              "    ab.a = 1;\n"
              "    do_something(&ab);\n"
              "    ab.a = 2;\n"
              "    return ab.a;\n"
              "}");
        ASSERT_EQUALS("", errout.str());

        check("struct AB { int a; int b; };\n"
              "\n"
              "int f(struct AB *ab) {\n"
              "    ab->a = 1;\n"
              "    ab->b = 2;\n"
              "    ab++;\n"
              "    ab->a = 1;\n"
              "    ab->b = 2;\n"
              "}");
        ASSERT_EQUALS("", errout.str());

        check("struct AB { int a; int b; };\n"
              "\n"
              "int f(struct AB *ab) {\n"
              "    ab->a = 1;\n"
              "    ab->b = 2;\n"
              "    ab = x;\n"
              "    ab->a = 1;\n"
              "    ab->b = 2;\n"
              "}");
        ASSERT_EQUALS("", errout.str());

        check("void f(struct AB *ab) {\n" // #
              "    ab->data->x = 1;\n"
              "    ab = &ab1;\n"
              "    ab->data->x = 2;\n"
              "}");
        ASSERT_EQUALS("", errout.str());

        // #5964
        check("void func(char *buffer, const char *format, int precision, unsigned value) {\n"
              "    (precision < 0) ? sprintf(buffer, format, value) : sprintf(buffer, format, precision, value);\n"
              "}");
        ASSERT_EQUALS("", errout.str());

        // don't crash
        check("struct data {\n"
              "  struct { int i; } fc;\n"
              "};\n"
              "struct state {\n"
              "  struct data d[123];\n"
              "};\n"
              "void func(struct state *s) {\n"
              "  s->foo[s->x++] = 2;\n"
              "  s->d[1].fc.i++;\n"
              "}");

        // #6525 - inline assembly
        check("void f(int i) {\n"
              "    i = 1;\n"
              "    asm(\"foo\");\n"
              "    i = 1;\n"
              "}");
        ASSERT_EQUALS("", errout.str());

        // #6555
        check("void foo() {\n"
              "    char *p = 0;\n"
              "    try {\n"
              "        p = fred();\n"
              "        p = wilma();\n"
              "    }\n"
              "    catch (...) {\n"
              "        barney(p);\n"
              "    }\n"
              "}");
        ASSERT_EQUALS("", errout.str());

        check("void foo() {\n"
              "    char *p = 0;\n"
              "    try {\n"
              "        p = fred();\n"
              "        p = wilma();\n"
              "    }\n"
              "    catch (...) {\n"
              "        barney(x);\n"
              "    }\n"
              "}");
        ASSERT_EQUALS("test.cpp:2:style:The scope of the variable 'p' can be reduced.\n",
                      errout.str());

        check("void foo() {\n"
              "    char *p = 0;\n"
              "    try {\n"
              "        if(z) {\n"
              "            p = fred();\n"
              "            p = wilma();\n"
              "        }\n"
              "    }\n"
              "    catch (...) {\n"
              "        barney(p);\n"
              "    }\n"
              "}");
        ASSERT_EQUALS("", errout.str());

        // Member variable pointers
        check("void podMemPtrs() {\n"
              "    int POD::*memptr;\n"
              "    memptr = &POD::a;\n"
              "    memptr = &POD::b;\n"
              "    if (memptr)\n"
              "        memptr = 0;\n"
              "}");
        ASSERT_EQUALS("test.cpp:4:style:Variable 'memptr' is reassigned a value before the old one has been used.\n"
                      "test.cpp:3:note:memptr is assigned\n"
                      "test.cpp:4:note:memptr is overwritten\n", errout.str());

        // Pointer function argument (#3857)
        check("void f(float * var)\n"
              "{\n"
              "  var[0] = 0.2f;\n"
              "  var[0] = 0.2f;\n" // <-- is initialized twice
              "}");
        ASSERT_EQUALS("test.cpp:4:style:Variable 'var[0]' is reassigned a value before the old one has been used.\n"
                      "test.cpp:3:note:var[0] is assigned\n"
                      "test.cpp:4:note:var[0] is overwritten\n", errout.str());

        check("void f(float * var)\n"
              "{\n"
              "  *var = 0.2f;\n"
              "  *var = 0.2f;\n" // <-- is initialized twice
              "}");
        ASSERT_EQUALS("test.cpp:4:style:Variable '*var' is reassigned a value before the old one has been used.\n"
                      "test.cpp:3:note:*var is assigned\n"
                      "test.cpp:4:note:*var is overwritten\n", errout.str());

        // Volatile variables
        check("void f() {\n"
              "  volatile char *reg = (volatile char *)0x12345;\n"
              "  *reg = 12;\n"
              "  *reg = 34;\n"
              "}");
        ASSERT_EQUALS("test.cpp:2:style:C-style pointer casting\n", errout.str());
    }

    void redundantVarAssignment_trivial() {
        check("void f() {\n"
              "   int a = 0;\n"
              "   a = 4;\n"
              "}");
        ASSERT_EQUALS("", errout.str());

        check("void f() {\n"
              "   int a;\n"
              "   a = 0;\n"
              "   a = 4;\n"
              "}");
        ASSERT_EQUALS("", errout.str());

        check("void f() {\n"
              "   unsigned a;\n"
              "   a = 0u;\n"
              "   a = 2u;\n"
              "}");
        ASSERT_EQUALS("", errout.str());

        check("void f() {\n"
              "   void* a;\n"
              "   a = (void*)0;\n"
              "   a = p;\n"
              "}");
        ASSERT_EQUALS("", errout.str());

        check("void f() {\n"
              "   void* a;\n"
              "   a = (void*)0U;\n"
              "   a = p;\n"
              "}");
        ASSERT_EQUALS("", errout.str());
    }

    void redundantVarAssignment_struct() {
        check("struct foo {\n"
              "  int a,b;\n"
              "};\n"
              "\n"
              "int main() {\n"
              "  struct foo x;\n"
              "  x.a = _mm_set1_ps(1.0);\n"
              "  x.a = _mm_set1_ps(2.0);\n"
              "}");
        ASSERT_EQUALS("[test.cpp:7] -> [test.cpp:8]: (style) Variable 'x.a' is reassigned a value before the old one has been used.\n", errout.str());

        check("void f() {\n"
              "  struct AB ab;\n"
              "  ab.x = 23;\n"
              "  ab.y = 41;\n"
              "  ab.x = 1;\n"
              "}");
        ASSERT_EQUALS("[test.cpp:3] -> [test.cpp:5]: (style) Variable 'ab.x' is reassigned a value before the old one has been used.\n", errout.str());

        check("void f() {\n"
              "  struct AB ab = {0};\n"
              "  ab = foo();\n"
              "}");
        ASSERT_EQUALS("", errout.str());
    }

    void redundantVarAssignment_7133() {
        // #7133
        check("sal_Int32 impl_Export() {\n"
              "   try {\n"
              "        try  {\n"
              "          uno::Sequence< uno::Any > aArgs(2);\n"
              "          beans::NamedValue aValue;\n"
              "          aValue.Name = \"DocumentHandler\";\n"
              "          aValue.Value <<= xDocHandler;\n"
              "          aArgs[0] <<= aValue;\n"
              "          aValue.Name = \"Model\";\n"
              "          aValue.Value <<= xDocumentComp;\n"
              "          aArgs[1] <<= aValue;\n"
              "        }\n"
              "        catch (const uno::Exception&) {\n"
              "        }\n"
              "   }\n"
              "   catch (const uno::Exception&)  {\n"
              "   }\n"
              "}", "test.cpp", false, true);
        ASSERT_EQUALS("", errout.str());

        check("void ConvertBitmapData(sal_uInt16 nDestBits) {\n"
              "    BitmapBuffer aSrcBuf;\n"
              "    aSrcBuf.mnBitCount = nSrcBits;\n"
              "    BitmapBuffer aDstBuf;\n"
              "    aSrcBuf.mnBitCount = nDestBits;\n"
              "    bConverted = ::ImplFastBitmapConversion( aDstBuf, aSrcBuf, aTwoRects );\n"
              "}", "test.c");
        ASSERT_EQUALS("[test.c:3] -> [test.c:5]: (style) Variable 'aSrcBuf.mnBitCount' is reassigned a value before the old one has been used.\n", errout.str());
        check("void ConvertBitmapData(sal_uInt16 nDestBits) {\n"
              "    BitmapBuffer aSrcBuf;\n"
              "    aSrcBuf.mnBitCount = nSrcBits;\n"
              "    BitmapBuffer aDstBuf;\n"
              "    aSrcBuf.mnBitCount = nDestBits;\n"
              "    bConverted = ::ImplFastBitmapConversion( aDstBuf, aSrcBuf, aTwoRects );\n"
              "}");
        ASSERT_EQUALS("[test.cpp:3] -> [test.cpp:5]: (style) Variable 'aSrcBuf.mnBitCount' is reassigned a value before the old one has been used.\n",
                      errout.str());

        check("class C { void operator=(int x); };\n" // #8368 - assignment operator might have side effects => inconclusive
              "void f() {\n"
              "    C c;\n"
              "    c = x;\n"
              "    c = x;\n"
              "}");
        ASSERT_EQUALS("[test.cpp:4] -> [test.cpp:5]: (style, inconclusive) Variable 'c' is reassigned a value before the old one has been used if variable is no semaphore variable.\n", errout.str());
    }

    void redundantVarAssignment_stackoverflow() {
        check("typedef struct message_node {\n"
              "  char code;\n"
              "  size_t size;\n"
              "  struct message_node *next, *prev;\n"
              "} *message_list;\n"
              "static message_list remove_message_from_list(message_list m) {\n"
              "    m->prev->next = m->next;\n"
              "    m->next->prev = m->prev;\n"
              "    return m->next;\n"
              "}");
        ASSERT_EQUALS("", errout.str());
    }

    void redundantVarAssignment_lambda() {
        // #7152
        check("int foo() {\n"
              "    int x = 0, y = 0;\n"
              "    auto f = [&]() { if (x < 5) ++y; };\n"
              "    x = 2;\n"
              "    f();\n"
              "    x = 6;\n"
              "    f();\n"
              "    return y;\n"
              "}");
        ASSERT_EQUALS("", errout.str());

        // #10228
        check("std::tuple<int, int> g();\n"
              "void h(int);\n"
              "void f() {\n"
              "    auto [a, b] = g();\n"
              "    auto l = [a = a]() { h(i); };\n"
              "}\n");
        ASSERT_EQUALS("", errout.str());
    }

    void redundantVarAssignment_loop() {
        check("void f() {\n"
              "    char buf[10];\n"
              "    int i;\n"
              "    for (i = 0; i < 4; i++)\n"
              "        buf[i] = 131;\n"
              "    buf[i] = 0;\n"
              "}");
        ASSERT_EQUALS("", errout.str());

        check("void bar() {\n" // #9262 do-while with break
              "    int x = 0;\n"
              "    x = 432;\n"
              "    do {\n"
              "        if (foo()) break;\n"
              "        x = 1;\n"
              "     } while (false);\n"
              "}");
        ASSERT_EQUALS("", errout.str());

        check("void foo(int num) {\n" // #9420 FP
              "  int a = num;\n"
              "  for (int b = 0; b < num; a = b++)\n"
              "    dostuff(a);\n"
              "}");
        ASSERT_EQUALS("", errout.str());

        check("void foo(int num) {\n" // #9420 FN
              "  int a = num;\n"
              "  for (int b = 0; b < num; a = b++);\n"
              "}");
        TODO_ASSERT_EQUALS("error", "", errout.str());
    }

    void redundantVarAssignment_after_switch() {
        check("void f(int x) {\n" // #7907
              "    int ret;\n"
              "    switch (x) {\n"
              "    case 123:\n"
              "        ret = 1;\n" // redundant assignment
              "        break;\n"
              "    }\n"
              "    ret = 3;\n"
              "}");
        ASSERT_EQUALS("[test.cpp:5] -> [test.cpp:8]: (style) Variable 'ret' is reassigned a value before the old one has been used.\n", errout.str());
    }

    void redundantVarAssignment_pointer() {
        check("void f(int *ptr) {\n"
              "    int *x = ptr + 1;\n"
              "    *x = 23;\n"
              "    foo(ptr);\n"
              "    *x = 32;\n"
              "}");
        ASSERT_EQUALS("", errout.str());

        // #8997
        check("void f() {\n"
              "  char x[2];\n"
              "  char* p = x;\n"
              "  *p = 1;\n"
              "  p += 1;\n"
              "  *p = 1;\n"
              "}");
        ASSERT_EQUALS("", errout.str());
    }

    void redundantVarAssignment_pointer_parameter() {
        check("void f(int *p) {\n"
              "    *p = 1;\n"
              "    if (condition) return;\n"
              "    *p = 2;\n"
              "}");
        ASSERT_EQUALS("", errout.str());
    }

    void redundantVarAssignment_array() {
        check("void f() {\n"
              "    int arr[10];\n"
              "    int i = 0;\n"
              "    arr[i] = 1;\n"
              "    i += 2;\n"
              "    arr[i] = 3;\n"
              "    dostuff(arr);\n"
              "}");
        ASSERT_EQUALS("", errout.str());
    }

    void redundantVarAssignment_switch_break() {
        // #10058
        check("void f(int a, int b) {\n"
              "    int ret = 0;\n"
              "    switch (a) {\n"
              "    case 1:\n"
              "        ret = 543;\n"
              "        if (b) break;\n"
              "        ret = 1;\n"
              "        break;\n"
              "    }"
              "    return ret;\n"
              "}");
        ASSERT_EQUALS("", errout.str());

        check("void f(int a, int b) {\n"
              "    int ret = 0;\n"
              "    switch (a) {\n"
              "    case 1:\n"
              "        ret = 543;\n"
              "        if (b) break;\n"
              "        ret = 1;\n"
              "        break;\n"
              "    }"
              "}");
        ASSERT_EQUALS("[test.cpp:5] -> [test.cpp:7]: (style) Variable 'ret' is reassigned a value before the old one has been used.\n", errout.str());
    }

    void redundantInitialization() {
        setMultiline();

        check("void f() {\n"
              "    int err = -ENOMEM;\n"
              "    err = dostuff();\n"
              "}");
        ASSERT_EQUALS("test.cpp:3:style:Redundant initialization for 'err'. The initialized value is overwritten before it is read.\n"
                      "test.cpp:2:note:err is initialized\n"
                      "test.cpp:3:note:err is overwritten\n",
                      errout.str());

        check("void f() {\n"
              "    struct S s = {1,2,3};\n"
              "    s = dostuff();\n"
              "}");
        ASSERT_EQUALS("test.cpp:3:style:Redundant initialization for 's'. The initialized value is overwritten before it is read.\n"
                      "test.cpp:2:note:s is initialized\n"
                      "test.cpp:3:note:s is overwritten\n",
                      errout.str());

        check("void f() {\n"
              "    int *p = NULL;\n"
              "    p = dostuff();\n"
              "}");
        ASSERT_EQUALS("", errout.str());

        // "trivial" initialization => do not warn
        check("void f() {\n"
              "    struct S s = {0};\n"
              "    s = dostuff();\n"
              "}");
        ASSERT_EQUALS("", errout.str());

        check("namespace N { enum E {e0,e1}; }\n"
              "void f() {\n"
              "    N::E e = N::e0;\n" // #9261
              "    e = dostuff();\n"
              "}");
        ASSERT_EQUALS("", errout.str());

        check("void f() {\n" // #10143
              "    std::shared_ptr<int> i = g();\n"
              "    h();\n"
              "    i = nullptr;\n"
              "}\n");
        ASSERT_EQUALS("", errout.str());

        check("int f(const std::vector<int>& v) {\n" // #9815
              "    int i = g();\n"
              "    i = std::distance(v.begin(), std::find_if(v.begin(), v.end(), [=](int j) { return i == j; }));\n"
              "    return i;\n"
              "}\n");
        ASSERT_EQUALS("", errout.str());
    }

    void redundantMemWrite() {
        return; // FIXME: temporary hack

        // Simple tests
        // cppcheck-suppress unreachableCode - remove when code is enabled again
        check("void f() {\n"
              "    char a[10];\n"
              "    memcpy(a, foo, bar);\n"
              "    memset(a, 0, bar);\n"
              "}");
        ASSERT_EQUALS("[test.cpp:3] -> [test.cpp:4]: (performance) Buffer 'a' is being written before its old content has been used.\n", errout.str());

        check("void f() {\n"
              "    char a[10];\n"
              "    strcpy(a, foo);\n"
              "    strncpy(a, 0, bar);\n"
              "}");
        ASSERT_EQUALS("[test.cpp:3] -> [test.cpp:4]: (performance) Buffer 'a' is being written before its old content has been used.\n", errout.str());

        check("void f() {\n"
              "    char a[10];\n"
              "    sprintf(a, \"foo\");\n"
              "    memmove(a, 0, bar);\n"
              "}");
        ASSERT_EQUALS("[test.cpp:3] -> [test.cpp:4]: (performance) Buffer 'a' is being written before its old content has been used.\n", errout.str());

        check("void f(char *filename) {\n"
              "    char *p = strrchr(filename,'.');\n"
              "    strcpy(p, \"foo\");\n"
              "    dostuff(filename);\n"
              "    strcpy(p, \"foo\");\n"
              "}");
        ASSERT_EQUALS("", errout.str());

        // Writing to different parts of a buffer
        check("void f(void* a) {\n"
              "    memcpy(a, foo, bar);\n"
              "    memset(a+5, 0, bar);\n"
              "}");
        ASSERT_EQUALS("", errout.str());

        // Use variable as second argument
        check("void f(void* a, void* b) {\n"
              "    memset(a, 0, 5);\n"
              "    memcpy(b, a, 5);\n"
              "    memset(a, 1, 5);\n"
              "}");
        ASSERT_EQUALS("", errout.str());

        // strcat is special
        check("void f() {\n"
              "    char a[10];\n"
              "    strcpy(a, foo);\n"
              "    strcat(a, bar);\n" // Not redundant
              "    strcpy(a, x);\n" // Redundant
              "}");
        ASSERT_EQUALS("[test.cpp:3] -> [test.cpp:5]: (performance) Buffer 'a' is being written before its old content has been used.\n", errout.str());

        // Tests with function call between copy
        check("void f() {\n"
              "    char a[10];\n"
              "    snprintf(a, foo, bar);\n"
              "    bar();\n"
              "    memset(a, 0, size);\n"
              "}");
        ASSERT_EQUALS("[test.cpp:3] -> [test.cpp:5]: (performance) Buffer 'a' is being written before its old content has been used.\n", errout.str());

        check("void* a;\n"
              "void f() {\n"
              "    memset(a, 0, size);\n"
              "    bar();\n" // Global variable might be accessed in bar()
              "    memset(a, 0, size);\n"
              "}");
        ASSERT_EQUALS("", errout.str());

        check("void f() {\n"
              "    char a[10];\n"
              "    memset(a, 0, size);\n"
              "    bar();\n"
              "    memset(a, 0, size);\n"
              "}");
        TODO_ASSERT_EQUALS("[test.cpp:3] -> [test.cpp:5]: (performance) Buffer 'a' is being written before its old content has been used.\n", "", errout.str());

        check("void bar(void* a) {}\n"
              "void f(void* a) {\n"
              "    memset(a, 0, size);\n"
              "    bar(a);\n" // Passed as argument
              "    memset(a, 0, size);\n"
              "}");
        ASSERT_EQUALS("", errout.str());

        // Branch tests
        check("void f(void* a) {\n"
              "    memset(a, 0, size);\n"
              "    if(x)\n"
              "        memset(a, 0, size);\n"
              "}");
        ASSERT_EQUALS("", errout.str());

        // #4455 - initialization of local buffer
        check("void f(void) {"
              "    char buf[10];\n"
              "    memset(buf, 0, 10);\n"
              "    strcpy(buf, string);\n"
              "}");
        ASSERT_EQUALS("", errout.str());

        check("void f(void) {\n"
              "    char buf[10] = {0};\n"
              "    memset(buf, 0, 10);\n"
              "    strcpy(buf, string);\n"
              "}");
        ASSERT_EQUALS("[test.cpp:3] -> [test.cpp:4]: (performance) Buffer 'buf' is being written before its old content has been used.\n", errout.str());

        // #5689 - use return value of strcpy
        check("int f(void* a) {\n"
              "    int i = atoi(strcpy(a, foo));\n"
              "    strncpy(a, 0, bar);\n"
              "    return i;\n"
              "}");
        ASSERT_EQUALS("", errout.str());

        // #7175 - read+write
        check("void f() {\n"
              "    char buf[100];\n"
              "    strcpy(buf, x);\n"
              "    strcpy(buf, dostuff(buf));\n" // <- read + write
              "    strcpy(buf, x);\n"
              "}");
        ASSERT_EQUALS("", errout.str());

        check("void f() {\n"
              "    char buf[100];\n"
              "    strcpy(buf, x);\n"
              "    strcpy(buf, dostuff(buf));\n"
              "    strcpy(buf, x);\n"
              "}");
        TODO_ASSERT_EQUALS("error", "", errout.str());
    }

    void varFuncNullUB() { // #4482
        check("void a(...);\n"
              "void b() { a(NULL); }");
        ASSERT_EQUALS("[test.cpp:2]: (portability) Passing NULL after the last typed argument to a variadic function leads to undefined behaviour.\n", errout.str());

        check("void a(char *p, ...);\n"
              "void b() { a(NULL, 2); }");
        ASSERT_EQUALS("", errout.str());
    }

    void checkCastIntToCharAndBack() { // #160

        // check getchar
        check("void f() {\n"
              "unsigned char c; c = getchar();\n"
              "  while( c != EOF)\n"
              "  {\n"
              "    bar(c);\n"
              "    c = getchar();\n"
              "  } ;\n"
              "}");
        ASSERT_EQUALS("[test.cpp:3]: (warning) Storing getchar() return value in char variable and then comparing with EOF.\n", errout.str());

        check("void f() {\n"
              "unsigned char c = getchar();\n"
              "  while( EOF != c)\n"
              "  {\n"
              "    bar(c);\n"
              "  } ;\n"
              "}");
        ASSERT_EQUALS("[test.cpp:3]: (warning) Storing getchar() return value in char variable and then comparing with EOF.\n", errout.str());

        check("void f() {\n"
              "  unsigned char c; c = getchar();\n"
              "  while( EOF != c )\n"
              "  {\n"
              "    bar(c);\n"
              "    c = getchar();\n"
              "  } ;\n"
              "}");
        ASSERT_EQUALS("[test.cpp:3]: (warning) Storing getchar() return value in char variable and then comparing with EOF.\n", errout.str());

        check("void f() {\n"
              "  unsigned char c;\n"
              "  while( EOF != ( c = getchar() ) )\n"
              "  {\n"
              "  }\n"
              "}");
        ASSERT_EQUALS("[test.cpp:3]: (warning) Storing getchar() return value in char variable and then comparing with EOF.\n", errout.str());

        check("void f() {\n"
              "  int i; i = getchar();\n"
              "  while( i != EOF)\n"
              "  {\n"
              "    bar(i);\n"
              "    i = getchar();\n"
              "  } ;\n"
              "}");
        ASSERT_EQUALS("", errout.str());

        check("void f() {\n"
              "  int i; i = getchar();\n"
              "  while( EOF != i )\n"
              "  {\n"
              "    bar(i);\n"
              "    i = getchar();\n"
              "  } ;\n"
              "}");
        ASSERT_EQUALS("", errout.str());


        // check getc
        check("void f (FILE * pFile){\n"
              "unsigned char c;\n"
              "do {\n"
              "  c = getc (pFile);\n"
              "} while (c != EOF)"
              "}");
        ASSERT_EQUALS("[test.cpp:5]: (warning) Storing getc() return value in char variable and then comparing with EOF.\n", errout.str());

        check("void f (FILE * pFile){\n"
              "unsigned char c;\n"
              "do {\n"
              "  c = getc (pFile);\n"
              "} while (EOF != c)"
              "}");
        ASSERT_EQUALS("[test.cpp:5]: (warning) Storing getc() return value in char variable and then comparing with EOF.\n", errout.str());

        check("void f (FILE * pFile){\n"
              "int i;\n"
              "do {\n"
              "  i = getc (pFile);\n"
              "} while (i != EOF)"
              "}");
        ASSERT_EQUALS("", errout.str());

        check("void f (FILE * pFile){\n"
              "int i;\n"
              "do {\n"
              "  i = getc (pFile);\n"
              "} while (EOF != i)"
              "}");
        ASSERT_EQUALS("", errout.str());


        // check fgetc
        check("void f (FILE * pFile){\n"
              "unsigned char c;\n"
              "do {\n"
              "  c = fgetc (pFile);\n"
              "} while (c != EOF)"
              "}");
        ASSERT_EQUALS("[test.cpp:5]: (warning) Storing fgetc() return value in char variable and then comparing with EOF.\n", errout.str());

        check("void f (FILE * pFile){\n"
              "char c;\n"
              "do {\n"
              "  c = fgetc (pFile);\n"
              "} while (EOF != c)"
              "}");
        ASSERT_EQUALS("[test.cpp:5]: (warning) Storing fgetc() return value in char variable and then comparing with EOF.\n", errout.str());

        check("void f (FILE * pFile){\n"
              "signed char c;\n"
              "do {\n"
              "  c = fgetc (pFile);\n"
              "} while (EOF != c)"
              "}");
        ASSERT_EQUALS("", errout.str());

        check("void f (FILE * pFile){\n"
              "int i;\n"
              "do {\n"
              "  i = fgetc (pFile);\n"
              "} while (i != EOF)"
              "}");
        ASSERT_EQUALS("", errout.str());

        check("void f (FILE * pFile){\n"
              "int i;\n"
              "do {\n"
              "  i = fgetc (pFile);\n"
              "} while (EOF != i)"
              "}");
        ASSERT_EQUALS("", errout.str());

        // cin.get()
        check("void f(){\n"
              "   char ch; ch = std::cin.get();\n"
              "   while (EOF != ch) {\n"
              "        std::cout << ch;\n"
              "        ch = std::cin.get();\n"
              "   }\n"
              "}");
        ASSERT_EQUALS("[test.cpp:3]: (warning) Storing cin.get() return value in char variable and then comparing with EOF.\n", errout.str());

        check("void f(){\n"
              "   char ch; ch = std::cin.get();\n"
              "   while (ch != EOF) {\n"
              "        std::cout << ch;\n"
              "        ch = std::cin.get();\n"
              "   }\n"
              "}");
        ASSERT_EQUALS("[test.cpp:3]: (warning) Storing cin.get() return value in char variable and then comparing with EOF.\n", errout.str());

        check("void f(){\n"
              "   int i; i = std::cin.get();\n"
              "   while ( EOF != i ) {\n"
              "        std::cout << i;\n"
              "        i = std::cin.get();\n"
              "   }\n"
              "}");
        ASSERT_EQUALS("", errout.str());

        check("void f(){\n"
              "   int i; i = std::cin.get();\n"
              "   while ( i != EOF ) {\n"
              "        std::cout << i;\n"
              "        i = std::cin.get();\n"
              "   }\n"
              "}");
        ASSERT_EQUALS("", errout.str());
    }

    void checkCommaSeparatedReturn() {
        check("int fun(int a) {\n"
              "  if (a < 0)\n"
              "    return a++,\n"
              "  do_something();\n"
              "}", nullptr, true, false, false);
        ASSERT_EQUALS("[test.cpp:3]: (style) Comma is used in return statement. The comma can easily be misread as a ';'.\n", errout.str());

        check("int fun(int a) {\n"
              "  if (a < 0)\n"
              "    return a++, do_something();\n"
              "}", nullptr, true, false, false);
        ASSERT_EQUALS("", errout.str());

        check("int fun(int a) {\n"
              "  if (a < 0)\n"
              "    return a+5,\n"
              "  do_something();\n"
              "}", nullptr, true, false, false);
        ASSERT_EQUALS("[test.cpp:3]: (style) Comma is used in return statement. The comma can easily be misread as a ';'.\n", errout.str());

        check("int fun(int a) {\n"
              "  if (a < 0)\n"
              "    return a+5, do_something();\n"
              "}", nullptr, true, false, false);
        ASSERT_EQUALS("", errout.str());

        check("int fun(int a) {\n"
              "  if (a < 0)\n"
              "    return c<int,\nint>::b;\n"
              "}", nullptr, true, false, false);
        ASSERT_EQUALS("", errout.str());

        // #4943 take care of C++11 initializer lists
        check("std::vector<Foo> Bar() {\n"
              "    return\n"
              "    {\n"
              "        { \"1\" },\n"
              "        { \"2\" },\n"
              "        { \"3\" }\n"
              "    };\n"
              "}", nullptr, true, false, false);
        ASSERT_EQUALS("", errout.str());
    }

    void checkPassByReference() {
        // #8570 passByValue when std::move is used
        check("struct A\n"
              "{\n"
              "    std::vector<int> x;\n"
              "};\n"
              "\n"
              "struct B\n"
              "{\n"
              "    explicit B(A a) : a(std::move(a)) {}\n"
              "    void Init(A _a) { a = std::move(_a); }\n"
              "    A a;"
              "};", nullptr, false, false, true);
        ASSERT_EQUALS("", errout.str());

        check("struct A\n"
              "{\n"
              "    std::vector<int> x;\n"
              "};\n"
              "\n"
              "struct B\n"
              "{\n"
              "    explicit B(A a) : a{std::move(a)} {}\n"
              "    void Init(A _a) { a = std::move(_a); }\n"
              "    A a;"
              "};", nullptr, false, false, true);
        ASSERT_EQUALS("", errout.str());

        check("struct A\n"
              "{\n"
              "    std::vector<int> x;\n"
              "};\n"
              "\n"
              "struct B\n"
              "{\n"
              "    B(A a, A a2) : a{std::move(a)}, a2{std::move(a2)} {}\n"
              "    void Init(A _a) { a = std::move(_a); }\n"
              "    A a;"
              "    A a2;"
              "};", nullptr, false, false, true);
        ASSERT_EQUALS("", errout.str());

        check("struct A\n"
              "{\n"
              "    std::vector<int> x;\n"
              "};\n"
              "\n"
              "struct B\n"
              "{\n"
              "    B(A a, A a2) : a{std::move(a)}, a2{a2} {}\n"
              "    void Init(A _a) { a = std::move(_a); }\n"
              "    A a;"
              "    A a2;"
              "};", nullptr, false, false, true);
        ASSERT_EQUALS("[test.cpp:8]: (performance) Function parameter 'a2' should be passed by const reference.\n", errout.str());

        check("struct A\n"
              "{\n"
              "    std::vector<int> x;\n"
              "};\n"
              "\n"
              "struct B\n"
              "{\n"
              "    B(A a, A a2) : a{std::move(a)}, a2(a2) {}\n"
              "    void Init(A _a) { a = std::move(_a); }\n"
              "    A a;"
              "    A a2;"
              "};", nullptr, false, false, true);
        ASSERT_EQUALS("[test.cpp:8]: (performance) Function parameter 'a2' should be passed by const reference.\n", errout.str());

        check("std::map<int, int> m;\n" // #10817
              "void f(const decltype(m)::const_iterator i) {}");
        ASSERT_EQUALS("", errout.str());
    }

    void checkComparisonFunctionIsAlwaysTrueOrFalse() {
        // positive test
        check("bool f(int x){\n"
              "   return isless(x,x);\n"
              "}");
        ASSERT_EQUALS("[test.cpp:2]: (warning) Comparison of two identical variables with isless(x,x) always evaluates to false.\n", errout.str());

        check("bool f(int x){\n"
              "   return isgreater(x,x);\n"
              "}");
        ASSERT_EQUALS("[test.cpp:2]: (warning) Comparison of two identical variables with isgreater(x,x) always evaluates to false.\n", errout.str());

        check("bool f(int x){\n"
              "   return islessgreater(x,x);\n"
              "}");
        ASSERT_EQUALS("[test.cpp:2]: (warning) Comparison of two identical variables with islessgreater(x,x) always evaluates to false.\n", errout.str());

        check("bool f(int x){\n"
              "   return islessequal(x,x);\n"
              "}");
        ASSERT_EQUALS("[test.cpp:2]: (warning) Comparison of two identical variables with islessequal(x,x) always evaluates to true.\n", errout.str());

        check("bool f(int x){\n"
              "   return isgreaterequal(x,x);\n"
              "}");
        ASSERT_EQUALS("[test.cpp:2]: (warning) Comparison of two identical variables with isgreaterequal(x,x) always evaluates to true.\n", errout.str());

        // no warning should be reported for
        check("bool f(int x, int y){\n"
              "   return isgreaterequal(x,y) && islessequal(x,y) && islessgreater(x,y) && isgreater(x,y) && isless(x,y);\n"
              "}");
        ASSERT_EQUALS("", errout.str());
    }

    void integerOverflow() { // 5895
        // no signed integer overflow should happen
        check("void f(unsigned long long ull) {\n"
              "    if (ull == 0x89504e470d0a1a0a || ull == 0x8a4d4e470d0a1a0a) ;\n"
              "}");
        ASSERT_EQUALS("", errout.str());
    }

    void redundantPointerOp() {
        check("int *f(int *x) {\n"
              "    return &*x;\n"
              "}\n", nullptr, false, true);
        ASSERT_EQUALS("[test.cpp:2]: (style) Redundant pointer operation on 'x' - it's already a pointer.\n", errout.str());

        check("int *f(int *y) {\n"
              "    return &(*y);\n"
              "}\n", nullptr, false, true);
        ASSERT_EQUALS("[test.cpp:2]: (style) Redundant pointer operation on 'y' - it's already a pointer.\n", errout.str());

        check("int f() {\n" // #10991
              "    int value = 4;\n"
              "    int result1 = *(&value);\n"
              "    int result2 = *&value;\n"
              "    return result1 + result2;\n"
              "}\n", nullptr, false, true);
        ASSERT_EQUALS("[test.cpp:3]: (style) Redundant pointer operation on 'value' - it's already a variable.\n"
                      "[test.cpp:4]: (style) Redundant pointer operation on 'value' - it's already a variable.\n",
                      errout.str());

        check("void f(int& a, int b) {\n"
              "    *(&a) = b;\n"
              "}\n", nullptr, false, true);
        ASSERT_EQUALS("[test.cpp:2]: (style) Redundant pointer operation on 'a' - it's already a variable.\n",
                      errout.str());

        check("void f(int**& p) {}\n", nullptr, false, true);
        ASSERT_EQUALS("", errout.str());

        checkP("#define	RESTORE(ORIG, COPY) { *ORIG = *COPY; }\n"
               "void f(int* p, int i) {\n"
               "    RESTORE(p, &i);\n"
               "}\n");
        ASSERT_EQUALS("", errout.str());

        // no warning for bitwise AND
        check("void f(const int *b) {\n"
              "    int x = 0x20 & *b;\n"
              "}\n", nullptr, false, true);
        ASSERT_EQUALS("", errout.str());

        // No message for double pointers to structs
        check("void f(struct foo **my_struct) {\n"
              "    char **pass_to_func = &(*my_struct)->buf;\n"
              "}\n", nullptr, false, true);
        ASSERT_EQUALS("", errout.str());

        // another double pointer to struct - with an array
        check("void f(struct foo **my_struct) {\n"
              "    char **pass_to_func = &(*my_struct)->buf[10];\n"
              "}\n", nullptr, false, true);
        ASSERT_EQUALS("", errout.str());

        // double pointer to array
        check("void f(char **ptr) {\n"
              "    int *x = &(*ptr)[10];\n"
              "}\n", nullptr, false, true);
        ASSERT_EQUALS("", errout.str());

        // function calls
        check("void f(Mutex *mut) {\n"
              "    pthread_mutex_lock(&*mut);\n"
              "}\n", nullptr, false, false);
        ASSERT_EQUALS("[test.cpp:2]: (style) Redundant pointer operation on 'mut' - it's already a pointer.\n", errout.str());

        // make sure we got the AST match for "(" right
        check("void f(char *ptr) {\n"
              "    if (&*ptr == NULL)\n"
              "        return;\n"
              "}\n", nullptr, false, true);
        ASSERT_EQUALS("[test.cpp:2]: (style) Redundant pointer operation on 'ptr' - it's already a pointer.\n", errout.str());

        // no warning for macros
        checkP("#define MUTEX_LOCK(m) pthread_mutex_lock(&(m))\n"
               "void f(struct mutex *mut) {\n"
               "    MUTEX_LOCK(*mut);\n"
               "}\n");
        ASSERT_EQUALS("", errout.str());

        checkP("#define B(op)        bar(op)\n"
               "#define C(orf)       B(&orf)\n"
               "void foo(const int * pkey) {\n"
               "    C(*pkey);\n"
               "}\n");
        ASSERT_EQUALS("", errout.str());
    }

    void test_isSameExpression() { // see #5738
        check("bool isInUnoIncludeFile(StringRef name) {"
              "   return  name.startswith(SRCDIR \"/com/\") || name.startswith(SRCDIR \"/uno/\");\n"
              "};", "test.cpp", false, false);
        ASSERT_EQUALS("", errout.str());
    }

    void raceAfterInterlockedDecrement() {
        checkInterlockedDecrement("void f() {\n"
                                  "    int counter = 0;\n"
                                  "    InterlockedDecrement(&counter);\n"
                                  "    whatever();\n"
                                  "}");
        ASSERT_EQUALS("", errout.str());

        checkInterlockedDecrement("void f() {\n"
                                  "    int counter = 0;\n"
                                  "    InterlockedDecrement(&counter);\n"
                                  "    if (counter)\n"
                                  "        return;\n"
                                  "    destroy();\n"
                                  "}");
        ASSERT_EQUALS("[test.cpp:4]: (error) Race condition: non-interlocked access after InterlockedDecrement(). Use InterlockedDecrement() return value instead.\n", errout.str());

        checkInterlockedDecrement("void f() {\n"
                                  "    int counter = 0;\n"
                                  "    InterlockedDecrement(&counter);\n"
                                  "    if (!counter)\n"
                                  "        destroy();\n"
                                  "}");
        ASSERT_EQUALS("[test.cpp:4]: (error) Race condition: non-interlocked access after InterlockedDecrement(). Use InterlockedDecrement() return value instead.\n", errout.str());

        checkInterlockedDecrement("void f() {\n"
                                  "    int counter = 0;\n"
                                  "    InterlockedDecrement(&counter);\n"
                                  "    if (counter > 0)\n"
                                  "        return;\n"
                                  "    destroy();\n"
                                  "}");
        ASSERT_EQUALS("[test.cpp:4]: (error) Race condition: non-interlocked access after InterlockedDecrement(). Use InterlockedDecrement() return value instead.\n", errout.str());

        checkInterlockedDecrement("void f() {\n"
                                  "    int counter = 0;\n"
                                  "    InterlockedDecrement(&counter);\n"
                                  "    if (0 < counter)\n"
                                  "        return;\n"
                                  "    destroy();\n"
                                  "}");
        ASSERT_EQUALS("[test.cpp:4]: (error) Race condition: non-interlocked access after InterlockedDecrement(). Use InterlockedDecrement() return value instead.\n", errout.str());

        checkInterlockedDecrement("void f() {\n"
                                  "    int counter = 0;\n"
                                  "    InterlockedDecrement(&counter);\n"
                                  "    if (counter == 0)\n"
                                  "        destroy();\n"
                                  "}");
        ASSERT_EQUALS("[test.cpp:4]: (error) Race condition: non-interlocked access after InterlockedDecrement(). Use InterlockedDecrement() return value instead.\n", errout.str());

        checkInterlockedDecrement("void f() {\n"
                                  "    int counter = 0;\n"
                                  "    InterlockedDecrement(&counter);\n"
                                  "    if (0 == counter)\n"
                                  "        destroy();\n"
                                  "}");
        ASSERT_EQUALS("[test.cpp:4]: (error) Race condition: non-interlocked access after InterlockedDecrement(). Use InterlockedDecrement() return value instead.\n", errout.str());

        checkInterlockedDecrement("void f() {\n"
                                  "    int counter = 0;\n"
                                  "    InterlockedDecrement(&counter);\n"
                                  "    if (0 != counter)\n"
                                  "        return;\n"
                                  "    destroy()\n"
                                  "}");
        ASSERT_EQUALS("[test.cpp:4]: (error) Race condition: non-interlocked access after InterlockedDecrement(). Use InterlockedDecrement() return value instead.\n", errout.str());

        checkInterlockedDecrement("void f() {\n"
                                  "    int counter = 0;\n"
                                  "    InterlockedDecrement(&counter);\n"
                                  "    if (counter != 0)\n"
                                  "        return;\n"
                                  "    destroy()\n"
                                  "}");
        ASSERT_EQUALS("[test.cpp:4]: (error) Race condition: non-interlocked access after InterlockedDecrement(). Use InterlockedDecrement() return value instead.\n", errout.str());

        checkInterlockedDecrement("void f() {\n"
                                  "    int counter = 0;\n"
                                  "    InterlockedDecrement(&counter);\n"
                                  "    if (counter <= 0)\n"
                                  "        destroy();\n"
                                  "}");
        ASSERT_EQUALS("[test.cpp:4]: (error) Race condition: non-interlocked access after InterlockedDecrement(). Use InterlockedDecrement() return value instead.\n", errout.str());

        checkInterlockedDecrement("void f() {\n"
                                  "    int counter = 0;\n"
                                  "    InterlockedDecrement(&counter);\n"
                                  "    if (0 >= counter)\n"
                                  "        destroy();\n"
                                  "}");
        ASSERT_EQUALS("[test.cpp:4]: (error) Race condition: non-interlocked access after InterlockedDecrement(). Use InterlockedDecrement() return value instead.\n", errout.str());

        checkInterlockedDecrement("void f() {\n"
                                  "    int counter = 0;\n"
                                  "    int newCount = InterlockedDecrement(&counter);\n"
                                  "    if (newCount)\n"
                                  "        return;\n"
                                  "    destroy();\n"
                                  "}");
        ASSERT_EQUALS("", errout.str());

        checkInterlockedDecrement("void f() {\n"
                                  "    int counter = 0;\n"
                                  "    int newCount = InterlockedDecrement(&counter);\n"
                                  "    if (!newCount)\n"
                                  "        destroy();\n"
                                  "}");
        ASSERT_EQUALS("", errout.str());

        checkInterlockedDecrement("void f() {\n"
                                  "    int counter = 0;\n"
                                  "    int newCount = InterlockedDecrement(&counter);\n"
                                  "    if (newCount > 0)\n"
                                  "        return;\n"
                                  "    destroy();\n"
                                  "}");
        ASSERT_EQUALS("", errout.str());

        checkInterlockedDecrement("void f() {\n"
                                  "    int counter = 0;\n"
                                  "    int newCount = InterlockedDecrement(&counter);\n"
                                  "    if (0 < newCount)\n"
                                  "        return;\n"
                                  "    destroy();\n"
                                  "}");
        ASSERT_EQUALS("", errout.str());

        checkInterlockedDecrement("void f() {\n"
                                  "    int counter = 0;\n"
                                  "    int newCount = InterlockedDecrement(&counter);\n"
                                  "    if (newCount == 0)\n"
                                  "        destroy();\n"
                                  "}");
        ASSERT_EQUALS("", errout.str());

        checkInterlockedDecrement("void f() {\n"
                                  "    int counter = 0;\n"
                                  "    int newCount = InterlockedDecrement(&counter);\n"
                                  "    if (0 == newCount)\n"
                                  "        destroy();\n"
                                  "}");
        ASSERT_EQUALS("", errout.str());

        checkInterlockedDecrement("void f() {\n"
                                  "    int counter = 0;\n"
                                  "    int newCount = InterlockedDecrement(&counter);\n"
                                  "    if (0 != newCount)\n"
                                  "        return;\n"
                                  "    destroy()\n"
                                  "}");
        ASSERT_EQUALS("", errout.str());

        checkInterlockedDecrement("void f() {\n"
                                  "    int counter = 0;\n"
                                  "    int newCount = InterlockedDecrement(&counter);\n"
                                  "    if (newCount != 0)\n"
                                  "        return;\n"
                                  "    destroy()\n"
                                  "}");
        ASSERT_EQUALS("", errout.str());

        checkInterlockedDecrement("void f() {\n"
                                  "    int counter = 0;\n"
                                  "    int newCount = InterlockedDecrement(&counter);\n"
                                  "    if (newCount <= 0)\n"
                                  "        destroy();\n"
                                  "}");
        ASSERT_EQUALS("", errout.str());

        checkInterlockedDecrement("void f() {\n"
                                  "    int counter = 0;\n"
                                  "    int newCount = InterlockedDecrement(&counter);\n"
                                  "    if (0 >= newCount)\n"
                                  "        destroy;\n"
                                  "}");
        ASSERT_EQUALS("", errout.str());

        checkInterlockedDecrement("int f() {\n"
                                  "    int counter = 0;\n"
                                  "    if (InterlockedDecrement(&counter) == 0) {\n"
                                  "        destroy();\n"
                                  "        return 0;\n"
                                  "    } else {\n"
                                  "        return counter;\n"
                                  "    }\n"
                                  "}");
        ASSERT_EQUALS("[test.cpp:7]: (error) Race condition: non-interlocked access after InterlockedDecrement(). Use InterlockedDecrement() return value instead.\n", errout.str());

        checkInterlockedDecrement("int f() {\n"
                                  "    int counter = 0;\n"
                                  "    if (::InterlockedDecrement(&counter) == 0) {\n"
                                  "        destroy();\n"
                                  "        return 0;\n"
                                  "    } else {\n"
                                  "        return counter;\n"
                                  "    }\n"
                                  "}");
        ASSERT_EQUALS("[test.cpp:7]: (error) Race condition: non-interlocked access after InterlockedDecrement(). Use InterlockedDecrement() return value instead.\n", errout.str());


        checkInterlockedDecrement("int f() {\n"
                                  "    int counter = 0;\n"
                                  "    if (InterlockedDecrement(&counter) == 0) {\n"
                                  "        destroy();\n"
                                  "        return 0;\n"
                                  "    }\n"
                                  "    return counter;\n"
                                  "}");
        ASSERT_EQUALS("[test.cpp:7]: (error) Race condition: non-interlocked access after InterlockedDecrement(). Use InterlockedDecrement() return value instead.\n", errout.str());

        checkInterlockedDecrement("int f() {\n"
                                  "    int counter = 0;\n"
                                  "    if (::InterlockedDecrement(&counter) == 0) {\n"
                                  "        destroy();\n"
                                  "        return 0;\n"
                                  "    }\n"
                                  "    return counter;\n"
                                  "}");
        ASSERT_EQUALS("[test.cpp:7]: (error) Race condition: non-interlocked access after InterlockedDecrement(). Use InterlockedDecrement() return value instead.\n", errout.str());

        checkInterlockedDecrement("int f() {\n"
                                  "    int counter = 0;\n"
                                  "    if (InterlockedDecrement(&counter) == 0) {\n"
                                  "        destroy();\n"
                                  "        return 0;\n"
                                  "    } else\n"
                                  "        return counter;\n"
                                  "   \n"
                                  "}");
        ASSERT_EQUALS("[test.cpp:7]: (error) Race condition: non-interlocked access after InterlockedDecrement(). Use InterlockedDecrement() return value instead.\n", errout.str());

        checkInterlockedDecrement("int f() {\n"
                                  "    int counter = 0;\n"
                                  "    if (::InterlockedDecrement(&counter) == 0) {\n"
                                  "        destroy();\n"
                                  "        return 0;\n"
                                  "    } else\n"
                                  "        return counter;\n"
                                  "   \n"
                                  "}");
        ASSERT_EQUALS("[test.cpp:7]: (error) Race condition: non-interlocked access after InterlockedDecrement(). Use InterlockedDecrement() return value instead.\n", errout.str());
    }

    void testUnusedLabel() {
        check("void f() {\n"
              "    label:\n"
              "}");
        ASSERT_EQUALS("[test.cpp:2]: (style) Label 'label' is not used.\n", errout.str());

        check("void f() {\n"
              "    label:\n"
              "    foo();\n"
              "    goto label;\n"
              "}");
        ASSERT_EQUALS("", errout.str());

        check("void f() {\n"
              "    label:\n"
              "    foo();\n"
              "    goto label;\n"
              "}\n"
              "void g() {\n"
              "    label:\n"
              "}");
        ASSERT_EQUALS("[test.cpp:7]: (style) Label 'label' is not used.\n", errout.str());

        check("void f() {\n"
              "    switch(a) {\n"
              "        default:\n"
              "    }\n"
              "}");
        ASSERT_EQUALS("", errout.str());

        check("void f() {\n"
              "    class X {\n"
              "        protected:\n"
              "    };\n"
              "}");
        ASSERT_EQUALS("", errout.str());

        check("void f() {\n"
              "    class X {\n"
              "        my_protected:\n"
              "    };\n"
              "}");
        ASSERT_EQUALS("", errout.str());

        check("int test(char art) {\n"
              "    switch (art) {\n"
              "    caseZERO:\n"
              "        return 0;\n"
              "    case1:\n"
              "        return 1;\n"
              "    case 2:\n"
              "        return 2;\n"
              "    }\n"
              "}");
        ASSERT_EQUALS("[test.cpp:3]: (warning) Label 'caseZERO' is not used. Should this be a 'case' of the enclosing switch()?\n"
                      "[test.cpp:5]: (warning) Label 'case1' is not used. Should this be a 'case' of the enclosing switch()?\n", errout.str());

        check("int test(char art) {\n"
              "    switch (art) {\n"
              "    case 2:\n"
              "        return 2;\n"
              "    }\n"
              "    label:\n"
              "}");
        ASSERT_EQUALS("[test.cpp:6]: (style) Label 'label' is not used.\n", errout.str());
    }

    void testEvaluationOrder() {
        check("void f() {\n"
              "  int x = dostuff();\n"
              "  return x + x++;\n"
              "}", "test.c");
        ASSERT_EQUALS("[test.c:3]: (error) Expression 'x+x++' depends on order of evaluation of side effects\n", errout.str());

        // #7226
        check("long int f1(const char *exp) {\n"
              "  return strtol(++exp, (char **)&exp, 10);\n"
              "}", "test.c");
        ASSERT_EQUALS("", errout.str());

        check("long int f1(const char *exp) {\n"
              "  return dostuff(++exp, exp, 10);\n"
              "}", "test.c");
        ASSERT_EQUALS("[test.c:2]: (error) Expression '++exp,exp' depends on order of evaluation of side effects\n", errout.str());

        check("void f() {\n"
              "  int a;\n"
              "  while (a=x(), a==123) {}\n"
              "}", "test.c");
        ASSERT_EQUALS("", errout.str());

        // # 8717
        check("void f(int argc, char *const argv[]) {\n"
              "    char **local_argv = safe_malloc(sizeof (*local_argv));\n"
              "    int local_argc = 0;\n"
              "    local_argv[local_argc++] = argv[0];\n"
              "}\n", "test.c");
        ASSERT_EQUALS("", errout.str());

        check("void f() {\n"
              "  int x = 0;\n"
              "  return 0 + x++;\n"
              "}\n", "test.c");
        ASSERT_EQUALS("", errout.str());

        check("void f(int x, int y) {\n"
              "  int a[10];\n"
              "  a[x+y] = a[y+x]++;;\n"
              "}\n", "test.c");
        ASSERT_EQUALS("[test.c:3]: (error) Expression 'a[x+y]=a[y+x]++' depends on order of evaluation of side effects\n", errout.str());
    }

    void testEvaluationOrderSelfAssignment() {
        // self assignment
        check("void f() {\n"
              "  int x = x = y + 1;\n"
              "}", "test.c");
        ASSERT_EQUALS("[test.c:2]: (warning) Redundant assignment of 'x' to itself.\n", errout.str());
    }

    void testEvaluationOrderMacro() {
        // macro, don't bailout (#7233)
        checkP("#define X x\n"
               "void f(int x) {\n"
               "  return x + X++;\n"
               "}", "test.c");
        ASSERT_EQUALS("[test.c:3]: (error) Expression 'x+x++' depends on order of evaluation of side effects\n", errout.str());
    }

    void testEvaluationOrderSequencePointsFunctionCall() {
        // FP
        check("void f(int id) {\n"
              "  id = dostuff(id += 42);\n"
              "}", "test.c");
        ASSERT_EQUALS("", errout.str());

        // FN
        check("void f(int id) {\n"
              "  id = id + dostuff(id += 42);\n"
              "}", "test.c");
        TODO_ASSERT_EQUALS("error", "", errout.str());
    }

    void testEvaluationOrderSequencePointsComma() {
        check("int f(void) {\n"
              "  int t;\n"
              "  return (unsigned char)(t=1,t^c);\n"
              "}", "test.c");
        ASSERT_EQUALS("", errout.str());

        check("void f(void) {\n"
              "  int t;\n"
              "  dostuff(t=1,t^c);\n"
              "}", "test.c");
        ASSERT_EQUALS("[test.c:3]: (error) Expression 't=1,t^c' depends on order of evaluation of side effects\n", errout.str());

        check("void f(void) {\n"
              "  int t;\n"
              "  dostuff((t=1,t),2);\n"
              "}", "test.c");
        ASSERT_EQUALS("", errout.str());

        // #8230
        check("void hprf(const char* fp) {\n"
              "    do\n"
              "        ;\n"
              "    while (++fp, (*fp) <= 0177);\n"
              "}\n", "test.c");
        ASSERT_EQUALS("", errout.str());

        check("void hprf(const char* fp) {\n"
              "    do\n"
              "        ;\n"
              "    while (i++, ++fp, (*fp) <= 0177);\n"
              "}\n", "test.c");
        ASSERT_EQUALS("", errout.str());

        check("void f(const char* fp) {\n"
              "    do\n"
              "        ;\n"
              "    while (f(++fp, (*fp) <= 7));\n"
              "}\n", "test.c");
        ASSERT_EQUALS("[test.c:4]: (error) Expression '++fp,(*fp)<=7' depends on order of evaluation of side effects\n", errout.str());
    }

    void testEvaluationOrderSizeof() {
        check("void f(char *buf) {\n"
              "  dostuff(buf++, sizeof(*buf));"
              "}", "test.c");
        ASSERT_EQUALS("", errout.str());
    }

    void testUnsignedLessThanZero() {
        check("struct d {\n"
              "  unsigned n;\n"
              "};\n"
              "void f(void) {\n"
              "  struct d d;\n"
              "  d.n = 3;\n"
              "\n"
              "  if (d.n < 0) {\n"
              "    return;\n"
              "  }\n"
              "\n"
              "  if (0 > d.n) {\n"
              "    return;\n"
              "  }\n"
              "}", "test.c");
        ASSERT_EQUALS("[test.c:8]: (style) Checking if unsigned expression 'd.n' is less than zero.\n"
                      "[test.c:12]: (style) Checking if unsigned expression 'd.n' is less than zero.\n",
                      errout.str());
    }

    void doubleMove1() {
        check("void g(A a);\n"
              "void f() {\n"
              "    A a;\n"
              "    g(std::move(a));\n"
              "    g(std::move(a));\n"
              "}");
        ASSERT_EQUALS("[test.cpp:5]: (warning) Access of moved variable 'a'.\n", errout.str());
    }

    void doubleMoveMemberInitialization1() {
        check("class A\n"
              "{\n"
              "    A(B && b)\n"
              "    :b1(std::move(b))\n"
              "    {\n"
              "        b2 = std::move(b);\n"
              "    }\n"
              "    B b1;\n"
              "    B b2;\n"
              "};");
        ASSERT_EQUALS("[test.cpp:6]: (warning) Access of moved variable 'b'.\n", errout.str());
    }

    void doubleMoveMemberInitialization2() {
        check("class A\n"
              "{\n"
              "    A(B && b)\n"
              "    :b1(std::move(b)),\n"
              "     b2(std::move(b))\n"
              "    {}\n"
              "    B b1;\n"
              "    B b2;\n"
              "};");
        ASSERT_EQUALS("[test.cpp:5]: (warning) Access of moved variable 'b'.\n", errout.str());
    }

    void doubleMoveMemberInitialization3() { // #9974
        check("struct A { int i; };\n"
              "struct B { A a1; A a2; };\n"
              "B f() {\n"
              "    A a1 = { 1 };\n"
              "    A a2 = { 2 };\n"
              "    return { .a1 = std::move(a1), .a2 = std::move(a2) };\n"
              "}\n");
        ASSERT_EQUALS("", errout.str());
    }

    void moveAndAssign1() {
        check("A g(A a);\n"
              "void f() {\n"
              "    A a;\n"
              "    a = g(std::move(a));\n"
              "    a = g(std::move(a));\n"
              "}");
        ASSERT_EQUALS("", errout.str());
    }

    void moveAndAssign2() {
        check("A g(A a);\n"
              "void f() {\n"
              "    A a;\n"
              "    B b = g(std::move(a));\n"
              "    C c = g(std::move(a));\n"
              "}");
        ASSERT_EQUALS("[test.cpp:5]: (warning) Access of moved variable 'a'.\n", errout.str());
    }

    void moveAssignMoveAssign() {
        check("void h(A a);\n"
              "void f() {"
              "    A a;\n"
              "    g(std::move(a));\n"
              "    h(a);\n"
              "    a = b;\n"
              "    h(a);\n"
              "    g(std::move(a));\n"
              "    h(a);\n"
              "    a = b;\n"
              "    h(a);\n"
              "}");
        ASSERT_EQUALS("[test.cpp:4]: (warning) Access of moved variable 'a'.\n"
                      "[test.cpp:8]: (warning) Access of moved variable 'a'.\n", errout.str());
    }

    void moveAndReset1() {
        check("A g(A a);\n"
              "void f() {\n"
              "    A a;\n"
              "    a.reset(g(std::move(a)));\n"
              "    a.reset(g(std::move(a)));\n"
              "}");
        ASSERT_EQUALS("", errout.str());
    }

    void moveAndReset2() {
        check("A g(A a);\n"
              "void f() {\n"
              "    A a;\n"
              "    A b;\n"
              "    A c;\n"
              "    b.reset(g(std::move(a)));\n"
              "    c.reset(g(std::move(a)));\n"
              "}");
        ASSERT_EQUALS("[test.cpp:7]: (warning) Access of moved variable 'a'.\n", errout.str());
    }

    void moveResetMoveReset() {
        check("void h(A a);\n"
              "void f() {"
              "    A a;\n"
              "    g(std::move(a));\n"
              "    h(a);\n"
              "    a.reset(b);\n"
              "    h(a);\n"
              "    g(std::move(a));\n"
              "    h(a);\n"
              "    a.reset(b);\n"
              "    h(a);\n"
              "}");
        ASSERT_EQUALS("[test.cpp:4]: (warning) Access of moved variable 'a'.\n"
                      "[test.cpp:8]: (warning) Access of moved variable 'a'.\n", errout.str());
    }

    void moveAndFunctionParameter() {
        check("void g(A a);\n"
              "void f() {\n"
              "    A a;\n"
              "    A b = std::move(a);\n"
              "    g(a);\n"
              "    A c = a;\n"
              "}");
        ASSERT_EQUALS("[test.cpp:5]: (warning) Access of moved variable 'a'.\n"
                      "[test.cpp:6]: (warning) Access of moved variable 'a'.\n", errout.str());
    }

    void moveAndFunctionParameterReference() {
        check("void g(A & a);\n"
              "void f() {\n"
              "    A a;\n"
              "    A b = std::move(a);\n"
              "    g(a);\n"
              "    A c = a;\n"
              "}");
        ASSERT_EQUALS("", errout.str());
    }

    void moveAndFunctionParameterConstReference() {
        check("void g(A const & a);\n"
              "void f() {\n"
              "    A a;\n"
              "    A b = std::move(a);\n"
              "    g(a);\n"
              "    A c = a;\n"
              "}");
        ASSERT_EQUALS("[test.cpp:5]: (warning) Access of moved variable 'a'.\n"
                      "[test.cpp:6]: (warning) Access of moved variable 'a'.\n", errout.str());
    }

    void moveAndFunctionParameterUnknown() {
        check("void f() {\n"
              "    A a;\n"
              "    A b = std::move(a);\n"
              "    g(a);\n"
              "    A c = a;\n"
              "}");
        ASSERT_EQUALS("[test.cpp:4]: (warning, inconclusive) Access of moved variable 'a'.\n"
                      "[test.cpp:5]: (warning, inconclusive) Access of moved variable 'a'.\n", errout.str());
    }

    void moveAndReturn() {
        check("int f(int i) {\n"
              "    A a;\n"
              "    A b;\n"
              "    g(std::move(a));\n"
              "    if (i)\n"
              "        return g(std::move(b));\n"
              "    return h(std::move(a),std::move(b));\n"
              "}");
        ASSERT_EQUALS("[test.cpp:7]: (warning) Access of moved variable 'a'.\n", errout.str());
    }

    void moveAndClear() {
        check("void f() {\n"
              "    V v;\n"
              "    g(std::move(v));\n"
              "    v.clear();\n"
              "    if (v.empty()) {}\n"
              "}");
        ASSERT_EQUALS("", errout.str());
    }

    void movedPointer() {
        check("void f() {\n"
              "    P p;\n"
              "    g(std::move(p));\n"
              "    x = p->x;\n"
              "    y = p->y;\n"
              "}");
        ASSERT_EQUALS("[test.cpp:4]: (warning) Access of moved variable 'p'.\n"
                      "[test.cpp:5]: (warning) Access of moved variable 'p'.\n", errout.str());
    }

    void moveAndAddressOf() {
        check("void f() {\n"
              "    std::string s1 = x;\n"
              "    std::string s2 = std::move(s1);\n"
              "    p = &s1;\n"
              "}");
        ASSERT_EQUALS("", errout.str());
    }

    void partiallyMoved() {
        check("void f() {\n"
              "    A a;\n"
              "    gx(std::move(a).x());\n"
              "    gy(std::move(a).y());\n"
              "}");
        ASSERT_EQUALS("", errout.str());
    }

    void moveAndLambda() {
        check("void f() {\n"
              "    A a;\n"
              "    auto h = [a=std::move(a)](){return g(std::move(a));};"
              "    b = a;\n"
              "}");
        ASSERT_EQUALS("", errout.str());
    }

    void moveInLoop()
    {
        check("void g(std::string&& s);\n"
              "void f() {\n"
              "    std::string p;\n"
              "    while(true)\n"
              "        g(std::move(p));\n"
              "}\n");
        ASSERT_EQUALS("[test.cpp:5]: (warning) Access of moved variable 'p'.\n", errout.str());

        check("std::list<int> g(std::list<int>&&);\n"
              "void f(std::list<int>l) {\n"
              "    for(int i = 0; i < 10; ++i) {\n"
              "        for (auto &j : g(std::move(l))) { (void)j; }\n"
              "    }\n"
              "}\n");
        ASSERT_EQUALS("[test.cpp:4]: (warning) Access of moved variable 'l'.\n", errout.str());
    }

    void moveCallback()
    {
        check("bool f(std::function<void()>&& callback);\n"
              "void func(std::function<void()> callback) {\n"
              "    if(!f(std::move(callback)))\n"
              "        callback();\n"
              "}\n");
        ASSERT_EQUALS("[test.cpp:4]: (warning) Access of moved variable 'callback'.\n", errout.str());
    }

    void moveClassVariable()
    {
        check("struct B {\n"
              "    virtual void f();\n"
              "};\n"
              "struct D : B {\n"
              "    void f() override {\n"
              "        auto p = std::unique_ptr<D>(new D(std::move(m)));\n"
              "    }\n"
              "    D(std::unique_ptr<int> c) : m(std::move(c)) {}\n"
              "    std::unique_ptr<int> m;\n"
              "};\n");
        ASSERT_EQUALS("", errout.str());
    }

    void forwardAndUsed() {
        Settings keepTemplates;
        keepTemplates.checkUnusedTemplates = true;

        check("template<typename T>\n"
              "void f(T && t) {\n"
              "    g(std::forward<T>(t));\n"
              "    T s = t;\n"
              "}", &keepTemplates);
        ASSERT_EQUALS("[test.cpp:4]: (warning) Access of forwarded variable 't'.\n", errout.str());
    }

    void funcArgNamesDifferent() {
        check("void func1(int a, int b, int c);\n"
              "void func1(int a, int b, int c) { }\n"
              "void func2(int a, int b, int c);\n"
              "void func2(int A, int B, int C) { }\n"
              "class Fred {\n"
              "    void func1(int a, int b, int c);\n"
              "    void func2(int a, int b, int c);\n"
              "    void func3(int a = 0, int b = 0, int c = 0);\n"
              "    void func4(int a = 0, int b = 0, int c = 0);\n"
              "};\n"
              "void Fred::func1(int a, int b, int c) { }\n"
              "void Fred::func2(int A, int B, int C) { }\n"
              "void Fred::func3(int a, int b, int c) { }\n"
              "void Fred::func4(int A, int B, int C) { }");
        ASSERT_EQUALS("[test.cpp:3] -> [test.cpp:4]: (style, inconclusive) Function 'func2' argument 1 names different: declaration 'a' definition 'A'.\n"
                      "[test.cpp:3] -> [test.cpp:4]: (style, inconclusive) Function 'func2' argument 2 names different: declaration 'b' definition 'B'.\n"
                      "[test.cpp:3] -> [test.cpp:4]: (style, inconclusive) Function 'func2' argument 3 names different: declaration 'c' definition 'C'.\n"
                      "[test.cpp:7] -> [test.cpp:12]: (style, inconclusive) Function 'func2' argument 1 names different: declaration 'a' definition 'A'.\n"
                      "[test.cpp:7] -> [test.cpp:12]: (style, inconclusive) Function 'func2' argument 2 names different: declaration 'b' definition 'B'.\n"
                      "[test.cpp:7] -> [test.cpp:12]: (style, inconclusive) Function 'func2' argument 3 names different: declaration 'c' definition 'C'.\n"
                      "[test.cpp:9] -> [test.cpp:14]: (style, inconclusive) Function 'func4' argument 1 names different: declaration 'a' definition 'A'.\n"
                      "[test.cpp:9] -> [test.cpp:14]: (style, inconclusive) Function 'func4' argument 2 names different: declaration 'b' definition 'B'.\n"
                      "[test.cpp:9] -> [test.cpp:14]: (style, inconclusive) Function 'func4' argument 3 names different: declaration 'c' definition 'C'.\n", errout.str());
    }

    void funcArgOrderDifferent() {
        check("void func1(int a, int b, int c);\n"
              "void func1(int a, int b, int c) { }\n"
              "void func2(int a, int b, int c);\n"
              "void func2(int c, int b, int a) { }\n"
              "void func3(int, int b, int c);\n"
              "void func3(int c, int b, int a) { }\n"
              "class Fred {\n"
              "    void func1(int a, int b, int c);\n"
              "    void func2(int a, int b, int c);\n"
              "    void func3(int a = 0, int b = 0, int c = 0);\n"
              "    void func4(int, int b = 0, int c = 0);\n"
              "};\n"
              "void Fred::func1(int a, int b, int c) { }\n"
              "void Fred::func2(int c, int b, int a) { }\n"
              "void Fred::func3(int c, int b, int a) { }\n"
              "void Fred::func4(int c, int b, int a) { }\n",
              nullptr, false, false);
        ASSERT_EQUALS("[test.cpp:3] -> [test.cpp:4]: (warning) Function 'func2' argument order different: declaration 'a, b, c' definition 'c, b, a'\n"
                      "[test.cpp:5] -> [test.cpp:6]: (warning) Function 'func3' argument order different: declaration ', b, c' definition 'c, b, a'\n"
                      "[test.cpp:9] -> [test.cpp:14]: (warning) Function 'func2' argument order different: declaration 'a, b, c' definition 'c, b, a'\n"
                      "[test.cpp:10] -> [test.cpp:15]: (warning) Function 'func3' argument order different: declaration 'a, b, c' definition 'c, b, a'\n"
                      "[test.cpp:11] -> [test.cpp:16]: (warning) Function 'func4' argument order different: declaration ', b, c' definition 'c, b, a'\n", errout.str());
    }

    // #7846 - Syntax error when using C++11 braced-initializer in default argument
    void cpp11FunctionArgInit() {
        // syntax error is not expected
        ASSERT_NO_THROW(check("\n void foo(int declaration = {}) {"
                              "\n   for (int i = 0; i < 10; i++) {}\n"
                              "\n }"
                              "\n  "));
        ASSERT_EQUALS("", errout.str());
    }

    void shadowVariables() {
        check("int x;\n"
              "void f() { int x; }");
        ASSERT_EQUALS("[test.cpp:1] -> [test.cpp:2]: (style) Local variable \'x\' shadows outer variable\n", errout.str());

        check("int x();\n"
              "void f() { int x; }");
        ASSERT_EQUALS("[test.cpp:1] -> [test.cpp:2]: (style) Local variable \'x\' shadows outer function\n", errout.str());

        check("struct C {\n"
              "    C(int x) : x(x) {}\n" // <- we do not want a FP here
              "    int x;\n"
              "};");
        ASSERT_EQUALS("", errout.str());

        check("void f() {\n"
              "  if (cond) {int x;}\n" // <- not a shadow variable
              "  int x;\n"
              "}");
        ASSERT_EQUALS("", errout.str());

        check("int size() {\n"
              "  int size;\n" // <- not a shadow variable
              "}");
        ASSERT_EQUALS("", errout.str());

        check("void f() {\n" // #8954 - lambda
              "  int x;\n"
              "  auto f = [](){ int x; }"
              "}");
        ASSERT_EQUALS("", errout.str());

        check("void f(int x) { int x; }");
        ASSERT_EQUALS("[test.cpp:1] -> [test.cpp:1]: (style) Local variable 'x' shadows outer argument\n", errout.str());

        check("class C { C(); void foo() { static int C = 0; } }"); // #9195 - shadow constructor
        ASSERT_EQUALS("", errout.str());

        check("struct C {\n" // #10091 - shadow destructor
              "    ~C();\n"
              "    void f() {\n"
              "        bool C{};\n"
              "    }\n"
              "};\n"
              "C::~C() = default;");
        ASSERT_EQUALS("", errout.str());

        // 10752 - no
        check("struct S {\n"
              "    int i;\n"
              "\n"
              "    static int foo() {\n"
              "        int i = 0;\n"
              "        return i;\n"
              "    }\n"
              "};");
        ASSERT_EQUALS("", errout.str());

        check("struct S {\n"
              "    int i{};\n"
              "    void f() { int i; }\n"
              "};\n");
        ASSERT_EQUALS("[test.cpp:2] -> [test.cpp:3]: (style) Local variable 'i' shadows outer variable\n", errout.str());

        check("struct S {\n"
              "    int i{};\n"
              "    std::vector<int> v;\n"
              "    void f() const { for (const int& i : v) {} }\n"
              "};\n");
        ASSERT_EQUALS("[test.cpp:2] -> [test.cpp:4]: (style) Local variable 'i' shadows outer variable\n", errout.str());

        check("struct S {\n" // #10405
              "    F* f{};\n"
              "    std::list<F> fl;\n"
              "    void S::f() const;\n"
              "};\n"
              "void S::f() const {\n"
              "    for (const F& f : fl) {}\n"
              "};\n");
        ASSERT_EQUALS("[test.cpp:2] -> [test.cpp:7]: (style) Local variable 'f' shadows outer variable\n", errout.str());

        check("extern int a;\n"
              "int a;\n"
              "static int f(void) {\n"
              "    int a;\n"
              "    return 0;\n"
              "}\n", "test.c");
        ASSERT_EQUALS("[test.c:1] -> [test.c:4]: (style) Local variable 'a' shadows outer variable\n", errout.str());
    }

    void knownArgument() {
        check("void g(int);\n"
              "void f(int x) {\n"
              "   g((x & 0x01) >> 7);\n"
              "}");
        ASSERT_EQUALS("[test.cpp:3]: (style) Argument '(x&0x01)>>7' to function g is always 0. It does not matter what value 'x' has.\n", errout.str());

        check("void g(int);\n"
              "void f(int x) {\n"
              "   g((int)((x & 0x01) >> 7));\n"
              "}");
        ASSERT_EQUALS("[test.cpp:3]: (style) Argument '(int)((x&0x01)>>7)' to function g is always 0. It does not matter what value 'x' has.\n", errout.str());

        check("void g(int);\n"
              "void f(int x) {\n"
              "    g(0);\n"
              "}");
        ASSERT_EQUALS("", errout.str());

        check("void g(int);\n"
              "void h() { return 1; }\n"
              "void f(int x) {\n"
              "    g(h());\n"
              "}");
        ASSERT_EQUALS("", errout.str());

        check("void g(int);\n"
              "void f(int x) {\n"
              "    g(std::strlen(\"a\"));\n"
              "}");
        ASSERT_EQUALS("", errout.str());

        check("void g(int);\n"
              "void f(int x) {\n"
              "    g((int)0);\n"
              "}");
        ASSERT_EQUALS("", errout.str());

        check("void g(Foo *);\n"
              "void f() {\n"
              "    g(reinterpret_cast<Foo*>(0));\n"
              "}");
        ASSERT_EQUALS("", errout.str());

        check("void g(int);\n"
              "void f(int x) {\n"
              "    x = 0;\n"
              "    g(x);\n"
              "}");
        ASSERT_EQUALS("", errout.str());

        check("void g(int);\n"
              "void f() {\n"
              "    const int x = 0;\n"
              "    g(x + 1);\n"
              "}");
        ASSERT_EQUALS("", errout.str());

        check("void g(int);\n"
              "void f() {\n"
              "    char i = 1;\n"
              "    g(static_cast<int>(i));\n"
              "}");
        ASSERT_EQUALS("", errout.str());

        check("char *yytext;\n"
              "void re_init_scanner() {\n"
              "  int size = 256;\n"
              "  yytext = xmalloc(size * sizeof *yytext);\n"
              "}");
        ASSERT_EQUALS("", errout.str());

        check("void foo(char *c) {\n"
              "    if (*c == '+' && (operand || !isalnum(*c))) {}\n"
              "}");
        ASSERT_EQUALS("", errout.str());

        // #8986
        check("void f(int);\n"
              "void g() {\n"
              "    const int x[] = { 10, 10 };\n"
              "    f(x[0]);\n"
              "}");
        ASSERT_EQUALS("", errout.str());

        check("void f(int);\n"
              "void g() {\n"
              "    int x[] = { 10, 10 };\n"
              "    f(x[0]);\n"
              "}");
        ASSERT_EQUALS("", errout.str());

        check("struct A { int x; };"
              "void g(int);\n"
              "void f(int x) {\n"
              "    A y;\n"
              "    y.x = 1;\n"
              "    g(y.x);\n"
              "}");
        ASSERT_EQUALS("", errout.str());

        // allow known argument value in assert call
        check("void g(int);\n"
              "void f(int x) {\n"
              "   ASSERT((int)((x & 0x01) >> 7));\n"
              "}");
        ASSERT_EQUALS("", errout.str());

        // #9905 - expression that does not use integer calculation at all
        check("void foo() {\n"
              "    const std::string heading = \"Interval\";\n"
              "    std::cout << std::setw(heading.length());\n"
              "}");
        ASSERT_EQUALS("", errout.str());

        // #9909 - struct member with known value
        check("struct LongStack {\n"
              "    int maxsize;\n"
              "};\n"
              "\n"
              "void growLongStack(LongStack* self) {\n"
              "    self->maxsize = 32;\n"
              "    dostuff(self->maxsize * sizeof(intptr_t));\n"
              "}");
        ASSERT_EQUALS("", errout.str());
    }

    void knownArgumentHiddenVariableExpression() {
        // #9914 - variable expression is explicitly hidden
        check("void f(int x) {\n"
              "    dostuff(x && false);\n"
              "    dostuff(false && x);\n"
              "    dostuff(x || true);\n"
              "    dostuff(true || x);\n"
              "    dostuff(x * 0);\n"
              "    dostuff(0 * x);\n"
              "}\n");
        ASSERT_EQUALS("[test.cpp:3]: (style) Argument 'false&&x' to function dostuff is always 0. Constant literal calculation disable/hide variable expression 'x'.\n"
                      "[test.cpp:5]: (style) Argument 'true||x' to function dostuff is always 1. Constant literal calculation disable/hide variable expression 'x'.\n"
                      "[test.cpp:6]: (style) Argument 'x*0' to function dostuff is always 0. Constant literal calculation disable/hide variable expression 'x'.\n"
                      "[test.cpp:7]: (style) Argument '0*x' to function dostuff is always 0. Constant literal calculation disable/hide variable expression 'x'.\n", errout.str());
    }

    void knownArgumentTernaryOperator() { // #10374
        check("void f(bool a, bool b) {\n"
              "    const T* P = nullptr; \n"
              "    long N = 0; \n"
              "    const bool c = foo(); \n"
              "    bar(P, N); \n"
              "    if (c ? a : b)\n"
              "      baz(P, N); \n"
              "}");
        ASSERT_EQUALS("", errout.str());
    }

    void checkComparePointers() {
        check("int f() {\n"
              "    const int foo[1] = {0};\n"
              "    const int bar[1] = {0};\n"
              "    int diff = 0;\n"
              "    if(foo > bar) {\n"
              "       diff = 1;\n"
              "    }\n"
              "    return diff;\n"
              "}");
        ASSERT_EQUALS(
            "[test.cpp:2] -> [test.cpp:5] -> [test.cpp:3] -> [test.cpp:5] -> [test.cpp:5]: (error) Comparing pointers that point to different objects\n",
            errout.str());

        check("bool f() {\n"
              "    int x = 0;\n"
              "    int y = 0;\n"
              "    int* xp = &x;\n"
              "    int* yp = &y;\n"
              "    return xp > yp;\n"
              "}");
        ASSERT_EQUALS(
            "[test.cpp:2] -> [test.cpp:4] -> [test.cpp:3] -> [test.cpp:5] -> [test.cpp:6]: (error) Comparing pointers that point to different objects\n",
            errout.str());

        check("bool f() {\n"
              "    int x = 0;\n"
              "    int y = 1;\n"
              "    return &x > &y;\n"
              "}");
        ASSERT_EQUALS(
            "[test.cpp:2] -> [test.cpp:4] -> [test.cpp:3] -> [test.cpp:4] -> [test.cpp:4]: (error) Comparing pointers that point to different objects\n",
            errout.str());

        check("struct A {int data;};\n"
              "bool f() {\n"
              "    A x;\n"
              "    A y;\n"
              "    int* xp = &x.data;\n"
              "    int* yp = &y.data;\n"
              "    return xp > yp;\n"
              "}");
        ASSERT_EQUALS(
            "[test.cpp:1] -> [test.cpp:5] -> [test.cpp:1] -> [test.cpp:6] -> [test.cpp:7]: (error) Comparing pointers that point to different objects\n",
            errout.str());

        check("struct A {int data;};\n"
              "bool f(A ix, A iy) {\n"
              "    A* x = &ix;\n"
              "    A* y = &iy;\n"
              "    int* xp = &x->data;\n"
              "    int* yp = &y->data;\n"
              "    return xp > yp;\n"
              "}");
        ASSERT_EQUALS(
            "[test.cpp:2] -> [test.cpp:3] -> [test.cpp:5] -> [test.cpp:2] -> [test.cpp:4] -> [test.cpp:6] -> [test.cpp:7]: (error) Comparing pointers that point to different objects\n",
            errout.str());

        check("bool f(int * xp, int* yp) {\n"
              "    return &xp > &yp;\n"
              "}");
        ASSERT_EQUALS(
            "[test.cpp:1] -> [test.cpp:2] -> [test.cpp:1] -> [test.cpp:2] -> [test.cpp:2]: (error) Comparing pointers that point to different objects\n",
            errout.str());

        check("int f() {\n"
              "    int x = 0;\n"
              "    int y = 1;\n"
              "    return &x - &y;\n"
              "}");
        ASSERT_EQUALS(
            "[test.cpp:2] -> [test.cpp:4] -> [test.cpp:3] -> [test.cpp:4] -> [test.cpp:4]: (error) Subtracting pointers that point to different objects\n",
            errout.str());

        check("bool f() {\n"
              "    int x[2] = {1, 2}m;\n"
              "    int* xp = &x[0];\n"
              "    int* yp = &x[1];\n"
              "    return xp > yp;\n"
              "}");
        ASSERT_EQUALS("", errout.str());

        check("bool f(const int * xp, const int* yp) {\n"
              "    return xp > yp;\n"
              "}");
        ASSERT_EQUALS("", errout.str());

        check("bool f(const int & x, const int& y) {\n"
              "    return &x > &y;\n"
              "}");
        ASSERT_EQUALS("", errout.str());

        check("int& g();\n"
              "bool f() {\n"
              "    const int& x = g();\n"
              "    const int& y = g();\n"
              "    const int* xp = &x;\n"
              "    const int* yp = &y;\n"
              "    return xp > yp;\n"
              "}");
        ASSERT_EQUALS("", errout.str());

        check("struct A {int data;};\n"
              "bool f(A ix) {\n"
              "    A* x = &ix;\n"
              "    A* y = x;\n"
              "    int* xp = &x->data;\n"
              "    int* yp = &y->data;\n"
              "    return xp > yp;\n"
              "}");
        ASSERT_EQUALS("", errout.str());
    }

    void unusedVariableValueTemplate() {
        check("#include <functional>\n"
              "class A\n"
              "{\n"
              "public:\n"
              "    class Hash\n"
              "    {\n"
              "    public:\n"
              "        std::size_t operator()(const A& a) const\n"
              "        {\n"
              "            (void)a;\n"
              "            return 0;\n"
              "        }\n"
              "    };\n"
              "};\n"
              "namespace std\n"
              "{\n"
              "    template <>\n"
              "    struct hash<A>\n"
              "    {\n"
              "        std::size_t operator()(const A& a) const noexcept\n"
              "        {\n"
              "            return A::Hash{}(a);\n"
              "        }\n"
              "    };\n"
              "}");
        ASSERT_EQUALS("", errout.str());
    }

    void moduloOfOne() {
        check("void f(unsigned int x) {\n"
              "  int y = x % 1;\n"
              "}");
        ASSERT_EQUALS("[test.cpp:2]: (style) Modulo of one is always equal to zero\n", errout.str());

        check("void f() {\n"
              "  for (int x = 1; x < 10; x++) {\n"
              "    int y = 100 % x;\n"
              "  }\n"
              "}");
        ASSERT_EQUALS("", errout.str());

        check("void f(int i, int j) {\n" // #11191
              "    const int c = pow(2, i);\n"
              "    if (j % c) {}\n"
              "}\n");
        ASSERT_EQUALS("", errout.str());
    }

    void sameExpressionPointers() {
        check("int f(int *i);\n"
              "void g(int *a, const int *b) {\n"
              "    int c = *a;\n"
              "    f(a);\n"
              "    if (b && c != *a) {}\n"
              "}\n");
        ASSERT_EQUALS("", errout.str());
    }

    void checkOverlappingWrite() {
        // union
        check("void foo() {\n"
              "    union { int i; float f; } u;\n"
              "    u.i = 0;\n"
              "    u.i = u.f;\n" // <- error
              "}");
        ASSERT_EQUALS("[test.cpp:4]: (error) Overlapping read/write of union is undefined behavior\n", errout.str());

        // memcpy
        check("void foo() {\n"
              "    char a[10];\n"
              "    memcpy(&a[5], &a[4], 2u);\n"
              "}");
        ASSERT_EQUALS("[test.cpp:3]: (error) Overlapping read/write in memcpy() is undefined behavior\n", errout.str());

        check("void foo() {\n"
              "    char a[10];\n"
              "    memcpy(a+5, a+4, 2u);\n"
              "}");
        ASSERT_EQUALS("[test.cpp:3]: (error) Overlapping read/write in memcpy() is undefined behavior\n", errout.str());

        check("void foo() {\n"
              "    char a[10];\n"
              "    memcpy(a, a+1, 2u);\n"
              "}");
        ASSERT_EQUALS("[test.cpp:3]: (error) Overlapping read/write in memcpy() is undefined behavior\n", errout.str());

        check("void foo() {\n"
              "    char a[8];\n"
              "    memcpy(&a[0], &a[4], 4u);\n"
              "}");
        ASSERT_EQUALS("", errout.str());

        // wmemcpy
        check("void foo() {\n"
              "    wchar_t a[10];\n"
              "    wmemcpy(&a[5], &a[4], 2u);\n"
              "}");
        ASSERT_EQUALS("[test.cpp:3]: (error) Overlapping read/write in wmemcpy() is undefined behavior\n", errout.str());

        check("void foo() {\n"
              "    wchar_t a[10];\n"
              "    wmemcpy(a+5, a+4, 2u);\n"
              "}");
        ASSERT_EQUALS("[test.cpp:3]: (error) Overlapping read/write in wmemcpy() is undefined behavior\n", errout.str());

        check("void foo() {\n"
              "    wchar_t a[10];\n"
              "    wmemcpy(a, a+1, 2u);\n"
              "}");
        ASSERT_EQUALS("[test.cpp:3]: (error) Overlapping read/write in wmemcpy() is undefined behavior\n", errout.str());

        // strcpy
        check("void foo(char *ptr) {\n"
              "    strcpy(ptr, ptr);\n"
              "}");
        ASSERT_EQUALS("[test.cpp:2]: (error) Overlapping read/write in strcpy() is undefined behavior\n", errout.str());
    }

    void constVariableArrayMember() { // #10371
        check("class Foo {\n"
              "public:\n"
              "    Foo();\n"
              "    int GetVal() const { return m_Arr[0]; }\n"
              "    int m_Arr[1];\n"
              "};\n");
        ASSERT_EQUALS("", errout.str());
    }
};

REGISTER_TEST(TestOther)<|MERGE_RESOLUTION|>--- conflicted
+++ resolved
@@ -140,10 +140,7 @@
         TEST_CASE(testMisusedScopeObjectInConstructor);
         TEST_CASE(testMisusedScopeObjectNoCodeAfter);
         TEST_CASE(testMisusedScopeObjectStandardType);
-<<<<<<< HEAD
         TEST_CASE(testMisusedScopeObjectNamespace);
-=======
->>>>>>> f27fbdd8
         TEST_CASE(trac2071);
         TEST_CASE(trac2084);
         TEST_CASE(trac3693);
@@ -5073,7 +5070,43 @@
                       "[test.cpp:7]: (style) Instance of 'int' object is destroyed immediately.\n"
                       "[test.cpp:8]: (style) Instance of 'int' object is destroyed immediately.\n",
                       errout.str());
-<<<<<<< HEAD
+
+        check("void f(int j) {\n"
+              "    for (; bool(j); ) {}\n"
+              "}\n", "test.cpp");
+        ASSERT_EQUALS("", errout.str());
+
+        check("void g() {\n"
+              "    float (f);\n"
+              "    float (*p);\n"
+              "}\n", "test.cpp");
+        ASSERT_EQUALS("", errout.str());
+
+        check("int f(int i) {\n"
+              "    void();\n"
+              "    return i;\n"
+              "}\n", "test.cpp");
+        ASSERT_EQUALS("", errout.str());
+    }
+
+    void testMisusedScopeObjectStandardType() {
+        check("int g();\n"
+              "void f(int i) {\n"
+              "    int();\n"
+              "    int(0);\n"
+              "    int( g() );\n" // don't warn
+              "    int{};\n"
+              "    int{ 0 };\n"
+              "    int{ i };\n"
+              "    int{ g() };\n" // don't warn
+              "    g();\n"
+              "}\n", "test.cpp");
+        ASSERT_EQUALS("[test.cpp:3]: (style) Instance of 'int' object is destroyed immediately.\n"
+                      "[test.cpp:4]: (style) Instance of 'int' object is destroyed immediately.\n"
+                      "[test.cpp:6]: (style) Instance of 'int' object is destroyed immediately.\n"
+                      "[test.cpp:7]: (style) Instance of 'int' object is destroyed immediately.\n"
+                      "[test.cpp:8]: (style) Instance of 'int' object is destroyed immediately.\n",
+                      errout.str());
     }
 
     void testMisusedScopeObjectNamespace() { // #4479
@@ -5087,25 +5120,6 @@
               "    return 0;\n"
               "}\n", "test.cpp");
         ASSERT_EQUALS("[test.cpp:7]: (style) Instance of 'S' object is destroyed immediately.\n", errout.str());
-=======
-
-        check("void f(int j) {\n"
-              "    for (; bool(j); ) {}\n"
-              "}\n", "test.cpp");
-        ASSERT_EQUALS("", errout.str());
-
-        check("void g() {\n"
-              "    float (f);\n"
-              "    float (*p);\n"
-              "}\n", "test.cpp");
-        ASSERT_EQUALS("", errout.str());
-
-        check("int f(int i) {\n"
-              "    void();\n"
-              "    return i;\n"
-              "}\n", "test.cpp");
-        ASSERT_EQUALS("", errout.str());
->>>>>>> f27fbdd8
     }
 
     void trac2084() {
