--- conflicted
+++ resolved
@@ -3375,7 +3375,6 @@
                       "[test.cpp:1]: (style) Parameter 's2' can be declared as reference to const\n",
                       errout.str());
 
-<<<<<<< HEAD
         check("void f(int& r) {\n" // #12214
               "    (void)(true);\n"
               "    if (r) {}\n"
@@ -3385,14 +3384,15 @@
         check("struct S { void f(int&); };\n" // #12216
               "void g(S& s, int& r, void (S::* p2m)(int&)) {\n"
               "    (s.*p2m)(r);\n"
-=======
+              "}\n");
+        ASSERT_EQUALS("", errout.str());
+
         check("struct S {\n"
               "    void f(int& r) { p = &r; }\n"
               "    int* p;\n"
               "};\n"
               "void g(std::vector<int>& v1, std::vector<int*>& v2) {\n"
               "    std::transform(v1.begin(), v1.end(), v2.begin(), [](auto& x) { return &x; });\n"
->>>>>>> 331db40d
               "}\n");
         ASSERT_EQUALS("", errout.str());
     }
