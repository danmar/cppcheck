
// Test library configuration for std.cfg
//
// Usage:
// $ cppcheck --check-library --library=std --enable=style,information --inconclusive --error-exitcode=1 --disable=missingInclude --inline-suppr test/cfg/std.cpp
// =>
// No warnings about bad library configuration, unmatched suppressions, etc. exitcode=0
//

#include <algorithm>
#include <bitset>
#include <cassert>
#include <cctype>
#include <cfenv>
#include <cinttypes>
#include <clocale>
#include <cmath>
#include <complex>
#include <csetjmp>
#include <csignal>
#include <cstdarg>
#include <cstdio>
#include <cstdlib>
#include <cstring>
#define __STDC_WANT_LIB_EXT1__ 1
#include <ctime>
#include <cwchar>
#include <fstream>
#include <functional>
#ifndef __STDC_NO_THREADS__
    #include <threads.h>
#endif
#include <iomanip>
#include <ios>
#include <iostream>
#include <istream>
#include <iterator>
#include <map>
#include <memory>
#include <numeric>
#include <string_view>
#include <unordered_map>
#include <unordered_set>
#include <utility>
#include <vector>
#include <version>
#ifdef __cpp_lib_span
#include <span>
#endif

int zerodiv_ldexp()
{
    int i = std::ldexp(0.0, 42.0);
    // cppcheck-suppress zerodiv
    return 42 / i;
}

int zerodiv_ilogb()
{
    int i = std::ilogb(1.0);
    // cppcheck-suppress zerodiv
    return 42 / i;
}

int zerodiv_hypot()
{
    int i = std::hypot(0.0, 0.0);
    // cppcheck-suppress zerodiv
    return 42 / i;
}

int zerodiv_fmod()
{
    int i = std::fmod(0.0, 42.0);
    // cppcheck-suppress zerodiv
    return 42 / i;
}

int zerodiv_fmin()
{
    int i = std::fmin(0.0, 0.0);
    // cppcheck-suppress zerodiv
    return 42 / i;
}

int zerodiv_fmax()
{
    int i = std::fmax(0.0, 0.0);
    // cppcheck-suppress zerodiv
    return 42 / i;
}

int zerodiv_floor()
{
    int i = std::floor(0.0);
    // cppcheck-suppress zerodiv
    return 42 / i;
}

int zerodiv_fabs()
{
    int i = std::fabs(-0.0) + std::fabs(+0.0) + std::fabs(0.0);
    // cppcheck-suppress zerodiv
    return 42 / i;
}

int zerodiv_fdim()
{
    int i = std::fdim(1.0, 1.0);
    // cppcheck-suppress zerodiv
    return 42 / i;
}

int zerodiv_trunc()
{
    int i = std::trunc(0);
    // cppcheck-suppress zerodiv
    return 42 / i;
}

int zerodiv_ceil()
{
    int i = std::ceil(0);
    // cppcheck-suppress zerodiv
    return 42 / i;
}

int zerodiv_sqrt()
{
    int i = std::sqrt(0);
    // cppcheck-suppress zerodiv
    return 42 / i;
}

int zerodiv_cbrt()
{
    int i = std::cbrt(0);
    // cppcheck-suppress zerodiv
    return 42 / i;
}

int zerodiv_erf()
{
    int i = std::erf(0);
    // cppcheck-suppress zerodiv
    return 42 / i;
}

int zerodiv_erfc()
{
    int i = std::erfc(42);
    // cppcheck-suppress zerodiv
    return 42 / i;
}

int zerodiv_asin()
{
    int i = std::asin(0);
    // cppcheck-suppress zerodiv
    return 42 / i;
}

int zerodiv_acos()
{
    int i = std::acos(1);
    // cppcheck-suppress zerodiv
    return 42 / i;
}

int zerodiv_asinh()
{
    int i = std::asinh(0);
    // cppcheck-suppress zerodiv
    return 42 / i;
}

int zerodiv_acosh()
{
    int i = std::acosh(1);
    // cppcheck-suppress zerodiv
    return 42 / i;
}

int zerodiv_log1p()
{
    int i = std::log1p(0);
    // cppcheck-suppress zerodiv
    return 42 / i;
}

int zerodiv_nearbyint()
{
    int i = std::nearbyint(0);
    // cppcheck-suppress zerodiv
    return 42 / i;
}

int zerodiv_round()
{
    int i = std::round(0);
    // cppcheck-suppress zerodiv
    return 42 / i;
}

int zerodiv_sinh()
{
    int i = std::sinh(0);
    // cppcheck-suppress zerodiv
    return 42 / i;
}

int zerodiv_tanh()
{
    int i = std::tanh(0);
    // cppcheck-suppress zerodiv
    return 42 / i;
}

int zerodiv_atanh()
{
    int i = std::atanh(0);
    // cppcheck-suppress zerodiv
    return 42 / i;
}

int zerodiv_atan()
{
    int i = std::atan(0);
    // cppcheck-suppress zerodiv
    return 42 / i;
}

int zerodiv_sin()
{
    int i = std::sin(0)+std::sin(M_PI)+std::sin(2*M_PI);
    // cppcheck-suppress zerodiv
    return 42 / i;
}

int zerodiv_expm1()
{
    int i = std::expm1(0);
    // cppcheck-suppress zerodiv
    return 42 / i;
}

int moduloofone_cos()
{
    int i = std::cos(0);
    // cppcheck-suppress moduloofone
    return 42 % i;
}

int moduloofone_exp()
{
    int i = std::exp(0);
    // cppcheck-suppress moduloofone
    return 42 % i;
}

int moduloofone_exp2()
{
    int i = std::exp2(0);
    // cppcheck-suppress moduloofone
    return 42 % i;
}

int moduloofone_pow()
{
    int i = std::pow(2, 0);
    // cppcheck-suppress moduloofone
    return 42 % i;
}

char* invalidFunctionArgStr_strncpy(char * destination)
{
    // Copies the first num characters of source to destination.
    // If the end of the source C string (which is signaled by a null-character)
    // is found before num characters have been copied, destination
    // is padded with zeros until a total of num characters have been written to it.
    const char source = 'x';
    const std::size_t num = 1U;
    return strncpy(destination, &source, num);
}

void invalidFunctionArgStr_fprintf(FILE *stream, const char *format)
{
    const char formatBuf[] = {'%','d'};
    // cppcheck-suppress invalidFunctionArgStr
    (void)fprintf(stream,formatBuf,42);
    (void)fprintf(stream,format,42);
}

void invalidFunctionArgStr_fopen(const char * const fileName, const char * const mode)
{
    const char fileNameBuf[] = {'f','i','l','e'};
    const char modeBuf[] = {'r'};
    // cppcheck-suppress invalidFunctionArgStr
    FILE *fp = fopen(fileName, modeBuf);
    fclose(fp);
    // cppcheck-suppress invalidFunctionArgStr
    fp = fopen(fileNameBuf, mode);
    fclose(fp);
}

float invalidFunctionArg_remquo (float x, float y, int* quo )
{
    // cppcheck-suppress invalidFunctionArg
    (void) std::remquo(x,0.0f,quo);
    // cppcheck-suppress invalidFunctionArg
    (void) std::remquof(x,0.0f,quo);
    return std::remquo(x,y,quo);
}

double invalidFunctionArg_remquo (double x, double y, int* quo )
{
    // cppcheck-suppress invalidFunctionArg
    (void) std::remquo(x,0.0,quo);
    // cppcheck-suppress invalidFunctionArg
    (void) std::remquo(x,0.0f,quo);
    // cppcheck-suppress invalidFunctionArg
    (void) std::remquo(x,0.0L,quo);
    return std::remquo(x,y,quo);
}

double invalidFunctionArg_remquo (long double x, long double y, int* quo )
{
    // cppcheck-suppress invalidFunctionArg
    (void) std::remquo(x,0.0L,quo);
    // cppcheck-suppress invalidFunctionArg
    (void) std::remquol(x,0.0L,quo);
    return std::remquo(x,y,quo);
}

void invalidFunctionArg_remainderl(long double f1, long double f2)
{
    // cppcheck-suppress invalidFunctionArg
    (void)std::remainderl(f1,0.0);
    // cppcheck-suppress invalidFunctionArg
    (void)std::remainderl(f1,0.0L);
    (void)std::remainderl(f1,f2);
}

void invalidFunctionArg_remainder(double f1, double f2)
{
    // cppcheck-suppress invalidFunctionArg
    (void)std::remainder(f1,0.0);
    (void)std::remainder(f1,f2);
}

void invalidFunctionArg_remainderf(float f1, float f2)
{
    // cppcheck-suppress invalidFunctionArg
    (void)std::remainderf(f1,0.0);
    // cppcheck-suppress invalidFunctionArg
    (void)std::remainderf(f1,0.0f);
    (void)std::remainderf(f1,f2);
}

void uninitvar_std_fstream_open(std::fstream &fs, const std::string &strFileName, const char* filename, std::ios_base::openmode mode)
{
    std::string s;
    const char *ptr;
    std::ios_base::openmode m;

    fs.open(s, mode);
    // cppcheck-suppress uninitvar
    fs.open(ptr, mode);
    // TODO cppcheck-suppress uninitvar
    fs.open(filename, m);
    // TODO cppcheck-suppress uninitvar
    fs.open(strFileName, m);
    fs.open(s);
    // TODO cppcheck-suppress uninitvar
    fs.open(ptr);
}

void uninitvar_std_ifstream_open(std::ifstream &ifs, const std::string &strFileName, const char* filename, std::ios_base::openmode mode)
{
    std::string s;
    const char *ptr;
    std::ios_base::openmode m;

    ifs.open(s, mode);
    // cppcheck-suppress uninitvar
    ifs.open(ptr, mode);
    // TODO cppcheck-suppress uninitvar
    ifs.open(filename, m);
    // TODO cppcheck-suppress uninitvar
    ifs.open(strFileName, m);
    ifs.open(s);
    // TODO cppcheck-suppress uninitvar
    ifs.open(ptr);
}

void uninitvar_std_ofstream_open(std::ofstream &os, const std::string &strFileName, const char* filename, std::ios_base::openmode mode)
{
    std::string s;
    const char *ptr;
    std::ios_base::openmode m;

    os.open(s, mode);
    // cppcheck-suppress uninitvar
    os.open(ptr, mode);
    // TODO cppcheck-suppress uninitvar
    os.open(filename, m);
    // TODO cppcheck-suppress uninitvar
    os.open(strFileName, m);
    os.open(s);
    // TODO cppcheck-suppress uninitvar
    os.open(ptr);
}

void uninitvar_std_ofstream_precision(std::ofstream& os)
{
    std::streamsize s;
    // cppcheck-suppress uninitvar
    os.precision(s);
}

void nullPointer_std_filebuf_open(std::filebuf &fb, const std::string &strFileName, const char* filename, std::ios_base::openmode mode)
{
    // cppcheck-suppress nullPointer
    (void)fb.open(nullptr, mode);
    (void)fb.open(filename, mode);
    (void)fb.open(strFileName, mode);
}

void nullPointer_std_ofstream_open(std::ofstream &os, const std::string &strFileName, const char* filename, std::ios_base::openmode mode)
{
    // cppcheck-suppress nullPointer
    os.open(nullptr, mode);
    os.open(filename, mode);
    os.open(strFileName, mode);
    // cppcheck-suppress nullPointer
    os.open(nullptr);
    os.open(filename);
    os.open(strFileName);
}

void nullPointer_std_fstream_open(std::fstream &fs, const std::string &strFileName, const char* filename, std::ios_base::openmode mode)
{
    // cppcheck-suppress nullPointer
    fs.open(nullptr, mode);
    fs.open(filename, mode);
    fs.open(strFileName, mode);
    // cppcheck-suppress nullPointer
    fs.open(nullptr);
    fs.open(filename);
    fs.open(strFileName);
}

void nullPointer_std_ifstream_open(std::ifstream &is, const std::string &strFileName, const char* filename, std::ios_base::openmode mode)
{
    // cppcheck-suppress nullPointer
    is.open(nullptr, mode);
    is.open(filename, mode);
    is.open(strFileName, mode);
    // cppcheck-suppress nullPointer
    is.open(nullptr);
    is.open(filename);
    is.open(strFileName);
}

void bufferAccessOutOfBounds_std_fstream_write(std::fstream &fs, const char* s, std::streamsize n)
{
    char buf[42] = {0};
    (void)fs.write(buf,42);
    // cppcheck-suppress bufferAccessOutOfBounds
    (void)fs.write(buf,43);
    (void)fs.write(buf,n);
    (void)fs.write(s,n);
}

void bufferAccessOutOfBounds_std_ostream_write(std::ostream &os, const char* s, std::streamsize n)
{
    char buf[42] = {0};
    (void)os.write(buf,42);
    // cppcheck-suppress bufferAccessOutOfBounds
    (void)os.write(buf,43);
    (void)os.write(buf,n);
    (void)os.write(s,n);
}

void bufferAccessOutOfBounds_std_ostringstream_write(std::ostringstream &oss, const char* s, std::streamsize n)
{
    char buf[42] = {0};
    (void)oss.write(buf,42);
    // cppcheck-suppress bufferAccessOutOfBounds
    (void)oss.write(buf,43);
    (void)oss.write(buf,n);
    (void)oss.write(s,n);
}

void bufferAccessOutOfBounds_std_ofstream_write(std::ofstream &os, const char* s, std::streamsize n)
{
    char buf[42] = {0};
    (void)os.write(buf,42);
    // cppcheck-suppress bufferAccessOutOfBounds
    (void)os.write(buf,43);
    (void)os.write(buf,n);
    (void)os.write(s,n);
}

void invalidFunctionArg_fesetexceptflag(fexcept_t* flagp, int excepts)
{
    (void)std::fesetexceptflag(flagp, excepts);
    // cppcheck-suppress invalidFunctionArg
    (void)std::fesetexceptflag(flagp, 0);
    (void)std::fesetexceptflag(flagp, FE_DIVBYZERO);
    (void)std::fesetexceptflag(flagp, FE_INEXACT);
    (void)std::fesetexceptflag(flagp, FE_INVALID);
    (void)std::fesetexceptflag(flagp, FE_OVERFLOW);
    (void)std::fesetexceptflag(flagp, FE_UNDERFLOW);
    (void)std::fesetexceptflag(flagp, FE_ALL_EXCEPT);
    // cppcheck-suppress invalidFunctionArg
    (void)std::fesetexceptflag(flagp, FE_ALL_EXCEPT+1);
}

void invalidFunctionArg_fetestexcept(int excepts)
{
    (void)std::fetestexcept(excepts);
    // cppcheck-suppress invalidFunctionArg
    (void)std::fetestexcept(0);
    (void)std::fetestexcept(FE_DIVBYZERO);
    (void)std::fetestexcept(FE_INEXACT);
    (void)std::fetestexcept(FE_INVALID);
    (void)std::fetestexcept(FE_OVERFLOW);
    (void)std::fetestexcept(FE_UNDERFLOW);
    (void)std::fetestexcept(FE_ALL_EXCEPT);
    // cppcheck-suppress invalidFunctionArg
    (void)std::fetestexcept(FE_ALL_EXCEPT+1);
}

void nullPointer_fprintf(FILE *Stream, char *Format, int Argument)
{
    // cppcheck-suppress nullPointer
    (void)std::fprintf(Stream, nullptr, Argument);
    // no warning is expected
    (void)std::fprintf(Stream, Format, Argument);
}

void bufferAccessOutOfBounds_wcsftime(wchar_t* ptr, size_t maxsize, const wchar_t* format, const struct tm* timeptr)
{
    wchar_t buf[42];
    (void)std::wcsftime(buf, 42, format, timeptr);
    // TODO cppcheck-suppress bufferAccessOutOfBounds
    (void)std::wcsftime(buf, 43, format, timeptr);
    (void)std::wcsftime(ptr, maxsize, format, timeptr);
}

int qsort_cmpfunc (const void * a, const void * b) {
    return (*static_cast<const int*>(a) - *static_cast<const int*>(b));
}
void nullPointer_qsort(void *base, std::size_t n, std::size_t size, int (*cmp)(const void *, const void *))
{
    // cppcheck-suppress nullPointer
    std::qsort(nullptr, n, size, qsort_cmpfunc);
    // cppcheck-suppress nullPointer
    std::qsort(base, n, size, nullptr);
    std::qsort(base, n, size, qsort_cmpfunc);
}

void nullPointer_vfprintf(FILE *Stream, const char *Format, va_list Arg)
{
    // cppcheck-suppress nullPointer
    (void)std::vfprintf(Stream, nullptr, Arg);
    (void)std::vfprintf(Stream, Format, Arg);
}

void nullPointer_vfwprintf(FILE *Stream, wchar_t *Format, va_list Arg)
{
    // cppcheck-suppress nullPointer
    (void)std::vfwprintf(Stream, nullptr, Arg);
    (void)std::vfwprintf(Stream, Format, Arg);
}

void *bufferAccessOutOfBounds_memchr(void *s, int c, size_t n)
{
    char buf[42]={0};
    (void)std::memchr(buf,c,42);
    // cppcheck-suppress bufferAccessOutOfBounds
    (void)std::memchr(buf,c,43);
    return std::memchr(s,c,n);
}

// As with all bounds-checked functions, localtime_s is only guaranteed to be available if __STDC_LIB_EXT1__ is defined by the implementation and if the user defines __STDC_WANT_LIB_EXT1__ to the integer constant 1 before including time.h.
#ifdef __STDC_LIB_EXT1__
void uninitvar_localtime_s(const std::time_t *restrict time, struct tm *restrict result)
{
    const std::time_t *restrict Time;
    // TODO cppcheck-suppress uninitvar
    (void)std::localtime_s(Time, result);
    (void)std::localtime_s(time, result);
}

void nullPointer_localtime_s(const std::time_t *restrict time, struct tm *restrict result)
{
    // cppcheck-suppress nullPointer
    (void)std::localtime_s(NULL, result);
    // cppcheck-suppress nullPointer
    (void)std::localtime_s(time, NULL);
    (void)std::localtime_s(time, result);
}
#endif // __STDC_LIB_EXT1__

size_t nullPointer_strftime(char *s, size_t max, const char *fmt, const struct tm *p)
{
    // cppcheck-suppress nullPointer
    (void) std::strftime(NULL,max,fmt,p);
    // cppcheck-suppress nullPointer
    (void) std::strftime(s,max,NULL,p);
    // cppcheck-suppress nullPointer
    (void) std::strftime(s,max,fmt,NULL);
    return std::strftime(s,max,fmt,p);
}

size_t bufferAccessOutOfBounds_wcsrtombs(char * dest, const wchar_t ** src, size_t len, mbstate_t * ps)
{
    char buf[42];
    (void)std::wcsrtombs(buf,src,42,ps);
    // cppcheck-suppress bufferAccessOutOfBounds
    (void)std::wcsrtombs(buf,src,43,ps);
    return std::wcsrtombs(dest,src,len,ps);
}

void invalidFunctionArg_std_string_substr(const std::string &str, std::size_t pos, std::size_t len) {
    // cppcheck-suppress invalidFunctionArg
    (void)str.substr(-1,len);
    // cppcheck-suppress invalidFunctionArg
    (void)str.substr(pos,-1);
    // no warning is expected for
    (void)str.substr(pos,len);
    (void)str.substr(pos, std::string::npos);
}

void invalidFunctionArg_std_wstring_substr(const std::wstring &str, std::size_t pos, std::size_t len) {
    // cppcheck-suppress invalidFunctionArg
    (void)str.substr(-1,len);
    // cppcheck-suppress invalidFunctionArg
    (void)str.substr(pos,-1);
    // no warning is expected for
    (void)str.substr(pos,len);
    (void)str.substr(pos, std::wstring::npos);
}

double invalidFunctionArg_log10(double d = 0.0) {
    // cppcheck-suppress invalidFunctionArg
    return log10(d);
}

void uninitvar_std_next(const std::vector<int> &v, int count)
{
    // No warning shall be shown:
    if (std::next(v.begin()) != v.end()) {}
    if (std::next(v.begin(), count) != v.end()) {}

    std::vector<int>::iterator it;
    // cppcheck-suppress uninitvar
    if (std::next(it) != v.end()) {}

    std::vector<int>::const_iterator const_it;
    // cppcheck-suppress uninitvar
    if (std::next(const_it) != v.end()) {}

    std::vector<int>::reverse_iterator rit;
    // cppcheck-suppress uninitvar
    if (std::next(rit) != v.rend()) {}

    std::vector<int>::const_reverse_iterator const_rit;
    // cppcheck-suppress uninitvar
    if (std::next(const_rit) != v.rend()) {}
}

void uninitvar_std_prev(const std::vector<int> &v, int count)
{
    // No warning shall be shown:
    if (std::prev(v.begin()) != v.end()) {}
    if (std::prev(v.begin(), count) != v.end()) {}

    std::vector<int>::iterator it;
    // cppcheck-suppress uninitvar
    if (std::prev(it) != v.end()) {}

    std::vector<int>::const_iterator const_it;
    // cppcheck-suppress uninitvar
    if (std::prev(const_it) != v.end()) {}

    std::vector<int>::reverse_iterator rit;
    // cppcheck-suppress uninitvar
    if (std::prev(rit) != v.rend()) {}

    std::vector<int>::const_reverse_iterator const_rit;
    // cppcheck-suppress uninitvar
    if (std::prev(const_rit) != v.rend()) {}
}

void overlappingWriteFunction_wcscat(wchar_t *src, wchar_t *dest)
{
    // No warning shall be shown:
    (void)wcscat(dest, src);
    // cppcheck-suppress overlappingWriteFunction
    (void)wcscat(src, src);
}

void overlappingWriteFunction_wcsxfrm(wchar_t *s1, wchar_t *s2, size_t n)
{
    // No warning shall be shown:
    (void)wcsxfrm(s1, s2, n);
}

char * overlappingWriteFunction_strcat(char *src, char *dest)
{
    // No warning shall be shown:
    (void)strcat(dest, src);
    // cppcheck-suppress overlappingWriteFunction
    return strcat(src, src);
}

int nullPointer_wcsncmp(const wchar_t* s1, const wchar_t* s2, size_t n)
{
    // cppcheck-suppress nullPointer
    (void) std::wcsncmp(NULL,s2,n);
    // cppcheck-suppress nullPointer
    (void) std::wcsncmp(s1,NULL,n);
    return std::wcsncmp(s1,s2,n);
}

wchar_t* nullPointer_wcsncpy(wchar_t *s, const wchar_t *cs, size_t n)
{
    // cppcheck-suppress nullPointer
    (void) std::wcsncpy(NULL,cs,n);
    // cppcheck-suppress nullPointer
    (void) std::wcsncpy(s,NULL,n);
    return std::wcsncpy(s,cs,n);
}

char * overlappingWriteFunction_strncat(char *src, char *dest, const std::size_t count)
{
    // No warning shall be shown:
    (void)strncat(dest, src, 42);
    (void)strncat(dest, src, count);
    (void)strncat(dest, dest, count);
    // cppcheck-suppress overlappingWriteFunction
    (void)strncat(dest, dest+1, 2);
    char buffer[] = "strncat";
    // cppcheck-suppress overlappingWriteFunction
    return strncat(buffer, buffer + 1, 3);
}

wchar_t * overlappingWriteFunction_wcsncat(wchar_t *src, wchar_t *dest, const std::size_t count)
{
    // No warning shall be shown:
    (void)wcsncat(dest, src, 42);
    (void)wcsncat(dest, src, count);
    (void)wcsncat(dest, dest, count);
    // cppcheck-suppress overlappingWriteFunction
    (void)wcsncat(dest, dest+1, 2);
    wchar_t buffer[] = L"strncat";
    // cppcheck-suppress overlappingWriteFunction
    return wcsncat(buffer, buffer + 1, 3);
}

wchar_t * overlappingWriteFunction_wcscpy(wchar_t *src, wchar_t *dest)
{
    // No warning shall be shown:
    (void)wcscpy(dest, src);
    const wchar_t * destBuf = dest;
    // TODO-cppcheck-suppress overlappingWriteFunction  #10355
    (void)wcscpy(dest, destBuf);
    // cppcheck-suppress overlappingWriteFunction
    return wcscpy(src, src);
}

wchar_t * overlappingWriteFunction_wcsncpy(wchar_t *buf, const std::size_t count)
{
    // No warning shall be shown:
    (void)wcsncpy(&buf[0], &buf[3], count); // size is not known
    (void)wcsncpy(&buf[0], &buf[3], 3U);    // no-overlap
    // cppcheck-suppress overlappingWriteFunction
    return wcsncpy(&buf[0], &buf[3], 4U);
}

char * overlappingWriteFunction_strncpy(char *buf, const std::size_t count)
{
    // No warning shall be shown:
    (void)strncpy(&buf[0], &buf[3], count); // size is not known
    (void)strncpy(&buf[0], &buf[3], 3U);    // no-overlap
    // cppcheck-suppress overlappingWriteFunction
    return strncpy(&buf[0], &buf[3], 4U);
}

void * overlappingWriteFunction_memmove(void)
{
    // No warning shall be shown:
    char str[] = "memmove handles overlapping data well";
    return memmove(str,str+3,4);
}

std::bitset<10> std_bitset_test_ignoredReturnValue()
{
    std::bitset<10> b1("1111010000");
    // cppcheck-suppress ignoredReturnValue
    b1.test(2);
    return b1;
}

std::bitset<10> std_bitset_all_ignoredReturnValue()
{
    std::bitset<10> b1("1111010000");
    // cppcheck-suppress ignoredReturnValue
    b1.all();
    return b1;
}

std::bitset<10> std_bitset_none_ignoredReturnValue()
{
    std::bitset<10> b1("1111010000");
    // cppcheck-suppress ignoredReturnValue
    b1.none();
    return b1;
}

std::bitset<10> std_bitset_any_ignoredReturnValue()
{
    std::bitset<10> b1("1111010000");
    // cppcheck-suppress ignoredReturnValue
    b1.any();
    return b1;
}

std::bitset<10> std_bitset_size_ignoredReturnValue()
{
    std::bitset<10> b1("1111010000");
    // cppcheck-suppress ignoredReturnValue
    b1.size();
    return b1;
}

std::bitset<10> std_bitset_count_ignoredReturnValue()
{
    std::bitset<10> b1("1111010000");
    // cppcheck-suppress ignoredReturnValue
    b1.count();
    return b1;
}

void std_unordered_set_count_ignoredReturnValue(const std::unordered_set<int>& u)
{
    int i;
    // cppcheck-suppress [uninitvar, ignoredReturnValue]
    u.count(i);
}

void std_unordered_map_count_ignoredReturnValue(const std::unordered_map<int, int>& u)
{
    int i;
    // cppcheck-suppress [uninitvar, ignoredReturnValue]
    u.count(i);
}

void std_multimap_count_ignoredReturnValue(const std::multimap<int, int>& m)
{
    int i;
    // cppcheck-suppress [uninitvar, ignoredReturnValue]
    m.count(i);
}

void std_unordered_map_insert_unnitvar(std::unordered_set<int>& u)
{
    int i;
    // cppcheck-suppress uninitvar
    u.insert(i);
}

void std_unordered_map_emplace_unnitvar(std::unordered_set<int>& u)
{
    int i;
    // cppcheck-suppress uninitvar
    u.emplace(i);
}

void valid_code()
{
    std::vector<int> vecInt{0, 1, 2};
    std::fill_n(vecInt.begin(), 2, 0);
    vecInt.push_back(1);
    vecInt.pop_back();
}

void returnValue_std_isgreater(void)
{
    // cppcheck-suppress knownConditionTrueFalse
    if (std::isgreater(4,2) == 0) {}
    // @todo support floats
    if (std::isgreater(4.0f,2.0f) == 0) {}
}

void returnValue_std_isgreaterequal(void)
{
    // cppcheck-suppress knownConditionTrueFalse
    if (std::isgreaterequal(4,2) == 0) {}
    // @todo support floats
    if (std::isgreaterequal(4.0f,2.0f) == 0) {}
}

void returnValue_std_isless(void)
{
    // cppcheck-suppress knownConditionTrueFalse
    if (std::isless(4,2) == 0) {}
    // @todo support floats
    if (std::isless(4.0f,2.0f) == 0) {}
}

void returnValue_std_islessequal(void)
{
    // cppcheck-suppress knownConditionTrueFalse
    if (std::islessequal(4,2) == 0) {}
    // @todo support floats
    if (std::islessequal(4.0f,2.0f) == 0) {}
}

void returnValue_std_islessgreater(void)
{
    // cppcheck-suppress knownConditionTrueFalse
    if (std::islessgreater(4,2) == 0) {}
    // cppcheck-suppress knownConditionTrueFalse
    if (std::islessgreater(2,4) == 0) {}

    if (std::islessgreater(4.0f,2.0f) == 0) {} // @todo support floats
    if (std::islessgreater(2.0f,4.0f) == 0) {} // @todo support floats
}

void bufferAccessOutOfBounds(void)
{
    char a[5];
    std::strcpy(a,"abcd");
    // cppcheck-suppress bufferAccessOutOfBounds
    // TODO cppcheck-suppress redundantCopy
    std::strcpy(a, "abcde");
    // TODO cppcheck-suppress redundantCopy
    // cppcheck-suppress terminateStrncpy
    std::strncpy(a,"abcde",5);
    // cppcheck-suppress bufferAccessOutOfBounds
    // TODO cppcheck-suppress redundantCopy
    std::strncpy(a,"abcde",6);
}

void uninitvar_abs(void)
{
    int i;
    // cppcheck-suppress uninitvar
    (void)std::abs(i);
}

void uninivar_imaxabs(void)
{
    intmax_t i1, i2;
    // cppcheck-suppress uninitvar
    (void)std::imaxabs(i1);
    // cppcheck-suppress uninitvar
    (void)imaxabs(i2);
}

void uninitvar_isalnum(void)
{
    int i;
    // cppcheck-suppress uninitvar
    (void)std::isalnum(i);
}

void uninitvar_isalpha(void)
{
    int i;
    // cppcheck-suppress uninitvar
    (void)std::isalpha(i);
}

void uninitvar_iscntrl(void)
{
    int i;
    // cppcheck-suppress uninitvar
    (void)std::iscntrl(i);
}

void uninitvar_isdigit(void)
{
    int i;
    // cppcheck-suppress uninitvar
    (void)std::isdigit(i);
}

void uninitvar_isgraph(void)
{
    int i;
    // cppcheck-suppress uninitvar
    (void)std::isgraph(i);
}

void uninitvar_islower(void)
{
    int i;
    // cppcheck-suppress uninitvar
    (void)std::islower(i);
}

void uninitvar_isprint(void)
{
    int i;
    // cppcheck-suppress uninitvar
    (void)std::isprint(i);
}

void uninitvar_isspace(void)
{
    int i;
    // cppcheck-suppress uninitvar
    (void)std::isspace(i);
}

void uninitvar_isupper(void)
{
    int i;
    // cppcheck-suppress uninitvar
    (void)std::isupper(i);
}

void uninitvar_isxdigit(void)
{
    int i;
    // cppcheck-suppress uninitvar
    (void)std::isxdigit(i);
}

void uninitvar_proj(void)
{
    double d;
    const std::complex<double> dc(d,d);
    // TODO cppcheck-suppress uninitvar
    (void)std::proj(dc);
}

void uninitvar_acos(void)
{
    float f;
    // cppcheck-suppress uninitvar
    (void)std::acos(f);

    double d;
    // cppcheck-suppress uninitvar
    (void)std::acos(d);

    long double ld;
    // cppcheck-suppress uninitvar
    (void)std::acos(ld);
}

void uninitvar_acosh(void)
{
    float f;
    // cppcheck-suppress uninitvar
    (void)std::acoshf(f);

    double d;
    // cppcheck-suppress uninitvar
    (void)std::acosh(d);

    long double ld;
    // cppcheck-suppress uninitvar
    (void)std::acoshl(ld);
}

void uninitvar_asctime(void)
{
    const struct tm *tm;
    // cppcheck-suppress uninitvar
    // cppcheck-suppress asctimeCalled
    (void)std::asctime(tm);
}

void uninitvar_sqrt(void)
{
    float f;
    // cppcheck-suppress uninitvar
    (void)std::sqrt(f);

    double d;
    // cppcheck-suppress uninitvar
    (void)std::sqrt(d);

    long double ld;
    // cppcheck-suppress uninitvar
    (void)std::sqrt(ld);
}

void uninitvar_sinh(void)
{
    float f;
    // cppcheck-suppress uninitvar
    (void)std::sinh(f);

    double d;
    // cppcheck-suppress uninitvar
    (void)std::sinh(d);

    long double ld;
    // cppcheck-suppress uninitvar
    (void)std::sinh(ld);
}

void uninitvar_sin(void)
{
    float f;
    // cppcheck-suppress uninitvar
    (void)std::sin(f);

    double d;
    // cppcheck-suppress uninitvar
    (void)std::sin(d);

    long double ld;
    // cppcheck-suppress uninitvar
    (void)std::sin(ld);
}

void uninitvar_asin(void)
{
    float f;
    // cppcheck-suppress uninitvar
    (void)std::asin(f);

    double d;
    // cppcheck-suppress uninitvar
    (void)std::asin(d);

    long double ld;
    // cppcheck-suppress uninitvar
    (void)std::asin(ld);
}

void uninitvar_asinh(void)
{
    float f;
    // cppcheck-suppress uninitvar
    (void)std::asinhf(f);

    double d;
    // cppcheck-suppress uninitvar
    (void)std::asinh(d);

    long double ld;
    // cppcheck-suppress uninitvar
    (void)std::asinhl(ld);
}

void uninitvar_wcsftime(wchar_t* ptr)
{
    size_t maxsize;
    wchar_t* format;
    struct tm* timeptr;
    // cppcheck-suppress uninitvar
    (void)std::wcsftime(ptr, maxsize, format, timeptr);
}

void uninitvar_tan(void)
{
    float f;
    // cppcheck-suppress uninitvar
    (void)std::tan(f);

    double d;
    // cppcheck-suppress uninitvar
    (void)std::tan(d);

    long double ld;
    // cppcheck-suppress uninitvar
    (void)std::tan(ld);
}

void uninitvar_tanh(void)
{
    float f;
    // cppcheck-suppress uninitvar
    (void)std::tanh(f);

    double d;
    // cppcheck-suppress uninitvar
    (void)std::tanh(d);

    long double ld;
    // cppcheck-suppress uninitvar
    (void)std::tanh(ld);
}

void uninitvar_atan(void)
{
    float f;
    // cppcheck-suppress uninitvar
    (void)std::atan(f);

    double d;
    // cppcheck-suppress uninitvar
    (void)std::atan(d);

    long double ld;
    // cppcheck-suppress uninitvar
    (void)std::atan(ld);
}

void uninitvar_tgamma(void)
{
    float f;
    // cppcheck-suppress uninitvar
    (void)std::tgammaf(f);

    double d;
    // cppcheck-suppress uninitvar
    (void)std::tgamma(d);

    long double ld;
    // cppcheck-suppress uninitvar
    (void)std::tgammal(ld);
}

void uninitvar_trunc(void)
{
    float f;
    // cppcheck-suppress uninitvar
    (void)std::truncf(f);

    double d;
    // cppcheck-suppress uninitvar
    (void)std::trunc(d);

    long double ld;
    // cppcheck-suppress uninitvar
    (void)std::truncl(ld);
}

void uninitvar_atanh(void)
{
    float f;
    // cppcheck-suppress uninitvar
    (void)std::atanhf(f);

    double d;
    // cppcheck-suppress uninitvar
    (void)std::atanh(d);

    long double ld;
    // cppcheck-suppress uninitvar
    (void)std::atanhl(ld);
}

void uninitvar_atan2(void)
{
    float f1,f2;
    // cppcheck-suppress uninitvar
    (void)std::atan2(f1,f2);

    double d1,d2;
    // cppcheck-suppress uninitvar
    (void)std::atan2(d1,d2);

    long double ld1,ld2;
    // cppcheck-suppress uninitvar
    (void)std::atan2(ld1,ld2);
}

void uninitvar_atof(void)
{
    char * c;
    // cppcheck-suppress uninitvar
    (void)std::atof(c);
}

void uninitvar_atol(void)
{
    char * c1, *c2, *c3;
    // cppcheck-suppress uninitvar
    (void)std::atoi(c1);

    // cppcheck-suppress uninitvar
    (void)std::atol(c2);

    // cppcheck-suppress uninitvar
    (void)std::atoll(c3);
}

void uninitvar_ceil(void)
{
    float f;
    // cppcheck-suppress uninitvar
    (void)std::ceil(f);

    double d;
    // cppcheck-suppress uninitvar
    (void)std::ceil(d);

    long double ld;
    // cppcheck-suppress uninitvar
    (void)std::ceil(ld);
}

void uninitvar_copysign(void)
{
    float f1, f2;
    // cppcheck-suppress uninitvar
    (void)std::copysignf(f1, f2);

    double d1, d2;
    // cppcheck-suppress uninitvar
    (void)std::copysign(d1, d2);

    long double ld1, ld2;
    // cppcheck-suppress uninitvar
    (void)std::copysignl(ld1, ld2);
}

void uninitvar_cbrt(void)
{
    float f;
    // cppcheck-suppress uninitvar
    (void)std::cbrtf(f);

    double d;
    // cppcheck-suppress uninitvar
    (void)std::cbrt(d);

    long double ld;
    // cppcheck-suppress uninitvar
    (void)std::cbrtl(ld);
}

void uninitvar_cos(void)
{
    float f;
    // cppcheck-suppress uninitvar
    (void)std::cos(f);

    double d;
    // cppcheck-suppress uninitvar
    (void)std::cos(d);

    long double ld;
    // cppcheck-suppress uninitvar
    (void)std::cos(ld);
}

void uninitvar_clearerr(void)
{
    FILE * stream;
    // cppcheck-suppress uninitvar
    std::clearerr(stream);
}

void uninitvar_cosh(void)
{
    float f;
    // cppcheck-suppress uninitvar
    (void)std::cosh(f);

    double d;
    // cppcheck-suppress uninitvar
    (void)std::cosh(d);

    long double ld;
    // cppcheck-suppress uninitvar
    (void)std::cosh(ld);
}

void uninitvar_feraiseexcept(void)
{
    int expects;
    // cppcheck-suppress uninitvar
    (void)std::feraiseexcept(expects);
}

void uninitvar_fesetexceptflag(fexcept_t* flagp)
{
    int expects;
    // cppcheck-suppress uninitvar
    (void)std::fesetexceptflag(flagp, expects);
}

void uninitvar_feclearexcept(void)
{
    int i;
    // cppcheck-suppress uninitvar
    (void)std::feclearexcept(i);
}

void uninitvar_fesetenv(void)
{
    fenv_t* envp;
    // cppcheck-suppress uninitvar
    (void)std::fesetenv(envp);
}

void uninitvar_fesetround(void)
{
    int i;
    // cppcheck-suppress uninitvar
    (void)std::fesetround(i);
}

void uninitvar_fetestexcept(void)
{
    int i;
    // cppcheck-suppress uninitvar
    (void)std::fetestexcept(i);
}

void uninitvar_feupdateenv(void)
{
    fenv_t* envp;
    // cppcheck-suppress uninitvar
    (void)std::feupdateenv(envp);
}

void uninitvar_ctime(void)
{
    time_t *tp;
    // cppcheck-suppress uninitvar
    (void)std::ctime(tp);
}

void uninitvar_difftime(void)
{
    time_t t1,t2;
    // cppcheck-suppress uninitvar
    (void)std::difftime(t1, t2);
}

void uninitvar_div(void)
{
    int num;
    int denom;
    // cppcheck-suppress uninitvar
    (void)std::div(num,denom);
}

void uninitvar_imaxdiv(void)
{
    intmax_t numer1, numer2;
    intmax_t denom1, denom2;
    // cppcheck-suppress uninitvar
    (void)std::imaxdiv(numer1,denom1);
    // cppcheck-suppress uninitvar
    (void)imaxdiv(numer2,denom2);
}

void uninitvar_exit(void)
{
    int i;
    // cppcheck-suppress uninitvar
    std::exit(i);
}

void uninitvar_erf(void)
{
    float f;
    // cppcheck-suppress uninitvar
    (void)std::erff(f);

    double d;
    // cppcheck-suppress uninitvar
    (void)std::erf(d);

    long double ld;
    // cppcheck-suppress uninitvar
    (void)std::erfl(ld);
}

void uninitvar_erfc(void)
{
    float f;
    // cppcheck-suppress uninitvar
    (void)std::erfcf(f);

    double d;
    // cppcheck-suppress uninitvar
    (void)std::erfc(d);

    long double ld;
    // cppcheck-suppress uninitvar
    (void)std::erfcl(ld);
}

void uninitvar_exp(void)
{
    float f;
    // cppcheck-suppress uninitvar
    (void)std::exp(f);

    double d;
    // cppcheck-suppress uninitvar
    (void)std::exp(d);

    long double ld;
    // cppcheck-suppress uninitvar
    (void)std::exp(ld);
}

void uninitvar_exp2(void)
{
    float f;
    // cppcheck-suppress uninitvar
    (void)std::exp2f(f);

    double d;
    // cppcheck-suppress uninitvar
    (void)std::exp2(d);

    long double ld;
    // cppcheck-suppress uninitvar
    (void)std::exp2l(ld);
}

void uninitvar_expm1(void)
{
    float f;
    // cppcheck-suppress uninitvar
    (void)std::expm1f(f);

    double d;
    // cppcheck-suppress uninitvar
    (void)std::expm1(d);

    long double ld;
    // cppcheck-suppress uninitvar
    (void)std::expm1l(ld);
}

void uninitvar_fabs(void)
{
    float f;
    // cppcheck-suppress uninitvar
    (void)std::fabs(f);

    double d;
    // cppcheck-suppress uninitvar
    (void)std::fabs(d);

    long double ld;
    // cppcheck-suppress uninitvar
    (void)std::fabs(ld);
}

void uninitvar_fdim(void)
{
    float f1,f2;
    // cppcheck-suppress uninitvar
    (void)std::fdimf(f1,f2);

    double d1,d2;
    // cppcheck-suppress uninitvar
    (void)std::fdim(d1,d2);

    long double ld1,ld2;
    // cppcheck-suppress uninitvar
    (void)std::fdiml(ld1,ld2);
}

void uninitvar_fclose(void)
{
    FILE *stream;
    // cppcheck-suppress uninitvar
    (void)std::fclose(stream);
}

void uninitvar_ferror(void)
{
    FILE *stream;
    // cppcheck-suppress uninitvar
    (void)std::ferror(stream);
}

void uninitvar_feof(void)
{
    FILE *stream;
    // cppcheck-suppress uninitvar
    (void)std::feof(stream);
}

void uninitvar_fflush(void)
{
    FILE *stream;
    // cppcheck-suppress uninitvar
    (void)std::fflush(stream);
}

void uninitvar_fgetc(void)
{
    FILE *stream;
    // cppcheck-suppress uninitvar
    (void)std::fgetc(stream);
}

void uninitvar_fgetwc(void)
{
    FILE *stream;
    // cppcheck-suppress uninitvar
    (void)std::fgetwc(stream);
}

void uninitvar_fgetpos(void)
{
    FILE* stream;
    fpos_t *ptr;
    // cppcheck-suppress uninitvar
    (void)std::fgetpos(stream,ptr);
}

void uninitvar_floor(void)
{
    float f;
    // cppcheck-suppress uninitvar
    (void)std::floor(f);

    double d;
    // cppcheck-suppress uninitvar
    (void)std::floor(d);

    long double ld;
    // cppcheck-suppress uninitvar
    (void)std::floor(ld);
}

void uninitvar_fma(void)
{
    float f1,f2,f3;
    // cppcheck-suppress uninitvar
    (void)std::fmaf(f1,f2,f3);

    double d1,d2,d3;
    // cppcheck-suppress uninitvar
    (void)std::fma(d1,d2,d3);

    long double ld1,ld2,ld3;
    // cppcheck-suppress uninitvar
    (void)std::fmal(ld1,ld2,ld3);
}

void uninitvar_fmax(void)
{
    float f1,f2;
    // cppcheck-suppress uninitvar
    (void)std::fmaxf(f1,f2);

    double d1,d2;
    // cppcheck-suppress uninitvar
    (void)std::fmax(d1,d2);

    long double ld1,ld2;
    // cppcheck-suppress uninitvar
    (void)std::fmaxl(ld1,ld2);
}

void uninitvar_fmin(void)
{
    float f1,f2;
    // cppcheck-suppress uninitvar
    (void)std::fminf(f1,f2);

    double d1,d2;
    // cppcheck-suppress uninitvar
    (void)std::fmin(d1,d2);

    long double ld1,ld2;
    // cppcheck-suppress uninitvar
    (void)std::fminl(ld1,ld2);
}

void uninitvar_fmod(void)
{
    float f1,f2;
    // cppcheck-suppress uninitvar
    (void)std::fmod(f1,f2);

    double d1,d2;
    // cppcheck-suppress uninitvar
    (void)std::fmod(d1,d2);

    long double ld1,ld2;
    // cppcheck-suppress uninitvar
    (void)std::fmod(ld1,ld2);
}

void uninitar_fopen(void)
{
    char *filename;
    char *mode;
    // cppcheck-suppress uninitvar
    FILE * fp = std::fopen(filename, mode);
    fclose(fp);
}

void uninitar_fprintf(FILE *Stream, char *Format, int Argument)
{
    FILE *stream1, *stream2;
    char *format1, *format2;
    int argument1, argument2;
    // cppcheck-suppress uninitvar
    (void)std::fprintf(stream1, format1, argument1);
    // cppcheck-suppress uninitvar
    (void)std::fprintf(stream2, Format, Argument);
    // cppcheck-suppress uninitvar
    (void)std::fprintf(Stream, format2, Argument);
    // cppcheck-suppress uninitvar
    (void)std::fprintf(Stream, Format, argument2);

    // no warning is expected
    (void)std::fprintf(Stream, Format, Argument);
}

void uninitar_vfprintf(FILE *Stream, const char *Format, va_list Arg)
{
    FILE *stream1, *stream2;
    char *format1, *format2;
    va_list arg;
    // cppcheck-suppress va_list_usedBeforeStarted
    // cppcheck-suppress uninitvar
    (void)std::vfprintf(stream1, format1, arg);
    // cppcheck-suppress uninitvar
    (void)std::vfprintf(stream2, Format, Arg);
    // cppcheck-suppress uninitvar
    (void)std::vfprintf(Stream, format2, Arg);

    // no warning is expected
    (void)std::vfprintf(Stream, Format, Arg);
    // cppcheck-suppress va_list_usedBeforeStarted
    (void)std::vfprintf(Stream, Format, arg);
}

void uninitar_vfwprintf(FILE *Stream, wchar_t *Format, va_list Arg)
{
    FILE *stream1, *stream2;
    wchar_t *format1, *format2;
    va_list arg;
    // cppcheck-suppress va_list_usedBeforeStarted
    // cppcheck-suppress uninitvar
    (void)std::vfwprintf(stream1, format1, arg);
    // cppcheck-suppress uninitvar
    (void)std::vfwprintf(stream2, Format, Arg);
    // cppcheck-suppress uninitvar
    (void)std::vfwprintf(Stream, format2, Arg);

    // no warning is expected
    (void)std::vfwprintf(Stream, Format, Arg);
    // cppcheck-suppress va_list_usedBeforeStarted
    (void)std::vfwprintf(Stream, Format, arg);
}

void uninitvar_fputc(void)
{
    int c;
    FILE *stream;
    // cppcheck-suppress uninitvar
    (void)std::fputc(c,stream);
}

void uninitvar_fputwc(void)
{
    wchar_t c;
    FILE *stream;
    // cppcheck-suppress uninitvar
    (void)std::fputwc(c,stream);
}

void uninitvar_fputs(void)
{
    char *string;
    FILE *stream;
    // cppcheck-suppress uninitvar
    (void)std::fputs(string,stream);
}

void uninitvar_fputws(void)
{
    wchar_t *string;
    FILE *stream;
    // cppcheck-suppress uninitvar
    (void)std::fputws(string,stream);
}

void uninitvar_fread(void)
{
    void *ptr;
    size_t size;
    size_t nobj;
    FILE *stream;
    // cppcheck-suppress uninitvar
    (void)std::fread(ptr,size,nobj,stream);
}

void uninitvar_free(void)
{
    void *block;
    // cppcheck-suppress uninitvar
    std::free(block);
}

void uninitvar_freopen(void)
{
    char *filename;
    char *mode;
    FILE *stream;
    // cppcheck-suppress uninitvar
    FILE * p = std::freopen(filename,mode,stream);
    free(p);
}

void uninitvar_frexp(void)
{
    float f1;
    int *i1;
    // cppcheck-suppress uninitvar
    (void)std::frexp(f1,i1);

    double d1;
    int *i2;
    // cppcheck-suppress uninitvar
    (void)std::frexp(d1,i2);

    long double ld1;
    int *i3;
    // cppcheck-suppress uninitvar
    (void)std::frexp(ld1,i3);
}

void uninitvar_hypot(void)
{
    float f1,f2;
    // cppcheck-suppress uninitvar
    (void)std::hypotf(f1,f2);

    double d1,d2;
    // cppcheck-suppress uninitvar
    (void)std::hypot(d1,d2);

    long double ld1,ld2;
    // cppcheck-suppress uninitvar
    (void)std::hypotl(ld1,ld2);
}

void uninitvar_fscanf(void)
{
    FILE *stream;
    char *format;
    int i;
    // cppcheck-suppress uninitvar
    (void)std::fscanf(stream,format,i);
}

void uninitvar_vfscanf(void)
{
    FILE *stream;
    char *format;
    va_list arg;
    // cppcheck-suppress va_list_usedBeforeStarted
    // cppcheck-suppress uninitvar
    (void)std::vfscanf(stream,format,arg);
}

void uninitvar_vfwscanf(void)
{
    FILE *stream;
    wchar_t *format;
    va_list arg;
    // cppcheck-suppress va_list_usedBeforeStarted
    // cppcheck-suppress uninitvar
    (void)std::vfwscanf(stream,format,arg);
}

void uninitvar_fseek(void)
{
    FILE* stream;
    long int offset;
    int origin;
    // cppcheck-suppress uninitvar
    (void)std::fseek(stream,offset,origin);
}

void invalidFunctionArg_fseek(FILE* stream, long int offset, int origin)
{
    // cppcheck-suppress invalidFunctionArg
    (void)std::fseek(stream, offset, -1);
    // cppcheck-suppress invalidFunctionArg
    (void)std::fseek(stream, offset, 3);
    // cppcheck-suppress invalidFunctionArg
    (void)std::fseek(stream, offset, 42+SEEK_SET);
    // cppcheck-suppress invalidFunctionArg
    (void)std::fseek(stream, offset, SEEK_SET+42);
    // No warning is expected for
    (void)std::fseek(stream, offset, origin);
    (void)std::fseek(stream, offset, SEEK_SET);
    (void)std::fseek(stream, offset, SEEK_CUR);
    (void)std::fseek(stream, offset, SEEK_END);
}

void invalidFunctionArgBool_fseek(FILE* stream, long int offset, int origin)
{
    // cppcheck-suppress invalidFunctionArgBool
    (void)std::fseek(stream, offset, true);
    // cppcheck-suppress invalidFunctionArgBool
    (void)std::fseek(stream, offset, false);
}

void uninitvar_fsetpos(void)
{
    FILE* stream;
    fpos_t *ptr;
    // cppcheck-suppress uninitvar
    (void)std::fsetpos(stream,ptr);
}

wchar_t* nullPointer_fgetws(wchar_t* buffer, int n, FILE* stream)
{
    // cppcheck-suppress nullPointer
    (void)std::fgetws(NULL,n,stream);
    // cppcheck-suppress nullPointer
    (void)std::fgetws(buffer,n,NULL);
    // No warning is expected
    return std::fgetws(buffer, n, stream);
}

void nullPointer_wmemcmp(const wchar_t* s1, const wchar_t* s2, size_t n)
{
    // cppcheck-suppress nullPointer
    (void)std::wmemcmp(NULL,s2,n);
    // cppcheck-suppress nullPointer
    (void)std::wmemcmp(s1,NULL,n);
    (void)std::wmemcmp(s1,s2,n);
}


void nullPointer_memcmp(const void *s1, const void *s2, size_t n)
{
    // cppcheck-suppress nullPointer
    (void)std::memcmp(NULL,s2,n);
    // cppcheck-suppress nullPointer
    (void)std::memcmp(s1,NULL,n);
    (void)std::memcmp(s1,s2,n);
}

void nullPointer_strncat(char *d, char *s, size_t n)
{
    // cppcheck-suppress nullPointer
    (void)std::strncat(NULL,s,n);
    // cppcheck-suppress nullPointer
    (void)std::strncat(d,NULL,n);
    // no warning is expected for
    (void)std::strncat(d,s,n);
}

void nullPointer_strcpy(char *dest, const char * const source)
{
    // cppcheck-suppress nullPointer
    (void)std::strcpy(NULL,source);
    // cppcheck-suppress nullPointer
    (void)std::strcpy(dest,NULL);

    // no warning shall be shown for
    (void)std::strcpy(dest,source);
}

void nullPointer_strcat(char *dest, const char * const source)
{
    // cppcheck-suppress nullPointer
    (void)std::strcat(NULL,source);
    // cppcheck-suppress nullPointer
    (void)std::strcat(dest,NULL);

    // no warning shall be shown for
    (void)std::strcat(dest,source);
}

void nullPointer_strncpy(char *d, const char *s, size_t n)
{
    // cppcheck-suppress nullPointer
    (void)std::strncpy(NULL,s,n);
    // cppcheck-suppress nullPointer
    (void)std::strncpy(d,NULL,n);
    // no warning is expected for
    (void)std::strncpy(d,s,n);
}

void nullPointer_strncmp(const char *s1, const char *s2, size_t n)
{
    // cppcheck-suppress nullPointer
    (void)std::strncmp(NULL,s2,n);
    // cppcheck-suppress nullPointer
    (void)std::strncmp(s1,NULL,n);
    (void)std::strncmp(s1,s2,n);
}

char* nullPointer_fgets(char *buffer, int n, FILE *stream)
{
    // cppcheck-suppress nullPointer
    (void)std::fgets(NULL,n,stream);
    // cppcheck-suppress nullPointer
    (void)std::fgets(buffer,n,NULL);
    // No warning is expected
    return std::fgets(buffer, n, stream);
}

void uninitvar_fgets(void)
{
    char *buffer;
    int n;
    FILE *stream;
    // cppcheck-suppress uninitvar
    (void)std::fgets(buffer,n,stream);
}

void uninitvar_fgetws(void)
{
    wchar_t *buffer;
    int n;
    FILE *stream;
    // cppcheck-suppress uninitvar
    (void)std::fgetws(buffer,n,stream);
}

void uninitvar_ftell(void)
{
    FILE *stream;
    // cppcheck-suppress uninitvar
    (void)std::ftell(stream);
}

void uninitvar_fwide(void)
{
    FILE *stream;
    int mode;
    // cppcheck-suppress uninitvar
    (void)std::fwide(stream,mode);
}

void uninitvar_fwrite(void)
{
    void *ptr;
    size_t size;
    size_t nobj;
    FILE *stream;
    // cppcheck-suppress uninitvar
    (void)std::fwrite(ptr,size,nobj,stream);
}

void uninitvar_mblen(void)
{
    char *string;
    size_t size;
    // cppcheck-suppress uninitvar
    (void)std::mblen(string,size);
}

void uninitvar_mbtowc(void)
{
    wchar_t* pwc;
    char* pmb;
    size_t max;
    // cppcheck-suppress uninitvar
    (void)std::mbtowc(pwc,pmb,max);
}

void uninitvar_mbrlen(const char* p, size_t m, mbstate_t* s)
{
    char* pmb1, *pmb2;
    size_t max1, max2;
    mbstate_t* ps1, *ps2;
    // cppcheck-suppress uninitvar
    (void)std::mbrlen(pmb1,max1,ps1);
    // cppcheck-suppress uninitvar
    (void)std::mbrlen(pmb2,m,s);
    // cppcheck-suppress uninitvar
    (void)std::mbrlen(p,max2,s);
    // cppcheck-suppress uninitvar
    (void)std::mbrlen(p,m,ps2);
    // no warning is expected
    (void)std::mbrlen(p,m,s);
}

void nullPointer_mbrlen(const char* p, size_t m, mbstate_t* s)
{
    // no warning is expected: A call to the function with a null pointer as pmb resets the shift state (and ignores parameter max).
    (void)std::mbrlen(NULL,m,s);
    (void)std::mbrlen(NULL,0,s);
    // cppcheck-suppress nullPointer
    (void)std::mbrlen(p,m,NULL);
}

void uninitvar_btowc(void)
{
    int c;
    // cppcheck-suppress uninitvar
    (void)std::btowc(c);
}

void uninitvar_mbsinit(void)
{
    mbstate_t* ps;
    // cppcheck-suppress uninitvar
    (void)std::mbsinit(ps);
}

void uninitvar_mbstowcs(void)
{
    wchar_t *ws;
    char *s;
    size_t n;
    // cppcheck-suppress uninitvar
    (void)std::mbstowcs(ws,s,n);
}

void uninitvar_mbsrtowcs(void)
{
    wchar_t* dest;
    const char* src;
    size_t max;
    mbstate_t* ps;
    // cppcheck-suppress uninitvar
    (void)std::mbsrtowcs(dest,&src,max,ps);
}

void uninitvar_wctob(void)
{
    wint_t wc;
    // cppcheck-suppress uninitvar
    (void)std::wctob(wc);
}

void uninitvar_wctomb(void)
{
    char *s;
    wchar_t wc;
    // cppcheck-suppress uninitvar
    (void)std::wctomb(s,wc);
}

void uninitvar_wcstombs(void)
{
    char *mbstr;
    wchar_t *wcstr;
    size_t n;
    // cppcheck-suppress uninitvar
    (void)std::wcstombs(mbstr,wcstr,n);
}

void uninitvar_getc(void)
{
    FILE *stream;
    // cppcheck-suppress uninitvar
    (void)std::getc(stream);
}

void uninitvar_getwc(void)
{
    FILE *stream;
    // cppcheck-suppress uninitvar
    (void)std::getwc(stream);
}

void uninitvar_ungetc(void)
{
    int c;
    FILE *stream;
    // cppcheck-suppress uninitvar
    (void)std::ungetc(c,stream);
}

void uninitvar_ungetwc(void)
{
    wint_t c;
    FILE *stream;
    // cppcheck-suppress uninitvar
    (void)std::ungetwc(c,stream);
}

void uninitvar_getenv(void)
{
    char *name;
    // cppcheck-suppress uninitvar
    (void)std::getenv(name);
}

void uninitvar_gmtime(void)
{
    time_t *tp;
    // cppcheck-suppress uninitvar
    (void)std::gmtime(tp);
}

void uninitvar_iswalnum(void)
{
    wint_t i;
    // cppcheck-suppress uninitvar
    (void)std::iswalnum(i);
}

void uninitvar_iswalpha(void)
{
    wint_t i;
    // cppcheck-suppress uninitvar
    (void)std::iswalpha(i);
}

void uninitvar_isblank(void)
{
    int i;
    // cppcheck-suppress uninitvar
    (void)std::isblank(i);
}

void uninitvar_iswblank(void)
{
    wint_t i;
    // cppcheck-suppress uninitvar
    (void)std::iswblank(i);
}

void uninitvar_iswcntrl(void)
{
    wint_t i;
    // cppcheck-suppress uninitvar
    (void)std::iswcntrl(i);
}

void uninitvar_iswctype(void)
{
    wint_t c;
    wctype_t desc;
    // cppcheck-suppress uninitvar
    (void)std::iswctype(c,desc);
}

void uninitvar_iswdigit(void)
{
    wint_t i;
    // cppcheck-suppress uninitvar
    (void)std::iswdigit(i);
}

void uninitvar_iswgraph(void)
{
    wint_t i;
    // cppcheck-suppress uninitvar
    (void)std::iswgraph(i);
}

void uninitvar_iswlower(void)
{
    wint_t i;
    // cppcheck-suppress uninitvar
    (void)std::iswlower(i);
}

void uninitvar_iswprint(void)
{
    wint_t i;
    // cppcheck-suppress uninitvar
    (void)std::iswprint(i);
}

void uninitvar_ispunct(void)
{
    int i;
    // cppcheck-suppress uninitvar
    (void)std::ispunct(i);
}

void uninitvar_iswpunct(void)
{
    wint_t i;
    // cppcheck-suppress uninitvar
    (void)std::iswpunct(i);
}

void uninitvar_iswspace(void)
{
    wint_t i;
    // cppcheck-suppress uninitvar
    (void)std::iswspace(i);
}

void uninitvar_iswupper(void)
{
    wint_t i;
    // cppcheck-suppress uninitvar
    (void)std::iswupper(i);
}

void uninitvar_iswxdigit(void)
{
    wint_t i;
    // cppcheck-suppress uninitvar
    (void)std::iswxdigit(i);
}

void uninitvar_towctrans(void)
{
    wint_t c;
    wctrans_t desc;
    // cppcheck-suppress uninitvar
    (void)std::towctrans(c,desc);
}

void uninitvar_towlower(void)
{
    wint_t i;
    // cppcheck-suppress uninitvar
    (void)std::towlower(i);
}

void uninitvar_towupper(void)
{
    wint_t i;
    // cppcheck-suppress uninitvar
    (void)std::towupper(i);
}

void uninitvar_wctrans(void)
{
    char* property;
    // cppcheck-suppress uninitvar
    (void)std::wctrans(property);
}

void uninitvar_wctype(void)
{
    char* property;
    // cppcheck-suppress uninitvar
    (void)std::wctype(property);
}

void uninitvar_labs(void)
{
    long int li;
    // cppcheck-suppress uninitvar
    (void)std::labs(li);

    long long int lli;
    // cppcheck-suppress uninitvar
    (void)std::llabs(lli);
}

void uninitvar_ldexp(void)
{
    float fd;
    int e1;
    // cppcheck-suppress uninitvar
    (void)std::ldexp(fd,e1);

    double dc;
    int e2;
    // cppcheck-suppress uninitvar
    (void)std::ldexp(dc,e2);

    long double ldc;
    int e3;
    // cppcheck-suppress uninitvar
    (void)std::ldexp(ldc,e3);
}

void uninitvar_lgamma(void)
{
    float f;
    // cppcheck-suppress uninitvar
    (void)std::lgammaf(f);

    double d;
    // cppcheck-suppress uninitvar
    (void)std::lgamma(d);

    long double ld;
    // cppcheck-suppress uninitvar
    (void)std::lgammal(ld);
}

void uninitvar_rint(void)
{
    float f;
    // cppcheck-suppress uninitvar
    (void)std::rintf(f);

    double d;
    // cppcheck-suppress uninitvar
    (void)std::rint(d);

    long double ld;
    // cppcheck-suppress uninitvar
    (void)std::rintl(ld);
}

void uninitvar_lrint(void)
{
    float f;
    // cppcheck-suppress uninitvar
    (void)std::lrintf(f);

    double d;
    // cppcheck-suppress uninitvar
    (void)std::lrint(d);

    long double ld;
    // cppcheck-suppress uninitvar
    (void)std::lrintl(ld);
}

void uninitvar_llrint(void)
{
    float f;
    // cppcheck-suppress uninitvar
    (void)std::llrintf(f);

    double d;
    // cppcheck-suppress uninitvar
    (void)std::llrint(d);

    long double ld;
    // cppcheck-suppress uninitvar
    (void)std::llrintl(ld);
}

void uninitvar_lround(void)
{
    float f;
    // cppcheck-suppress uninitvar
    (void)std::lroundf(f);

    double d;
    // cppcheck-suppress uninitvar
    (void)std::lround(d);

    long double ld;
    // cppcheck-suppress uninitvar
    (void)std::lroundl(ld);
}

void uninitvar_llround(void)
{
    float f;
    // cppcheck-suppress uninitvar
    (void)std::llroundf(f);

    double d;
    // cppcheck-suppress uninitvar
    (void)std::llround(d);

    long double ld;
    // cppcheck-suppress uninitvar
    (void)std::llroundl(ld);
}

void uninitvar_srand(void)
{
    unsigned int seed;
    // cppcheck-suppress uninitvar
    (void)std::srand(seed);
}

void uninitvar_ldiv(void)
{
    long int l1;
    long int l2;
    // cppcheck-suppress uninitvar
    (void)std::ldiv(l1,l2);

    long long int ll1;
    long long int ll2;
    // cppcheck-suppress uninitvar
    (void)std::lldiv(ll1,ll2);
}

void uninitvar_localtime(void)
{
    time_t *tp;
    // cppcheck-suppress uninitvar
    (void)std::localtime(tp);
}

void uninitvar_log(void)
{
    float f;
    // cppcheck-suppress uninitvar
    (void)std::log(f);

    double d;
    // cppcheck-suppress uninitvar
    (void)std::log(d);

    long double ld;
    // cppcheck-suppress uninitvar
    (void)std::log(ld);
}

void uninitvar_fpclassify(void)
{
    float f;
    // cppcheck-suppress uninitvar
    (void)std::fpclassify(f);

    double d;
    // cppcheck-suppress uninitvar
    (void)std::fpclassify(d);

    long double ld;
    // cppcheck-suppress uninitvar
    (void)std::fpclassify(ld);
}

void uninitvar_isfinite(void)
{
    float f;
    // cppcheck-suppress uninitvar
    (void)std::isfinite(f);

    double d;
    // cppcheck-suppress uninitvar
    (void)std::isfinite(d);

    long double ld;
    // cppcheck-suppress uninitvar
    (void)std::isfinite(ld);
}

void uninitvar_isgreater(void)
{
    float f1,f2;
    // cppcheck-suppress uninitvar
    (void)std::isgreater(f1,f2);

    double d1,d2;
    // cppcheck-suppress uninitvar
    (void)std::isgreater(d1,d2);

    long double ld1,ld2;
    // cppcheck-suppress uninitvar
    (void)std::isgreater(ld1,ld2);
}

void uninitvar_isgreaterequal(void)
{
    float f1,f2;
    // cppcheck-suppress uninitvar
    (void)std::isgreaterequal(f1,f2);

    double d1,d2;
    // cppcheck-suppress uninitvar
    (void)std::isgreaterequal(d1,d2);

    long double ld1,ld2;
    // cppcheck-suppress uninitvar
    (void)std::isgreaterequal(ld1,ld2);
}

void uninitvar_isinf(void)
{
    double d;
    // cppcheck-suppress uninitvar
    (void)std::isinf(d);
}

void uninitvar_logb(void)
{
    float f;
    // cppcheck-suppress uninitvar
    (void)std::logbf(f);

    double d;
    // cppcheck-suppress uninitvar
    (void)std::logb(d);

    long double ld;
    // cppcheck-suppress uninitvar
    (void)std::logbl(ld);
}

void uninitvar_isless(void)
{
    float f1,f2;
    // cppcheck-suppress uninitvar
    (void)std::isless(f1,f2);

    double d1,d2;
    // cppcheck-suppress uninitvar
    (void)std::isless(d1,d2);

    long double ld1,ld2;
    // cppcheck-suppress uninitvar
    (void)std::isless(ld1,ld2);
}

void uninitvar_islessequal(void)
{
    float f1,f2;
    // cppcheck-suppress uninitvar
    (void)std::islessequal(f1,f2);

    double d1,d2;
    // cppcheck-suppress uninitvar
    (void)std::islessequal(d1,d2);

    long double ld1,ld2;
    // cppcheck-suppress uninitvar
    (void)std::islessequal(ld1,ld2);
}

void uninitvar_islessgreater(void)
{
    float f1,f2;
    // cppcheck-suppress uninitvar
    (void)std::islessgreater(f1,f2);

    double d1,d2;
    // cppcheck-suppress uninitvar
    (void)std::islessgreater(d1,d2);

    long double ld1,ld2;
    // cppcheck-suppress uninitvar
    (void)std::islessgreater(ld1,ld2);
}

void uninitvar_nan(void)
{
    char *tagp1, *tagp2, *tagp3;
    // cppcheck-suppress uninitvar
    (void)std::nanf(tagp1);
    // cppcheck-suppress uninitvar
    (void)std::nan(tagp2);
    // cppcheck-suppress uninitvar
    (void)std::nanl(tagp3);
}

void uninitvar_isnan(void)
{
    double d;
    // cppcheck-suppress uninitvar
    (void)std::isnan(d);
}

void uninitvar_isnormal(void)
{
    double d;
    // cppcheck-suppress uninitvar
    (void)std::isnormal(d);
}

void uninitvar_isunordered(void)
{
    double d1,d2;
    // cppcheck-suppress uninitvar
    (void)std::isunordered(d1,d2);
}

void uninitvar_ilogb(void)
{
    float f;
    // cppcheck-suppress uninitvar
    (void)std::ilogb(f);

    double d;
    // cppcheck-suppress uninitvar
    (void)std::ilogb(d);

    long double ld;
    // cppcheck-suppress uninitvar
    (void)std::ilogb(ld);
}

void uninitvar_log10(void)
{
    float f;
    // cppcheck-suppress uninitvar
    (void)std::log10(f);

    double d;
    // cppcheck-suppress uninitvar
    (void)std::log10(d);

    long double ld;
    // cppcheck-suppress uninitvar
    (void)std::log10(ld);
}

void uninitvar_log1p(void)
{
    float f;
    // cppcheck-suppress uninitvar
    (void)std::log1pf(f);

    double d;
    // cppcheck-suppress uninitvar
    (void)std::log1p(d);

    long double ld;
    // cppcheck-suppress uninitvar
    (void)std::log1pl(ld);
}

void uninitvar_log2(void)
{
    float f;
    // cppcheck-suppress uninitvar
    (void)std::log2f(f);

    double d;
    // cppcheck-suppress uninitvar
    (void)std::log2(d);

    long double ld;
    // cppcheck-suppress uninitvar
    (void)std::log2l(ld);
}

void uninitvar_nearbyint(void)
{
    float f;
    // cppcheck-suppress uninitvar
    (void)std::nearbyintf(f);

    double d;
    // cppcheck-suppress uninitvar
    (void)std::nearbyint(d);

    long double ld;
    // cppcheck-suppress uninitvar
    (void)std::nearbyintl(ld);
}

void uninitvar_nextafter(void)
{
    float f1,f2;
    // cppcheck-suppress uninitvar
    (void)std::nextafterf(f1,f2);

    double d1,d2;
    // cppcheck-suppress uninitvar
    (void)std::nextafter(d1,d2);

    long double ld1,ld2;
    // cppcheck-suppress uninitvar
    (void)std::nextafterl(ld1,ld2);
}

void uninitvar_nexttoward(void)
{
    float f1,f2;
    // cppcheck-suppress uninitvar
    (void)std::nexttowardf(f1,f2);

    double d1,d2;
    // cppcheck-suppress uninitvar
    (void)std::nexttoward(d1,d2);

    long double ld1,ld2;
    // cppcheck-suppress uninitvar
    (void)std::nexttowardl(ld1,ld2);
}

void uninitvar_longjmp(void)
{
    jmp_buf env;
    int val;
    // cppcheck-suppress uninitvar
    (void)std::longjmp(env,val);
}

void uninitvar_malloc(void)
{
    size_t size;
    // cppcheck-suppress [uninitvar, cstyleCast]
    int *p = (int*)std::malloc(size);
    free(p);
}

void uninitvar_memchr(void)
{
    void *cs;
    int c;
    size_t n;
    // cppcheck-suppress uninitvar
    (void)std::memchr(cs,c,n);
}

void uninitvar_wmemchr(void)
{
    wchar_t *cs;
    wchar_t c;
    size_t n;
    // cppcheck-suppress uninitvar
    (void)std::wmemchr(cs,c,n);
}

void uninitvar_memcmp(void)
{
    void *s1;
    void *s2;
    size_t n;
    // cppcheck-suppress uninitvar
    (void)std::memcmp(s1,s2,n);
}

void uninitvar_wmemcmp(void)
{
    wchar_t *s1;
    wchar_t *s2;
    size_t n;
    // cppcheck-suppress uninitvar
    (void)std::wmemcmp(s1,s2,n);
}

void uninitvar_memcpy(void)
{
    void *ct;
    void *cs;
    size_t n;
    // cppcheck-suppress uninitvar
    (void)std::memcpy(ct,cs,n);
}

void uninitvar_wmemcpy(void)
{
    wchar_t *cs;
    wchar_t *c;
    size_t n;
    // cppcheck-suppress uninitvar
    (void)std::wmemcpy(cs,c,n);
}

void uninitvar_memmove(void)
{
    void *ct;
    void *cs;
    size_t n;
    // cppcheck-suppress uninitvar
    (void)std::memmove(ct,cs,n);
}

void uninitvar_wmemmove(void)
{
    wchar_t *cs;
    wchar_t *c;
    size_t n;
    // cppcheck-suppress uninitvar
    (void)std::wmemmove(cs,c,n);
}

void uninitvar_memset(void)
{
    void *s;
    int c;
    size_t n;
    // cppcheck-suppress uninitvar
    (void)std::memset(s,c,n);
}

void uninitvar_wmemset(void)
{
    wchar_t *cs;
    wchar_t c;
    size_t n;
    // cppcheck-suppress uninitvar
    (void)std::wmemset(cs,c,n);
}

void uninitvar_mktime(void)
{
    struct tm *tp;
    // cppcheck-suppress uninitvar
    (void)std::mktime(tp);
}

void uninivar_modf(void)
{
    float f1;
    float *f2;
    // cppcheck-suppress uninitvar
    (void)std::modf(f1,f2);

    double d1;
    double *d2;
    // cppcheck-suppress uninitvar
    (void)std::modf(d1,d2);

    long double ld1;
    long double *ld2;
    // cppcheck-suppress uninitvar
    (void)std::modf(ld1,ld2);
}

void uninivar_perror(void)
{
    char *string;
    // cppcheck-suppress uninitvar
    (void)std::perror(string);
}

void uninitvar_pow(void)
{
    float f1,f2;
    // cppcheck-suppress uninitvar
    (void)std::pow(f1,f2);

    double d1,d2;
    // cppcheck-suppress uninitvar
    (void)std::pow(d1,d2);

    long double ld1,ld2;
    // cppcheck-suppress uninitvar
    (void)std::pow(ld1,ld2);
}

void uninitvar_remainder(void)
{
    float f1,f2;
    // cppcheck-suppress uninitvar
    (void)std::remainderf(f1,f2);

    double d1,d2;
    // cppcheck-suppress uninitvar
    (void)std::remainder(d1,d2);

    long double ld1,ld2;
    // cppcheck-suppress uninitvar
    (void)std::remainderl(ld1,ld2);
}

void uninitvar_remquo(void)
{
    float f1,f2;
    int *i1;
    // cppcheck-suppress uninitvar
    (void)std::remquof(f1,f2,i1);

    double d1,d2;
    int *i2;
    // cppcheck-suppress uninitvar
    (void)std::remquo(d1,d2,i2);

    long double ld1,ld2;
    int *i3;
    // cppcheck-suppress uninitvar
    (void)std::remquol(ld1,ld2,i3);
}

void uninivar_printf(char *Format, int Argument)
{
    char * format_1, * format_2, * format_3;
    int argument1, argument2;
    // no warning is expected
    (void)std::printf("x");
    // cppcheck-suppress uninitvar
    (void)std::printf(format_1,argument1);
    // cppcheck-suppress uninitvar
    (void)std::printf(Format,argument2);
    // cppcheck-suppress uninitvar
    (void)std::printf(format_2,Argument);
    // cppcheck-suppress uninitvar
    (void)std::printf(format_3,1);

    // no warning is expected
    (void)std::printf(Format,Argument);
}

void uninivar_vprintf(char *Format, va_list Arg)
{
    char * format1, *format2;
    va_list arg;
    // cppcheck-suppress va_list_usedBeforeStarted
    // cppcheck-suppress uninitvar
    (void)std::vprintf(format1,arg);
    // cppcheck-suppress uninitvar
    (void)std::vprintf(format2,Arg);

    // no warning is expected
    (void)std::vprintf(Format,Arg);
    // cppcheck-suppress va_list_usedBeforeStarted
    (void)std::vprintf(Format,arg);
}

void uninivar_vwprintf(wchar_t *Format, va_list Arg)
{
    wchar_t * format1, *format2;
    va_list arg;
    // cppcheck-suppress va_list_usedBeforeStarted
    // cppcheck-suppress uninitvar
    (void)std::vwprintf(format1,arg);
    // cppcheck-suppress uninitvar
    (void)std::vwprintf(format2,Arg);

    // no warning is expected
    (void)std::vwprintf(Format,Arg);
    // cppcheck-suppress va_list_usedBeforeStarted
    (void)std::vwprintf(Format,arg);
}

void uninivar_bsearch(void)
{
    void* key;
    void* base;
    size_t num;
    size_t size;
    // cppcheck-suppress [uninitvar, cstyleCast]
    (void)std::bsearch(key,base,num,size,(int (*)(const void*,const void*))strcmp);
}

void minsize_bsearch(const void* key, const void* base,
                     size_t num, size_t size,
                     int (*compar)(const void*,const void*))
{
    int Base[3] = {42, 43, 44};

    (void)std::bsearch(key,Base,2,size,(int (*)(const void*,const void*))strcmp); // cppcheck-suppress cstyleCast
    (void)std::bsearch(key,Base,3,size,(int (*)(const void*,const void*))strcmp); // cppcheck-suppress cstyleCast
    (void)std::bsearch(key,Base,4,size,(int (*)(const void*,const void*))strcmp); // cppcheck-suppress cstyleCast

    (void)std::bsearch(key,base,2,size,(int (*)(const void*,const void*))strcmp); // cppcheck-suppress cstyleCast
}

void uninitvar_qsort(void)
{
    void *base;
    size_t n;
    size_t size;
    // cppcheck-suppress uninitvar
    (void)std::qsort(base,n,size, (int (*)(const void*,const void*))strcmp); // cppcheck-suppress cstyleCast
}

void uninitvar_stable_sort(std::vector<int>& v)
{
    std::vector<int>::iterator end;
    // cppcheck-suppress uninitvar
    std::stable_sort(v.begin(), end);
}

void uninitvar_merge(const std::vector<int>& a, const std::vector<int>& b)
{
    std::vector<int>::iterator dst;
    // cppcheck-suppress uninitvar
    std::merge(a.begin(), a.end(), b.begin(), b.end(), dst);
}

void uninitvar_push_heap(std::vector<int>& v)
{
    std::vector<int>::iterator end;
    // cppcheck-suppress uninitvar
    std::push_heap(v.begin(), end);
}

void uninitvar_copy_n(const std::vector<int>& v)
{
    std::vector<int>::iterator dst;
    // cppcheck-suppress [uninitvar, invalidFunctionArg]
    std::copy_n(v.begin(), -1, dst);
}

void uninitvar_iota(std::vector<int>& v)
{
    int i;
    // cppcheck-suppress uninitvar
    std::iota(v.begin(), v.end(), i);
}

void uninitvar_putc(void)
{
    int c;
    FILE *stream;
    // cppcheck-suppress uninitvar
    (void)std::putc(c,stream);
}

void uninitvar_putwc(void)
{
    wchar_t c;
    FILE *stream;
    // cppcheck-suppress uninitvar
    (void)std::putc(c,stream);
}

void uninitvar_putchar(void)
{
    int c;
    // cppcheck-suppress uninitvar
    (void)std::putchar(c);
}

void uninitvar_putwchar(void)
{
    wchar_t c;
    // cppcheck-suppress uninitvar
    (void)std::putwchar(c);
}

void uninitvar_puts(void)
{
    char *s;
    // cppcheck-suppress uninitvar
    (void)std::puts(s);
}

void uninitvar_realloc(void)
{
    void *block;
    size_t newsize;
    // cppcheck-suppress uninitvar
    void *p = std::realloc(block, newsize);
    free(p);
}

void uninitvar_remove(void)
{
    char *s;
    // cppcheck-suppress uninitvar
    (void)std::remove(s);
}

void uninitvar_rename(void)
{
    char *s1;
    char *s2;
    // cppcheck-suppress uninitvar
    (void)std::rename(s1,s2);
}

void uninitvar_rewind(void)
{
    FILE *f;
    // cppcheck-suppress uninitvar
    (void)std::rewind(f);
}

void uninitvar_round(void)
{
    float f;
    // cppcheck-suppress uninitvar
    (void)std::roundf(f);

    double d;
    // cppcheck-suppress uninitvar
    (void)std::round(d);

    long double ld;
    // cppcheck-suppress uninitvar
    (void)std::roundl(ld);
}

void uninivar_scalbn(void)
{
    float f;
    int i1;
    // cppcheck-suppress uninitvar
    (void)std::scalbnf(f,i1);

    double d;
    int i2;
    // cppcheck-suppress uninitvar
    (void)std::scalbn(d,i2);

    long double ld;
    int i3;
    // cppcheck-suppress uninitvar
    (void)std::scalbnl(ld,i3);
}

void uninivar_scalbln(void)
{
    float f;
    long int i1;
    // cppcheck-suppress uninitvar
    (void)std::scalblnf(f,i1);

    double d;
    long int i2;
    // cppcheck-suppress uninitvar
    (void)std::scalbln(d,i2);

    long double ld;
    long int i3;
    // cppcheck-suppress uninitvar
    (void)std::scalblnl(ld,i3);
}

void uninitvar_signbit(void)
{
    double d;
    // cppcheck-suppress uninitvar
    (void)std::signbit(d);
}

void uninivar_signal(void)
{
    int i;
    // cppcheck-suppress uninitvar
    std::signal(i, exit);
}

void uninivar_raise(void)
{
    int i;
    // cppcheck-suppress uninitvar
    (void)std::raise(i);
}

void uninivar_scanf(void)
{
    char *format;
    char str[42];
    // cppcheck-suppress uninitvar
    (void)std::scanf(format, str);
}

void uninivar_vsscanf(void)
{
    char *s;
    char *format;
    va_list arg;
    // cppcheck-suppress va_list_usedBeforeStarted
    // cppcheck-suppress uninitvar
    (void)std::vsscanf(s,format,arg);
}

void uninivar_vswscanf(void)
{
    wchar_t *s;
    wchar_t *format;
    va_list arg;
    // cppcheck-suppress va_list_usedBeforeStarted
    // cppcheck-suppress uninitvar
    (void)std::vswscanf(s,format,arg);
}

void uninivar_vscanf(void)
{
    char *format;
    va_list arg;
    // cppcheck-suppress va_list_usedBeforeStarted
    // cppcheck-suppress uninitvar
    (void)std::vscanf(format,arg);
}

void uninivar_vwscanf(void)
{
    wchar_t *format;
    va_list arg;
    // cppcheck-suppress va_list_usedBeforeStarted
    // cppcheck-suppress uninitvar
    (void)std::vwscanf(format,arg);
}

void uninivar_setbuf(void)
{
    FILE *stream;
    char *buf;
    // cppcheck-suppress uninitvar
    (void)std::setbuf(stream,buf);
}

void nullPointer_setbuf(FILE *stream, char *buf)
{
    // cppcheck-suppress nullPointer
    std::setbuf(NULL,buf);
    std::setbuf(stream,NULL);
    std::setbuf(stream,buf);
}

int bufferAccessOutOfBounds_setvbuf(FILE* stream, int mode, size_t size)
{
    char buf[42]={0};
    // cppcheck-suppress bufferAccessOutOfBounds
    (void) std::setvbuf(stream, buf, mode, 43);
    return std::setvbuf(stream, buf, mode, 42);
}

int nullPointer_setvbuf(FILE* stream, char *buf, int mode, size_t size)
{
    // cppcheck-suppress nullPointer
    (void) std::setvbuf(NULL, buf, mode, size);
    (void) std::setvbuf(stream, NULL, mode, size);
    return std::setvbuf(stream, buf, mode, size);
}

void uninivar_setvbuf(void)
{
    FILE *stream;
    char *buf;
    int mode;
    size_t size;
    // cppcheck-suppress uninitvar
    (void)std::setvbuf(stream,buf,mode,size);
}

void uninitvar_strcat(char *dest, const char * const source)
{
    char *deststr1, *deststr2;
    char *srcstr1, *srcstr2;
    // cppcheck-suppress uninitvar
    (void)std::strcat(deststr1,srcstr1);
    // cppcheck-suppress uninitvar
    (void)std::strcat(dest,srcstr2);
    // cppcheck-suppress uninitvar
    (void)std::strcat(deststr2,source);

    // no warning shall be shown for
    (void)std::strcat(dest,source);
}

void uninitvar_wcscat(wchar_t *dest, const wchar_t * const source)
{
    wchar_t *deststr_1, *deststr_2;
    wchar_t *srcstr1, *srcstr2;
    // cppcheck-suppress uninitvar
    (void)std::wcscat(deststr_1,srcstr1);
    // cppcheck-suppress uninitvar
    (void)std::wcscat(dest,srcstr2);
    // cppcheck-suppress uninitvar
    (void)std::wcscat(deststr_2,source);

    // no warning shall be shown for
    (void)std::wcscat(dest,source);
}

void uninivar_wcrtomb(void)
{
    char *s;
    wchar_t wc;
    mbstate_t *ps;
    // cppcheck-suppress uninitvar
    (void)std::wcrtomb(s,wc,ps);
}

void uninivar_strchr(void)
{
    char *cs;
    int c;
    // cppcheck-suppress uninitvar
    (void)std::strchr(cs,c);
}

void uninivar_wcschr(void)
{
    wchar_t *cs;
    wchar_t c;
    // cppcheck-suppress uninitvar
    (void)std::wcschr(cs,c);
}

void uninivar_strcmp(void)
{
    char *str1;
    char *str2;
    // cppcheck-suppress uninitvar
    (void)std::strcmp(str1,str2);
}

void uninivar_wcscmp(void)
{
    wchar_t *str1;
    wchar_t *str2;
    // cppcheck-suppress uninitvar
    (void)std::wcscmp(str1,str2);
}

void uninivar_strcpy(void)
{
    char *str1;
    char *str2;
    // cppcheck-suppress uninitvar
    (void)std::strcpy(str1,str2);
}

void uninivar_wcscpy(void)
{
    wchar_t *str1;
    wchar_t *str2;
    // cppcheck-suppress uninitvar
    (void)std::wcscpy(str1,str2);
}

void uninivar_strftime(void)
{
    char *s;
    size_t max;
    char *fmt;
    struct tm *p;
    // cppcheck-suppress uninitvar
    (void)std::strftime(s,max,fmt,p);
}

void uninivar_strlen(void)
{
    char *s;
    // cppcheck-suppress uninitvar
    (void)std::strlen(s);
}

void uninivar_wcslen(void)
{
    wchar_t *s;
    // cppcheck-suppress uninitvar
    (void)std::wcslen(s);
}

void uninivar_strncpy(void)
{
    char *s;
    char *ct;
    size_t n;
    // cppcheck-suppress uninitvar
    (void)std::strncpy(s,ct,n);
}

void uninivar_strpbrk(void)
{
    char *cs;
    char *ct;
    // cppcheck-suppress uninitvar
    (void)std::strpbrk(cs,ct);
}

void uninivar_strncat(char *Ct, char *S, size_t N)
{
    char *ct_1, *ct_2;
    char *s1, *s2;
    size_t n1, n2;
    // cppcheck-suppress uninitvar
    (void)std::strncat(ct_1,s1,n1);
    // cppcheck-suppress uninitvar
    (void)std::strncat(ct_2,S,N);
    // cppcheck-suppress uninitvar
    (void)std::strncat(Ct,s2,N);
    // cppcheck-suppress uninitvar
    (void)std::strncat(Ct,S,n2);

    // no warning is expected for
    (void)std::strncat(Ct,S,N);
}

void uninivar_wcsncat(wchar_t *Ct, wchar_t *S, size_t N)
{
    wchar_t *ct_1, *ct_2;
    wchar_t *s1, *s2;
    size_t n1, n2;
    // cppcheck-suppress uninitvar
    (void)std::wcsncat(ct_1,s1,n1);
    // cppcheck-suppress uninitvar
    (void)std::wcsncat(ct_2,S,N);
    // cppcheck-suppress uninitvar
    (void)std::wcsncat(Ct,s2,N);
    // cppcheck-suppress uninitvar
    (void)std::wcsncat(Ct,S,n2);

    // no warning is expected for
    (void)std::wcsncat(Ct,S,N);
}

void uninivar_strncmp(char *Ct, char *S, size_t N)
{
    char *ct1, *ct2;
    char *s1, *s2;
    size_t n1, n2;
    // cppcheck-suppress uninitvar
    (void)std::strncmp(ct1,s1,n1);
    // cppcheck-suppress uninitvar
    (void)std::strncmp(ct2,S,N);
    // cppcheck-suppress uninitvar
    (void)std::strncmp(Ct,s2,N);
    // cppcheck-suppress uninitvar
    (void)std::strncmp(Ct,S,n2);

    // no warning is expected for
    (void)std::strncmp(Ct,S,N);
}

void uninivar_wcsncmp(wchar_t *Ct, wchar_t *S, size_t N)
{
    wchar_t *ct1, *ct2;
    wchar_t *s1, *s2;
    size_t n1, n2;
    // cppcheck-suppress uninitvar
    (void)std::wcsncmp(ct1,s1,n1);
    // cppcheck-suppress uninitvar
    (void)std::wcsncmp(ct2,S,N);
    // cppcheck-suppress uninitvar
    (void)std::wcsncmp(Ct,s2,N);
    // cppcheck-suppress uninitvar
    (void)std::wcsncmp(Ct,S,n2);

    // no warning is expected for
    (void)std::wcsncmp(Ct,S,N);
}

void uninivar_strstr(void)
{
    char *cs;
    char *ct;
    // cppcheck-suppress uninitvar
    (void)std::strstr(cs,ct);
}

void uninivar_wcsstr(void)
{
    wchar_t *cs;
    wchar_t *ct;
    // cppcheck-suppress uninitvar
    (void)std::wcsstr(cs,ct);
}

void uninivar_strspn(void)
{
    char *cs;
    char *ct;
    // cppcheck-suppress uninitvar
    (void)std::strspn(cs,ct);
}

void uninivar_strxfrm(void)
{
    char *ds;
    char *ss;
    size_t n;
    // cppcheck-suppress uninitvar
    (void)std::strxfrm(ds,ss,n);
}

void uninivar_wcsxfrm(void)
{
    wchar_t *ds;
    wchar_t *ss;
    size_t n;
    // cppcheck-suppress uninitvar
    (void)std::wcsxfrm(ds,ss,n);
}

void uninivar_wcsspn(void)
{
    wchar_t *ds;
    wchar_t *ss;
    // cppcheck-suppress uninitvar
    (void)std::wcsspn(ds,ss);
}

void uninivar_setlocale(void)
{
    int category;
    char* locale;
    // cppcheck-suppress uninitvar
    (void)std::setlocale(category,locale);
}
void uninivar_strerror(void)
{
    int i;
    // cppcheck-suppress uninitvar
    (void)std::strerror(i);
}

void uninivar_strcspn(void)
{
    char *cs;
    char *ct;
    // cppcheck-suppress uninitvar
    (void)std::strcspn(cs,ct);
}

void uninivar_wcscspn(void)
{
    wchar_t *cs;
    wchar_t *ct;
    // cppcheck-suppress uninitvar
    (void)std::wcscspn(cs,ct);
}

void uninivar_wcspbrk(void)
{
    wchar_t *cs;
    wchar_t *ct;
    // cppcheck-suppress uninitvar
    (void)std::wcspbrk(cs,ct);
}

void uninivar_wcsncpy(void)
{
    wchar_t *cs;
    wchar_t *ct;
    size_t n;
    // cppcheck-suppress uninitvar
    (void)std::wcsncpy(cs,ct,n);
}

void uninivar_strcoll(void)
{
    char *cs;
    char *ct;
    // cppcheck-suppress uninitvar
    (void)std::strcoll(cs,ct);
}

void uninivar_wcscoll(void)
{
    wchar_t *cs;
    wchar_t *ct;
    // cppcheck-suppress uninitvar
    (void)std::wcscoll(cs,ct);
}

void uninivar_strrchr(void)
{
    char * str;
    int c;
    // cppcheck-suppress uninitvar
    (void)std::strrchr(str,c);
}

void uninivar_wcsrchr(void)
{
    wchar_t* ws;
    wchar_t wc;
    // cppcheck-suppress uninitvar
    (void)std::wcsrchr(ws,wc);
}

void uninivar_wcsrtombs(void)
{
    char *dst;
    const wchar_t * p;;
    size_t len;
    mbstate_t *ps;
    // cppcheck-suppress uninitvar
    (void)std::wcsrtombs(dst,&p,len,ps);
}

void uninivar_strtok(void)
{
    char *s;
    char *ct;
    // cppcheck-suppress uninitvar
    (void)std::strtok(s,ct);
}

void uninivar_strtoimax(void)
{
    const char *s1, *s2;
    char **endp1, **endp2;
    int base1, base2;
    // cppcheck-suppress uninitvar
    (void)std::strtoimax(s1,endp1,base1);
    // cppcheck-suppress uninitvar
    (void)std::strtoumax(s2,endp2,base2);
}

void uninivar_strtof(void)
{
    const char *s1, *s2, *s3;
    char **endp1, **endp2, **endp3;
    // cppcheck-suppress uninitvar
    (void)std::strtof(s1,endp1);
    // cppcheck-suppress uninitvar
    (void)std::strtod(s2,endp2);
    // cppcheck-suppress uninitvar
    (void)std::strtold(s3,endp3);
}

void uninivar_strtol(void)
{
    const char *s1,*s2,*s3,*s4,*s5,*s6,*s7,*s8;
    char **endp1, **endp2, **endp3, **endp4, **endp5, **endp6, **endp7, **endp8;
    int base1, base2, base3, base4, base5, base6, base7, base8;

    // cppcheck-suppress uninitvar
    (void)std::strtol(s1,endp1,base1);
    // cppcheck-suppress uninitvar
    (void)std::strtoll(s2,endp2,base2);
    // cppcheck-suppress uninitvar
    (void)std::strtoul(s3,endp3,base3);
    // cppcheck-suppress uninitvar
    (void)std::strtoull(s4,endp4,base4);
    // cppcheck-suppress uninitvar
    (void)std::strtoimax(s5,endp5,base5);
    // cppcheck-suppress uninitvar
    (void)strtoimax(s6,endp6,base6);
    // cppcheck-suppress uninitvar
    (void)std::strtoumax(s7,endp7,base7);
    // cppcheck-suppress uninitvar
    (void)strtoumax(s8,endp8,base8);
}

void uninitvar_time(void)
{
    time_t *tp;
    // cppcheck-suppress uninitvar
    (void)std::time(tp);
}

void uninitvar_tmpnam(void)
{
    char *s;
    // cppcheck-suppress uninitvar
    (void)std::tmpnam(s);
}

void uninivar_tolower(void)
{
    int c;
    // cppcheck-suppress uninitvar
    (void)std::tolower(c);
}

void uninivar_toupper(void)
{
    int c;
    // cppcheck-suppress uninitvar
    (void)std::toupper(c);
}

void uninivar_wcstof(void)
{
    const wchar_t *s1, *s2, *s3;
    wchar_t **endp1, **endp2, **endp3;
    // cppcheck-suppress uninitvar
    (void)std::wcstof(s1,endp1);
    // cppcheck-suppress uninitvar
    (void)std::wcstod(s2,endp2);
    // cppcheck-suppress uninitvar
    (void)std::wcstold(s3,endp3);
}

void uninivar_stoX(void)
{
    std::string str;
    std::wstring wstr;
    size_t* idx1;
    size_t* idx2;
    size_t* idx3;
    size_t* idx4;
    size_t* idx5;
    size_t* idx6;
    size_t* idx7;
    size_t* idx8;
    size_t* idx9;
    size_t* idx10;
    size_t* idx11;
    size_t* idx12;
    size_t* idx13;
    size_t* idx14;
    size_t* idx15;
    size_t* idx16;
    // cppcheck-suppress uninitvar
    (void)std::stod(str,idx1);
    // cppcheck-suppress uninitvar
    (void)std::stod(wstr,idx2);
    // cppcheck-suppress uninitvar
    (void)std::stof(str,idx3);
    // cppcheck-suppress uninitvar
    (void)std::stof(wstr,idx4);
    // cppcheck-suppress uninitvar
    (void)std::stoi(str,idx5);
    // cppcheck-suppress uninitvar
    (void)std::stoi(wstr,idx6);
    // cppcheck-suppress uninitvar
    (void)std::stol(str,idx7);
    // cppcheck-suppress uninitvar
    (void)std::stol(wstr,idx8);
    // cppcheck-suppress uninitvar
    (void)std::stold(str,idx9);
    // cppcheck-suppress uninitvar
    (void)std::stold(wstr,idx10);
    // cppcheck-suppress uninitvar
    (void)std::stoll(str,idx11);
    // cppcheck-suppress uninitvar
    (void)std::stoll(wstr,idx12);
    // cppcheck-suppress uninitvar
    (void)std::stoul(str,idx13);
    // cppcheck-suppress uninitvar
    (void)std::stoul(wstr,idx14);
    // cppcheck-suppress uninitvar
    (void)std::stoull(str,idx15);
    // cppcheck-suppress uninitvar
    (void)std::stoull(wstr,idx16);
}

void uninivar_to_string(void)
{
    int i;
    long l;
    long long ll;
    unsigned u;
    unsigned long ul;
    unsigned long long ull;
    float f;
    double d;
    long double ld;
    // cppcheck-suppress uninitvar
    (void)std::to_string(i);
    // cppcheck-suppress uninitvar
    (void)std::to_string(l);
    // cppcheck-suppress uninitvar
    (void)std::to_string(ll);
    // cppcheck-suppress uninitvar
    (void)std::to_string(u);
    // cppcheck-suppress uninitvar
    (void)std::to_string(ul);
    // cppcheck-suppress uninitvar
    (void)std::to_string(ull);
    // cppcheck-suppress uninitvar
    (void)std::to_string(f);
    // cppcheck-suppress uninitvar
    (void)std::to_string(d);
    // cppcheck-suppress uninitvar
    (void)std::to_string(ld);
}

void uninivar_to_wstring(void)
{
    int i;
    long l;
    long long ll;
    unsigned u;
    unsigned long ul;
    unsigned long long ull;
    float f;
    double d;
    long double ld;
    // cppcheck-suppress uninitvar
    (void)std::to_wstring(i);
    // cppcheck-suppress uninitvar
    (void)std::to_wstring(l);
    // cppcheck-suppress uninitvar
    (void)std::to_wstring(ll);
    // cppcheck-suppress uninitvar
    (void)std::to_wstring(u);
    // cppcheck-suppress uninitvar
    (void)std::to_wstring(ul);
    // cppcheck-suppress uninitvar
    (void)std::to_wstring(ull);
    // cppcheck-suppress uninitvar
    (void)std::to_wstring(f);
    // cppcheck-suppress uninitvar
    (void)std::to_wstring(d);
    // cppcheck-suppress uninitvar
    (void)std::to_wstring(ld);
}

void uninivar_mbrtowc(void)
{
    wchar_t* pwc;
    const char* pmb;
    size_t max;
    mbstate_t* ps;
    // cppcheck-suppress uninitvar
    (void)std::mbrtowc(pwc,pmb,max,ps);
}

void uninivar_wcstok(void)
{
    wchar_t *s;
    const wchar_t *ct;
    wchar_t **ptr;
    // cppcheck-suppress uninitvar
    (void)std::wcstok(s,ct,ptr);
}

void uninivar_wcstoimax(void)
{
    const wchar_t *s1, *s2;
    wchar_t ** endp1, **endp2;
    int base1, base2;
    // cppcheck-suppress uninitvar
    (void)std::wcstoimax(s1,endp1,base1);
    // cppcheck-suppress uninitvar
    (void)std::wcstoumax(s2,endp2,base2);
}

void uninivar_wcstol(void)
{
    const wchar_t *s1,*s2,*s3,*s4,*s5,*s6,*s7,*s8;
    wchar_t **endp1, **endp2, **endp3, **endp4, **endp5, **endp6, **endp7, **endp8;
    int base1, base2, base3, base4, base5, base6, base7, base8;
    // cppcheck-suppress uninitvar
    (void)std::wcstol(s1,endp1,base1);
    // cppcheck-suppress uninitvar
    (void)std::wcstoll(s2,endp2,base2);
    // cppcheck-suppress uninitvar
    (void)std::wcstoul(s3,endp3,base3);
    // cppcheck-suppress uninitvar
    (void)std::wcstoull(s4,endp4,base4);
    // cppcheck-suppress uninitvar
    (void)std::wcstoimax(s5,endp5,base5);
    // cppcheck-suppress uninitvar
    (void)wcstoimax(s6,endp6,base6);
    // cppcheck-suppress uninitvar
    (void)std::wcstoumax(s7,endp7,base7);
    // cppcheck-suppress uninitvar
    (void)wcstoumax(s8,endp8,base8);
}

void uninitvar_wprintf(wchar_t *Format, int Argument)
{
    const wchar_t *format1, *format2, *format3;
    int argument1, argument2;
    // cppcheck-suppress uninitvar
    (void)std::wprintf(format1,argument1);
    // cppcheck-suppress uninitvar
    (void)std::wprintf(format2);
    // cppcheck-suppress uninitvar
    (void)std::wprintf(Format,argument2);
    // cppcheck-suppress uninitvar
    (void)std::wprintf(format3,Argument);
    // no warning is expected
    (void)std::wprintf(Format,Argument);
    (void)std::wprintf(Format);
}

void uninitvar_sprintf(void)
{
    char *s;
    const char *format;
    int i;
    // cppcheck-suppress uninitvar
    (void)std::sprintf(s,format,i);
}

void uninitvar_swprintf(void)
{
    wchar_t *s;
    size_t n;
    const wchar_t *format;
    // cppcheck-suppress uninitvar
    (void)std::swprintf(s,n,format);
}

void uninitvar_vsprintf(void)
{
    char *s;
    const char *format;
    va_list arg;
    // cppcheck-suppress va_list_usedBeforeStarted
    // cppcheck-suppress uninitvar
    (void)std::vsprintf(s,format,arg);
}

void nullPointer_vsprintf(va_list arg,const char *format)
{
    char *s = NULL;
    (void)std::vsprintf(s,format,arg); // Its allowed to provide 's' as NULL pointer
    // cppcheck-suppress nullPointer
    (void)std::vsprintf(s,NULL,arg);
}

void uninitvar_vswprintf(void)
{
    wchar_t *s;
    size_t n;
    const wchar_t *format;
    va_list arg;
    // cppcheck-suppress va_list_usedBeforeStarted
    // cppcheck-suppress uninitvar
    (void)std::vswprintf(s,n,format,arg);
}

void uninivar_fwprintf(void)
{
    FILE* stream;
    const wchar_t* format;
    int i;
    // cppcheck-suppress uninitvar
    (void)std::fwprintf(stream,format,i);
}

void uninivar_snprintf(char *S, size_t N, char *Format, int Int)
{
    size_t n1, n2;
    char *format1, *format2;
    int i1, i2;
    char *s1, *s2;
    // cppcheck-suppress uninitvar
    (void)std::snprintf(s1,n1,format1,i1);
    // cppcheck-suppress uninitvar
    (void)std::snprintf(S,n2,Format,Int); // n is uninitialized
    // cppcheck-suppress uninitvar
    (void)std::snprintf(S,N,format2,Int); // format is uninitialized
    // cppcheck-suppress uninitvar
    (void)std::snprintf(S,N,Format,i2); // i is uninitialized
    // cppcheck-suppress uninitvar
    (void)std::snprintf(s2,N,Format,Int);

    // no warning is expected for
    (void)std::snprintf(S,N,Format,Int);
}

void uninivar_vsnprintf(char *S, size_t N, char *Format, va_list Arg)
{
    char *s1, *s2;
    size_t n1, n2;
    char *format1, *format2;
    va_list arg;
    // cppcheck-suppress va_list_usedBeforeStarted
    // cppcheck-suppress uninitvar
    (void)std::vsnprintf(s1,n1,format1,arg);
    // cppcheck-suppress uninitvar
    (void)std::vsnprintf(s2,N,Format,Arg);
    // cppcheck-suppress uninitvar
    (void)std::vsnprintf(S,n2,Format,Arg);
    // cppcheck-suppress uninitvar
    (void)std::vsnprintf(S,N,format2,Arg);

    // no warning is expected for
    (void)std::vsnprintf(S,N,Format,Arg);
    // cppcheck-suppress va_list_usedBeforeStarted
    (void)std::vsnprintf(S,N,Format,arg);
}

void uninivar_wscanf(void)
{
    wchar_t *format1, *format2;
    int i;
    // cppcheck-suppress uninitvar
    (void)std::wscanf(format1);
    // cppcheck-suppress uninitvar
    (void)std::wscanf(format2,&i);
}

void uninivar_sscanf(void)
{
    char *string1, *string2;
    const char * format;
    int i;
    // cppcheck-suppress uninitvar
    (void)std::sscanf(string1,format);
    // cppcheck-suppress uninitvar
    (void)std::sscanf(string2,format,&i);
}

void uninivar_fwscanf(void)
{
    FILE* stream;
    wchar_t* format1, *format2;
    int i;
    // cppcheck-suppress uninitvar
    (void)std::fwscanf(stream,format1);
    // cppcheck-suppress uninitvar
    (void)std::fwscanf(stream,format2,&i);
}

void uninivar_swscanf(void)
{
    wchar_t* s;
    wchar_t* format1, *format2;
    int i;
    // cppcheck-suppress uninitvar
    (void)std::swscanf(s,format1);
    // cppcheck-suppress uninitvar
    (void)std::swscanf(s,format2,&i);
}

void uninitvar_system(void)
{
    char *c;
    // cppcheck-suppress uninitvar
    (void)std::system(c);
}

#ifndef __STDC_NO_THREADS__

void nullPointer_mtx_destroy( mtx_t *mutex )
{
    // cppcheck-suppress nullPointer
    mtx_destroy(nullptr);
    mtx_destroy(mutex);
}

void nullPointer_mtx_lock( mtx_t *mutex )
{
    // cppcheck-suppress nullPointer
    mtx_lock(nullptr);
    mtx_lock(mutex);
}

void nullPointer_mtx_trylock( mtx_t *mutex )
{
    // cppcheck-suppress nullPointer
    mtx_trylock(nullptr);
    mtx_trylock(mutex);
}

int nullPointer_mtx_timedlock( mtx_t *mutex, const struct timespec *time_point )
{
    // cppcheck-suppress nullPointer
    (void) mtx_timedlock(nullptr, time_point);
    // cppcheck-suppress nullPointer
    (void) mtx_timedlock(mutex, nullptr);
    return mtx_timedlock(mutex, time_point);
}
#endif

void nullPointer_system(char *c)
{
    // If a null pointer is given, command processor is checked for existence
    (void)std::system(NULL);
    (void)std::system(c);
}

void uninitvar_setw(void)
{
    int i;
    // cppcheck-suppress uninitvar
    std::cout << std::setw(i);
}

void uninitvar_setiosflags(void)
{
    std::ios_base::fmtflags mask;
    // TODO cppcheck-suppress uninitvar
    std::cout << std::setiosflags(mask); // #6987 - false negative
}

void uninitvar_resetiosflags(void)
{
    std::ios_base::fmtflags mask;
    // TODO cppcheck-suppress uninitvar
    std::cout << std::resetiosflags(mask); // #6987 - false negative
}

void uninitvar_setfill(void)
{
    char c;
    // cppcheck-suppress uninitvar
    std::cout << std::setfill(c);

    wchar_t wc;
    // cppcheck-suppress uninitvar
    std::wcout << std::setfill(wc);
}

void uninitvar_setprecision(void)
{
    int p;
    // cppcheck-suppress uninitvar
    std::cout << std::setprecision(p);
}

void uninitvar_setbase(void)
{
    int p;
    // cppcheck-suppress uninitvar
    std::cout << std::setbase(p);
}

// cppcheck-suppress passedByValue
void uninitvar_find(std::string s)
{
    // testing of size_t find (const string& str, size_t pos = 0)
    size_t pos1, pos2, pos3, pos4, pos5, pos6, pos7;
    // cppcheck-suppress uninitvar
    (void)s.find("find",pos1); // #6991

    // testing of  size_t find (const char* s, size_t pos = 0) const;
    char *pc, *pc2;
    // cppcheck-suppress uninitvar
    (void)s.find(pc,0);
    // cppcheck-suppress uninitvar
    (void)s.find(pc,pos2);
    // cppcheck-suppress uninitvar
    (void)s.find("test",pos3);

    // testing of size_t find (char c, size_t pos = 0) const;
    char c;
    // cppcheck-suppress uninitvar
    (void)s.find(c,pos4);

    // testing of size_t find (const char* pc, size_t pos, size_t n) const;
    size_t n1,n2,n3;
    // cppcheck-suppress uninitvar
    (void)s.find(pc,pos5,n1); // #6991
    // cppcheck-suppress uninitvar
    (void)s.find("test",pos6,n2);
    // cppcheck-suppress uninitvar
    (void)s.find("test",1,n3);
    // cppcheck-suppress uninitvar
    (void)s.find("test",pos7,1);
    // cppcheck-suppress uninitvar
    (void)s.find(pc2,1,1);
}

void uninivar_ifstream_read(std::ifstream &f)
{
    int size;
    char buffer[10];
    // cppcheck-suppress uninitvar
    f.read(buffer, size);
}

void uninivar_istream_read(std::istream &f)
{
    int size;
    char buffer[10];
    // cppcheck-suppress uninitvar
    f.read(buffer, size);
}

void uninitvar_string_compare(std::string &teststr, std::wstring &testwstr)
{
    char *pStrUninit;
    // cppcheck-suppress uninitvar
    (void)teststr.compare(pStrUninit);

    wchar_t *pWStrUninit;
    // cppcheck-suppress uninitvar
    (void)testwstr.compare(pWStrUninit);
}

void invalidFunctionArgBool_abs(bool b, double x, double y)
{
    // cppcheck-suppress invalidFunctionArgBool
    (void)std::abs(true); // #6990
    // cppcheck-suppress invalidFunctionArgBool
    (void)std::abs(b); // #6990
    // cppcheck-suppress invalidFunctionArgBool
    (void)std::abs(x<y); // #5635
}

void ignoredReturnValue_abs(int i)
{
    // cppcheck-suppress ignoredReturnValue
    std::abs(i);
    // cppcheck-suppress ignoredReturnValue
    std::abs(-199);
}

// cppcheck-suppress passedByValue
void ignoredReturnValue_string_compare(std::string teststr, std::wstring testwstr)
{
    // cppcheck-suppress ignoredReturnValue
    teststr.compare("test");
    // cppcheck-suppress ignoredReturnValue
    testwstr.compare(L"wtest");
}

// cppcheck-suppress constParameterReference
void ignoredReturnValue_container_access(std::string& s, std::string_view& sv, std::vector<int>& v)
{
    // cppcheck-suppress ignoredReturnValue
    s.begin();
    // cppcheck-suppress ignoredReturnValue
    v.end();
    // cppcheck-suppress ignoredReturnValue
    sv.front();
    // cppcheck-suppress ignoredReturnValue
    s.at(0);
}

void ignoredReturnValue_locale_global(const std::locale& loc)
{
    // no ignoredReturnValue shall be shown for
    std::locale::global(loc);
}

void ignoredReturnValue_make_pair()
{
    // cppcheck-suppress ignoredReturnValue
    std::make_pair(1, 2);
}

void nullPointer_ifstream_read(std::ifstream &f)
{
    // cppcheck-suppress nullPointer
    f.read(NULL, 10);
}

void nullPointer_istream_read(std::istream &f)
{
    // cppcheck-suppress nullPointer
    f.read(NULL, 10);
}

void nullPointer_asctime(void)
{
    struct tm *tm = 0;
    // cppcheck-suppress asctimeCalled
    // cppcheck-suppress nullPointer
    (void)std::asctime(tm);
    // cppcheck-suppress asctimeCalled
    // cppcheck-suppress nullPointer
    (void)std::asctime(0);
}

void nullPointer_wcsftime(wchar_t* ptr, size_t maxsize, const wchar_t* format, const struct tm* timeptr)
{
    // cppcheck-suppress nullPointer
    (void)std::wcsftime(NULL, maxsize, format, timeptr);
    // cppcheck-suppress nullPointer
    (void)std::wcsftime(ptr, maxsize, NULL, timeptr);
    // cppcheck-suppress nullPointer
    (void)std::wcsftime(ptr, maxsize, format, NULL);
    (void)std::wcsftime(ptr, maxsize, format, timeptr);
}

void nullPointer_fegetenv(void)
{
    fenv_t* envp = 0;
    // cppcheck-suppress nullPointer
    (void)std::fegetenv(envp);
    // cppcheck-suppress nullPointer
    (void)std::fegetenv(0);
}

void nullPointer_fegetexceptflag(int expects)
{
    fexcept_t* flagp = 0;
    // cppcheck-suppress nullPointer
    (void)std::fegetexceptflag(flagp,expects);
    // cppcheck-suppress nullPointer
    (void)std::fegetexceptflag(0,expects);
}

void nullPointer_feholdexcept(void)
{
    fenv_t* envp = 0;
    // cppcheck-suppress nullPointer
    (void)std::feholdexcept(envp);
    // cppcheck-suppress nullPointer
    (void)std::feholdexcept(0);
}

void nullPointer_fesetenv(void)
{
    fenv_t* envp = 0;
    // cppcheck-suppress nullPointer
    (void)std::fesetenv(envp);
    // cppcheck-suppress nullPointer
    (void)std::fesetenv(0);
}

void nullPointer_fesetexceptflag(int expects)
{
    fexcept_t* flagp = 0;
    // cppcheck-suppress nullPointer
    (void)std::fesetexceptflag(flagp,expects);
    // cppcheck-suppress nullPointer
    (void)std::fesetexceptflag(0,expects);
}

void nullPointer_feupdateenv(void)
{
    fenv_t* envp = 0;
    // cppcheck-suppress nullPointer
    (void)std::feupdateenv(envp);
    // cppcheck-suppress nullPointer
    (void)std::feupdateenv(0);
}

void nullPointer_atexit(void)
{
    // cppcheck-suppress nullPointer
    (void)std::atexit(0);
}

void nullPointer_atof(void)
{
    char * c = 0;
    // cppcheck-suppress nullPointer
    (void)std::atof(c);
    // cppcheck-suppress nullPointer
    (void)std::atof(0);
}

void nullPointer_memcpy(void *s1, const void *s2, size_t n)
{
    // cppcheck-suppress nullPointer
    (void)std::memcpy(NULL,s2,n);
    // cppcheck-suppress nullPointer
    (void)std::memcpy(s1,NULL,n);
    (void)std::memcpy(s1,s2,n);
}

void nullPointer_memmove(void *s1, void *s2, size_t n)
{
    // cppcheck-suppress nullPointer
    (void)std::memmove(NULL,s2,n);
    // cppcheck-suppress nullPointer
    (void)std::memmove(s1,NULL,n);
    (void)std::memmove(s1,s2,n);
}

void nullPointer_wmemmove(wchar_t* s1, const wchar_t* s2, size_t n)
{
    // cppcheck-suppress nullPointer
    (void)std::wmemmove(NULL,s2,n);
    // cppcheck-suppress nullPointer
    (void)std::wmemmove(s1,NULL,n);
    (void)std::wmemmove(s1,s2,n);
}

void nullPointer_wmemset(wchar_t* s, wchar_t c, size_t n)
{
    // cppcheck-suppress nullPointer
    (void)std::wmemset(NULL,c,n);
    (void)std::wmemset(s,c,n);
}

///////////////////////////////////////////////////////////////////////
//  <algorithm>
///////////////////////////////////////////////////////////////////////

#include <algorithm>
#include <list>

#define pred    [] (int i) {return i==0;}


void stdalgorithm(const std::list<int> &ints1, const std::list<int> &ints2)
{
    // <!-- InputIterator std::find(InputIterator first, InputIterator last, T val) -->
    // cppcheck-suppress mismatchingContainers
    // cppcheck-suppress ignoredReturnValue
    std::find(ints1.begin(), ints2.end(), 123);
    // cppcheck-suppress mismatchingContainers
    if (std::find(ints1.begin(), ints1.end(), 123) == ints2.end()) {}

    // #9455
    std::list<int>::const_iterator uninitItBegin;
    std::list<int>::const_iterator uninitItEnd;
    // cppcheck-suppress uninitvar
    if (std::find(uninitItBegin, uninitItEnd, 123) == uninitItEnd) {}

    // <!-- InputIterator std::find_if(InputIterator first, InputIterator last, UnaryPredicate val) -->
    // cppcheck-suppress mismatchingContainers
    // cppcheck-suppress ignoredReturnValue
    std::find_if(ints1.begin(), ints2.end(), pred);
    // cppcheck-suppress mismatchingContainers
    if (std::find_if(ints1.begin(), ints1.end(), pred) == ints2.end()) {}

    // <!-- InputIterator std::find_if_not(InputIterator first, InputIterator last, UnaryPredicate val) -->
    // cppcheck-suppress mismatchingContainers
    // cppcheck-suppress ignoredReturnValue
    std::find_if_not(ints1.begin(), ints2.end(), pred);
    // cppcheck-suppress mismatchingContainers
    if (std::find_if_not(ints1.begin(), ints1.end(), pred) == ints2.end()) {}

    // <!-- bool std::all_of(InputIterator first, InputIterator last, UnaryPredicate pred) -->
    // cppcheck-suppress mismatchingContainers
    // cppcheck-suppress ignoredReturnValue
    std::all_of(ints1.begin(), ints2.end(), pred);

    // <!-- bool std::any_of(InputIterator first, InputIterator last, UnaryPredicate pred) -->
    // cppcheck-suppress mismatchingContainers
    // cppcheck-suppress ignoredReturnValue
    std::any_of(ints1.begin(), ints2.end(), pred);

    // <!-- bool std::none_of(InputIterator first, InputIterator last, UnaryPredicate pred) -->
    // cppcheck-suppress mismatchingContainers
    // cppcheck-suppress ignoredReturnValue
    std::none_of(ints1.begin(), ints2.end(), pred);

    // <!-- difference_type std::count(InputIterator first, InputIterator last, T val) -->
    // cppcheck-suppress mismatchingContainers
    // cppcheck-suppress ignoredReturnValue
    std::count(ints1.begin(), ints2.end(), 123);

    // <!-- difference_type std::count_if(InputIterator first, InputIterator last, UnaryPredicate val) -->
    // cppcheck-suppress mismatchingContainers
    // cppcheck-suppress ignoredReturnValue
    std::count_if(ints1.begin(), ints2.end(), pred);

    // <!-- Function std::for_each(InputIterator first, InputIterator last, Function func) -->
    // cppcheck-suppress mismatchingContainers
    std::for_each(ints1.begin(), ints2.end(), [](int i) {});
}

void getline()
{
    // #837
    std::ifstream in("test1.txt");

    char cBuf[10];
    // cppcheck-suppress bufferAccessOutOfBounds
    in.getline(cBuf, 100);
    // cppcheck-suppress bufferAccessOutOfBounds
    in.read(cBuf, 100);
    // cppcheck-suppress bufferAccessOutOfBounds
    in.readsome(cBuf, 100);
    // cppcheck-suppress bufferAccessOutOfBounds
    in.get(cBuf, 100);
    // cppcheck-suppress bufferAccessOutOfBounds
    in.get(cBuf, 100, 'a');
    // cppcheck-suppress bufferAccessOutOfBounds
    in.getline(cBuf, 100, 'a');

    in.close();
}

// cppcheck-suppress passedByValue
void stream_write(std::ofstream& s, std::vector<char> v) {
    if (v.empty()) {}
    s.write(v.data(), v.size());
}

void stdstring()
{
    std::string s;
    // cppcheck-suppress ignoredReturnValue
    s.size();

    // valid
    s.assign("a");
}

void stdvector()
{
    int uninit1, uninit2, uninit3;
    std::vector<int> v;
    // cppcheck-suppress ignoredReturnValue
    v.size();
    // cppcheck-suppress ignoredReturnValue
    v.capacity();
    // cppcheck-suppress uselessCallsEmpty
    // cppcheck-suppress ignoredReturnValue
    v.empty();
    // cppcheck-suppress ignoredReturnValue
    v.max_size();
    // cppcheck-suppress uninitvar
    v.push_back(uninit1);
    // cppcheck-suppress uninitvar
    v.reserve(uninit2);
    // cppcheck-suppress invalidFunctionArg
    v.reserve(-1);
    // no warning is expected for capacity 0 as it simply has no effect
    v.reserve(0);
    // cppcheck-suppress uninitvar
    v.resize(uninit3);
    // cppcheck-suppress invalidFunctionArg
    v.resize(-1);

    v.clear();
    v.shrink_to_fit();

    // no warning is expected for pop_back()
    v.push_back(42);
    v.pop_back();

    v.push_back(42);
    // cppcheck-suppress ignoredReturnValue
    v.back();
    // cppcheck-suppress ignoredReturnValue
    v.front();
}

void stdbind_helper(int a)
{
    printf("%d", a);
}

void stdbind()
{
    using namespace std::placeholders;

    // TODO cppcheck-suppress ignoredReturnValue #9369
    std::bind(stdbind_helper, 1);

    // TODO cppcheck-suppress unreadVariable
    auto f1 = std::bind(stdbind_helper, _1);
    // TODO cppcheck-suppress unreadVariable
    auto f2 = std::bind(stdbind_helper, 10);
}

int stdexchange() {
    int i;
    // cppcheck-suppress uninitvar
    int j = std::exchange(i, 5);
    return j;
}

class A
{
    std::vector<std::string> m_str;

public:

    A() {}

    // cppcheck-suppress functionConst
    void begin_const_iterator(void)
    {
        for (std::vector<std::string>::const_iterator it = m_str.begin(); it != m_str.end(); ++it) {;}
    }
    // cppcheck-suppress functionConst
    void cbegin_const_iterator(void)
    {
        for (std::vector<std::string>::const_iterator it = m_str.cbegin(); it != m_str.cend(); ++it) {;}
    }
    // cppcheck-suppress functionConst
    void crbegin_const_iterator(void)
    {
        for (std::vector<std::string>::const_reverse_iterator it = m_str.crbegin(); it != m_str.crend(); ++it) {;}
    }
    // cppcheck-suppress functionConst
    void rbegin_const_iterator(void)
    {
        for (std::vector<std::string>::const_reverse_iterator it = m_str.rbegin(); it != m_str.rend(); ++it) {;}
    }
    // cppcheck-suppress functionConst
    void cbegin_auto(void)
    {
        for (auto it = m_str.cbegin(); it != m_str.cend(); ++it) {;}
    }
    void baz_begin_no_const_iterator(void)
    {
        for (std::vector<std::string>::iterator it = m_str.begin(); it != m_str.end(); ++it) {;}
    }
    void rbegin_no_const_iterator(void)
    {
        for (std::vector<std::string>::reverse_iterator it = m_str.rbegin(); it != m_str.rend(); ++it) {;}
    }
};

void addressof(int a)
{
    // cppcheck-suppress ignoredReturnValue
    std::addressof(a);
}

void string_view_unused(std::string_view v)
{
    // cppcheck-suppress ignoredReturnValue
    v.substr(1, 3);
}

void stdspan()
{
#ifndef __cpp_lib_span
#warning "This compiler does not support std::span"
#else
    std::vector<int> vec{1,2,3,4};
    std::span spn{vec};
    // cppcheck-suppress unreadVariable
    std::span spn2 = spn;

    //cppcheck-suppress ignoredReturnValue
    spn.begin();
    //cppcheck-suppress ignoredReturnValue
    spn.end();
    //cppcheck-suppress ignoredReturnValue
    spn.rbegin();

    //cppcheck-suppress ignoredReturnValue
    spn.front();
    //cppcheck-suppress ignoredReturnValue
    spn.back();
    //cppcheck-suppress constStatement
    spn[0];
    //cppcheck-suppress ignoredReturnValue
    spn.data();
    //cppcheck-suppress ignoredReturnValue
    spn.size();
    //cppcheck-suppress ignoredReturnValue
    spn.size_bytes();
    //cppcheck-suppress ignoredReturnValue
    spn.empty();
    //cppcheck-suppress ignoredReturnValue
    spn.first(2);
    //cppcheck-suppress ignoredReturnValue
    spn.last(2);
    //cppcheck-suppress ignoredReturnValue
    spn.subspan(1, 2);
    spn.subspan<1>();

    static constexpr std::array<int, 2> arr{1, 2};
    constexpr std::span spn3{arr};
    spn3.first<1>();
    spn3.last<1>();
    spn3.subspan<1, 1>();
    #endif
}

void beginEnd()
{
    std::vector<int> v;

    //cppcheck-suppress ignoredReturnValue
    std::begin(v);
    //cppcheck-suppress ignoredReturnValue
    std::rbegin(v);
    //cppcheck-suppress ignoredReturnValue
    std::cbegin(v);
    //cppcheck-suppress ignoredReturnValue
    std::crbegin(v);

    //cppcheck-suppress ignoredReturnValue
    std::end(v);
    //cppcheck-suppress ignoredReturnValue
    std::rend(v);
    //cppcheck-suppress ignoredReturnValue
    std::cend(v);
    //cppcheck-suppress ignoredReturnValue
    std::crend(v);

    int arr[4];

    //cppcheck-suppress ignoredReturnValue
    std::begin(arr);
    //cppcheck-suppress ignoredReturnValue
    std::rbegin(arr);
    //cppcheck-suppress ignoredReturnValue
    std::cbegin(arr);
    //cppcheck-suppress ignoredReturnValue
    std::crbegin(arr);

    //cppcheck-suppress ignoredReturnValue
    std::end(arr);
    //cppcheck-suppress ignoredReturnValue
    std::rend(arr);
    //cppcheck-suppress ignoredReturnValue
    std::cend(arr);
    //cppcheck-suppress ignoredReturnValue
    std::crend(arr);
}

void smartPtr_get()
{
    std::unique_ptr<int> p;
    //cppcheck-suppress ignoredReturnValue
    p.get();
    //cppcheck-suppress nullPointer
    *p = 1;
}

<<<<<<< HEAD
void smartPtr_get2(std::vector<std::unique_ptr<int>>& v) 
{
    for (auto& u : v) {
        int* p = u.get();
        *p = 0;
    }
=======
void smartPtr_reset()
{
    std::unique_ptr<int> p(new int());
    p.reset(nullptr);
    //cppcheck-suppress nullPointer
    *p = 1;
}

void smartPtr_release()
{
    std::unique_ptr<int> p{ new int() };
    //cppcheck-suppress ignoredReturnValue
    p.release();
    //cppcheck-suppress nullPointer
    *p = 1;
}

void std_vector_data_arithmetic()
{
	std::vector<char> buf;
	buf.resize(1);
	memcpy(buf.data() + 0, "", 1);
>>>>>>> 39f958bc
}<|MERGE_RESOLUTION|>--- conflicted
+++ resolved
@@ -4724,14 +4724,15 @@
     *p = 1;
 }
 
-<<<<<<< HEAD
 void smartPtr_get2(std::vector<std::unique_ptr<int>>& v) 
 {
     for (auto& u : v) {
         int* p = u.get();
         *p = 0;
     }
-=======
+}
+}
+
 void smartPtr_reset()
 {
     std::unique_ptr<int> p(new int());
@@ -4754,5 +4755,4 @@
 	std::vector<char> buf;
 	buf.resize(1);
 	memcpy(buf.data() + 0, "", 1);
->>>>>>> 39f958bc
 }