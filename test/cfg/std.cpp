--- conflicted
+++ resolved
@@ -4925,15 +4925,13 @@
     return ss.str();
 }
 
-<<<<<<< HEAD
 ::std::size_t global_scope_std2() // #12378
 {
     std::vector<::std::size_t> v;
     // cppcheck-suppress containerOutOfBounds
     return v.front();
-=======
+
 void unique_lock_const_ref(std::mutex& m)
 {
     std::unique_lock lock(m);
->>>>>>> 915824a3
 }