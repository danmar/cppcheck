--- conflicted
+++ resolved
@@ -35,11 +35,8 @@
 #include <iostream>
 #include <istream>
 #include <iterator>
-<<<<<<< HEAD
 #include <list>
-=======
 #include <map>
->>>>>>> 8c527bf1
 #include <numeric>
 #include <string_view>
 #include <unordered_map>
