/*
 * Cppcheck - A tool for static C/C++ code analysis
 * Copyright (C) 2007-2023 Cppcheck team.
 *
 * This program is free software: you can redistribute it and/or modify
 * it under the terms of the GNU General Public License as published by
 * the Free Software Foundation, either version 3 of the License, or
 * (at your option) any later version.
 *
 * This program is distributed in the hope that it will be useful,
 * but WITHOUT ANY WARRANTY; without even the implied warranty of
 * MERCHANTABILITY or FITNESS FOR A PARTICULAR PURPOSE.  See the
 * GNU General Public License for more details.
 *
 * You should have received a copy of the GNU General Public License
 * along with this program.  If not, see <http://www.gnu.org/licenses/>.
 */

#include "check.h"
#include "errortypes.h"
#include "preprocessor.h"
#include "settings.h"
#include "fixture.h"
#include "token.h"
#include "tokenize.h"

#include <list>
#include <sstream>
#include <string>


class TestGarbage : public TestFixture {
public:
    TestGarbage() : TestFixture("TestGarbage") {}

private:
    /*const*/ Settings settings = settingsBuilder().debugwarnings().build();

    void run() override {
        settings.severity.fill();
        settings.certainty.fill();

        // don't freak out when the syntax is wrong

        TEST_CASE(final_class_x);
        TEST_CASE(wrong_syntax1);
        TEST_CASE(wrong_syntax2);
        TEST_CASE(wrong_syntax3); // #3544
        TEST_CASE(wrong_syntax4); // #3618
        TEST_CASE(wrong_syntax_if_macro);  // #2518 - if MACRO()
        TEST_CASE(wrong_syntax_class_x_y); // #3585 - class x y { };
        TEST_CASE(wrong_syntax_anonymous_struct);
        TEST_CASE(syntax_case_default);
        TEST_CASE(garbageCode1);
        TEST_CASE(garbageCode2); // #4300
        TEST_CASE(garbageCode3); // #4869
        TEST_CASE(garbageCode4); // #4887
        TEST_CASE(garbageCode5); // #5168
        TEST_CASE(garbageCode6); // #5214
        TEST_CASE(garbageCode7);
        TEST_CASE(garbageCode8); // #5511
        TEST_CASE(garbageCode9); // #5604
        TEST_CASE(garbageCode10); // #6127
        TEST_CASE(garbageCode12);
        TEST_CASE(garbageCode13); // #2607
        TEST_CASE(garbageCode15); // #5203
        TEST_CASE(garbageCode16);
        TEST_CASE(garbageCode17);
        TEST_CASE(garbageCode18);
        TEST_CASE(garbageCode20);
        TEST_CASE(garbageCode21);
        TEST_CASE(garbageCode22);
        TEST_CASE(garbageCode23);
        TEST_CASE(garbageCode24); // #6361
        TEST_CASE(garbageCode25);
        TEST_CASE(garbageCode26);
        TEST_CASE(garbageCode27);
        TEST_CASE(garbageCode28);
        TEST_CASE(garbageCode30); // #5867
        TEST_CASE(garbageCode31); // #6539
        TEST_CASE(garbageCode33); // #6613
        TEST_CASE(garbageCode34); // #6626
        TEST_CASE(garbageCode35); // #2604
        TEST_CASE(garbageCode36); // #6334
        TEST_CASE(garbageCode37); // #5166
        TEST_CASE(garbageCode38); // #6666
        TEST_CASE(garbageCode40); // #6620
        TEST_CASE(garbageCode41); // #6685
        TEST_CASE(garbageCode42); // #5760
        TEST_CASE(garbageCode43); // #6703
        TEST_CASE(garbageCode44); // #6704
        TEST_CASE(garbageCode45); // #6608
        TEST_CASE(garbageCode46); // #6705
        TEST_CASE(garbageCode47); // #6706
        TEST_CASE(garbageCode48); // #6712
        TEST_CASE(garbageCode49); // #6715
        TEST_CASE(garbageCode51); // #6719
        TEST_CASE(garbageCode53); // #6721
        TEST_CASE(garbageCode54); // #6722
        TEST_CASE(garbageCode55); // #6724
        TEST_CASE(garbageCode56); // #6713
        TEST_CASE(garbageCode57); // #6733
        TEST_CASE(garbageCode58); // #6732
        TEST_CASE(garbageCode59); // #6735
        TEST_CASE(garbageCode60); // #6736
        TEST_CASE(garbageCode61);
        TEST_CASE(garbageCode63);
        TEST_CASE(garbageCode64);
        TEST_CASE(garbageCode65);
        TEST_CASE(garbageCode66);
        TEST_CASE(garbageCode68);
        TEST_CASE(garbageCode69);
        TEST_CASE(garbageCode70);
        TEST_CASE(garbageCode71);
        TEST_CASE(garbageCode72);
        TEST_CASE(garbageCode73);
        TEST_CASE(garbageCode74);
        TEST_CASE(garbageCode76);
        TEST_CASE(garbageCode77);
        TEST_CASE(garbageCode78);
        TEST_CASE(garbageCode79);
        TEST_CASE(garbageCode80);
        TEST_CASE(garbageCode81);
        TEST_CASE(garbageCode82);
        TEST_CASE(garbageCode83);
        TEST_CASE(garbageCode84);
        TEST_CASE(garbageCode85);
        TEST_CASE(garbageCode86);
        TEST_CASE(garbageCode87);
        TEST_CASE(garbageCode88);
        TEST_CASE(garbageCode90);
        TEST_CASE(garbageCode91);
        TEST_CASE(garbageCode92);
        TEST_CASE(garbageCode94);
        TEST_CASE(garbageCode95);
        TEST_CASE(garbageCode96);
        TEST_CASE(garbageCode97);
        TEST_CASE(garbageCode98);
        TEST_CASE(garbageCode99);
        TEST_CASE(garbageCode100);
        TEST_CASE(garbageCode101); // #6835
        TEST_CASE(garbageCode102); // #6846
        TEST_CASE(garbageCode103); // #6824
        TEST_CASE(garbageCode104); // #6847
        TEST_CASE(garbageCode105); // #6859
        TEST_CASE(garbageCode106);
        TEST_CASE(garbageCode107);
        TEST_CASE(garbageCode108);
        TEST_CASE(garbageCode109);
        TEST_CASE(garbageCode110);
        TEST_CASE(garbageCode111);
        TEST_CASE(garbageCode112);
        TEST_CASE(garbageCode114); // #2118
        TEST_CASE(garbageCode115); // #5506
        TEST_CASE(garbageCode116); // #5356
        TEST_CASE(garbageCode117); // #6121
        TEST_CASE(garbageCode118); // #5600
        TEST_CASE(garbageCode119); // #5598
        TEST_CASE(garbageCode120); // #4927
        TEST_CASE(garbageCode121); // #2585
        TEST_CASE(garbageCode122); // #6303
        TEST_CASE(garbageCode123);
        TEST_CASE(garbageCode125); // 6782, 6834
        TEST_CASE(garbageCode126); // #6997
        TEST_CASE(garbageCode127); // #6667
        TEST_CASE(garbageCode128); // #7018
        TEST_CASE(garbageCode129); // #7020
        TEST_CASE(garbageCode130); // #7021
        TEST_CASE(garbageCode131); // #7023
        TEST_CASE(garbageCode132); // #7022
        TEST_CASE(garbageCode133);
        TEST_CASE(garbageCode134);
        TEST_CASE(garbageCode135); // #4994
        TEST_CASE(garbageCode136); // #7033
        TEST_CASE(garbageCode137); // #7034
        TEST_CASE(garbageCode138); // #6660
        TEST_CASE(garbageCode139); // #6659
        TEST_CASE(garbageCode140); // #7035
        TEST_CASE(garbageCode141); // #7043
        TEST_CASE(garbageCode142); // #7050
        TEST_CASE(garbageCode143); // #6922
        TEST_CASE(garbageCode144); // #6865
        TEST_CASE(garbageCode146); // #7081
        TEST_CASE(garbageCode147); // #7082
        TEST_CASE(garbageCode148); // #7090
        TEST_CASE(garbageCode149); // #7085
        TEST_CASE(garbageCode150); // #7089
        TEST_CASE(garbageCode151); // #4911
        TEST_CASE(garbageCode152); // travis after 9c7271a5
        TEST_CASE(garbageCode153);
        TEST_CASE(garbageCode154); // #7112
        TEST_CASE(garbageCode156); // #7120
        TEST_CASE(garbageCode157); // #7131
        TEST_CASE(garbageCode158); // #3238
        TEST_CASE(garbageCode159); // #7119
        TEST_CASE(garbageCode160); // #7190
        TEST_CASE(garbageCode161); // #7200
        TEST_CASE(garbageCode162); // #7208
        TEST_CASE(garbageCode163); // #7228
        TEST_CASE(garbageCode164); // #7234
        TEST_CASE(garbageCode165); // #7235
        TEST_CASE(garbageCode167); // #7237
        TEST_CASE(garbageCode168); // #7246
        TEST_CASE(garbageCode169); // #6731
        TEST_CASE(garbageCode170);
        TEST_CASE(garbageCode171);
        TEST_CASE(garbageCode172);
        TEST_CASE(garbageCode173); // #6781
        TEST_CASE(garbageCode174); // #7356
        TEST_CASE(garbageCode175);
        TEST_CASE(garbageCode176); // #7527
        TEST_CASE(garbageCode181);
        TEST_CASE(garbageCode182); // #4195
        TEST_CASE(garbageCode183); // #7505
        TEST_CASE(garbageCode184); // #7699
        TEST_CASE(garbageCode185); // #6011
        TEST_CASE(garbageCode186); // #8151
        TEST_CASE(garbageCode187);
        TEST_CASE(garbageCode188);
        TEST_CASE(garbageCode189); // #8317
        TEST_CASE(garbageCode190); // #8307
        TEST_CASE(garbageCode191); // #8333
        TEST_CASE(garbageCode192); // #8386 (segmentation fault)
        TEST_CASE(garbageCode193); // #8740
        TEST_CASE(garbageCode194); // #8384
        TEST_CASE(garbageCode195); // #8709
        TEST_CASE(garbageCode196); // #8265
        TEST_CASE(garbageCode197); // #8385
        TEST_CASE(garbageCode198); // #8383
        TEST_CASE(garbageCode199); // #8752
        TEST_CASE(garbageCode200); // #8757
        TEST_CASE(garbageCode201); // #8873
        TEST_CASE(garbageCode202); // #8907
        TEST_CASE(garbageCode203); // #8972
        TEST_CASE(garbageCode204);
        TEST_CASE(garbageCode205);
        TEST_CASE(garbageCode206);
        TEST_CASE(garbageCode207); // #8750
        TEST_CASE(garbageCode208); // #8753
        TEST_CASE(garbageCode209); // #8756
        TEST_CASE(garbageCode210); // #8762
        TEST_CASE(garbageCode211); // #8764
        TEST_CASE(garbageCode212); // #8765
        TEST_CASE(garbageCode213); // #8758
        TEST_CASE(garbageCode214);
        TEST_CASE(garbageCode215); // daca@home script with extension .c
        TEST_CASE(garbageCode216); // #7884
        TEST_CASE(garbageCode217); // #10011
        TEST_CASE(garbageCode218); // #8763
        TEST_CASE(garbageCode219); // #10101
        TEST_CASE(garbageCode220); // #6832
        TEST_CASE(garbageCode221);
        TEST_CASE(garbageCode222); // #10763
        TEST_CASE(garbageCode223); // #11639
        TEST_CASE(garbageCode224);

        TEST_CASE(garbageCodeFuzzerClientMode1); // test cases created with the fuzzer client, mode 1

        TEST_CASE(garbageValueFlow);
        TEST_CASE(garbageSymbolDatabase);
        TEST_CASE(garbageAST);
        TEST_CASE(templateSimplifierCrashes);
        TEST_CASE(syntaxErrorFirstToken); // Make sure syntax errors are detected and reported
        TEST_CASE(syntaxErrorLastToken); // Make sure syntax errors are detected and reported
        TEST_CASE(syntaxErrorCase);
        TEST_CASE(syntaxErrorFuzzerCliType1);
        TEST_CASE(cliCode);
        TEST_CASE(enumTrailingComma);

        TEST_CASE(nonGarbageCode1); // #8346
    }

#define checkCodeInternal(code, filename) checkCodeInternal_(code, filename, __FILE__, __LINE__)
    std::string checkCode(const std::string &code, bool cpp = true) {
        // double the tests - run each example as C as well as C++
        const char* const filename = cpp ? "test.cpp" : "test.c";
        const char* const alternatefilename = cpp ? "test.c" : "test.cpp";

        // run alternate check first. It should only ensure stability - so we catch exceptions here.
        try {
            checkCodeInternal(code, alternatefilename);
        } catch (const InternalError&) {}

        return checkCodeInternal(code, filename);
    }

    std::string checkCodeInternal_(const std::string &code, const char* filename, const char* file, int line) {
        Preprocessor preprocessor(settings);

        // tokenize..
        Tokenizer tokenizer(settings, this, &preprocessor);
        std::istringstream istr(code);
        ASSERT_LOC(tokenizer.tokenize(istr, filename), file, line);

        // call all "runChecks" in all registered Check classes
        for (std::list<Check *>::const_iterator it = Check::instances().cbegin(); it != Check::instances().cend(); ++it) {
            (*it)->runChecks(tokenizer, this);
        }

        return tokenizer.tokens()->stringifyList(false, false, false, true, false, nullptr, nullptr);
    }

#define getSyntaxError(code) getSyntaxError_(code, __FILE__, __LINE__)
    std::string getSyntaxError_(const char code[], const char* file, int line) {
        Tokenizer tokenizer(settings, this);
        std::istringstream istr(code);
        try {
            ASSERT_LOC(tokenizer.tokenize(istr, "test.cpp"), file, line);
        } catch (InternalError& e) {
            if (e.id != "syntaxError")
                return "";
            return "[test.cpp:" + std::to_string(e.token->linenr()) + "] " + e.errorMessage;
        }
        return "";
    }


    void final_class_x() {

        const char code[] = "class __declspec(dllexport) x final { };";
        {
            Tokenizer tokenizer(settings, this);
            std::istringstream istr(code);
            ASSERT(tokenizer.tokenize(istr, "test.cpp"));
            ASSERT_EQUALS("", errout_str());
        }
    }

    void wrong_syntax1() {
        {
            const char code[] ="TR(kvmpio, PROTO(int rw), ARGS(rw), TP_(aa->rw;))";
            ASSERT_THROW(checkCode(code), InternalError);
            ASSERT_EQUALS("", errout_str());
        }

        {
            const char code[] ="struct A { template<int> struct { }; };";
            ASSERT_THROW(checkCode(code), InternalError);
        }

        {
            const char code[] ="enum ABC { A,B, typedef enum { C } };";
            ASSERT_THROW(checkCode(code), InternalError);
        }
    }

    void wrong_syntax2() {   // #3504
        const char code[] = "void f() {\n"
                            "    X<int> x;\n"
                            "    Y<int, int, int, int, int, char> y;\n"
                            "}\n"
                            "\n"
                            "void G( template <typename T> class (j) ) {}";

        // don't segfault..
        ASSERT_THROW(checkCode(code), InternalError);
        (void)errout_str(); // we are not interested in the output
    }


    void wrong_syntax3() {   // #3544
        const char code[] = "X #define\n"
                            "{\n"
                            " (\n"
                            "  for(  #endif typedef typedef cb[N] )\n"
                            "        ca[N]; =  cb[i]\n"
                            " )\n"
                            "}";

        Tokenizer tokenizer(settings, this);
        std::istringstream istr(code);
        try {
            ASSERT(tokenizer.tokenize(istr, "test.cpp"));
            assertThrowFail(__FILE__, __LINE__);
        } catch (InternalError& e) {
            ASSERT_EQUALS("syntax error", e.errorMessage);
            ASSERT_EQUALS("syntaxError", e.id);
            ASSERT_EQUALS(4, e.token->linenr());
        }
    }

    void wrong_syntax4() {   // #3618
        const char code[] = "typedef void (x) (int);    return x&";

        ASSERT_THROW(checkCode(code), InternalError);
    }

    void wrong_syntax_if_macro() {
        // #2518 #4171
        ASSERT_THROW(checkCode("void f() { if MACRO(); }"), InternalError);

        // #4668 - note there is no semicolon after MACRO()
        ASSERT_THROW(checkCode("void f() { if (x) MACRO() {} }"), InternalError);

        // #4810 - note there is no semicolon after MACRO()
        ASSERT_THROW(checkCode("void f() { if (x) MACRO() else ; }"), InternalError);
    }

    void wrong_syntax_class_x_y() {
        // #3585
        const char code[] = "class x y { };";

        {
            Tokenizer tokenizer(settings, this);
            std::istringstream istr(code);
            ASSERT(tokenizer.tokenize(istr, "test.c"));
            ASSERT_EQUALS("", errout_str());
        }
        {
            Tokenizer tokenizer(settings, this);
            std::istringstream istr(code);
            ASSERT(tokenizer.tokenize(istr, "test.cpp"));
            ASSERT_EQUALS("[test.cpp:1]: (information) The code 'class x y {' is not handled. You can use -I or --include to add handling of this code.\n", errout_str());
        }
    }

    void wrong_syntax_anonymous_struct() {
        ASSERT_THROW(checkCode("struct { int x; } = {0};"), InternalError);
        ASSERT_THROW(checkCode("struct { int x; } * = {0};"), InternalError);
    }

    void syntax_case_default() {
        ASSERT_THROW(checkCode("void f() {switch (n) { case: z(); break;}}"), InternalError);

        ASSERT_THROW(checkCode("void f() {switch (n) { case;: z(); break;}}"), InternalError);

        ASSERT_THROW(checkCode("void f() {switch (n) { case {}: z(); break;}}"), InternalError);

        ASSERT_THROW(checkCode("void f() {switch (n) { case 0?{1}:{2} : z(); break;}}"), InternalError);

        ASSERT_THROW(checkCode("void f() {switch (n) { case 0?1;:{2} : z(); break;}}"), InternalError);

        ASSERT_THROW(checkCode("void f() {switch (n) { case 0?(1?{3:4}):2 : z(); break;}}"), InternalError);

        //ticket #4234
        ASSERT_THROW(checkCode("( ) { switch break ; { switch ( x ) { case } y break ; : } }"), InternalError);

        //ticket #4267
        ASSERT_THROW(checkCode("f ( ) { switch break; { switch ( x ) { case } case break; -6: ( ) ; } }"), InternalError);

        // Missing semicolon
        ASSERT_THROW(checkCode("void foo () { switch(0) case 0 : default : }"), InternalError);
    }

    void garbageCode1() {
        checkCode("struct x foo_t; foo_t typedef y;");
    }

    void garbageCode2() { //#4300 (segmentation fault)
        TODO_ASSERT_THROW(checkCode("enum { D = 1  struct  { } ; }  s.b = D;"), InternalError);
    }

    void garbageCode3() { //#4849 (segmentation fault in Tokenizer::simplifyStructDecl (invalid code))
        TODO_ASSERT_THROW(checkCode("enum {  D = 2 s ; struct y  { x } ; } { s.a = C ; s.b = D ; }"), InternalError);
    }

    void garbageCode4() { // #4887
        ASSERT_THROW(checkCode("void f ( ) { = a ; if ( 1 ) if = ( 0 ) ; }"), InternalError);
    }

    void garbageCode5() { // #5168
        checkCode("( asm : ; void : );");
    }

    void garbageCode6() { // #5214
        ASSERT_THROW(checkCode("int b = ( 0 ? ? ) 1 : 0 ;"), InternalError);
        ASSERT_THROW(checkCode("int a = int b = ( 0 ? ? ) 1 : 0 ;"), InternalError);
    }

    void garbageCode7() {
        ASSERT_THROW(checkCode("1 (int j) { return return (c) * sizeof } y[1];"), InternalError);
        ASSERT_THROW(checkCode("foo(Args&&...) fn void = { } auto template<typename... bar(Args&&...)"), InternalError);
    }

    void garbageCode8() { // #5604
        TODO_ASSERT_THROW(checkCode("{ enum struct : };"), InternalError);
        TODO_ASSERT_THROW(checkCode("int ScopedEnum{ template<typename T> { { e = T::error }; };\n"
                                    "ScopedEnum1<int> se1; { enum class E : T { e = 0 = e ScopedEnum2<void*> struct UnscopedEnum3 { T{ e = 4 }; };\n"
                                    "arr[(int) E::e]; }; UnscopedEnum3<int> e2 = f()\n"
                                    "{ { e = e1; T::error } int test1 ue2; g() { enum class E { e = T::error }; return E::e; } int test2 = }\n"
                                    "namespace UnscopedEnum { template<typename T> struct UnscopedEnum1 { E{ e = T::error }; }; UnscopedEnum1<int> { enum E : { e = 0 }; };\n"
                                    "UnscopedEnum2<void*> ue3; template<typename T> struct UnscopedEnum3 { enum { }; }; int arr[E::e]; };\n"
                                    "UnscopedEnum3<int> namespace template<typename T> int f() { enum E { e }; T::error }; return (int) E(); } int test1 int g() { enum E { e = E };\n"
                                    "E::e; } int test2 = g<int>(); }"), InternalError);
    }

    void garbageCode9() {
        TODO_ASSERT_THROW(checkCode("enum { e = { } } ( ) { { enum { } } } { e } "), InternalError);
    }

    void garbageCode10() { // #6127
        ASSERT_THROW(checkCode("for( rl=reslist; rl!=NULL; rl=rl->next )"), InternalError);
    }

    void garbageCode12() { // do not crash
        checkCode("{ g; S (void) { struct } { } int &g; }");
        (void)errout_str(); // we do not care about the output
    }

    void garbageCode13() {
        checkCode("struct C {} {} x");
    }

    void garbageCode15() { // Ticket #5203
        ASSERT_THROW(checkCode("int f ( int* r ) { {  int s[2] ; f ( s ) ; if ( ) } }"), InternalError);
    }

    void garbageCode16() {
        checkCode("{ } A() { delete }"); // #6080
    }

    void garbageCode17() {
        ASSERT_THROW(checkCode("void h(int l) {\n"
                               "    while\n" // Don't crash (#3870)
                               "}"), InternalError);
    }

    void garbageCode18() {
        ASSERT_THROW(checkCode("switch(){case}"), InternalError);
    }

    void garbageCode20() {
        // #3953 (valgrind errors on garbage code)
        ASSERT_EQUALS("void f ( 0 * ) ;", checkCode("void f ( 0 * ) ;"));
    }

    void garbageCode21() {
        // Ticket #3486 - Don't crash garbage code
        ASSERT_THROW(checkCode("void f()\n"
                               "{\n"
                               "  (\n"
                               "    x;\n"
                               "    int a, a2, a2*x; if () ;\n"
                               "  )\n"
                               "}"), InternalError);
    }

    void garbageCode22() {
        // Ticket #3480 - Don't crash garbage code
        ASSERT_THROW(checkCode("int f()\n"
                               "{\n"
                               "    return if\n"
                               "}"), InternalError);
    }

    void garbageCode23() {
        //garbage code : don't crash (#3481)
        ASSERT_THROW_EQUALS(checkCode("{\n"
                                      "    if (1) = x\n"
                                      "    else abort s[2]\n"
                                      "}"),
                            InternalError,
                            "syntax error");
    }

    void garbageCode24() {
        // don't crash (example from #6361)
        ASSERT_THROW(checkCode("float buffer[64];\n"
                               "main (void)\n"
                               "{\n"
                               "  char *cptr;\n"
                               "  cptr = (char *)buffer;\n"
                               "  cptr += (-(long int) buffer & (16 * sizeof (float) - 1));\n"
                               "}\n"), InternalError);
        (void)errout_str(); // we do not care about the output
    }

    void garbageCode25() {
        // Ticket #2386 - Segmentation fault upon strange syntax
        ASSERT_THROW(checkCode("void f() {\n"
                               "    switch ( x ) {\n"
                               "        case struct Tree : break;\n"
                               "    }\n"
                               "}"), InternalError);
    }

    void garbageCode26() {
        // See tickets #2518 #2555 #4171
        ASSERT_THROW(checkCode("void f() {\n"
                               "    switch MAKEWORD(1)\n"
                               "    {\n"
                               "    case 0:\n"
                               "        return;\n"
                               "    }\n"
                               "}"), InternalError);
    }

    void garbageCode27() {
        ASSERT_THROW(checkCode("int f() {\n"
                               "    return if\n"
                               "}"), InternalError);
    }

    void garbageCode28() {
        // 5702
        checkCode("struct R1 {\n"
                  "  int a;\n"
                  "  R1 () : a { }\n"
                  "};");
        (void)errout_str(); // we do not care about the output
    }

    void garbageCode30() {
        // simply survive - a syntax error would be even better (#5867)
        checkCode("void f(int x) {\n"
                  " x = 42\n"
                  "}");
        (void)errout_str(); // we do not care about the output
    }

    void garbageCode31() {
        ASSERT_THROW(checkCode("typedef struct{}x[([],)]typedef e y;(y,x 0){}"), InternalError);
    }

    void garbageCode33() { // #6613
        checkCode("main(()B{});");
    }

    // Bug #6626 crash: Token::astOperand2() const ( do while )
    void garbageCode34() {
        const char code[] = "void foo(void) {\n"
                            " do\n"
                            " while (0);\n"
                            "}";
        ASSERT_THROW(checkCode(code), InternalError);
    }

    void garbageCode35() {
        // ticket #2604 segmentation fault
        ASSERT_THROW(checkCode("sizeof <= A"), InternalError);
    }

    void garbageCode36() { // #6334
        ASSERT_THROW(checkCode("{ } < class template < > , { = } ; class... >\n"
                               "struct Y { }\n"
                               "class Types { }\n"
                               "( X < int > \"uses template\" ) ( < ( ) \"uses ;"
                               "( int int ::primary \"uses template\" ) int double \"uses )"
                               "::primary , \"uses template\" ;\n"), InternalError);
    }

    void garbageCode37() {
        // #5166 segmentation fault (invalid code) in lib/checkother.cpp:329 ( void * f { } void b ( ) { * f } )
        checkCode("void * f { } void b ( ) { * f }");
    }

    void garbageCode38() { // Ticket #6666
        checkCode("{ f2 { } } void f3 () { delete[] } { }");
    }

    void garbageCode40() { // #6620
        checkCode("{ ( ) () { virtual } ; { } E } A { : { } ( ) } * const ( ) const { }");
        // test doesn't seem to work on any platform: ASSERT_THROW(checkCode("{ ( ) () { virtual } ; { } E } A { : { } ( ) } * const ( ) const { }", "test.c"), InternalError);
    }

    void garbageCode41() { // #6685
        checkCode(" { } { return } *malloc(__SIZE_TYPE__ size); *memcpy(void n); static * const () { memcpy (*slot, 3); } { (); } { }");
    }

    void garbageCode42() { // #5760
        checkCode("{  } * const ( ) { }");
    }

    void garbageCode43() { // #6703
        checkCode("int { }; struct A<void> a = { }");
    }

    void garbageCode44() { // #6704
        ASSERT_THROW(checkCode("{ { }; }; { class A : }; public typedef b;"), InternalError);
    }

    void garbageCode45() { // #6608
        ASSERT_THROW(checkCode("struct true template < > { = } > struct Types \"s\" ; static_assert < int > ;"), InternalError);
    }

    void garbageCode46() { // #6705
        checkCode(" { bar(char *x); void foo (int ...) { struct } va_list ap; va_start(ap, size); va_arg(ap, (d)); }");
        (void)errout_str(); // we do not care about the output
    }

    void garbageCode47() { // #6706
        checkCode(" { { }; }; * new private: B: B;");
    }

    void garbageCode48() { // #6712
        checkCode(" { d\" ) d ...\" } int main ( ) { ( ) catch ( A a ) { { } catch ( ) \"\" } }");
        (void)errout_str(); // we do not care about the output
    }

    void garbageCode49() { // #6715
        ASSERT_THROW(checkCode(" ( ( ) ) { } ( { ( __builtin_va_arg_pack ( ) ) ; } ) { ( int { ( ) ( ( ) ) } ( ) { } ( ) ) += ( ) }"), InternalError);
    }

    void garbageCode51() { // #6719
        ASSERT_THROW(checkCode(" (const \"C\" ...); struct base { int f2; base (int arg1, int arg2); }; global_base(0x55, 0xff); { ((global_base.f1 0x55) (global_base.f2 0xff)) { } } base::base(int arg1, int arg2) { f2 = }"), InternalError);
    }

    void garbageCode53() { // #6721
        ASSERT_THROW(checkCode("{ { } }; void foo (struct int i) { x->b[i] = = }"), InternalError);
    }

    void garbageCode54() { // #6722
        ASSERT_THROW(checkCode("{ typedef long ((pf) p) (); }"), InternalError);
    }

    void garbageCode55() { // #6724
        ASSERT_THROW(checkCode("() __attribute__((constructor)); { } { }"), InternalError);
    }

    void garbageCode56() { // #6713
        ASSERT_THROW(checkCode("void foo() { int a = 0; int b = ???; }"), InternalError);
    }

    void garbageCode57() { // #6731
        ASSERT_THROW(checkCode("{ } if () try { } catch (...) B::~B { }"), InternalError);
    }

    void garbageCode58() { // #6732, #6762
        ASSERT_THROW(checkCode("{ }> {= ~A()^{} }P { }"), InternalError);
        ASSERT_THROW(checkCode("{= ~A()^{} }P { } { }> is"), InternalError);
    }

    void garbageCode59() { // #6735
        ASSERT_THROW(checkCode("{ { } }; char font8x8[256][8]"), InternalError);
    }

    void garbageCode60() { // #6736
        ASSERT_THROW(checkCode("{ } { } typedef int int_array[]; int_array &right ="), InternalError);
    }

    void garbageCode61() { // #6737
        ASSERT_THROW(checkCode("{ (const U&) }; { }; { }; struct U : virtual public"), InternalError);
    }

    void garbageCode63() { // #6739
        ASSERT_THROW(checkCode("{ } { } typedef int u_array[]; typedef u_array &u_array_ref; (u_array_ref arg) { } u_array_ref u_array_ref_gbl_obj0"), InternalError);
    }

    void garbageCode64() { // #6740
        ASSERT_THROW(checkCode("{ } foo(void (*bar)(void))"), InternalError);
    }

    void garbageCode65() { // #6741
        // TODO write some syntax error
        checkCode("{ } { } typedef int u_array[]; typedef u_array &u_array_ref; (u_array_ref arg) { } u_array_ref");
    }

    void garbageCode66() { // #6742
        ASSERT_THROW(checkCode("{ { } }; { { } }; { }; class bar : public virtual"), InternalError);
    }

    void garbageCode68() { // #6745
        checkCode("(int a[3]); typedef void (*fp) (void); fp");
    }

    void garbageCode69() { // #6746
        ASSERT_THROW(checkCode("{ (make_mess, aux); } typedef void F(void); aux(void (*x)()) { } (void (*y)()) { } F*"), InternalError);
    }

    void garbageCode70() { // #6747
        ASSERT_THROW(checkCode("{ } __attribute__((constructor)) void"), InternalError);
    }

    void garbageCode71() { // #6748
        ASSERT_THROW(checkCode("( ) { } typedef void noattr_t ( ) ; noattr_t __attribute__ ( )"), InternalError);
    }

    void garbageCode72() { // #6749
        ASSERT_THROW(checkCode("{ } { } typedef void voidfn(void); <voidfn&"), InternalError);
    }

    void garbageCode73() { // #6750
        ASSERT_THROW(checkCode("typedef int IRT[2]; IRT&"), InternalError);
    }

    void garbageCode74() { // #6751
        ASSERT_THROW(checkCode("_lenraw(const char* digits) { } typedef decltype(sizeof(0)) { } operator"), InternalError);
        (void)errout_str(); // we do not care about the output
    }

    void garbageCode76() { // #6754
        ASSERT_THROW(checkCode(" ( ) ( ) { ( ) [ ] } TEST ( ) { ( _broadcast_f32x4 ) ( ) ( ) ( ) ( ) if ( ) ( ) ; } E mask = ( ) [ ] ( ) res1.x ="), InternalError);
    }

    void garbageCode77() { // #6755
        ASSERT_THROW(checkCode("void foo (int **p) { { { };>= } } unsigned *d = (b b--) --*d"), InternalError);
    }

    void garbageCode78() { // #6756
        ASSERT_THROW(checkCode("( ) { [ ] } ( ) { } const_array_of_int ( ) { } typedef int A [ ] [ ] ; A a = { { } { } }"), InternalError);
        (void)errout_str(); // we do not care about the output
    }

    void garbageCode79() { // #6757
        ASSERT_THROW(checkCode("{ } { } typedef void ( func_type ) ( ) ; func_type & ( )"), InternalError);
    }

    void garbageCode80() { // #6759
        ASSERT_THROW(checkCode("( ) { ; ( ) ; ( * ) [ ] ; [ ] = ( ( ) ( ) h ) ! ( ( ) ) } { ; } { } head heads [ ] = ; = & heads [ 2 ]"), InternalError);
    }

    void garbageCode81() { // #6760
        ASSERT_THROW(checkCode("{ } [ ] { ( ) } { } typedef void ( *fptr1 ) ( ) const"), InternalError);
    }

    void garbageCode82() { // #6761
        ASSERT_THROW(checkCode("p(\"Hello \" 14) _yn(const size_t) typedef bool pfunk (*pfunk)(const size_t)"), InternalError);
    }

    void garbageCode83() { // #6771
        ASSERT_THROW(checkCode("namespace A { class } class A { friend C ; } { } ;"), InternalError);
    }

    void garbageCode84() { // #6780
        ASSERT_THROW(checkCode("int main ( [ ] ) { " " [ ] ; int i = 0 ; do { } ; } ( [ ] ) { }"), InternalError); // do not crash
    }

    void garbageCode85() { // #6784
        checkCode("{ } { } typedef void ( *VoidFunc() ) ( ) ; VoidFunc"); // do not crash
    }

    void garbageCode86() { // #6785
        ASSERT_THROW(checkCode("{ } typedef char ( *( X ) ( void) , char ) ;"), InternalError); // do not crash
    }

    void garbageCode87() { // #6788
        ASSERT_THROW(checkCode("((X (128))) (int a) { v[ = {} (x 42) a] += }"), InternalError); // do not crash
    }

    void garbageCode88() { // #6786
        ASSERT_THROW(checkCode("( ) { ( 0 ) { ( ) } } g ( ) { i( ( false ?) ( ) : 1 ) ; } ;"), InternalError); // do not crash
    }

    void garbageCode90() { // #6790
        ASSERT_THROW(checkCode("{ } { } typedef int u_array [[ ] ; typedef u_array & u_array_ref] ( ) { } u_array_ref_gbl_obj0"), InternalError); // do not crash
    }

    void garbageCode91() { // #6791
        ASSERT_THROW(checkCode("typedef __attribute__((vector_size (16))) { return[ (v2df){ } ;] }"), InternalError); // throw syntax error
    }

    void garbageCode92() { // #6792
        ASSERT_THROW(checkCode("template < typename _Tp ( ( ) ; _Tp ) , decltype > { } { ( ) ( ) }"), InternalError); // do not crash
    }

    void garbageCode94() { // #6803
        //checkCode("typedef long __m256i __attribute__ ( ( ( ) ) )[ ; ( ) { } typedef __m256i __attribute__ ( ( ( ) ) ) < ] ( ) { ; }");
        ASSERT_THROW(checkCode("typedef long __m256i __attribute__ ( ( ( ) ) )[ ; ( ) { } typedef __m256i __attribute__ ( ( ( ) ) ) < ] ( ) { ; }"), InternalError);
    }

    void garbageCode95() { // #6804
        ASSERT_THROW(checkCode("{ } x x ; { } h h [ ] ( ) ( ) { struct x ( x ) ; int __attribute__ ( ) f ( ) { h - > first = & x ; struct x * n = h - > first ; ( ) n > } }"), InternalError); // do not crash
    }

    void garbageCode96() { // #6807
        ASSERT_THROW(checkCode("typedef J J[ ; typedef ( ) ( ) { ; } typedef J J ;] ( ) ( J cx ) { n } ;"), InternalError); // throw syntax error
    }

    void garbageCode97() { // #6808
        ASSERT_THROW(checkCode("namespace A {> } class A{ { }} class A : T< ;"), InternalError);
    }

    void garbageCode98() { // #6838
        ASSERT_THROW(checkCode("for (cocon To::ta@Taaaaaforconst oken aaaaaaaaaaaa5Dl()\n"
                               "const unsigned in;\n"
                               "fon *tok = f);.s(Token i = d-)L;"), InternalError);
    }

    void garbageCode99() { // #6726
        ASSERT_THROW(checkCode("{ xs :: i(:) ! ! x/5 ! !\n"
                               "i, :: a :: b integer, } foo2(x) :: j(:)\n"
                               "b type(*), d(:), a x :: end d(..), foo end\n"
                               "foo4 b d(..), a a x type(*), b foo2 b"), InternalError);
    }

    void garbageCode100() { // #6840
        ASSERT_THROW(checkCode("( ) { ( i< ) } int foo ( ) { int i ; ( for ( i => 1 ) ; ) }"), InternalError);
    }

    void garbageCode101() { // #6835
        // Reported case
        ASSERT_THROW(checkCode("template < class , =( , int) X = 1 > struct A { } ( ) { = } [ { } ] ( ) { A < void > 0 }"), InternalError);
        // Reduced case
        ASSERT_THROW(checkCode("template < class =( , ) X = 1> struct A {}; A<void> a;"), InternalError);
    }

    void garbageCode102() { // #6846
        checkCode("struct Object { ( ) ; Object & operator= ( Object ) { ( ) { } if ( this != & b ) } }");
        (void)errout_str(); // we do not care about the output
    }

    void garbageCode103() { // #6824
        ASSERT_THROW(checkCode("a f(r) int * r; { { int s[2]; [f(s); if () ]  } }"), InternalError);
    }

    void garbageCode104() { // #6847
        ASSERT_THROW(checkCode("template < Types > struct S {> ( S < ) S >} { ( ) { } } ( ) { return S < void > ( ) } { ( )> >} { ( ) { } } ( ) { ( ) }"), InternalError);
    }

    void garbageCode105() { // #6859
        ASSERT_THROW(checkCode("void foo (int i) { int a , for (a 1; a( < 4; a++) if (a) (b b++) (b);) n++; }"), InternalError);
    }

    void garbageCode106() { // #6880
        ASSERT_THROW(checkCode("[ ] typedef typedef b_array b_array_ref [ ; ] ( ) b_array_ref b_array_ref_gbl_obj0 { ; { b_array_ref b_array_ref_gbl_obj0 } }"), InternalError);
    }

    void garbageCode107() { // #6881
        TODO_ASSERT_THROW(checkCode("enum { val = 1{ }; { const} }; { } Bar { const int A = val const } ;"), InternalError);
    }

    void garbageCode108() { //  #6895 "segmentation fault (invalid code) in CheckCondition::isOppositeCond"
        ASSERT_THROW(checkCode("A( ) { } bool f( ) { ( ) F; ( ) { ( == ) if ( !=< || ( !A( ) && r[2] ) ) ( !A( ) ) ( ) } }"), InternalError);
    }

    void garbageCode109() { //  #6900 "segmentation fault (invalid code) in CheckStl::runSimplifiedChecks"
        checkCode("( *const<> (( ) ) { } ( *const ( ) ( ) ) { } ( * const<> ( size_t )) ) { } ( * const ( ) ( ) ) { }");
        (void)errout_str(); // we do not care about the output
    }

    void garbageCode110() { //  #6902 "segmentation fault (invalid code) in CheckStl::string_c_str"
        ASSERT_THROW(checkCode("( *const<> ( size_t ) ; foo ) { } * ( *const ( size_t ) ( ) ;> foo )< { }"), InternalError);
    }

    void garbageCode111() { //  #6907
        TODO_ASSERT_THROW(checkCode("enum { FOO = 1( ,) } {{ FOO }} ;"), InternalError);
    }

    void garbageCode112() { //  #6909
        TODO_ASSERT_THROW(checkCode("enum { FOO = ( , ) } {{ }}>> enum { FOO< = ( ) } { { } } ;"), InternalError);
    }

    void garbageCode114() { // #2118
        checkCode("Q_GLOBAL_STATIC_WITH_INITIALIZER(Qt4NodeStaticData, qt4NodeStaticData, {\n"
                  "    for (unsigned i = 0 ; i < count; i++) {\n"
                  "    }\n"
                  "});");
    }

    void garbageCode115() { // #5506
        ASSERT_THROW(checkCode("A template < int { int = -1 ; } template < int N > struct B { int [ A < N > :: zero ] ;  } ; B < 0 > b ;"), InternalError);
    }

    void garbageCode116() { // #5356
        ASSERT_THROW(checkCode("struct template<int { = }; > struct B { }; B < 0 > b;"), InternalError);
    }

    void garbageCode117() { // #6121
        TODO_ASSERT_THROW(checkCode("enum E { f = {} };\n"
                                    "int a = f;"), InternalError);
    }

    void garbageCode118() { // #5600 - missing include causes invalid enum
        ASSERT_THROW(checkCode("enum {\n"
                               "    NUM_OPCODES =\n"
                               // #include "definition"
                               "};\n"
                               "struct bytecode {};\n"
                               "jv jq_next() { opcode = ((opcode) +NUM_OPCODES);\n"
                               "}"), InternalError);
    }

    void garbageCode119() { // #5598
        checkCode("{ { void foo() { struct }; template <typename> struct S { Used x; void bar() } auto f = [this] { }; } };");
        (void)errout_str(); // we do not care about the output
    }

    void garbageCode120() { // #4927
        checkCode("int main() {\n"
                  "   return 0\n"
                  "}");
        ASSERT_EQUALS("", errout_str());
    }

    void garbageCode121() { // #2585
        ASSERT_THROW(checkCode("abcdef?" "?<"
                               "123456?" "?>"
                               "+?" "?="), InternalError);
    }

    void garbageCode122() { // #6303
        checkCode("void foo() {\n"
                  "char *a = malloc(10);\n"
                  "a[0]\n"
                  "}");
        (void)errout_str(); // we do not care about the output
    }

    void garbageCode123() {
        checkCode("namespace pr16989 {\n"
                  "    class C {\n"
                  "        C tpl_mem(T *) { return }\n"
                  "    };\n"
                  "}");
        (void)errout_str(); // we do not care about the output
    }

    void garbageCode125() {
        ASSERT_THROW(checkCode("{ T struct B : T valueA_AA ; } T : [ T > ( ) { B } template < T > struct A < > : ] { ( ) { return valueA_AC struct { : } } b A < int > AC ( ) a_aa.M ; ( ) ( ) }"), InternalError);
        ASSERT_THROW(checkCode("template < Types > struct S :{ ( S < ) S >} { ( ) { } } ( ) { return S < void > ( ) }"),
                     InternalError);
    }

    void garbageCode126() {
        ASSERT_THROW(checkCode("{ } float __ieee754_sinhf ( float x ) { float t , , do { gf_u ( jx ) { } ( 0 ) return ; ( ) { } t } ( 0x42b17180 ) { } }"),
                     InternalError);
    }

    void garbageCode127() { // #6667
        checkCode("extern \"C\" int printf(const char* fmt, ...);\n"
                  "class A {\n"
                  "public:\n"
                  "  int Var;\n"
                  "  A(int arg) { Var = arg; }\n"
                  "  ~A() { printf(\"A d'tor\\n\"); }\n"
                  "};\n"
                  " const A& foo(const A& arg) { return arg; }\n"
                  " foo(A(12)).Var");
        (void)errout_str(); // we do not care about the output
    }

    void garbageCode128() {
        TODO_ASSERT_THROW(checkCode("enum { FOO = ( , ) } {{ }} enum {{ FOO << = } ( ) } {{ }} ;"),
                          InternalError);
    }

    void garbageCode129() {
        ASSERT_THROW(checkCode("operator - ( { } typedef typename x ; ( ) ) { ( { { ( ( ) ) } ( { } ) } ) }"),
                     InternalError);
    }

    void garbageCode130() {
        TODO_ASSERT_THROW(checkCode("enum { FOO = ( , ){ } { { } } { { FOO} = } ( ) } { { } } enumL\" ( enumL\" { { FOO } ( ) } { { } } ;"),
                          InternalError);
    }

    void garbageCode131() {
        ASSERT_THROW(checkCode("( void ) { ( ) } ( ) / { ( ) }"), InternalError);
        // actually the invalid code should trigger an syntax error...
    }

    void garbageCode132() { // #7022
        ASSERT_THROW(checkCode("() () { } { () () ({}) i() } void i(void(*ptr) ()) { ptr(!) () }"), InternalError);
    }

    void garbageCode133() {
        ASSERT_THROW(checkCode("void f() {{}"), InternalError);

        ASSERT_THROW(checkCode("void f()) {}"), InternalError);

        ASSERT_THROW(checkCode("void f()\n"
                               "{\n"
                               " foo(;\n"
                               "}\n"), InternalError);

        ASSERT_THROW(checkCode("void f()\n"
                               "{\n"
                               " for(;;){ foo();\n"
                               "}\n"), InternalError);

        ASSERT_THROW(checkCode("void f()\n"
                               "{\n"
                               " a[10;\n"
                               "}\n"), InternalError);

        {
            const char code[] = "{\n"
                                "   a(\n" // <- error
                                "}\n"
                                "{\n"
                                "   b());\n"
                                "}\n";
            ASSERT_EQUALS("[test.cpp:2] Unmatched '('. Configuration: ''.", getSyntaxError(code));
        }

        {
            const char code[] = "void f() {\n"
                                "   int x = 3) + 0;\n" // <- error: unmatched )
                                "}\n";
            ASSERT_EQUALS("[test.cpp:2] Unmatched ')'. Configuration: ''.", getSyntaxError(code));
        }

        {
            const char code[] = "void f() {\n"
                                "   int x = (3] + 0;\n" // <- error: unmatched ]
                                "}\n";
            ASSERT_EQUALS("[test.cpp:2] Unmatched ']'. Configuration: ''.", getSyntaxError(code));
        }

        {
            const char code[] = "void f() {\n" // <- error: unmatched {
                                "   {\n"
                                "}\n";
            ASSERT_EQUALS("[test.cpp:1] Unmatched '{'. Configuration: ''.", getSyntaxError(code));
        }
    }

    void garbageCode134() {
        // Ticket #5605, #5759, #5762, #5774, #5823, #6059
        ASSERT_THROW(checkCode("foo() template<typename T1 = T2 = typename = unused, T5 = = unused> struct tuple Args> tuple<Args...> { } main() { foo<int,int,int,int,int,int>(); }"), InternalError);
        ASSERT_THROW(checkCode("( ) template < T1 = typename = unused> struct Args { } main ( ) { foo < int > ( ) ; }"), InternalError);
        ASSERT_THROW(checkCode("() template < T = typename = x > struct a {} { f <int> () }"), InternalError);
        ASSERT_THROW(checkCode("template < T = typename = > struct a { f <int> }"), InternalError);
        checkCode("struct S { int i, j; }; "
                  "template<int S::*p, typename U> struct X {}; "
                  "X<&S::i, int> x = X<&S::i, int>(); "
                  "X<&S::j, int> y = X<&S::j, int>();");
        (void)errout_str(); // we are not interested in the output
        checkCode("template <typename T> struct A {}; "
                  "template <> struct A<void> {}; "
                  "void foo(const void* f = 0) {}");
        checkCode("template<typename... T> struct A { "
                  "  static const int s = 0; "
                  "}; "
                  "A<int> a;");
        checkCode("template<class T, class U> class A {}; "
                  "template<class T = A<int, int> > class B {}; "
                  "template<class T = B<int> > class C { "
                  "    C() : _a(0), _b(0) {} "
                  "    int _a, _b; "
                  "};");
        checkCode("template<class... T> struct A { "
                  "  static int i; "
                  "}; "
                  "void f() { A<int>::i = 0; }");
        (void)errout_str(); // we are not interested in the output
    }

    void garbageCode135() { // #4994
        checkCode("long f () {\n"
                  "  return a >> extern\n"
                  "}\n"
                  "long a = 1 ;\n"
                  "long b = 2 ;");
        (void)errout_str(); // we are not interested in the output
    }

    void garbageCode136() { // #7033
        ASSERT_THROW(checkCode("{ } () { void f() { node_t * n; for (; -n) {} } } { }"),
                     InternalError);
    }

    void garbageCode137() { // #7034
        ASSERT_THROW(checkCode("\" \" typedef signed char f; \" \"; void a() { f * s = () &[]; (; ) (; ) }"), InternalError);
    }

    void garbageCode138() { // #6660
        checkCode("CS_PLUGIN_NAMESPACE_BEGIN(csparser)\n"
                  "{\n"
                  "    struct foo\n"
                  "    {\n"
                  "      union\n"
                  "      {};\n"
                  "    } halo;\n"
                  "}\n"
                  "CS_PLUGIN_NAMESPACE_END(csparser)");
        (void)errout_str(); // we are not interested in the output
    }

    void garbageCode139() { // #6659 heap user after free: kernel: sm750_accel.c
        ASSERT_THROW(checkCode("void hw_copyarea() {\n"
                               "   de_ctrl = (nDirection == RIGHT_TO_LEFT) ?\n"
                               "    ( (0 & ~(((1 << (1 - (0 ? DE_CONTROL_DIRECTION))) - 1) << (0 ? DE_CONTROL_DIRECTION))) )\n"
                               "    : 42;\n"
                               "}"), InternalError);
    }

    void garbageCode140() { // #7035
        ASSERT_THROW(checkCode("int foo(int align) { int off(= 0 % align;  return off) ? \\ align - off  :  0;  \\ }"), InternalError);
    }

    void garbageCode141() { // #7043
        TODO_ASSERT_THROW(checkCode("enum { X = << { X } } enum { X = X } = X ;"), InternalError);
    }

    void garbageCode142() { // #7050
        ASSERT_THROW(checkCode("{ } (  ) { void mapGraphs ( ) { node_t * n ; for (!oid n ) { } } } { }"), InternalError);
    }

    void garbageCode143() { // #6922
        ASSERT_THROW(checkCode("void neoProgramShadowRegs() {\n"
                               "    int i;\n"
                               "    Bool noProgramShadowRegs;\n"
                               "    if (noProgramShadowRegs) {\n"
                               "    } else {\n"
                               "        switch (nPtr->NeoPanelWidth) {\n"
                               "        case 1280:\n"
                               "            VGAwCR(0x64,0x?? );\n"
                               "        }\n"
                               "    }\n"
                               "}"), InternalError);
    }

    void garbageCode144() { // #6865
        ASSERT_THROW(checkCode("template < typename > struct A { } ; template < typename > struct A < INVALID > : A < int[ > { }] ;"), InternalError);
    }

    void garbageCode146() { // #7081
        ASSERT_THROW(checkCode("void foo() {\n"
                               "    ? std::cout << pow((, 1) << std::endl;\n"
                               "    double <ip = NUO ip) << std::end;\n"
                               "}"), InternalError);
    }

    void garbageCode147() { // #7082
        ASSERT_THROW(checkCode("free(3();\n"
                               "$  vWrongAllocp1) test1<int, -!>() ^ {\n"
                               "    int *p<ynew int[n];\n"
                               "    delete[]p;\n"
                               "    int *p1 = (int*)malloc(n*sizeof(int));\n"
                               "    free(p1);\n"
                               "}\n"
                               "void est2() {\n"
                               "    for (int ui = 0; ui < 1z; ui++)\n"
                               "        ;\n"
                               "}"), InternalError);

        ASSERT_THROW(checkCode("; void f ^ { return } int main ( ) { }"), InternalError); // #4941
    }

    void garbageCode148() { // #7090
        ASSERT_THROW(checkCode("void f_1() {\n"
                               "    typedef S0 b[][1][1] != 0\n"
                               "};\n"
                               "b[K][0] S0 b[][1][1] != 4{ 0 };\n"
                               "b[0][0]"), InternalError);
    }

    void garbageCode149() { // #7085
        checkCode("int main() {\n"
                  "    for (j = 0; j < 1; j)\n"
                  "        j6;\n"
                  "}");
    }

    void garbageCode150() { // #7089
        ASSERT_THROW(checkCode("class A {\n"
                               "    pl vFoo() {\n"
                               "        A::\n"
                               "    };\n"
                               "    A::\n"
                               "}\n"), InternalError);
    }

    void garbageCode151() { // #4911 - bad simplification => don't crash
        checkCode("void f() {\n"
                  "    int a;\n"
                  "    do { a=do_something() } while (a);\n"
                  "}");
    }

    void garbageCode152() { // happened in travis, originally from llvm clang code
        const char* code = "template <bool foo = std::value &&>\n"
                           "static std::string foo(char *Bla) {\n"
                           "    while (Bla[1] && Bla[1] != ',') }\n";
        checkCode(code);
        (void)errout_str(); // we are not interested in the output
    }

    void garbageCode153() {
        TODO_ASSERT_THROW(checkCode("enum { X = << { X } } { X X } enum { X = << { ( X ) } } { } X */"), InternalError);
    }

    void garbageCode154() {
        checkCode("\"abc\"[];");
    }

    void garbageCode156() { // #7120
        ASSERT_THROW(checkCode("struct {}a; d f() { c ? : } {}a.p"), InternalError);
    }

    void garbageCode157() { // #7131
        ASSERT_THROW(checkCode("namespace std {\n"
                               "  template < typename >\n"
                               "  void swap();\n"
                               "}"
                               "template std::swap\n"), InternalError);
    }

    void garbageCode158() { // #3238
        checkCode("__FBSDID(\"...\");");
    }

    void garbageCode159() { // #7119
        ASSERT_THROW(checkCode("({}typedef typename x;typename x!){({{}()})}"), InternalError);
    }

    void garbageCode160() { // #7190
        ASSERT_THROW(checkCode("f(a,b,c,d)float [  a[],d;int ]  b[],c;{} "), InternalError); // don't hang
    }


    void garbageCodeFuzzerClientMode1() {
        ASSERT_THROW(checkCode("void f() { x= name2 & name3 name2 = | 0.1 , | 0.1 , | 0.1 name4 <= >( ); }"), InternalError);
        ASSERT_THROW(checkCode("void f() { x = , * [ | + 0xff | > 0xff]; }"), InternalError);
        ASSERT_THROW(checkCode("void f() {  x = , | 0xff , 0.1 < ; }"), InternalError);
        ASSERT_THROW(checkCode("void f() { x = [ 1 || ] ; }"), InternalError);
        ASSERT_THROW(checkCode("void f1() { x = name6 1 || ? name3 [  ( 1 || +) ] ; }"), InternalError);
    }

    void garbageValueFlow() {
        // #6089
        const char* code = "{} int foo(struct, x1, struct x2, x3, int, x5, x6, x7)\n"
                           "{\n"
                           "    (foo(s, , 2, , , 5, , 7)) abort()\n"
                           "}\n";
        ASSERT_THROW(checkCode(code), InternalError);

        // 6122 survive garbage code
        code = "; { int i ; for ( i = 0 ; = 123 ; ) - ; }";
        ASSERT_THROW(checkCode(code), InternalError);

        code = "void f1() { for (int n = 0 n < 10 n++); }";
        ASSERT_THROW(checkCode(code), InternalError);
    }

    void garbageSymbolDatabase() {
        checkCode("void f( { u = 1 ; } ) { }");

        ASSERT_THROW(checkCode("{ }; void namespace A::f; { g() { int } }"), InternalError);

        ASSERT_THROW(checkCode("class Foo {}; class Bar : public Foo"), InternalError);

        checkCode("YY_DECL { switch (yy_act) {\n"
                  "    case 65: YY_BREAK\n"
                  "    case YY_STATE_EOF(block):\n"
                  "        yyterminate();\n"
                  "} }"); // #5663
        (void)errout_str(); // we are not interested in the output
    }

    void garbageAST() {
        ASSERT_THROW(checkCode("N 1024 float a[N], b[N + 3], c[N]; void N; (void) i;\n"
                               "int #define for (i = avx_test i < c[i]; i++)\n"
                               "b[i + 3] = a[i] * {}"), InternalError); // Don't hang (#5787)

        checkCode("START_SECTION([EXTRA](bool isValid(const String &filename)))"); // Don't crash (#5991)

        // #8352
        ASSERT_THROW(checkCode("else return % name5 name2 - =name1 return enum | { - name3 1 enum != >= 1 >= ++ { { || "
                               "{ return return { | { - name3 1 enum != >= 1 >= ++ { name6 | ; ++}}}}}}}"), InternalError);
        ASSERT_THROW(checkCode("else return % name5 name2 - =name1 return enum | { - name3 1 enum != >= 1 >= ++ { { || "
                               "{ return return { | { - name3 1 enum != >= 1 >= ++ { { || ; ++}}}}}}}}"), InternalError);
    }

    void templateSimplifierCrashes() {
        checkCode( // #5950
            "struct A {\n"
            "  template <class T> operator T*();\n"
            "};\n"
            "\n"
            "template <> A::operator char*(){ return 0; } // specialization\n"
            "\n"
            "int main() {\n"
            "  A a;\n"
            "  int *ip = a.operator int*();\n"
            "}\n"
            "\n"
            "namespace PR5742 {\n"
            "  template <class T> struct A { };\n"
            "  struct S {\n"
            "    template <class T> operator T();\n"
            "  } s;\n"
            "  void f() {\n"
            "    s.operator A<A<int> >();\n"
            "  }\n"
            "}");

        checkCode( // #6034
            "template<template<typename...> class T, typename... Args>\n"
            "struct foo<T<Args...> > {\n"
            "    const bool value = true;\n"
            "};\n"
            "\n"
            "template<int I>\n"
            "struct int_\n"
            "{};\n"
            "\n"
            "int main() {\n"
            "  foo<int_<0> >::value;\n"
            "}");

        checkCode( // #6117
            "template <typename ...> struct something_like_tuple\n"
            "{};\n"
            "template <typename, typename> struct is_last {\n"
            "  static const bool value = false;\n"
            "};\n"
            "template <typename T, template <typename ...> class Tuple, typename ... Head>\n"
            "struct is_last<T, Tuple<Head ..., T>>\n"
            "{\n"
            "  static const bool value = true;\n"
            "};\n"
            "\n"
            "#define SA(X) static_assert (X, #X)\n"
            "\n"
            "typedef something_like_tuple<char, int, float> something_like_tuple_t;\n"
            "SA ((is_last<float, something_like_tuple_t>::value == false));\n"
            "SA ((is_last<int, something_like_tuple_t>::value == false));");
        (void)errout_str(); // we are not interested in the output

        checkCode( // #6225
            "template <typename...>\n"
            "void templ_fun_with_ty_pack() {}\n"
            "\n"
            "namespace PR20047 {\n"
            "        template <typename T>\n"
            "        struct A {};\n"
            "        using AliasA = A<T>;\n"
            "}");

        // #3449
        ASSERT_EQUALS("template < typename T > struct A ;\n"
                      "struct B { template < typename T > struct C } ;\n"
                      "{ } ;",
                      checkCode("template<typename T> struct A;\n"
                                "struct B { template<typename T> struct C };\n"
                                "{};"));
    }
    void garbageCode161() {
        //7200
        ASSERT_THROW(checkCode("{ }{ if () try { } catch (...)} B : : ~B { }"), InternalError);
    }

    void garbageCode162() {
        //7208
        ASSERT_THROW(checkCode("return <<  >>  x return <<  >>  x ", false), InternalError);
    }

    void garbageCode163() {
        //7228
        ASSERT_THROW(checkCode("typedef s f[](){typedef d h(;f)}", false), InternalError);
    }

    void garbageCode164() {
        //7234
        ASSERT_THROW(checkCode("class d{k p;}(){d::d():B<()}"), InternalError);
    }

    void garbageCode165() {
        //7235
        ASSERT_THROW(checkCode("for(;..)", false),InternalError);
    }

    void garbageCode167() {
        //7237
        ASSERT_THROW(checkCode("class D00i000{:D00i000::}i"),InternalError);
    }

    void garbageCode168() {
        // 7246
        checkCode("long foo(void) { return *bar; }", false);
    }

    void garbageCode169() {
        // 6713
        ASSERT_THROW(checkCode("( ) { ( ) ; { return } switch ( ) i\n"
                               "set case break ; default: ( ) }", false), InternalError);
    }

    void garbageCode170() {
        // 7255
        ASSERT_THROW(checkCode("d i(){{f*s=typeid(()0,)}}", false), InternalError);
    }

    void garbageCode171() {
        // 7270
        ASSERT_THROW(checkCode("(){case()?():}:", false), InternalError);
    }

    void garbageCode172() {
        // #7357
        ASSERT_THROW(checkCode("p<e T=l[<]<>>,"), InternalError);
    }

    void garbageCode173() {
        // #6781  heap corruption ;  TemplateSimplifier::simplifyTemplateInstantiations
        ASSERT_THROW(checkCode(" template < Types > struct S : >( S < ...Types... > S <) > { ( ) { } } ( ) { return S < void > ( ) }"), InternalError);
    }

    void garbageCode174() { // #7356
        ASSERT_THROW(checkCode("{r e() { w*constD = (())D = cast< }}"), InternalError);
    }

    void garbageCode175() { // #7027
        ASSERT_THROW(checkCode("int f() {\n"
                               "  int i , j;\n"
                               "  for ( i = t3 , i < t1 ; i++ )\n"
                               "    for ( j = 0 ; j < = j++ )\n"
                               "        return t1 ,\n"
                               "}"), InternalError);
    }

    void garbageCode176() { // #7527
        checkCode("class t { { struct } enum class f : unsigned { q } b ; operator= ( T ) { switch ( b ) { case f::q: } } { assert ( b ) ; } } { ; & ( t ) ( f::t ) ; } ;");
        (void)errout_str(); // we are not interested in the output
    }

    void garbageCode181() {
        ASSERT_THROW(checkCode("int test() { int +; }"), InternalError);
    }

    // #4195 - segfault for "enum { int f ( ) { return = } r = f ( ) ; }"
    void garbageCode182() {
        ASSERT_THROW(checkCode("enum { int f ( ) { return = } r = f ( ) ; }"), InternalError);
    }
    // #7505 - segfault
    void garbageCode183() {
        ASSERT_THROW(checkCode("= { int } enum return { r = f() f(); }"), InternalError);
    }

    void garbageCode184() { // #7699
        ASSERT_THROW(checkCode("unsigned int AquaSalSystem::GetDisplayScreenCount() {\n"
                               "    NSArray* pScreens = [NSScreen screens];\n"
                               "    return pScreens ? [pScreens count] : 1;\n"
                               "}"), InternalError);
    }

    void garbageCode185() { // #6011 crash in libreoffice failure to create proper AST
        checkCode(
            "namespace binfilter\n"
            "{\n"
            "       BOOL EnhWMFReader::ReadEnhWMF()\n"
            "       {\n"
            "               pOut->CreateObject( nIndex, GDI_BRUSH, new WinMtfFillStyle( ReadColor(), ( nStyle == BS_HOLLOW ) ? TRUE : FALSE ) );\n"
            "               return bStatus;\n"
            "       };\n"
            "}");
        (void)errout_str(); // we are not interested in the output
    }

    // #8151 - segfault due to incorrect template syntax
    void garbageCode186() {
        ASSERT_THROW(checkCode("A<B<><>C"), InternalError);
    }

    void garbageCode187() { // # 8152 - segfault in handling
        const std::string inp("0|\0|0>;\n", 8);
        ASSERT_THROW(checkCode(inp), InternalError);

        checkCode("template<class T> struct S : A< B<T> || C<T> > {};"); // No syntax error: #8390
        checkCode("static_assert(A<x> || B<x>, ab);");
    }

    void garbageCode188() { // #8255
        ASSERT_THROW(checkCode("{z r(){(){for(;<(x);){if(0==0)}}}}"), InternalError);
    }

    void garbageCode189() { // #8317
        checkCode("t&n(){()()[](){()}}$");
    }

    void garbageCode190() { // #8307
        ASSERT_THROW(checkCode("void foo() {\n"
                               "    int i;\n"
                               "    i *= 0;\n"
                               "    !i <;\n"
                               "}"),
                     InternalError);
    }

    void garbageCode191() { // #8333
        ASSERT_THROW(checkCode("struct A { int f(const); };"), InternalError);
        ASSERT_THROW(checkCode("struct A { int f(int, const, char); };"), InternalError);
        ASSERT_THROW(checkCode("struct A { int f(struct); };"), InternalError);

        // The following code is valid and should not trigger any error
        checkCode("struct A { int f ( char ) ; } ;");
    }

    void garbageCode192() { // #8386 (segmentation fault)
        ASSERT_THROW(checkCode("{(()[((0||0xf||))]0[])}"), InternalError);
    }

    // #8740
    void garbageCode193() {
        ASSERT_THROW(checkCode("d f(){!=[]&&0()!=0}"), InternalError);
    }

    // #8384
    void garbageCode194() {
        ASSERT_THROW(checkCode("{((()))(return 1||);}"), InternalError);
    }

    // #8709 - no garbage but to avoid stability regression
    void garbageCode195() {
        checkCode("a b;\n"
                  "void c() {\n"
                  "  switch (d) { case b:; }\n"
                  "  double e(b);\n"
                  "  if(e <= 0) {}\n"
                  "}");
    }

    // #8265
    void garbageCode196() {
        ASSERT_THROW(checkCode("0|,0<<V"), InternalError);
        ASSERT_THROW(checkCode(";|4|<0;"), InternalError);
    }

    // #8385
    void garbageCode197() {
        ASSERT_THROW(checkCode("(){e break,{(case)|{e:[()]}}}"), InternalError);
    }

    // #8383
    void garbageCode198() {
        ASSERT_THROW(checkCode("void f(){\n"
                               "x= ={(continue continue { ( struct continue { ( ++ name5 name5 ) ( name5 name5 n\n"
                               "ame5 ( name5 struct ( name5 name5 < ) ) ( default ) { name4 != name5 name5 name5\n"
                               " ( name5 name5 name5 ( { 1 >= void { ( ()) } 1 name3 return >= >= ( ) >= name5 (\n"
                               " name5 name6 :nam00 [ ()])}))})})})};\n"
                               "}"), InternalError);
    }

    // #8752
    void garbageCode199() {
        checkCode("d f(){e n00e0[]n00e0&" "0+f=0}");
    }

    // #8757
    void garbageCode200() {
        ASSERT_THROW(checkCode("(){e break,{(case)!{e:[]}}}"), InternalError);
    }

    // #8873
    void garbageCode201() {
        ASSERT_THROW(checkCode("void f() { std::string s=\"abc\"; return s + }"), InternalError);
    }

    // #8907
    void garbageCode202() {
        ASSERT_THROW(checkCode("void f() { UNKNOWN_MACRO(return); }"), InternalError);
        ASSERT_THROW(checkCode("void f() { UNKNOWN_MACRO(throw); }"), InternalError);
    }

    void garbageCode203() { // #8972
        checkCode("{ > () {} }");
        checkCode("template <> a > ::b();");
    }

    void garbageCode204() {
        ASSERT_THROW(checkCode("template <a, = b<>()> c; template <a> a as() {} as<c<>>();"), InternalError);
    }

    void garbageCode205() {
<<<<<<< HEAD
        ASSERT_THROW(checkCode("class CodeSnippetsEvent : public wxCommandEvent {\n"
                               "public :\n"
                               "    CodeSnippetsEvent ( wxEventType commandType =  wxEventType , int id = 0 ) ;\n"
                               "    CodeSnippetsEvent ( const CodeSnippetsEvent & event ) ;\n"
                               "virtual wxEvent * Clone ( ) const { return new CodeSnippetsEvent ( * this ) ; }\n"
                               "private :\n"
                               "    int m_SnippetID ;\n"
                               "} ;\n"
                               "const  wxEventType wxEVT_CODESNIPPETS_GETFILELINKS  =  wxNewEventType  (  )\n"
                               "CodeSnippetsEvent :: CodeSnippetsEvent ( wxEventType commandType , int id )\n"
                               ": wxCommandEvent ( commandType , id ) {\n"
                               "}\n"
                               "CodeSnippetsEvent :: CodeSnippetsEvent ( const CodeSnippetsEvent & Event )\n"
                               ": wxCommandEvent ( Event )\n"
                               ", m_SnippetID ( 0 ) {\n"
                               "}"),
                     InternalError);
=======
        checkCode("class CodeSnippetsEvent : public wxCommandEvent {\n"
                  "public :\n"
                  "    CodeSnippetsEvent ( wxEventType commandType =  wxEventType , int id = 0 ) ;\n"
                  "    CodeSnippetsEvent ( const CodeSnippetsEvent & event ) ;\n"
                  "virtual wxEvent * Clone ( ) const { return new CodeSnippetsEvent ( * this ) ; }\n"
                  "private :\n"
                  "    int m_SnippetID ;\n"
                  "} ;\n"
                  "const  wxEventType wxEVT_CODESNIPPETS_GETFILELINKS  =  wxNewEventType  (  )\n"
                  "CodeSnippetsEvent :: CodeSnippetsEvent ( wxEventType commandType , int id )\n"
                  ": wxCommandEvent ( commandType , id ) {\n"
                  "}\n"
                  "CodeSnippetsEvent :: CodeSnippetsEvent ( const CodeSnippetsEvent & Event )\n"
                  ": wxCommandEvent ( Event )\n"
                  ", m_SnippetID ( 0 ) {\n"
                  "}"); // don't crash
        (void)errout_str(); // we are not interested in the output
>>>>>>> 4eac07f0
    }

    void garbageCode206() {
        ASSERT_EQUALS("[test.cpp:1] syntax error: operator", getSyntaxError("void foo() { for (auto operator new : int); }"));
        ASSERT_EQUALS("[test.cpp:1] syntax error: operator", getSyntaxError("void foo() { for (a operator== :) }"));
    }

    void garbageCode207() { // #8750
        ASSERT_THROW(checkCode("d f(){(.n00e0(return%n00e0''('')));}"), InternalError);
    }

    void garbageCode208() { // #8753
        ASSERT_THROW(checkCode("d f(){(for(((((0{t b;((((((((()))))))))}))))))}"), InternalError);
    }

    void garbageCode209() { // #8756
        ASSERT_THROW(checkCode("{(- -##0xf/-1 0)[]}"), InternalError);
    }

    void garbageCode210() { // #8762
        ASSERT_THROW(checkCode("{typedef typedef c n00e0[]c000(;n00e0&c000)}"), InternalError);
    }

    void garbageCode211() { // #8764
        ASSERT_THROW(checkCode("{typedef f typedef[]({typedef e e,>;typedef(((typedef<typedef|)))})}"), InternalError);
    }

    void garbageCode212() { // #8765
        ASSERT_THROW(checkCode("{(){}[]typedef r n00e0[](((n00e0 0((;()))))){(0 typedef n00e0 bre00 n00e0())}[]();typedef n n00e0()[],(bre00)}"), InternalError);
    }

    void garbageCode213() { // #8758
        ASSERT_THROW(checkCode("{\"\"[(1||)];}"), InternalError);
    }

    void garbageCode214() {
        checkCode("THIS FILE CONTAINS VARIOUS TEXT");
    }

    void garbageCode215() { // daca@home script with extension .c
        ASSERT_THROW(checkCode("a = [1,2,3];"), InternalError);
    }

    void garbageCode216() { // #7884
        checkCode("template<typename> struct A {};\n"
                  "template<typename...T> struct A<T::T...> {}; \n"
                  "A<int> a;");
    }

    void garbageCode217() { // #10011
        ASSERT_THROW(checkCode("void f() {\n"
                               "    auto p;\n"
                               "    if (g(p)) {}\n"
                               "    assert();\n"
                               "}"), InternalError);
    }

    void garbageCode218() { // #8763
        checkCode("d f(){t n0000 const[]n0000+0!=n0000,(0)}"); // don't crash
        (void)errout_str(); // we are not interested in the output
    }
    void garbageCode219() { // #10101
        checkCode("typedef void (*func) (addr) ;\n"
                  "void bar(void) {\n"
                  "    func f;\n"
                  "    f & = (func)42;\n"
                  "}\n"); // don't crash
        (void)errout_str(); // we are not interested in the output
    }
    void garbageCode220() { // #6832
        ASSERT_THROW(checkCode("(){(){{()}}return;{switch()0 case(){}break;l:()}}\n"), InternalError);  // don't crash
    }
    void garbageCode221() {
        ASSERT_THROW(checkCode("struct A<0<;\n"), InternalError);  // don't crash
    }
    void garbageCode222() { // #10763
        ASSERT_THROW(checkCode("template<template<class>\n"), InternalError);  // don't crash
    }
    void garbageCode223() { // #11639
        ASSERT_THROW(checkCode("struct{}*"), InternalError);  // don't crash
    }
    void garbageCode224() {
        checkCode("void f(){ auto* b = dynamic_cast<const }");  // don't crash
        (void)errout_str(); // we are not interested in the output
    }

    void syntaxErrorFirstToken() {
        ASSERT_THROW(checkCode("&operator(){[]};"), InternalError); // #7818
        ASSERT_THROW(checkCode("*(*const<> (size_t); foo) { } *(*const (size_t)() ; foo) { }"), InternalError); // #6858
        ASSERT_THROW(checkCode(">{ x while (y) z int = }"), InternalError); // #4175
        ASSERT_THROW(checkCode("&p(!{}e x){({(0?:?){({})}()})}"), InternalError); // #7118
        ASSERT_THROW(checkCode("<class T> { struct { typename D4:typename Base<T*> }; };"), InternalError); // #3533
        ASSERT_THROW(checkCode(" > template < . > struct Y < T > { = } ;\n"), InternalError); // #6108
    }

    void syntaxErrorLastToken() {
        ASSERT_THROW(checkCode("int *"), InternalError); // #7821
        ASSERT_THROW(checkCode("x[y]"), InternalError); // #2986
        ASSERT_THROW(checkCode("( ) &"), InternalError);
        ASSERT_THROW(checkCode("|| #if #define <="), InternalError); // #2601
        ASSERT_THROW(checkCode("f::y:y : <x::"), InternalError); // #6613
        ASSERT_THROW(checkCode("a \"b\" not_eq \"c\""), InternalError); // #6720
        ASSERT_THROW(checkCode("(int arg2) { } { } typedef void (func_type) (int, int); typedef func_type&"), InternalError); // #6738
        ASSERT_THROW(checkCode("&g[0]; { (g[0] 0) } =", false), InternalError); // #6744
        ASSERT_THROW(checkCode("{ { void foo() { struct }; { }; } }; struct S { } f =", false), InternalError); // #6753
        ASSERT_THROW(checkCode("{ { ( ) } P ( ) ^ { } { } { } ( ) } 0"), InternalError); // #6772
        ASSERT_THROW(checkCode("+---+"), InternalError); // #6948
        ASSERT_THROW(checkCode("template<>\n"), InternalError);
        ASSERT_THROW(checkCode("++4++ +  + E++++++++++ + ch " "tp.oed5[.]"), InternalError); // #7074
        ASSERT_THROW(checkCode("d a(){f s=0()8[]s?():0}*()?:0", false), InternalError); // #7236
        ASSERT_THROW(checkCode("!2 : #h2 ?:", false), InternalError); // #7769
        ASSERT_THROW(checkCode("--"), InternalError);
        ASSERT_THROW(checkCode("volatile true , test < test < #ifdef __ppc__ true ,"), InternalError); // #4169
        ASSERT_THROW(checkCode("a,b--\n"), InternalError); // #2847
        ASSERT_THROW(checkCode("x a[0] ="), InternalError); // #2682
        ASSERT_THROW(checkCode("auto_ptr<x>\n"), InternalError); // #2967
        ASSERT_THROW(checkCode("char a[1]\n"), InternalError); // #2865
        ASSERT_THROW(checkCode("<><<"), InternalError); // #2612
        ASSERT_THROW(checkCode("z<y<x>"), InternalError); // #2831
        ASSERT_THROW(checkCode("><,f<i,"), InternalError); // #2835
        ASSERT_THROW(checkCode("0; (a) < (a)"), InternalError); // #2875
        ASSERT_THROW(checkCode(" ( * const ( size_t ) ; foo )"), InternalError); // #6135
        ASSERT_THROW(checkCode("({ (); strcat(strcat(() ()) ()) })"), InternalError); // #6686
        ASSERT_THROW(checkCode("%: return ; ()"), InternalError); // #3441
        ASSERT_THROW(checkCode("__attribute__((destructor)) void"), InternalError); // #7816
        ASSERT_THROW(checkCode("1 *p = const"), InternalError); // #3512
        ASSERT_THROW(checkCode("sizeof"), InternalError); // #2599
        ASSERT_THROW(checkCode(" enum struct"), InternalError); // #6718
        ASSERT_THROW(checkCode("{(){(())}}r&const"), InternalError); // #7321
        ASSERT_THROW(checkCode("int"), InternalError);
        ASSERT_THROW(checkCode("struct A :\n"), InternalError); // #2591
        ASSERT_THROW(checkCode("{} const const\n"), InternalError); // #2637
        ASSERT_THROW(checkCode("re2c: error: line 14, column 4: can only difference char sets"), InternalError);

        // ASSERT_THROW(  , InternalError)
    }

    void syntaxErrorCase() {
        // case must be inside switch block
        ASSERT_THROW(checkCode("void f() { switch (a) {}; case 1: }"), InternalError); // #8184
        ASSERT_THROW(checkCode("struct V : { public case {} ; struct U : U  void { V *f (int x) (x) } }"), InternalError); // #5120
        ASSERT_THROW(checkCode("void f() { 0 0; }"), InternalError);
        ASSERT_THROW(checkCode("void f() { true 0; }"), InternalError);
        ASSERT_THROW(checkCode("void f() { 'a' 0; }"), InternalError);
        ASSERT_THROW(checkCode("void f() { 1 \"\"; }"), InternalError);
    }

    void syntaxErrorFuzzerCliType1() {
        ASSERT_THROW(checkCode("void f(){x=0,return return''[]()}"), InternalError);
        ASSERT_THROW(checkCode("void f(){x='0'++'0'(return)[];}"), InternalError); // #9063
        checkCode("void f(){*(int *)42=0;}"); // no syntax error
        (void)errout_str(); // we are not interested in the output
        ASSERT_THROW(checkCode("void f() { x= 'x' > typedef name5 | ( , ;){ } (); }"), InternalError); // #9067
        ASSERT_THROW(checkCode("void f() { x= {}( ) ( 'x')[ ] (); }"), InternalError); // #9068
        ASSERT_THROW(checkCode("void f() { x= y{ } name5 y[ ] + y ^ name5 ^ name5 for ( ( y y y && y y y && name5 ++ int )); }"), InternalError); // #9069
    }

    void cliCode() {
        // #8913
        ASSERT_NO_THROW(checkCode(
                            "public ref class LibCecSharp : public CecCallbackMethods {\n"
                            "array<CecAdapter ^> ^ FindAdapters(String ^ path) {}\n"
                            "bool GetDeviceInformation(String ^ port, LibCECConfiguration ^configuration, uint32_t timeoutMs) {\n"
                            "bool bReturn(false);\n"
                            "}\n"
                            "};"));
        (void)errout_str(); // we are not interested in the output
    }

    void enumTrailingComma() {
        ASSERT_THROW(checkCode("enum ssl_shutdown_t {ssl_shutdown_none = 0,ssl_shutdown_close_notify = , } ;"), InternalError); // #8079
    }

    void nonGarbageCode1() {
        checkCode("template <class T> class List {\n"
                  "public:\n"
                  "   List();\n"
                  "   virtual ~List();\n"
                  "   template< class Predicate > u_int DeleteIf( const Predicate &pred );\n"
                  "};\n"
                  "template< class T >\n"
                  "template< class Predicate > int\n"
                  "List<T>::DeleteIf( const Predicate &pred )\n"
                  "{}");
        (void)errout_str(); // we are not interested in the output

        // #8749
        checkCode(
            "struct A {\n"
            "    void operator+=(A&) && = delete;\n"
            "};");

        // #8788
        checkCode(
            "struct foo;\n"
            "void f() {\n"
            "    auto fn = []() -> foo* { return new foo(); };\n"
            "}");
    }
};

REGISTER_TEST(TestGarbage)<|MERGE_RESOLUTION|>--- conflicted
+++ resolved
@@ -1644,7 +1644,6 @@
     }
 
     void garbageCode205() {
-<<<<<<< HEAD
         ASSERT_THROW(checkCode("class CodeSnippetsEvent : public wxCommandEvent {\n"
                                "public :\n"
                                "    CodeSnippetsEvent ( wxEventType commandType =  wxEventType , int id = 0 ) ;\n"
@@ -1662,25 +1661,6 @@
                                ", m_SnippetID ( 0 ) {\n"
                                "}"),
                      InternalError);
-=======
-        checkCode("class CodeSnippetsEvent : public wxCommandEvent {\n"
-                  "public :\n"
-                  "    CodeSnippetsEvent ( wxEventType commandType =  wxEventType , int id = 0 ) ;\n"
-                  "    CodeSnippetsEvent ( const CodeSnippetsEvent & event ) ;\n"
-                  "virtual wxEvent * Clone ( ) const { return new CodeSnippetsEvent ( * this ) ; }\n"
-                  "private :\n"
-                  "    int m_SnippetID ;\n"
-                  "} ;\n"
-                  "const  wxEventType wxEVT_CODESNIPPETS_GETFILELINKS  =  wxNewEventType  (  )\n"
-                  "CodeSnippetsEvent :: CodeSnippetsEvent ( wxEventType commandType , int id )\n"
-                  ": wxCommandEvent ( commandType , id ) {\n"
-                  "}\n"
-                  "CodeSnippetsEvent :: CodeSnippetsEvent ( const CodeSnippetsEvent & Event )\n"
-                  ": wxCommandEvent ( Event )\n"
-                  ", m_SnippetID ( 0 ) {\n"
-                  "}"); // don't crash
-        (void)errout_str(); // we are not interested in the output
->>>>>>> 4eac07f0
     }
 
     void garbageCode206() {
