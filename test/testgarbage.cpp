/*
 * Cppcheck - A tool for static C/C++ code analysis
 * Copyright (C) 2007-2023 Cppcheck team.
 *
 * This program is free software: you can redistribute it and/or modify
 * it under the terms of the GNU General Public License as published by
 * the Free Software Foundation, either version 3 of the License, or
 * (at your option) any later version.
 *
 * This program is distributed in the hope that it will be useful,
 * but WITHOUT ANY WARRANTY; without even the implied warranty of
 * MERCHANTABILITY or FITNESS FOR A PARTICULAR PURPOSE.  See the
 * GNU General Public License for more details.
 *
 * You should have received a copy of the GNU General Public License
 * along with this program.  If not, see <http://www.gnu.org/licenses/>.
 */

#include "check.h"
#include "errortypes.h"
#include "fixture.h"
#include "helpers.h"
#include "preprocessor.h"
#include "settings.h"
#include "token.h"

#include <list>
#include <sstream>
#include <string>

class TestGarbage : public TestFixture {
public:
    TestGarbage() : TestFixture("TestGarbage") {}

private:
    /*const*/ Settings settings = settingsBuilder().debugwarnings().build();

    void run() override {
        settings.severity.fill();
        settings.certainty.fill();

        // don't freak out when the syntax is wrong

        TEST_CASE(final_class_x);
        TEST_CASE(wrong_syntax1);
        TEST_CASE(wrong_syntax2);
        TEST_CASE(wrong_syntax3); // #3544
        TEST_CASE(wrong_syntax4); // #3618
        TEST_CASE(wrong_syntax_if_macro);  // #2518 - if MACRO()
        TEST_CASE(wrong_syntax_class_x_y); // #3585 - class x y { };
        TEST_CASE(wrong_syntax_anonymous_struct);
        TEST_CASE(syntax_case_default);
        TEST_CASE(garbageCode1);
        TEST_CASE(garbageCode2); // #4300
        TEST_CASE(garbageCode3); // #4869
        TEST_CASE(garbageCode4); // #4887
        TEST_CASE(garbageCode5); // #5168
        TEST_CASE(garbageCode6); // #5214
        TEST_CASE(garbageCode7);
        TEST_CASE(garbageCode8); // #5511
        TEST_CASE(garbageCode9); // #5604
        TEST_CASE(garbageCode10); // #6127
        TEST_CASE(garbageCode12);
        TEST_CASE(garbageCode13); // #2607
        TEST_CASE(garbageCode15); // #5203
        TEST_CASE(garbageCode16);
        TEST_CASE(garbageCode17);
        TEST_CASE(garbageCode18);
        TEST_CASE(garbageCode20);
        TEST_CASE(garbageCode21);
        TEST_CASE(garbageCode22);
        TEST_CASE(garbageCode23);
        TEST_CASE(garbageCode24); // #6361
        TEST_CASE(garbageCode25);
        TEST_CASE(garbageCode26);
        TEST_CASE(garbageCode27);
        TEST_CASE(garbageCode28);
        TEST_CASE(garbageCode30); // #5867
        TEST_CASE(garbageCode31); // #6539
        TEST_CASE(garbageCode33); // #6613
        TEST_CASE(garbageCode34); // #6626
        TEST_CASE(garbageCode35); // #2604
        TEST_CASE(garbageCode36); // #6334
        TEST_CASE(garbageCode37); // #5166
        TEST_CASE(garbageCode38); // #6666
        TEST_CASE(garbageCode40); // #6620
        TEST_CASE(garbageCode41); // #6685
        TEST_CASE(garbageCode42); // #5760
        TEST_CASE(garbageCode43); // #6703
        TEST_CASE(garbageCode44); // #6704
        TEST_CASE(garbageCode45); // #6608
        TEST_CASE(garbageCode46); // #6705
        TEST_CASE(garbageCode47); // #6706
        TEST_CASE(garbageCode48); // #6712
        TEST_CASE(garbageCode49); // #6715
        TEST_CASE(garbageCode51); // #6719
        TEST_CASE(garbageCode53); // #6721
        TEST_CASE(garbageCode54); // #6722
        TEST_CASE(garbageCode55); // #6724
        TEST_CASE(garbageCode56); // #6713
        TEST_CASE(garbageCode57); // #6733
        TEST_CASE(garbageCode58); // #6732
        TEST_CASE(garbageCode59); // #6735
        TEST_CASE(garbageCode60); // #6736
        TEST_CASE(garbageCode61);
        TEST_CASE(garbageCode63);
        TEST_CASE(garbageCode64);
        TEST_CASE(garbageCode65);
        TEST_CASE(garbageCode66);
        TEST_CASE(garbageCode68);
        TEST_CASE(garbageCode69);
        TEST_CASE(garbageCode70);
        TEST_CASE(garbageCode71);
        TEST_CASE(garbageCode72);
        TEST_CASE(garbageCode73);
        TEST_CASE(garbageCode74);
        TEST_CASE(garbageCode76);
        TEST_CASE(garbageCode77);
        TEST_CASE(garbageCode78);
        TEST_CASE(garbageCode79);
        TEST_CASE(garbageCode80);
        TEST_CASE(garbageCode81);
        TEST_CASE(garbageCode82);
        TEST_CASE(garbageCode83);
        TEST_CASE(garbageCode84);
        TEST_CASE(garbageCode85);
        TEST_CASE(garbageCode86);
        TEST_CASE(garbageCode87);
        TEST_CASE(garbageCode88);
        TEST_CASE(garbageCode90);
        TEST_CASE(garbageCode91);
        TEST_CASE(garbageCode92);
        TEST_CASE(garbageCode94);
        TEST_CASE(garbageCode95);
        TEST_CASE(garbageCode96);
        TEST_CASE(garbageCode97);
        TEST_CASE(garbageCode98);
        TEST_CASE(garbageCode99);
        TEST_CASE(garbageCode100);
        TEST_CASE(garbageCode101); // #6835
        TEST_CASE(garbageCode102); // #6846
        TEST_CASE(garbageCode103); // #6824
        TEST_CASE(garbageCode104); // #6847
        TEST_CASE(garbageCode105); // #6859
        TEST_CASE(garbageCode106);
        TEST_CASE(garbageCode107);
        TEST_CASE(garbageCode108);
        TEST_CASE(garbageCode109);
        TEST_CASE(garbageCode110);
        TEST_CASE(garbageCode111);
        TEST_CASE(garbageCode112);
        TEST_CASE(garbageCode114); // #2118
        TEST_CASE(garbageCode115); // #5506
        TEST_CASE(garbageCode116); // #5356
        TEST_CASE(garbageCode117); // #6121
        TEST_CASE(garbageCode118); // #5600
        TEST_CASE(garbageCode119); // #5598
        TEST_CASE(garbageCode120); // #4927
        TEST_CASE(garbageCode121); // #2585
        TEST_CASE(garbageCode122); // #6303
        TEST_CASE(garbageCode123);
        TEST_CASE(garbageCode125); // 6782, 6834
        TEST_CASE(garbageCode126); // #6997
        TEST_CASE(garbageCode127); // #6667
        TEST_CASE(garbageCode128); // #7018
        TEST_CASE(garbageCode129); // #7020
        TEST_CASE(garbageCode130); // #7021
        TEST_CASE(garbageCode131); // #7023
        TEST_CASE(garbageCode132); // #7022
        TEST_CASE(garbageCode133);
        TEST_CASE(garbageCode134);
        TEST_CASE(garbageCode135); // #4994
        TEST_CASE(garbageCode136); // #7033
        TEST_CASE(garbageCode137); // #7034
        TEST_CASE(garbageCode138); // #6660
        TEST_CASE(garbageCode139); // #6659
        TEST_CASE(garbageCode140); // #7035
        TEST_CASE(garbageCode141); // #7043
        TEST_CASE(garbageCode142); // #7050
        TEST_CASE(garbageCode143); // #6922
        TEST_CASE(garbageCode144); // #6865
        TEST_CASE(garbageCode146); // #7081
        TEST_CASE(garbageCode147); // #7082
        TEST_CASE(garbageCode148); // #7090
        TEST_CASE(garbageCode149); // #7085
        TEST_CASE(garbageCode150); // #7089
        TEST_CASE(garbageCode151); // #4911
        TEST_CASE(garbageCode152); // travis after 9c7271a5
        TEST_CASE(garbageCode153);
        TEST_CASE(garbageCode154); // #7112
        TEST_CASE(garbageCode156); // #7120
        TEST_CASE(garbageCode157); // #7131
        TEST_CASE(garbageCode158); // #3238
        TEST_CASE(garbageCode159); // #7119
        TEST_CASE(garbageCode160); // #7190
        TEST_CASE(garbageCode161); // #7200
        TEST_CASE(garbageCode162); // #7208
        TEST_CASE(garbageCode163); // #7228
        TEST_CASE(garbageCode164); // #7234
        TEST_CASE(garbageCode165); // #7235
        TEST_CASE(garbageCode167); // #7237
        TEST_CASE(garbageCode168); // #7246
        TEST_CASE(garbageCode169); // #6731
        TEST_CASE(garbageCode170);
        TEST_CASE(garbageCode171);
        TEST_CASE(garbageCode172);
        TEST_CASE(garbageCode173); // #6781
        TEST_CASE(garbageCode174); // #7356
        TEST_CASE(garbageCode175);
        TEST_CASE(garbageCode176); // #7527
        TEST_CASE(garbageCode181);
        TEST_CASE(garbageCode182); // #4195
        TEST_CASE(garbageCode183); // #7505
        TEST_CASE(garbageCode184); // #7699
        TEST_CASE(garbageCode185); // #6011
        TEST_CASE(garbageCode186); // #8151
        TEST_CASE(garbageCode187);
        TEST_CASE(garbageCode188);
        TEST_CASE(garbageCode189); // #8317
        TEST_CASE(garbageCode190); // #8307
        TEST_CASE(garbageCode191); // #8333
        TEST_CASE(garbageCode192); // #8386 (segmentation fault)
        TEST_CASE(garbageCode193); // #8740
        TEST_CASE(garbageCode194); // #8384
        TEST_CASE(garbageCode195); // #8709
        TEST_CASE(garbageCode196); // #8265
        TEST_CASE(garbageCode197); // #8385
        TEST_CASE(garbageCode198); // #8383
        TEST_CASE(garbageCode199); // #8752
        TEST_CASE(garbageCode200); // #8757
        TEST_CASE(garbageCode201); // #8873
        TEST_CASE(garbageCode202); // #8907
        TEST_CASE(garbageCode203); // #8972
        TEST_CASE(garbageCode204);
        TEST_CASE(garbageCode205);
        TEST_CASE(garbageCode206);
        TEST_CASE(garbageCode207); // #8750
        TEST_CASE(garbageCode208); // #8753
        TEST_CASE(garbageCode209); // #8756
        TEST_CASE(garbageCode210); // #8762
        TEST_CASE(garbageCode211); // #8764
        TEST_CASE(garbageCode212); // #8765
        TEST_CASE(garbageCode213); // #8758
        TEST_CASE(garbageCode214);
        TEST_CASE(garbageCode215); // daca@home script with extension .c
        TEST_CASE(garbageCode216); // #7884
        TEST_CASE(garbageCode217); // #10011
        TEST_CASE(garbageCode218); // #8763
        TEST_CASE(garbageCode219); // #10101
        TEST_CASE(garbageCode220); // #6832
        TEST_CASE(garbageCode221);
        TEST_CASE(garbageCode222); // #10763
        TEST_CASE(garbageCode223); // #11639
        TEST_CASE(garbageCode224);
        TEST_CASE(garbageCode225);
        TEST_CASE(garbageCode226);

        TEST_CASE(garbageCodeFuzzerClientMode1); // test cases created with the fuzzer client, mode 1

        TEST_CASE(garbageValueFlow);
        TEST_CASE(garbageSymbolDatabase);
        TEST_CASE(garbageAST);
        TEST_CASE(templateSimplifierCrashes);
        TEST_CASE(syntaxErrorFirstToken); // Make sure syntax errors are detected and reported
        TEST_CASE(syntaxErrorLastToken); // Make sure syntax errors are detected and reported
        TEST_CASE(syntaxErrorCase);
        TEST_CASE(syntaxErrorFuzzerCliType1);
        TEST_CASE(cliCode);
        TEST_CASE(enumTrailingComma);

        TEST_CASE(nonGarbageCode1); // #8346
    }

#define checkCodeInternal(code, filename) checkCodeInternal_(code, filename, __FILE__, __LINE__)
    std::string checkCode(const char code[], bool cpp = true) {
        // double the tests - run each example as C as well as C++

        // run alternate check first. It should only ensure stability - so we catch exceptions here.
        try {
            checkCodeInternal(code, !cpp);
        } catch (const InternalError&) {}

        return checkCodeInternal(code, cpp);
    }

    std::string checkCodeInternal_(const char code[], bool cpp, const char* file, int line) {
        Preprocessor preprocessor(settings);

        // tokenize..
        SimpleTokenizer tokenizer(settings, *this, &preprocessor);
        ASSERT_LOC(tokenizer.tokenize(code, cpp), file, line);

        // call all "runChecks" in all registered Check classes
        for (std::list<Check *>::const_iterator it = Check::instances().cbegin(); it != Check::instances().cend(); ++it) {
            (*it)->runChecks(tokenizer, this);
        }

        return tokenizer.tokens()->stringifyList(false, false, false, true, false, nullptr, nullptr);
    }

#define getSyntaxError(code) getSyntaxError_(code, __FILE__, __LINE__)
    std::string getSyntaxError_(const char code[], const char* file, int line) {
        SimpleTokenizer tokenizer(settings, *this);
        try {
            ASSERT_LOC(tokenizer.tokenize(code), file, line);
        } catch (InternalError& e) {
            if (e.id != "syntaxError")
                return "";
            return "[test.cpp:" + std::to_string(e.token->linenr()) + "] " + e.errorMessage;
        }
        return "";
    }


    void final_class_x() {

        const char code[] = "class __declspec(dllexport) x final { };";
        SimpleTokenizer tokenizer(settings, *this);
        ASSERT(tokenizer.tokenize(code));
        ASSERT_EQUALS("", errout_str());
    }

    void wrong_syntax1() {
        {
            const char code[] ="TR(kvmpio, PROTO(int rw), ARGS(rw), TP_(aa->rw;))";
            ASSERT_THROW_INTERNAL(checkCode(code), UNKNOWN_MACRO);
            ASSERT_EQUALS("", errout_str());
        }

        {
            const char code[] ="struct A { template<int> struct { }; };";
            ASSERT_THROW_INTERNAL(checkCode(code), SYNTAX);
        }

        {
            const char code[] ="enum ABC { A,B, typedef enum { C } };";
            ASSERT_THROW_INTERNAL(checkCode(code), SYNTAX);
        }
    }

    void wrong_syntax2() {   // #3504
        const char code[] = "void f() {\n"
                            "    X<int> x;\n"
                            "    Y<int, int, int, int, int, char> y;\n"
                            "}\n"
                            "\n"
                            "void G( template <typename T> class (j) ) {}";

        // don't segfault..
        ASSERT_THROW_INTERNAL(checkCode(code), SYNTAX);
        ignore_errout(); // we are not interested in the output
    }


    void wrong_syntax3() {   // #3544
        const char code[] = "X #define\n"
                            "{\n"
                            " (\n"
                            "  for(  #endif typedef typedef cb[N] )\n"
                            "        ca[N]; =  cb[i]\n"
                            " )\n"
                            "}";

        SimpleTokenizer tokenizer(settings, *this);
        try {
            ASSERT(tokenizer.tokenize(code));
            assertThrowFail(__FILE__, __LINE__);
        } catch (InternalError& e) {
            ASSERT_EQUALS("syntax error", e.errorMessage);
            ASSERT_EQUALS("syntaxError", e.id);
            ASSERT_EQUALS(4, e.token->linenr());
        }
    }

    void wrong_syntax4() {   // #3618
        const char code[] = "typedef void (x) (int);    return x&";

        ASSERT_THROW_INTERNAL(checkCode(code), SYNTAX);
    }

    void wrong_syntax_if_macro() {
        // #2518 #4171
        ASSERT_THROW_INTERNAL(checkCode("void f() { if MACRO(); }"), SYNTAX);

        // #4668 - note there is no semicolon after MACRO()
        ASSERT_THROW_INTERNAL(checkCode("void f() { if (x) MACRO() {} }"), SYNTAX);

        // #4810 - note there is no semicolon after MACRO()
        ASSERT_THROW_INTERNAL(checkCode("void f() { if (x) MACRO() else ; }"), SYNTAX);
    }

    void wrong_syntax_class_x_y() {
        // #3585
        const char code[] = "class x y { };";

        {
            SimpleTokenizer tokenizer(settings, *this);
            ASSERT(tokenizer.tokenize(code, false));
            ASSERT_EQUALS("", errout_str());
        }
        {
            SimpleTokenizer tokenizer(settings, *this);
            ASSERT(tokenizer.tokenize(code));
            ASSERT_EQUALS("[test.cpp:1]: (information) The code 'class x y {' is not handled. You can use -I or --include to add handling of this code.\n", errout_str());
        }
    }

    void wrong_syntax_anonymous_struct() {
        ASSERT_THROW_INTERNAL(checkCode("struct { int x; } = {0};"), SYNTAX);
        ASSERT_THROW_INTERNAL(checkCode("struct { int x; } * = {0};"), SYNTAX);
    }

    void syntax_case_default() {
        ASSERT_THROW_INTERNAL(checkCode("void f() {switch (n) { case: z(); break;}}"), SYNTAX);

        ASSERT_THROW_INTERNAL(checkCode("void f() {switch (n) { case;: z(); break;}}"), SYNTAX);

        ASSERT_THROW_INTERNAL(checkCode("void f() {switch (n) { case {}: z(); break;}}"), SYNTAX);

        ASSERT_THROW_INTERNAL(checkCode("void f() {switch (n) { case 0?{1}:{2} : z(); break;}}"), SYNTAX);

        ASSERT_THROW_INTERNAL(checkCode("void f() {switch (n) { case 0?1;:{2} : z(); break;}}"), SYNTAX);

        ASSERT_THROW_INTERNAL(checkCode("void f() {switch (n) { case 0?(1?{3:4}):2 : z(); break;}}"), AST);

        //ticket #4234
        ASSERT_THROW_INTERNAL(checkCode("( ) { switch break ; { switch ( x ) { case } y break ; : } }"), SYNTAX);

        //ticket #4267
        ASSERT_THROW_INTERNAL(checkCode("f ( ) { switch break; { switch ( x ) { case } case break; -6: ( ) ; } }"), SYNTAX);

        // Missing semicolon
        ASSERT_THROW_INTERNAL(checkCode("void foo () { switch(0) case 0 : default : }"), SYNTAX);
    }

    void garbageCode1() {
        checkCode("struct x foo_t; foo_t typedef y;");
    }

    void garbageCode2() { //#4300 (segmentation fault)
        TODO_ASSERT_THROW(checkCode("enum { D = 1  struct  { } ; }  s.b = D;"), InternalError);
    }

    void garbageCode3() { //#4849 (segmentation fault in Tokenizer::simplifyStructDecl (invalid code))
        TODO_ASSERT_THROW(checkCode("enum {  D = 2 s ; struct y  { x } ; } { s.a = C ; s.b = D ; }"), InternalError);
    }

    void garbageCode4() { // #4887
        ASSERT_THROW_INTERNAL(checkCode("void f ( ) { = a ; if ( 1 ) if = ( 0 ) ; }"), SYNTAX);
    }

    void garbageCode5() { // #5168
        ASSERT_THROW_INTERNAL(checkCode("( asm : ; void : );"), SYNTAX);
    }

    void garbageCode6() { // #5214
        ASSERT_THROW_INTERNAL(checkCode("int b = ( 0 ? ? ) 1 : 0 ;"), SYNTAX);
        ASSERT_THROW_INTERNAL(checkCode("int a = int b = ( 0 ? ? ) 1 : 0 ;"), SYNTAX);
    }

    void garbageCode7() {
        ASSERT_THROW_INTERNAL(checkCode("1 (int j) { return return (c) * sizeof } y[1];"), SYNTAX);
        ASSERT_THROW_INTERNAL(checkCode("foo(Args&&...) fn void = { } auto template<typename... bar(Args&&...)"), SYNTAX);
    }

    void garbageCode8() { // #5604
        TODO_ASSERT_THROW(checkCode("{ enum struct : };"), InternalError);
        TODO_ASSERT_THROW(checkCode("int ScopedEnum{ template<typename T> { { e = T::error }; };\n"
                                    "ScopedEnum1<int> se1; { enum class E : T { e = 0 = e ScopedEnum2<void*> struct UnscopedEnum3 { T{ e = 4 }; };\n"
                                    "arr[(int) E::e]; }; UnscopedEnum3<int> e2 = f()\n"
                                    "{ { e = e1; T::error } int test1 ue2; g() { enum class E { e = T::error }; return E::e; } int test2 = }\n"
                                    "namespace UnscopedEnum { template<typename T> struct UnscopedEnum1 { E{ e = T::error }; }; UnscopedEnum1<int> { enum E : { e = 0 }; };\n"
                                    "UnscopedEnum2<void*> ue3; template<typename T> struct UnscopedEnum3 { enum { }; }; int arr[E::e]; };\n"
                                    "UnscopedEnum3<int> namespace template<typename T> int f() { enum E { e }; T::error }; return (int) E(); } int test1 int g() { enum E { e = E };\n"
                                    "E::e; } int test2 = g<int>(); }"), InternalError);
    }

    void garbageCode9() {
        TODO_ASSERT_THROW(checkCode("enum { e = { } } ( ) { { enum { } } } { e } "), InternalError);
    }

    void garbageCode10() { // #6127
        ASSERT_THROW_INTERNAL(checkCode("for( rl=reslist; rl!=NULL; rl=rl->next )"), SYNTAX);
    }

    void garbageCode12() { // do not crash
        checkCode("{ g; S (void) { struct } { } int &g; }");
        ignore_errout(); // we do not care about the output
    }

    void garbageCode13() {
        checkCode("struct C {} {} x");
    }

    void garbageCode15() { // Ticket #5203
        ASSERT_THROW_INTERNAL(checkCode("int f ( int* r ) { {  int s[2] ; f ( s ) ; if ( ) } }"), SYNTAX);
    }

    void garbageCode16() {
        checkCode("{ } A() { delete }"); // #6080
    }

    void garbageCode17() {
        ASSERT_THROW_INTERNAL(checkCode("void h(int l) {\n"
                                        "    while\n" // Don't crash (#3870)
                                        "}"), SYNTAX);
    }

    void garbageCode18() {
        ASSERT_THROW_INTERNAL(checkCode("switch(){case}"), SYNTAX);
    }

    void garbageCode20() {
        // #3953 (valgrind errors on garbage code)
        ASSERT_EQUALS("void f ( 0 * ) ;", checkCode("void f ( 0 * ) ;"));
    }

    void garbageCode21() {
        // Ticket #3486 - Don't crash garbage code
        ASSERT_THROW_INTERNAL(checkCode("void f()\n"
                                        "{\n"
                                        "  (\n"
                                        "    x;\n"
                                        "    int a, a2, a2*x; if () ;\n"
                                        "  )\n"
                                        "}"), SYNTAX);
    }

    void garbageCode22() {
        // Ticket #3480 - Don't crash garbage code
        ASSERT_THROW_INTERNAL(checkCode("int f()\n"
                                        "{\n"
                                        "    return if\n"
                                        "}"), SYNTAX);
    }

    void garbageCode23() {
        //garbage code : don't crash (#3481)
        ASSERT_THROW_EQUALS(checkCode("{\n"
                                      "    if (1) = x\n"
                                      "    else abort s[2]\n"
                                      "}"),
                            InternalError,
                            "syntax error");
    }

    void garbageCode24() {
        // don't crash (example from #6361)
        ASSERT_THROW_INTERNAL(checkCode("float buffer[64];\n"
                                        "main (void)\n"
                                        "{\n"
                                        "  char *cptr;\n"
                                        "  cptr = (char *)buffer;\n"
                                        "  cptr += (-(long int) buffer & (16 * sizeof (float) - 1));\n"
                                        "}\n"), SYNTAX);
        ignore_errout(); // we do not care about the output
    }

    void garbageCode25() {
        // Ticket #2386 - Segmentation fault upon strange syntax
        ASSERT_THROW_INTERNAL(checkCode("void f() {\n"
                                        "    switch ( x ) {\n"
                                        "        case struct Tree : break;\n"
                                        "    }\n"
                                        "}"), SYNTAX);
    }

    void garbageCode26() {
        // See tickets #2518 #2555 #4171
        ASSERT_THROW_INTERNAL(checkCode("void f() {\n"
                                        "    switch MAKEWORD(1)\n"
                                        "    {\n"
                                        "    case 0:\n"
                                        "        return;\n"
                                        "    }\n"
                                        "}"), SYNTAX);
    }

    void garbageCode27() {
        ASSERT_THROW_INTERNAL(checkCode("int f() {\n"
                                        "    return if\n"
                                        "}"), SYNTAX);
    }

    void garbageCode28() {
        // 5702
        checkCode("struct R1 {\n"
                  "  int a;\n"
                  "  R1 () : a { }\n"
                  "};");
        ignore_errout(); // we do not care about the output
    }

    void garbageCode30() {
        // simply survive - a syntax error would be even better (#5867)
        checkCode("void f(int x) {\n"
                  " x = 42\n"
                  "}");
        ignore_errout(); // we do not care about the output
    }

    void garbageCode31() {
        ASSERT_THROW_INTERNAL(checkCode("typedef struct{}x[([],)]typedef e y;(y,x 0){}"), SYNTAX);
    }

    void garbageCode33() { // #6613
        checkCode("main(()B{});");
    }

    // Bug #6626 crash: Token::astOperand2() const ( do while )
    void garbageCode34() {
        const char code[] = "void foo(void) {\n"
                            " do\n"
                            " while (0);\n"
                            "}";
        ASSERT_THROW_INTERNAL(checkCode(code), SYNTAX);
    }

    void garbageCode35() {
        // ticket #2604 segmentation fault
        ASSERT_THROW_INTERNAL(checkCode("sizeof <= A"), AST);
    }

    void garbageCode36() { // #6334
        ASSERT_THROW_INTERNAL(checkCode("{ } < class template < > , { = } ; class... >\n"
                                        "struct Y { }\n"
                                        "class Types { }\n"
                                        "( X < int > \"uses template\" ) ( < ( ) \"uses ;"
                                        "( int int ::primary \"uses template\" ) int double \"uses )"
                                        "::primary , \"uses template\" ;\n"), SYNTAX);
    }

    void garbageCode37() {
        // #5166 segmentation fault (invalid code) in lib/checkother.cpp:329 ( void * f { } void b ( ) { * f } )
        checkCode("void * f { } void b ( ) { * f }");
    }

    void garbageCode38() { // Ticket #6666
        checkCode("{ f2 { } } void f3 () { delete[] } { }");
    }

    void garbageCode40() { // #6620
        checkCode("{ ( ) () { virtual } ; { } E } A { : { } ( ) } * const ( ) const { }");
        // test doesn't seem to work on any platform: ASSERT_THROW(checkCode("{ ( ) () { virtual } ; { } E } A { : { } ( ) } * const ( ) const { }", "test.c"), InternalError);
    }

    void garbageCode41() { // #6685
        checkCode(" { } { return } *malloc(__SIZE_TYPE__ size); *memcpy(void n); static * const () { memcpy (*slot, 3); } { (); } { }");
    }

    void garbageCode42() { // #5760
        checkCode("{  } * const ( ) { }");
    }

    void garbageCode43() { // #6703
        checkCode("int { }; struct A<void> a = { }");
    }

    void garbageCode44() { // #6704
        ASSERT_THROW_INTERNAL(checkCode("{ { }; }; { class A : }; public typedef b;"), SYNTAX);
    }

    void garbageCode45() { // #6608
        ASSERT_THROW_INTERNAL(checkCode("struct true template < > { = } > struct Types \"s\" ; static_assert < int > ;"), SYNTAX);
    }

    void garbageCode46() { // #6705
        checkCode(" { bar(char *x); void foo (int ...) { struct } va_list ap; va_start(ap, size); va_arg(ap, (d)); }");
        ignore_errout(); // we do not care about the output
    }

    void garbageCode47() { // #6706
        checkCode(" { { }; }; * new private: B: B;");
    }

    void garbageCode48() { // #6712
        checkCode(" { d\" ) d ...\" } int main ( ) { ( ) catch ( A a ) { { } catch ( ) \"\" } }");
        ignore_errout(); // we do not care about the output
    }

    void garbageCode49() { // #6715
        ASSERT_THROW_INTERNAL(checkCode(" ( ( ) ) { } ( { ( __builtin_va_arg_pack ( ) ) ; } ) { ( int { ( ) ( ( ) ) } ( ) { } ( ) ) += ( ) }"), AST);
    }

    void garbageCode51() { // #6719
        ASSERT_THROW_INTERNAL(checkCode(" (const \"C\" ...); struct base { int f2; base (int arg1, int arg2); }; global_base(0x55, 0xff); { ((global_base.f1 0x55) (global_base.f2 0xff)) { } } base::base(int arg1, int arg2) { f2 = }"), SYNTAX);
    }

    void garbageCode53() { // #6721
        ASSERT_THROW_INTERNAL(checkCode("{ { } }; void foo (struct int i) { x->b[i] = = }"), SYNTAX);
    }

    void garbageCode54() { // #6722
        ASSERT_THROW_INTERNAL(checkCode("{ typedef long ((pf) p) (); }"), SYNTAX);
    }

    void garbageCode55() { // #6724
        ASSERT_THROW_INTERNAL(checkCode("() __attribute__((constructor)); { } { }"), SYNTAX);
    }

    void garbageCode56() { // #6713
        ASSERT_THROW_INTERNAL(checkCode("void foo() { int a = 0; int b = ???; }"), AST);
    }

    void garbageCode57() { // #6731
        ASSERT_THROW_INTERNAL(checkCode("{ } if () try { } catch (...) B::~B { }"), SYNTAX);
    }

    void garbageCode58() { // #6732, #6762
        ASSERT_THROW_INTERNAL(checkCode("{ }> {= ~A()^{} }P { }"), SYNTAX);
        ASSERT_THROW_INTERNAL(checkCode("{= ~A()^{} }P { } { }> is"), SYNTAX);
    }

    void garbageCode59() { // #6735
        ASSERT_THROW_INTERNAL(checkCode("{ { } }; char font8x8[256][8]"), SYNTAX);
    }

    void garbageCode60() { // #6736
        ASSERT_THROW_INTERNAL(checkCode("{ } { } typedef int int_array[]; int_array &right ="), SYNTAX);
    }

    void garbageCode61() { // #6737
        ASSERT_THROW_INTERNAL(checkCode("{ (const U&) }; { }; { }; struct U : virtual public"), SYNTAX);
    }

    void garbageCode63() { // #6739
        ASSERT_THROW_INTERNAL(checkCode("{ } { } typedef int u_array[]; typedef u_array &u_array_ref; (u_array_ref arg) { } u_array_ref u_array_ref_gbl_obj0"), INTERNAL);
    }

    void garbageCode64() { // #6740
        ASSERT_THROW_INTERNAL(checkCode("{ } foo(void (*bar)(void))"), SYNTAX);
    }

    void garbageCode65() { // #6741
        // TODO write some syntax error
        checkCode("{ } { } typedef int u_array[]; typedef u_array &u_array_ref; (u_array_ref arg) { } u_array_ref");
    }

    void garbageCode66() { // #6742
        ASSERT_THROW_INTERNAL(checkCode("{ { } }; { { } }; { }; class bar : public virtual"), SYNTAX);
    }

    void garbageCode68() { // #6745
        checkCode("(int a[3]); typedef void (*fp) (void); fp");
    }

    void garbageCode69() { // #6746
        ASSERT_THROW_INTERNAL(checkCode("{ (make_mess, aux); } typedef void F(void); aux(void (*x)()) { } (void (*y)()) { } F*"), SYNTAX);
    }

    void garbageCode70() { // #6747
        ASSERT_THROW_INTERNAL(checkCode("{ } __attribute__((constructor)) void"), SYNTAX);
    }

    void garbageCode71() { // #6748
        ASSERT_THROW_INTERNAL(checkCode("( ) { } typedef void noattr_t ( ) ; noattr_t __attribute__ ( )"), SYNTAX);
    }

    void garbageCode72() { // #6749
        ASSERT_THROW_INTERNAL(checkCode("{ } { } typedef void voidfn(void); <voidfn&"), SYNTAX);
    }

    void garbageCode73() { // #6750
        ASSERT_THROW_INTERNAL(checkCode("typedef int IRT[2]; IRT&"), SYNTAX);
    }

    void garbageCode74() { // #6751
        ASSERT_THROW_INTERNAL(checkCode("_lenraw(const char* digits) { } typedef decltype(sizeof(0)) { } operator"), SYNTAX);
        ignore_errout(); // we do not care about the output
    }

    void garbageCode76() { // #6754
        ASSERT_THROW_INTERNAL(checkCode(" ( ) ( ) { ( ) [ ] } TEST ( ) { ( _broadcast_f32x4 ) ( ) ( ) ( ) ( ) if ( ) ( ) ; } E mask = ( ) [ ] ( ) res1.x ="), SYNTAX);
    }

    void garbageCode77() { // #6755
        ASSERT_THROW_INTERNAL(checkCode("void foo (int **p) { { { };>= } } unsigned *d = (b b--) --*d"), SYNTAX);
    }

    void garbageCode78() { // #6756
        ASSERT_THROW_INTERNAL(checkCode("( ) { [ ] } ( ) { } const_array_of_int ( ) { } typedef int A [ ] [ ] ; A a = { { } { } }"), SYNTAX);
        ignore_errout(); // we do not care about the output
    }

    void garbageCode79() { // #6757
        ASSERT_THROW_INTERNAL(checkCode("{ } { } typedef void ( func_type ) ( ) ; func_type & ( )"), SYNTAX);
    }

    void garbageCode80() { // #6759
        ASSERT_THROW_INTERNAL(checkCode("( ) { ; ( ) ; ( * ) [ ] ; [ ] = ( ( ) ( ) h ) ! ( ( ) ) } { ; } { } head heads [ ] = ; = & heads [ 2 ]"), SYNTAX);
    }

    void garbageCode81() { // #6760
        ASSERT_THROW_INTERNAL(checkCode("{ } [ ] { ( ) } { } typedef void ( *fptr1 ) ( ) const"), SYNTAX);
    }

    void garbageCode82() { // #6761
        ASSERT_THROW_INTERNAL(checkCode("p(\"Hello \" 14) _yn(const size_t) typedef bool pfunk (*pfunk)(const size_t)"), SYNTAX);
    }

    void garbageCode83() { // #6771
        ASSERT_THROW_INTERNAL(checkCode("namespace A { class } class A { friend C ; } { } ;"), SYNTAX);
    }

    void garbageCode84() { // #6780
        ASSERT_THROW_INTERNAL(checkCode("int main ( [ ] ) { " " [ ] ; int i = 0 ; do { } ; } ( [ ] ) { }"), SYNTAX); // do not crash
    }

    void garbageCode85() { // #6784
        checkCode("{ } { } typedef void ( *VoidFunc() ) ( ) ; VoidFunc"); // do not crash
    }

    void garbageCode86() { // #6785
        ASSERT_THROW_INTERNAL(checkCode("{ } typedef char ( *( X ) ( void) , char ) ;"), SYNTAX); // do not crash
    }

    void garbageCode87() { // #6788
        ASSERT_THROW_INTERNAL(checkCode("((X (128))) (int a) { v[ = {} (x 42) a] += }"), SYNTAX); // do not crash
    }

    void garbageCode88() { // #6786
        ASSERT_THROW_INTERNAL(checkCode("( ) { ( 0 ) { ( ) } } g ( ) { i( ( false ?) ( ) : 1 ) ; } ;"), SYNTAX); // do not crash
    }

    void garbageCode90() { // #6790
        ASSERT_THROW_INTERNAL(checkCode("{ } { } typedef int u_array [[ ] ; typedef u_array & u_array_ref] ( ) { } u_array_ref_gbl_obj0"), SYNTAX); // do not crash
    }

    void garbageCode91() { // #6791
        ASSERT_THROW_INTERNAL(checkCode("typedef __attribute__((vector_size (16))) { return[ (v2df){ } ;] }"), SYNTAX); // throw syntax error
    }

    void garbageCode92() { // #6792
        ASSERT_THROW_INTERNAL(checkCode("template < typename _Tp ( ( ) ; _Tp ) , decltype > { } { ( ) ( ) }"), SYNTAX); // do not crash
    }

    void garbageCode94() { // #6803
        //checkCode("typedef long __m256i __attribute__ ( ( ( ) ) )[ ; ( ) { } typedef __m256i __attribute__ ( ( ( ) ) ) < ] ( ) { ; }");
        ASSERT_THROW_INTERNAL(checkCode("typedef long __m256i __attribute__ ( ( ( ) ) )[ ; ( ) { } typedef __m256i __attribute__ ( ( ( ) ) ) < ] ( ) { ; }"), SYNTAX);
    }

    void garbageCode95() { // #6804
        ASSERT_THROW_INTERNAL(checkCode("{ } x x ; { } h h [ ] ( ) ( ) { struct x ( x ) ; int __attribute__ ( ) f ( ) { h - > first = & x ; struct x * n = h - > first ; ( ) n > } }"), AST); // do not crash
    }

    void garbageCode96() { // #6807
        ASSERT_THROW_INTERNAL(checkCode("typedef J J[ ; typedef ( ) ( ) { ; } typedef J J ;] ( ) ( J cx ) { n } ;"), SYNTAX); // throw syntax error
    }

    void garbageCode97() { // #6808
        ASSERT_THROW_INTERNAL(checkCode("namespace A {> } class A{ { }} class A : T< ;"), SYNTAX);
    }

    void garbageCode98() { // #6838
        ASSERT_THROW_INTERNAL(checkCode("for (cocon To::ta@Taaaaaforconst oken aaaaaaaaaaaa5Dl()\n"
                                        "const unsigned in;\n"
                                        "fon *tok = f);.s(Token i = d-)L;"), SYNTAX);
    }

    void garbageCode99() { // #6726
        ASSERT_THROW_INTERNAL_EQUALS(checkCode("{ xs :: i(:) ! ! x/5 ! !\n"
                                               "i, :: a :: b integer, } foo2(x) :: j(:)\n"
                                               "b type(*), d(:), a x :: end d(..), foo end\n"
                                               "foo4 b d(..), a a x type(*), b foo2 b"), INTERNAL, "Internal error. AST cyclic dependency.");
    }

    void garbageCode100() { // #6840
        ASSERT_THROW_INTERNAL(checkCode("( ) { ( i< ) } int foo ( ) { int i ; ( for ( i => 1 ) ; ) }"), SYNTAX);
    }

    void garbageCode101() { // #6835
        // Reported case
        ASSERT_THROW_INTERNAL(checkCode("template < class , =( , int) X = 1 > struct A { } ( ) { = } [ { } ] ( ) { A < void > 0 }"), SYNTAX);
        // Reduced case
        ASSERT_THROW_INTERNAL(checkCode("template < class =( , ) X = 1> struct A {}; A<void> a;"), SYNTAX);
    }

    void garbageCode102() { // #6846
        checkCode("struct Object { ( ) ; Object & operator= ( Object ) { ( ) { } if ( this != & b ) } }");
        ignore_errout(); // we do not care about the output
    }

    void garbageCode103() { // #6824
        ASSERT_THROW_INTERNAL(checkCode("a f(r) int * r; { { int s[2]; [f(s); if () ]  } }"), SYNTAX);
    }

    void garbageCode104() { // #6847
        ASSERT_THROW_INTERNAL(checkCode("template < Types > struct S {> ( S < ) S >} { ( ) { } } ( ) { return S < void > ( ) } { ( )> >} { ( ) { } } ( ) { ( ) }"), SYNTAX);
    }

    void garbageCode105() { // #6859
        ASSERT_THROW_INTERNAL(checkCode("void foo (int i) { int a , for (a 1; a( < 4; a++) if (a) (b b++) (b);) n++; }"), SYNTAX);
    }

    void garbageCode106() { // #6880
        ASSERT_THROW_INTERNAL(checkCode("[ ] typedef typedef b_array b_array_ref [ ; ] ( ) b_array_ref b_array_ref_gbl_obj0 { ; { b_array_ref b_array_ref_gbl_obj0 } }"), SYNTAX);
    }

    void garbageCode107() { // #6881
        TODO_ASSERT_THROW(checkCode("enum { val = 1{ }; { const} }; { } Bar { const int A = val const } ;"), InternalError);
    }

    void garbageCode108() { //  #6895 "segmentation fault (invalid code) in CheckCondition::isOppositeCond"
        ASSERT_THROW_INTERNAL(checkCode("A( ) { } bool f( ) { ( ) F; ( ) { ( == ) if ( !=< || ( !A( ) && r[2] ) ) ( !A( ) ) ( ) } }"), SYNTAX);
    }

    void garbageCode109() { //  #6900 "segmentation fault (invalid code) in CheckStl::runSimplifiedChecks"
        checkCode("( *const<> (( ) ) { } ( *const ( ) ( ) ) { } ( * const<> ( size_t )) ) { } ( * const ( ) ( ) ) { }");
        ignore_errout(); // we do not care about the output
    }

    void garbageCode110() { //  #6902 "segmentation fault (invalid code) in CheckStl::string_c_str"
        ASSERT_THROW_INTERNAL(checkCode("( *const<> ( size_t ) ; foo ) { } * ( *const ( size_t ) ( ) ;> foo )< { }"), SYNTAX);
    }

    void garbageCode111() { //  #6907
        TODO_ASSERT_THROW(checkCode("enum { FOO = 1( ,) } {{ FOO }} ;"), InternalError);
    }

    void garbageCode112() { //  #6909
        TODO_ASSERT_THROW(checkCode("enum { FOO = ( , ) } {{ }}>> enum { FOO< = ( ) } { { } } ;"), InternalError);
    }

    void garbageCode114() { // #2118
        checkCode("Q_GLOBAL_STATIC_WITH_INITIALIZER(Qt4NodeStaticData, qt4NodeStaticData, {\n"
                  "    for (unsigned i = 0 ; i < count; i++) {\n"
                  "    }\n"
                  "});");
    }

    void garbageCode115() { // #5506
        ASSERT_THROW_INTERNAL(checkCode("A template < int { int = -1 ; } template < int N > struct B { int [ A < N > :: zero ] ;  } ; B < 0 > b ;"), UNKNOWN_MACRO);
    }

    void garbageCode116() { // #5356
        ASSERT_THROW_INTERNAL(checkCode("struct template<int { = }; > struct B { }; B < 0 > b;"), SYNTAX);
    }

    void garbageCode117() { // #6121
        TODO_ASSERT_THROW(checkCode("enum E { f = {} };\n"
                                    "int a = f;"), InternalError);
    }

    void garbageCode118() { // #5600 - missing include causes invalid enum
        ASSERT_THROW_INTERNAL(checkCode("enum {\n"
                                        "    NUM_OPCODES =\n"
                                        // #include "definition"
                                        "};\n"
                                        "struct bytecode {};\n"
                                        "jv jq_next() { opcode = ((opcode) +NUM_OPCODES);\n"
                                        "}"), SYNTAX);
    }

    void garbageCode119() { // #5598
        checkCode("{ { void foo() { struct }; template <typename> struct S { Used x; void bar() } auto f = [this] { }; } };");
        ignore_errout(); // we do not care about the output
    }

    void garbageCode120() { // #4927
        checkCode("int main() {\n"
                  "   return 0\n"
                  "}");
        ASSERT_EQUALS("", errout_str());
    }

    void garbageCode121() { // #2585
        ASSERT_THROW_INTERNAL(checkCode("abcdef?" "?<"
                                        "123456?" "?>"
                                        "+?" "?="), SYNTAX);
    }

    void garbageCode122() { // #6303
        checkCode("void foo() {\n"
                  "char *a = malloc(10);\n"
                  "a[0]\n"
                  "}");
        ignore_errout(); // we do not care about the output
    }

    void garbageCode123() {
        checkCode("namespace pr16989 {\n"
                  "    class C {\n"
                  "        C tpl_mem(T *) { return }\n"
                  "    };\n"
                  "}");
        ignore_errout(); // we do not care about the output
    }

    void garbageCode125() {
        ASSERT_THROW_INTERNAL(checkCode("{ T struct B : T valueA_AA ; } T : [ T > ( ) { B } template < T > struct A < > : ] { ( ) { return valueA_AC struct { : } } b A < int > AC ( ) a_aa.M ; ( ) ( ) }"), UNKNOWN_MACRO);
        ASSERT_THROW_INTERNAL(checkCode("template < Types > struct S :{ ( S < ) S >} { ( ) { } } ( ) { return S < void > ( ) }"),
                              SYNTAX);
    }

    void garbageCode126() {
        ASSERT_THROW_INTERNAL(checkCode("{ } float __ieee754_sinhf ( float x ) { float t , , do { gf_u ( jx ) { } ( 0 ) return ; ( ) { } t } ( 0x42b17180 ) { } }"),
                              SYNTAX);
    }

    void garbageCode127() { // #6667
        checkCode("extern \"C\" int printf(const char* fmt, ...);\n"
                  "class A {\n"
                  "public:\n"
                  "  int Var;\n"
                  "  A(int arg) { Var = arg; }\n"
                  "  ~A() { printf(\"A d'tor\\n\"); }\n"
                  "};\n"
                  " const A& foo(const A& arg) { return arg; }\n"
                  " foo(A(12)).Var");
        ignore_errout(); // we do not care about the output
    }

    void garbageCode128() {
        TODO_ASSERT_THROW(checkCode("enum { FOO = ( , ) } {{ }} enum {{ FOO << = } ( ) } {{ }} ;"),
                          InternalError);
    }

    void garbageCode129() {
        ASSERT_THROW_INTERNAL(checkCode("operator - ( { } typedef typename x ; ( ) ) { ( { { ( ( ) ) } ( { } ) } ) }"),
                              SYNTAX);
    }

    void garbageCode130() {
        TODO_ASSERT_THROW(checkCode("enum { FOO = ( , ){ } { { } } { { FOO} = } ( ) } { { } } enumL\" ( enumL\" { { FOO } ( ) } { { } } ;"),
                          InternalError);
    }

    void garbageCode131() {
        ASSERT_THROW_INTERNAL(checkCode("( void ) { ( ) } ( ) / { ( ) }"), SYNTAX);
        // actually the invalid code should trigger an syntax error...
    }

    void garbageCode132() { // #7022
        ASSERT_THROW_INTERNAL(checkCode("() () { } { () () ({}) i() } void i(void(*ptr) ()) { ptr(!) () }"), SYNTAX);
    }

    void garbageCode133() {
        ASSERT_THROW_INTERNAL(checkCode("void f() {{}"), SYNTAX);

        ASSERT_THROW_INTERNAL(checkCode("void f()) {}"), SYNTAX);

        ASSERT_THROW_INTERNAL(checkCode("void f()\n"
                                        "{\n"
                                        " foo(;\n"
                                        "}\n"), SYNTAX);

        ASSERT_THROW_INTERNAL(checkCode("void f()\n"
                                        "{\n"
                                        " for(;;){ foo();\n"
                                        "}\n"), SYNTAX);

        ASSERT_THROW_INTERNAL(checkCode("void f()\n"
                                        "{\n"
                                        " a[10;\n"
                                        "}\n"), SYNTAX);

        {
            const char code[] = "{\n"
                                "   a(\n" // <- error
                                "}\n"
                                "{\n"
                                "   b());\n"
                                "}\n";
            ASSERT_EQUALS("[test.cpp:2] Unmatched '('. Configuration: ''.", getSyntaxError(code));
        }

        {
            const char code[] = "void f() {\n"
                                "   int x = 3) + 0;\n" // <- error: unmatched )
                                "}\n";
            ASSERT_EQUALS("[test.cpp:2] Unmatched ')'. Configuration: ''.", getSyntaxError(code));
        }

        {
            const char code[] = "void f() {\n"
                                "   int x = (3] + 0;\n" // <- error: unmatched ]
                                "}\n";
            ASSERT_EQUALS("[test.cpp:2] Unmatched ']'. Configuration: ''.", getSyntaxError(code));
        }

        {
            const char code[] = "void f() {\n" // <- error: unmatched {
                                "   {\n"
                                "}\n";
            ASSERT_EQUALS("[test.cpp:1] Unmatched '{'. Configuration: ''.", getSyntaxError(code));
        }
    }

    void garbageCode134() {
        // Ticket #5605, #5759, #5762, #5774, #5823, #6059
        ASSERT_THROW_INTERNAL(checkCode("foo() template<typename T1 = T2 = typename = unused, T5 = = unused> struct tuple Args> tuple<Args...> { } main() { foo<int,int,int,int,int,int>(); }"), SYNTAX);
        ASSERT_THROW_INTERNAL(checkCode("( ) template < T1 = typename = unused> struct Args { } main ( ) { foo < int > ( ) ; }"), SYNTAX);
        ASSERT_THROW_INTERNAL(checkCode("() template < T = typename = x > struct a {} { f <int> () }"), SYNTAX);
        ASSERT_THROW_INTERNAL(checkCode("template < T = typename = > struct a { f <int> }"), SYNTAX);
        checkCode("struct S { int i, j; }; "
                  "template<int S::*p, typename U> struct X {}; "
                  "X<&S::i, int> x = X<&S::i, int>(); "
                  "X<&S::j, int> y = X<&S::j, int>();");
        ignore_errout(); // we are not interested in the output
        checkCode("template <typename T> struct A {}; "
                  "template <> struct A<void> {}; "
                  "void foo(const void* f = 0) {}");
        checkCode("template<typename... T> struct A { "
                  "  static const int s = 0; "
                  "}; "
                  "A<int> a;");
        checkCode("template<class T, class U> class A {}; "
                  "template<class T = A<int, int> > class B {}; "
                  "template<class T = B<int> > class C { "
                  "    C() : _a(0), _b(0) {} "
                  "    int _a, _b; "
                  "};");
        checkCode("template<class... T> struct A { "
                  "  static int i; "
                  "}; "
                  "void f() { A<int>::i = 0; }");
        ignore_errout(); // we are not interested in the output
    }

    void garbageCode135() { // #4994
        checkCode("long f () {\n"
                  "  return a >> extern\n"
                  "}\n"
                  "long a = 1 ;\n"
                  "long b = 2 ;");
        ignore_errout(); // we are not interested in the output
    }

    void garbageCode136() { // #7033
        ASSERT_THROW_INTERNAL(checkCode("{ } () { void f() { node_t * n; for (; -n) {} } } { }"),
                              SYNTAX);
    }

    void garbageCode137() { // #7034
        ASSERT_THROW_INTERNAL(checkCode("\" \" typedef signed char f; \" \"; void a() { f * s = () &[]; (; ) (; ) }"), SYNTAX);
    }

    void garbageCode138() { // #6660
        checkCode("CS_PLUGIN_NAMESPACE_BEGIN(csparser)\n"
                  "{\n"
                  "    struct foo\n"
                  "    {\n"
                  "      union\n"
                  "      {};\n"
                  "    } halo;\n"
                  "}\n"
                  "CS_PLUGIN_NAMESPACE_END(csparser)");
        ignore_errout(); // we are not interested in the output
    }

    void garbageCode139() { // #6659 heap user after free: kernel: sm750_accel.c
        ASSERT_THROW_INTERNAL(checkCode("void hw_copyarea() {\n"
                                        "   de_ctrl = (nDirection == RIGHT_TO_LEFT) ?\n"
                                        "    ( (0 & ~(((1 << (1 - (0 ? DE_CONTROL_DIRECTION))) - 1) << (0 ? DE_CONTROL_DIRECTION))) )\n"
                                        "    : 42;\n"
                                        "}"), SYNTAX);
    }

    void garbageCode140() { // #7035
        ASSERT_THROW_INTERNAL(checkCode("int foo(int align) { int off(= 0 % align;  return off) ? \\ align - off  :  0;  \\ }"), SYNTAX);
    }

    void garbageCode141() { // #7043
        TODO_ASSERT_THROW(checkCode("enum { X = << { X } } enum { X = X } = X ;"), InternalError);
    }

    void garbageCode142() { // #7050
        ASSERT_THROW_INTERNAL(checkCode("{ } (  ) { void mapGraphs ( ) { node_t * n ; for (!oid n ) { } } } { }"), SYNTAX);
    }

    void garbageCode143() { // #6922
        ASSERT_THROW_INTERNAL(checkCode("void neoProgramShadowRegs() {\n"
                                        "    int i;\n"
                                        "    Bool noProgramShadowRegs;\n"
                                        "    if (noProgramShadowRegs) {\n"
                                        "    } else {\n"
                                        "        switch (nPtr->NeoPanelWidth) {\n"
                                        "        case 1280:\n"
                                        "            VGAwCR(0x64,0x?? );\n"
                                        "        }\n"
                                        "    }\n"
                                        "}"), AST);
    }

    void garbageCode144() { // #6865
        ASSERT_THROW_INTERNAL(checkCode("template < typename > struct A { } ; template < typename > struct A < INVALID > : A < int[ > { }] ;"), SYNTAX);
    }

    void garbageCode146() { // #7081
        ASSERT_THROW_INTERNAL(checkCode("void foo() {\n"
                                        "    ? std::cout << pow((, 1) << std::endl;\n"
                                        "    double <ip = NUO ip) << std::end;\n"
                                        "}"), SYNTAX);
    }

    void garbageCode147() { // #7082
        ASSERT_THROW_INTERNAL(checkCode("free(3();\n"
                                        "$  vWrongAllocp1) test1<int, -!>() ^ {\n"
                                        "    int *p<ynew int[n];\n"
                                        "    delete[]p;\n"
                                        "    int *p1 = (int*)malloc(n*sizeof(int));\n"
                                        "    free(p1);\n"
                                        "}\n"
                                        "void est2() {\n"
                                        "    for (int ui = 0; ui < 1z; ui++)\n"
                                        "        ;\n"
                                        "}"), SYNTAX);

        ASSERT_THROW_INTERNAL(checkCode("; void f ^ { return } int main ( ) { }"), SYNTAX); // #4941
    }

    void garbageCode148() { // #7090
        ASSERT_THROW_INTERNAL(checkCode("void f_1() {\n"
                                        "    typedef S0 b[][1][1] != 0\n"
                                        "};\n"
                                        "b[K][0] S0 b[][1][1] != 4{ 0 };\n"
                                        "b[0][0]"), SYNTAX);
    }

    void garbageCode149() { // #7085
        checkCode("int main() {\n"
                  "    for (j = 0; j < 1; j)\n"
                  "        j6;\n"
                  "}");
    }

    void garbageCode150() { // #7089
        ASSERT_THROW_INTERNAL(checkCode("class A {\n"
                                        "    pl vFoo() {\n"
                                        "        A::\n"
                                        "    };\n"
                                        "    A::\n"
                                        "}\n"), SYNTAX);
    }

    void garbageCode151() { // #4911 - bad simplification => don't crash
        checkCode("void f() {\n"
                  "    int a;\n"
                  "    do { a=do_something() } while (a);\n"
                  "}");
    }

    void garbageCode152() { // happened in travis, originally from llvm clang code
        const char* code = "template <bool foo = std::value &&>\n"
                           "static std::string foo(char *Bla) {\n"
                           "    while (Bla[1] && Bla[1] != ',') }\n";
        checkCode(code);
        ignore_errout(); // we are not interested in the output
    }

    void garbageCode153() {
        TODO_ASSERT_THROW(checkCode("enum { X = << { X } } { X X } enum { X = << { ( X ) } } { } X */"), InternalError);
    }

    void garbageCode154() {
        checkCode("\"abc\"[];");
    }

    void garbageCode156() { // #7120
        ASSERT_THROW_INTERNAL(checkCode("struct {}a; d f() { c ? : } {}a.p"), AST);
    }

    void garbageCode157() { // #7131
        ASSERT_THROW_INTERNAL(checkCode("namespace std {\n"
                                        "  template < typename >\n"
                                        "  void swap();\n"
                                        "}"
                                        "template std::swap\n"), SYNTAX);
    }

    void garbageCode158() { // #3238
        checkCode("__FBSDID(\"...\");");
    }

    void garbageCode159() { // #7119
        ASSERT_THROW_INTERNAL(checkCode("({}typedef typename x;typename x!){({{}()})}"), SYNTAX);
    }

    void garbageCode160() { // #7190
        ASSERT_THROW_INTERNAL(checkCode("f(a,b,c,d)float [  a[],d;int ]  b[],c;{} "), SYNTAX); // don't hang
    }


    void garbageCodeFuzzerClientMode1() {
        ASSERT_THROW_INTERNAL(checkCode("void f() { x= name2 & name3 name2 = | 0.1 , | 0.1 , | 0.1 name4 <= >( ); }"), SYNTAX);
        ASSERT_THROW_INTERNAL(checkCode("void f() { x = , * [ | + 0xff | > 0xff]; }"), SYNTAX);
        ASSERT_THROW_INTERNAL(checkCode("void f() {  x = , | 0xff , 0.1 < ; }"), SYNTAX);
        ASSERT_THROW_INTERNAL(checkCode("void f() { x = [ 1 || ] ; }"), SYNTAX);
        ASSERT_THROW_INTERNAL(checkCode("void f1() { x = name6 1 || ? name3 [  ( 1 || +) ] ; }"), SYNTAX);
    }

    void garbageValueFlow() {
        // #6089
        const char* code = "{} int foo(struct, x1, struct x2, x3, int, x5, x6, x7)\n"
                           "{\n"
                           "    (foo(s, , 2, , , 5, , 7)) abort()\n"
                           "}\n";
        ASSERT_THROW_INTERNAL(checkCode(code), SYNTAX);

        // 6122 survive garbage code
        code = "; { int i ; for ( i = 0 ; = 123 ; ) - ; }";
        ASSERT_THROW_INTERNAL(checkCode(code), SYNTAX);

        code = "void f1() { for (int n = 0 n < 10 n++); }";
        ASSERT_THROW_INTERNAL(checkCode(code), SYNTAX);
    }

    void garbageSymbolDatabase() {
        checkCode("void f( { u = 1 ; } ) { }");

        ASSERT_THROW_INTERNAL(checkCode("{ }; void namespace A::f; { g() { int } }"), SYNTAX);

        ASSERT_THROW_INTERNAL(checkCode("class Foo {}; class Bar : public Foo"), SYNTAX);

        checkCode("YY_DECL { switch (yy_act) {\n"
                  "    case 65: YY_BREAK\n"
                  "    case YY_STATE_EOF(block):\n"
                  "        yyterminate();\n"
                  "} }"); // #5663
        ignore_errout(); // we are not interested in the output
    }

    void garbageAST() {
        ASSERT_THROW_INTERNAL(checkCode("N 1024 float a[N], b[N + 3], c[N]; void N; (void) i;\n"
                                        "int #define for (i = avx_test i < c[i]; i++)\n"
                                        "b[i + 3] = a[i] * {}"), SYNTAX); // Don't hang (#5787)

        checkCode("START_SECTION([EXTRA](bool isValid(const String &filename)))"); // Don't crash (#5991)

        // #8352
        ASSERT_THROW_INTERNAL(checkCode("else return % name5 name2 - =name1 return enum | { - name3 1 enum != >= 1 >= ++ { { || "
                                        "{ return return { | { - name3 1 enum != >= 1 >= ++ { name6 | ; ++}}}}}}}"), SYNTAX);
        ASSERT_THROW_INTERNAL(checkCode("else return % name5 name2 - =name1 return enum | { - name3 1 enum != >= 1 >= ++ { { || "
                                        "{ return return { | { - name3 1 enum != >= 1 >= ++ { { || ; ++}}}}}}}}"), SYNTAX);
    }

    void templateSimplifierCrashes() {
        checkCode( // #5950
            "struct A {\n"
            "  template <class T> operator T*();\n"
            "};\n"
            "\n"
            "template <> A::operator char*(){ return 0; } // specialization\n"
            "\n"
            "int main() {\n"
            "  A a;\n"
            "  int *ip = a.operator int*();\n"
            "}\n"
            "\n"
            "namespace PR5742 {\n"
            "  template <class T> struct A { };\n"
            "  struct S {\n"
            "    template <class T> operator T();\n"
            "  } s;\n"
            "  void f() {\n"
            "    s.operator A<A<int> >();\n"
            "  }\n"
            "}");

        checkCode( // #6034
            "template<template<typename...> class T, typename... Args>\n"
            "struct foo<T<Args...> > {\n"
            "    const bool value = true;\n"
            "};\n"
            "\n"
            "template<int I>\n"
            "struct int_\n"
            "{};\n"
            "\n"
            "int main() {\n"
            "  foo<int_<0> >::value;\n"
            "}");

        checkCode( // #6117
            "template <typename ...> struct something_like_tuple\n"
            "{};\n"
            "template <typename, typename> struct is_last {\n"
            "  static const bool value = false;\n"
            "};\n"
            "template <typename T, template <typename ...> class Tuple, typename ... Head>\n"
            "struct is_last<T, Tuple<Head ..., T>>\n"
            "{\n"
            "  static const bool value = true;\n"
            "};\n"
            "\n"
            "#define SA(X) static_assert (X, #X)\n"
            "\n"
            "typedef something_like_tuple<char, int, float> something_like_tuple_t;\n"
            "SA ((is_last<float, something_like_tuple_t>::value == false));\n"
            "SA ((is_last<int, something_like_tuple_t>::value == false));");
        ignore_errout(); // we are not interested in the output

        checkCode( // #6225
            "template <typename...>\n"
            "void templ_fun_with_ty_pack() {}\n"
            "\n"
            "namespace PR20047 {\n"
            "        template <typename T>\n"
            "        struct A {};\n"
            "        using AliasA = A<T>;\n"
            "}");

        // #3449
        ASSERT_EQUALS("template < typename T > struct A ;\n"
                      "struct B { template < typename T > struct C } ;\n"
                      "{ } ;",
                      checkCode("template<typename T> struct A;\n"
                                "struct B { template<typename T> struct C };\n"
                                "{};"));
    }
    void garbageCode161() {
        //7200
        ASSERT_THROW_INTERNAL(checkCode("{ }{ if () try { } catch (...)} B : : ~B { }"), SYNTAX);
    }

    void garbageCode162() {
        //7208
        ASSERT_THROW_INTERNAL(checkCode("return <<  >>  x return <<  >>  x ", false), SYNTAX);
    }

    void garbageCode163() {
        //7228
        ASSERT_THROW_INTERNAL(checkCode("typedef s f[](){typedef d h(;f)}", false), SYNTAX);
    }

    void garbageCode164() {
        //7234
        ASSERT_THROW_INTERNAL(checkCode("class d{k p;}(){d::d():B<()}"), SYNTAX);
    }

    void garbageCode165() {
        //7235
        ASSERT_THROW_INTERNAL(checkCode("for(;..)", false),SYNTAX);
    }

    void garbageCode167() {
        //7237
        ASSERT_THROW_INTERNAL(checkCode("class D00i000{:D00i000::}i"),SYNTAX);
    }

    void garbageCode168() {
        // 7246
        checkCode("long foo(void) { return *bar; }", false);
    }

    void garbageCode169() {
        // 6713
        ASSERT_THROW_INTERNAL(checkCode("( ) { ( ) ; { return } switch ( ) i\n"
                                        "set case break ; default: ( ) }", false), SYNTAX);
    }

    void garbageCode170() {
        // 7255
        ASSERT_THROW_INTERNAL(checkCode("d i(){{f*s=typeid(()0,)}}", false), SYNTAX);
    }

    void garbageCode171() {
        // 7270
        ASSERT_THROW_INTERNAL(checkCode("(){case()?():}:", false), SYNTAX);
    }

    void garbageCode172() {
        // #7357
        ASSERT_THROW_INTERNAL(checkCode("p<e T=l[<]<>>,"), SYNTAX);
    }

    void garbageCode173() {
        // #6781  heap corruption ;  TemplateSimplifier::simplifyTemplateInstantiations
        ASSERT_THROW_INTERNAL(checkCode(" template < Types > struct S : >( S < ...Types... > S <) > { ( ) { } } ( ) { return S < void > ( ) }"), SYNTAX);
    }

    void garbageCode174() { // #7356
        ASSERT_THROW_INTERNAL(checkCode("{r e() { w*constD = (())D = cast< }}"), SYNTAX);
    }

    void garbageCode175() { // #7027
        ASSERT_THROW_INTERNAL(checkCode("int f() {\n"
                                        "  int i , j;\n"
                                        "  for ( i = t3 , i < t1 ; i++ )\n"
                                        "    for ( j = 0 ; j < = j++ )\n"
                                        "        return t1 ,\n"
                                        "}"), SYNTAX);
    }

    void garbageCode176() { // #7527
        checkCode("class t { { struct } enum class f : unsigned { q } b ; operator= ( T ) { switch ( b ) { case f::q: } } { assert ( b ) ; } } { ; & ( t ) ( f::t ) ; } ;");
        ignore_errout(); // we are not interested in the output
    }

    void garbageCode181() {
        ASSERT_THROW_INTERNAL(checkCode("int test() { int +; }"), SYNTAX);
    }

    // #4195 - segfault for "enum { int f ( ) { return = } r = f ( ) ; }"
    void garbageCode182() {
        ASSERT_THROW_INTERNAL(checkCode("enum { int f ( ) { return = } r = f ( ) ; }"), SYNTAX);
    }
    // #7505 - segfault
    void garbageCode183() {
        ASSERT_THROW_INTERNAL(checkCode("= { int } enum return { r = f() f(); }"), SYNTAX);
    }

    void garbageCode184() { // #7699
        ASSERT_THROW_INTERNAL(checkCode("unsigned int AquaSalSystem::GetDisplayScreenCount() {\n"
                                        "    NSArray* pScreens = [NSScreen screens];\n"
                                        "    return pScreens ? [pScreens count] : 1;\n"
                                        "}"), SYNTAX);
    }

    void garbageCode185() { // #6011 crash in libreoffice failure to create proper AST
        checkCode(
            "namespace binfilter\n"
            "{\n"
            "       BOOL EnhWMFReader::ReadEnhWMF()\n"
            "       {\n"
            "               pOut->CreateObject( nIndex, GDI_BRUSH, new WinMtfFillStyle( ReadColor(), ( nStyle == BS_HOLLOW ) ? TRUE : FALSE ) );\n"
            "               return bStatus;\n"
            "       };\n"
            "}");
        ignore_errout(); // we are not interested in the output
    }

    // #8151 - segfault due to incorrect template syntax
    void garbageCode186() {
        ASSERT_THROW_INTERNAL(checkCode("A<B<><>C"), SYNTAX);
    }

    void garbageCode187() { // # 8152 - segfault in handling
        const char inp[] = "0|\0|0>;\n";
        ASSERT_THROW_INTERNAL(checkCode(inp), SYNTAX);

        checkCode("template<class T> struct S : A< B<T> || C<T> > {};"); // No syntax error: #8390
        checkCode("static_assert(A<x> || B<x>, ab);");
    }

    void garbageCode188() { // #8255
        ASSERT_THROW_INTERNAL(checkCode("{z r(){(){for(;<(x);){if(0==0)}}}}"), SYNTAX);
    }

    void garbageCode189() { // #8317
        checkCode("t&n(){()()[](){()}}$");
    }

    void garbageCode190() { // #8307
        ASSERT_THROW_INTERNAL(checkCode("void foo() {\n"
                                        "    int i;\n"
                                        "    i *= 0;\n"
                                        "    !i <;\n"
                                        "}"),
                              AST);
    }

    void garbageCode191() { // #8333
        ASSERT_THROW_INTERNAL(checkCode("struct A { int f(const); };"), SYNTAX);
        ASSERT_THROW_INTERNAL(checkCode("struct A { int f(int, const, char); };"), SYNTAX);
        ASSERT_THROW_INTERNAL(checkCode("struct A { int f(struct); };"), SYNTAX);

        // The following code is valid and should not trigger any error
        checkCode("struct A { int f ( char ) ; } ;");
    }

    void garbageCode192() { // #8386 (segmentation fault)
        ASSERT_THROW_INTERNAL(checkCode("{(()[((0||0xf||))]0[])}"), SYNTAX);
    }

    // #8740
    void garbageCode193() {
        ASSERT_THROW_INTERNAL(checkCode("d f(){!=[]&&0()!=0}"), SYNTAX);
    }

    // #8384
    void garbageCode194() {
        ASSERT_THROW_INTERNAL(checkCode("{((()))(return 1||);}"), SYNTAX);
    }

    // #8709 - no garbage but to avoid stability regression
    void garbageCode195() {
        checkCode("a b;\n"
                  "void c() {\n"
                  "  switch (d) { case b:; }\n"
                  "  double e(b);\n"
                  "  if(e <= 0) {}\n"
                  "}");
    }

    // #8265
    void garbageCode196() {
        ASSERT_THROW_INTERNAL(checkCode("0|,0<<V"), SYNTAX);
        ASSERT_THROW_INTERNAL(checkCode(";|4|<0;"), SYNTAX);
    }

    // #8385
    void garbageCode197() {
        ASSERT_THROW_INTERNAL(checkCode("(){e break,{(case)|{e:[()]}}}"), SYNTAX);
    }

    // #8383
    void garbageCode198() {
        ASSERT_THROW_INTERNAL(checkCode("void f(){\n"
                                        "x= ={(continue continue { ( struct continue { ( ++ name5 name5 ) ( name5 name5 n\n"
                                        "ame5 ( name5 struct ( name5 name5 < ) ) ( default ) { name4 != name5 name5 name5\n"
                                        " ( name5 name5 name5 ( { 1 >= void { ( ()) } 1 name3 return >= >= ( ) >= name5 (\n"
                                        " name5 name6 :nam00 [ ()])}))})})})};\n"
                                        "}"), SYNTAX);
    }

    // #8752
    void garbageCode199() {
        checkCode("d f(){e n00e0[]n00e0&" "0+f=0}");
    }

    // #8757
    void garbageCode200() {
        ASSERT_THROW_INTERNAL(checkCode("(){e break,{(case)!{e:[]}}}"), SYNTAX);
    }

    // #8873
    void garbageCode201() {
        ASSERT_THROW_INTERNAL(checkCode("void f() { std::string s=\"abc\"; return s + }"), SYNTAX);
    }

    // #8907
    void garbageCode202() {
        ASSERT_THROW_INTERNAL(checkCode("void f() { UNKNOWN_MACRO(return); }"), UNKNOWN_MACRO);
        ASSERT_THROW_INTERNAL(checkCode("void f() { UNKNOWN_MACRO(throw); }"), UNKNOWN_MACRO);
    }

    void garbageCode203() { // #8972
        ASSERT_THROW_INTERNAL(checkCode("{ > () {} }"), SYNTAX);
        checkCode("template <> a > ::b();");
    }

    void garbageCode204() {
        ASSERT_THROW_INTERNAL(checkCode("template <a, = b<>()> c; template <a> a as() {} as<c<>>();"), SYNTAX);
    }

    void garbageCode205() {
        ASSERT_THROW_INTERNAL(checkCode("class CodeSnippetsEvent : public wxCommandEvent {\n"
                                        "public :\n"
                                        "    CodeSnippetsEvent ( wxEventType commandType =  wxEventType , int id = 0 ) ;\n"
                                        "    CodeSnippetsEvent ( const CodeSnippetsEvent & event ) ;\n"
                                        "virtual wxEvent * Clone ( ) const { return new CodeSnippetsEvent ( * this ) ; }\n"
                                        "private :\n"
                                        "    int m_SnippetID ;\n"
                                        "} ;\n"
                                        "const  wxEventType wxEVT_CODESNIPPETS_GETFILELINKS  =  wxNewEventType  (  )\n"
                                        "CodeSnippetsEvent :: CodeSnippetsEvent ( wxEventType commandType , int id )\n"
                                        ": wxCommandEvent ( commandType , id ) {\n"
                                        "}\n"
                                        "CodeSnippetsEvent :: CodeSnippetsEvent ( const CodeSnippetsEvent & Event )\n"
                                        ": wxCommandEvent ( Event )\n"
                                        ", m_SnippetID ( 0 ) {\n"
                                        "}"),
                              INTERNAL);
    }

    void garbageCode206() {
        ASSERT_EQUALS("[test.cpp:1] syntax error: operator", getSyntaxError("void foo() { for (auto operator new : int); }"));
        ASSERT_EQUALS("[test.cpp:1] syntax error: operator", getSyntaxError("void foo() { for (a operator== :) }"));
    }

    void garbageCode207() { // #8750
        ASSERT_THROW_INTERNAL(checkCode("d f(){(.n00e0(return%n00e0''('')));}"), SYNTAX);
    }

    void garbageCode208() { // #8753
        ASSERT_THROW_INTERNAL(checkCode("d f(){(for(((((0{t b;((((((((()))))))))}))))))}"), SYNTAX);
    }

    void garbageCode209() { // #8756
        ASSERT_THROW_INTERNAL(checkCode("{(- -##0xf/-1 0)[]}"), SYNTAX);
    }

    void garbageCode210() { // #8762
        ASSERT_THROW_INTERNAL(checkCode("{typedef typedef c n00e0[]c000(;n00e0&c000)}"), SYNTAX);
    }

    void garbageCode211() { // #8764
        ASSERT_THROW_INTERNAL(checkCode("{typedef f typedef[]({typedef e e,>;typedef(((typedef<typedef|)))})}"), SYNTAX);
    }

    void garbageCode212() { // #8765
        ASSERT_THROW_INTERNAL(checkCode("{(){}[]typedef r n00e0[](((n00e0 0((;()))))){(0 typedef n00e0 bre00 n00e0())}[]();typedef n n00e0()[],(bre00)}"), SYNTAX);
    }

    void garbageCode213() { // #8758
        ASSERT_THROW_INTERNAL(checkCode("{\"\"[(1||)];}"), SYNTAX);
    }

    void garbageCode214() {
        checkCode("THIS FILE CONTAINS VARIOUS TEXT");
    }

    void garbageCode215() { // daca@home script with extension .c
        ASSERT_THROW_INTERNAL(checkCode("a = [1,2,3];"), SYNTAX);
    }

    void garbageCode216() { // #7884
        checkCode("template<typename> struct A {};\n"
                  "template<typename...T> struct A<T::T...> {}; \n"
                  "A<int> a;");
    }

    void garbageCode217() { // #10011
        ASSERT_THROW_INTERNAL(checkCode("void f() {\n"
                                        "    auto p;\n"
                                        "    if (g(p)) {}\n"
                                        "    assert();\n"
                                        "}"), AST);
    }

    void garbageCode218() { // #8763
        checkCode("d f(){t n0000 const[]n0000+0!=n0000,(0)}"); // don't crash
        ignore_errout(); // we are not interested in the output
    }
    void garbageCode219() { // #10101
        checkCode("typedef void (*func) (addr) ;\n"
                  "void bar(void) {\n"
                  "    func f;\n"
                  "    f & = (func)42;\n"
                  "}\n"); // don't crash
        ignore_errout(); // we are not interested in the output
    }
    void garbageCode220() { // #6832
        ASSERT_THROW_INTERNAL(checkCode("(){(){{()}}return;{switch()0 case(){}break;l:()}}\n"), SYNTAX);  // don't crash
    }
    void garbageCode221() {
        ASSERT_THROW_INTERNAL(checkCode("struct A<0<;\n"), SYNTAX);  // don't crash
    }
    void garbageCode222() { // #10763
        ASSERT_THROW_INTERNAL(checkCode("template<template<class>\n"), SYNTAX);  // don't crash
    }
    void garbageCode223() { // #11639
        ASSERT_THROW_INTERNAL(checkCode("struct{}*"), SYNTAX);  // don't crash
    }
    void garbageCode224() {
        ASSERT_THROW_INTERNAL(checkCode("void f(){ auto* b = dynamic_cast<const }"), SYNTAX);  // don't crash
        ASSERT_THROW_INTERNAL(checkCode("void f(){ auto* b = dynamic_cast x; }"), SYNTAX);
    }
    void garbageCode225() {
<<<<<<< HEAD
        ASSERT_THROW(checkCode("int n() { c * s0, 0 s0 = c(sizeof = ) }"), InternalError);
        ASSERT_THROW(checkCode("int n() { c * s0, 0 s0 = c(sizeof |= ) }"), InternalError);
    }    
    void garbageCode226() {
        ASSERT_THROW(checkCode("int a() { (b((c)`)) } {}"), InternalError); // #11638
        ASSERT_THROW(checkCode("int a() { (b((c)\\)) } {}"), InternalError);
        ASSERT_THROW(checkCode("int a() { (b((c)@)) } {}"), InternalError);
=======
        ASSERT_THROW_INTERNAL(checkCode("int n() { c * s0, 0 s0 = c(sizeof = ) }"), SYNTAX);
        ASSERT_THROW_INTERNAL(checkCode("int n() { c * s0, 0 s0 = c(sizeof |= ) }"), SYNTAX);
>>>>>>> bca43c26
    }

    void syntaxErrorFirstToken() {
        ASSERT_THROW_INTERNAL(checkCode("&operator(){[]};"), SYNTAX); // #7818
        ASSERT_THROW_INTERNAL(checkCode("*(*const<> (size_t); foo) { } *(*const (size_t)() ; foo) { }"), SYNTAX); // #6858
        ASSERT_THROW_INTERNAL(checkCode(">{ x while (y) z int = }"), SYNTAX); // #4175
        ASSERT_THROW_INTERNAL(checkCode("&p(!{}e x){({(0?:?){({})}()})}"), SYNTAX); // #7118
        ASSERT_THROW_INTERNAL(checkCode("<class T> { struct { typename D4:typename Base<T*> }; };"), SYNTAX); // #3533
        ASSERT_THROW_INTERNAL(checkCode(" > template < . > struct Y < T > { = } ;\n"), SYNTAX); // #6108
    }

    void syntaxErrorLastToken() {
        ASSERT_THROW_INTERNAL(checkCode("int *"), SYNTAX); // #7821
        ASSERT_THROW_INTERNAL(checkCode("x[y]"), SYNTAX); // #2986
        ASSERT_THROW_INTERNAL(checkCode("( ) &"), SYNTAX);
        ASSERT_THROW_INTERNAL(checkCode("|| #if #define <="), SYNTAX); // #2601
        ASSERT_THROW_INTERNAL(checkCode("f::y:y : <x::"), SYNTAX); // #6613
        ASSERT_THROW_INTERNAL(checkCode("a \"b\" not_eq \"c\""), SYNTAX); // #6720
        ASSERT_THROW_INTERNAL(checkCode("(int arg2) { } { } typedef void (func_type) (int, int); typedef func_type&"), SYNTAX); // #6738
        ASSERT_THROW_INTERNAL(checkCode("&g[0]; { (g[0] 0) } =", false), SYNTAX); // #6744
        ASSERT_THROW_INTERNAL(checkCode("{ { void foo() { struct }; { }; } }; struct S { } f =", false), SYNTAX); // #6753
        ASSERT_THROW_INTERNAL(checkCode("{ { ( ) } P ( ) ^ { } { } { } ( ) } 0"), SYNTAX); // #6772
        ASSERT_THROW_INTERNAL(checkCode("+---+"), SYNTAX); // #6948
        ASSERT_THROW_INTERNAL(checkCode("template<>\n"), SYNTAX);
        ASSERT_THROW_INTERNAL(checkCode("++4++ +  + E++++++++++ + ch " "tp.oed5[.]"), SYNTAX); // #7074
        ASSERT_THROW_INTERNAL(checkCode("d a(){f s=0()8[]s?():0}*()?:0", false), SYNTAX); // #7236
        ASSERT_THROW_INTERNAL(checkCode("!2 : #h2 ?:", false), SYNTAX); // #7769
        ASSERT_THROW_INTERNAL(checkCode("--"), SYNTAX);
        ASSERT_THROW_INTERNAL(checkCode("volatile true , test < test < #ifdef __ppc__ true ,"), SYNTAX); // #4169
        ASSERT_THROW_INTERNAL(checkCode("a,b--\n"), SYNTAX); // #2847
        ASSERT_THROW_INTERNAL(checkCode("x a[0] ="), SYNTAX); // #2682
        ASSERT_THROW_INTERNAL(checkCode("auto_ptr<x>\n"), SYNTAX); // #2967
        ASSERT_THROW_INTERNAL(checkCode("char a[1]\n"), SYNTAX); // #2865
        ASSERT_THROW_INTERNAL(checkCode("<><<"), SYNTAX); // #2612
        ASSERT_THROW_INTERNAL(checkCode("z<y<x>"), SYNTAX); // #2831
        ASSERT_THROW_INTERNAL(checkCode("><,f<i,"), SYNTAX); // #2835
        ASSERT_THROW_INTERNAL(checkCode("0; (a) < (a)"), SYNTAX); // #2875
        ASSERT_THROW_INTERNAL(checkCode(" ( * const ( size_t ) ; foo )"), SYNTAX); // #6135
        ASSERT_THROW_INTERNAL(checkCode("({ (); strcat(strcat(() ()) ()) })"), SYNTAX); // #6686
        ASSERT_THROW_INTERNAL(checkCode("%: return ; ()"), SYNTAX); // #3441
        ASSERT_THROW_INTERNAL(checkCode("__attribute__((destructor)) void"), SYNTAX); // #7816
        ASSERT_THROW_INTERNAL(checkCode("1 *p = const"), SYNTAX); // #3512
        ASSERT_THROW_INTERNAL(checkCode("sizeof"), SYNTAX); // #2599
        ASSERT_THROW_INTERNAL(checkCode(" enum struct"), SYNTAX); // #6718
        ASSERT_THROW_INTERNAL(checkCode("{(){(())}}r&const"), SYNTAX); // #7321
        ASSERT_THROW_INTERNAL(checkCode("int"), SYNTAX);
        ASSERT_THROW_INTERNAL(checkCode("struct A :\n"), SYNTAX); // #2591
        ASSERT_THROW_INTERNAL(checkCode("{} const const\n"), SYNTAX); // #2637
        ASSERT_THROW_INTERNAL(checkCode("re2c: error: line 14, column 4: can only difference char sets"), SYNTAX);

        // ASSERT_THROW(  , InternalError)
    }

    void syntaxErrorCase() {
        // case must be inside switch block
        ASSERT_THROW_INTERNAL(checkCode("void f() { switch (a) {}; case 1: }"), SYNTAX); // #8184
        ASSERT_THROW_INTERNAL(checkCode("struct V : { public case {} ; struct U : U  void { V *f (int x) (x) } }"), SYNTAX); // #5120
        ASSERT_THROW_INTERNAL(checkCode("void f() { 0 0; }"), SYNTAX);
        ASSERT_THROW_INTERNAL(checkCode("void f() { true 0; }"), SYNTAX);
        ASSERT_THROW_INTERNAL(checkCode("void f() { 'a' 0; }"), SYNTAX);
        ASSERT_THROW_INTERNAL(checkCode("void f() { 1 \"\"; }"), SYNTAX);
    }

    void syntaxErrorFuzzerCliType1() {
        ASSERT_THROW_INTERNAL(checkCode("void f(){x=0,return return''[]()}"), SYNTAX);
        ASSERT_THROW_INTERNAL(checkCode("void f(){x='0'++'0'(return)[];}"), SYNTAX); // #9063
        checkCode("void f(){*(int *)42=0;}"); // no syntax error
        ignore_errout(); // we are not interested in the output
        ASSERT_THROW_INTERNAL(checkCode("void f() { x= 'x' > typedef name5 | ( , ;){ } (); }"), SYNTAX); // #9067
        ASSERT_THROW_INTERNAL(checkCode("void f() { x= {}( ) ( 'x')[ ] (); }"), SYNTAX); // #9068
        ASSERT_THROW_INTERNAL(checkCode("void f() { x= y{ } name5 y[ ] + y ^ name5 ^ name5 for ( ( y y y && y y y && name5 ++ int )); }"), SYNTAX); // #9069
    }

    void cliCode() {
        // #8913
        ASSERT_NO_THROW(checkCode(
                            "public ref class LibCecSharp : public CecCallbackMethods {\n"
                            "array<CecAdapter ^> ^ FindAdapters(String ^ path) {}\n"
                            "bool GetDeviceInformation(String ^ port, LibCECConfiguration ^configuration, uint32_t timeoutMs) {\n"
                            "bool bReturn(false);\n"
                            "}\n"
                            "};"));
        ignore_errout(); // we are not interested in the output
    }

    void enumTrailingComma() {
        ASSERT_THROW_INTERNAL(checkCode("enum ssl_shutdown_t {ssl_shutdown_none = 0,ssl_shutdown_close_notify = , } ;"), SYNTAX); // #8079
    }

    void nonGarbageCode1() {
        checkCode("template <class T> class List {\n"
                  "public:\n"
                  "   List();\n"
                  "   virtual ~List();\n"
                  "   template< class Predicate > u_int DeleteIf( const Predicate &pred );\n"
                  "};\n"
                  "template< class T >\n"
                  "template< class Predicate > int\n"
                  "List<T>::DeleteIf( const Predicate &pred )\n"
                  "{}");
        ignore_errout(); // we are not interested in the output

        // #8749
        checkCode(
            "struct A {\n"
            "    void operator+=(A&) && = delete;\n"
            "};");

        // #8788
        checkCode(
            "struct foo;\n"
            "void f() {\n"
            "    auto fn = []() -> foo* { return new foo(); };\n"
            "}");
    }
};

REGISTER_TEST(TestGarbage)<|MERGE_RESOLUTION|>--- conflicted
+++ resolved
@@ -1738,18 +1738,13 @@
         ASSERT_THROW_INTERNAL(checkCode("void f(){ auto* b = dynamic_cast x; }"), SYNTAX);
     }
     void garbageCode225() {
-<<<<<<< HEAD
-        ASSERT_THROW(checkCode("int n() { c * s0, 0 s0 = c(sizeof = ) }"), InternalError);
-        ASSERT_THROW(checkCode("int n() { c * s0, 0 s0 = c(sizeof |= ) }"), InternalError);
+        ASSERT_THROW_INTERNAL(checkCode("int n() { c * s0, 0 s0 = c(sizeof = ) }"), SYNTAX);
+        ASSERT_THROW_INTERNAL(checkCode("int n() { c * s0, 0 s0 = c(sizeof |= ) }"), SYNTAX);
     }    
     void garbageCode226() {
-        ASSERT_THROW(checkCode("int a() { (b((c)`)) } {}"), InternalError); // #11638
-        ASSERT_THROW(checkCode("int a() { (b((c)\\)) } {}"), InternalError);
-        ASSERT_THROW(checkCode("int a() { (b((c)@)) } {}"), InternalError);
-=======
-        ASSERT_THROW_INTERNAL(checkCode("int n() { c * s0, 0 s0 = c(sizeof = ) }"), SYNTAX);
-        ASSERT_THROW_INTERNAL(checkCode("int n() { c * s0, 0 s0 = c(sizeof |= ) }"), SYNTAX);
->>>>>>> bca43c26
+        ASSERT_THROW_INTERNAL(checkCode("int a() { (b((c)`)) } {}"), SYNTAX); // #11638
+        ASSERT_THROW_INTERNAL(checkCode("int a() { (b((c)\\)) } {}"), SYNTAX);
+        ASSERT_THROW_INTERNAL(checkCode("int a() { (b((c)@)) } {}"), SYNTAX);
     }
 
     void syntaxErrorFirstToken() {
