--- conflicted
+++ resolved
@@ -111,7 +111,6 @@
     }
 }
 
-<<<<<<< HEAD
 // TODO: we should be using the actual Preprocessor implementation
 std::string PreprocessorHelper::getcodeforcfg(const Settings& settings, ErrorLogger& errorlogger, const std::string &filedata, const std::string &cfg, const std::string &filename, SuppressionList *inlineSuppression)
 {
@@ -163,9 +162,7 @@
 }
 
 void SimpleTokenizer2::preprocess(const char code[], std::vector<std::string> &files, const std::string& file0, Tokenizer& tokenizer, ErrorLogger& errorlogger)
-=======
 void SimpleTokenizer2::preprocess(const char* code, std::size_t size, std::vector<std::string> &files, const std::string& file0, Tokenizer& tokenizer, ErrorLogger& errorlogger)
->>>>>>> 92fffeea
 {
     const simplecpp::TokenList tokens1(code, size, files, file0);
 
