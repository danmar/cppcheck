--- conflicted
+++ resolved
@@ -535,11 +535,7 @@
         return values.size() == 1U && !values.front().isTokValue() ? values.front() : ValueFlow::Value();
     }
 
-<<<<<<< HEAD
-    std::list<ValueFlow::Value> removeSymbolicTok(std::list<ValueFlow::Value> values)
-=======
-    static std::list<ValueFlow::Value> removeSymbolic(std::list<ValueFlow::Value> values)
->>>>>>> 909e9ca3
+    static std::list<ValueFlow::Value> removeSymbolicTok(std::list<ValueFlow::Value> values)
     {
         values.remove_if([](const ValueFlow::Value& v) {
             return v.isSymbolicValue() || v.isTokValue();
