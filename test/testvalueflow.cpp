--- conflicted
+++ resolved
@@ -4444,7 +4444,38 @@
         ASSERT(value.isKnown());
         ASSERT_EQUALS(1, value.intvalue);
 
-<<<<<<< HEAD
+        code = "bool f() {\n"
+               "  const int s( 4 );"
+               "  return s == 4;\n" // <- known value
+               "}";
+        value = valueOfTok(code, "==");
+        ASSERT(value.isKnown());
+        ASSERT_EQUALS(1, value.intvalue);
+
+        code = "bool f() {\n"
+               "  const int s{ 4 };"
+               "  return s == 4;\n" // <- known value
+               "}";
+        value = valueOfTok(code, "==");
+        ASSERT(value.isKnown());
+        ASSERT_EQUALS(1, value.intvalue);
+
+        code = "bool f() {\n"
+               "  const int s = int( 4 );"
+               "  return s == 4;\n" // <- known value
+               "}";
+        value = valueOfTok(code, "==");
+        ASSERT(value.isKnown());
+        ASSERT_EQUALS(1, value.intvalue);
+
+        code = "bool f() {\n"
+               "  const int s = int{ 4 };"
+               "  return s == 4;\n" // <- known value
+               "}";
+        value = valueOfTok(code, "==");
+        ASSERT(value.isKnown());
+        ASSERT_EQUALS(1, value.intvalue);
+
         code = "bool f() {\n"
                "  const int s = int{};"
                "  return s == 0;\n" // <- known value
@@ -4461,8 +4492,6 @@
         TODO_ASSERT_EQUALS(true, false, value.isKnown());
         TODO_ASSERT_EQUALS(1, 0, value.intvalue);
 
-=======
->>>>>>> 4f9a5635
         // calculation with known result
         code = "int f(int x) { a = x & 0; }"; // <- & is 0
         value = valueOfTok(code, "&");
