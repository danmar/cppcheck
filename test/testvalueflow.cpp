--- conflicted
+++ resolved
@@ -5038,8 +5038,18 @@
                "}\n";
         ASSERT_EQUALS(true, testValueOfXKnown(code, 4U, 0));
 
-<<<<<<< HEAD
-        code = "bool f() {\n"
+      code = "bool f(std::string s) {\n"
+             "    if (!s.empty()) {\n"
+             "        bool x = s == \"0\";\n"
+             "        return x;\n"
+             "    }\n"
+             "    return false;\n"
+             "}\n";
+      ASSERT_EQUALS(false, testValueOfXKnown(code, 4U, 0));
+      ASSERT_EQUALS(false, testValueOfXKnown(code, 4U, 1));
+      ASSERT_EQUALS(false, testValueOfXImpossible(code, 4U, 0));
+      
+      code = "bool f() {\n"
                "    std::list<int> x1;\n"
                "    std::list<int> x2;\n"
                "    for (int i = 0; i < 10; ++i) {\n"
@@ -5051,19 +5061,6 @@
         ASSERT_EQUALS("", isInconclusiveContainerSizeValue(tokenValues(code, "x1 . empty", ValueFlow::Value::ValueType::CONTAINER_SIZE), 0));
         ASSERT_EQUALS("", isInconclusiveContainerSizeValue(tokenValues(code, "x2 . empty", ValueFlow::Value::ValueType::CONTAINER_SIZE), 0));
         
-=======
-        code = "bool f(std::string s) {\n"
-               "    if (!s.empty()) {\n"
-               "        bool x = s == \"0\";\n"
-               "        return x;\n"
-               "    }\n"
-               "    return false;\n"
-               "}\n";
-        ASSERT_EQUALS(false, testValueOfXKnown(code, 4U, 0));
-        ASSERT_EQUALS(false, testValueOfXKnown(code, 4U, 1));
-        ASSERT_EQUALS(false, testValueOfXImpossible(code, 4U, 0));
-
->>>>>>> 7658aa86
         code = "std::vector<int> g();\n"
                "int f(bool b) {\n"
                "    std::set<int> a;\n"
