--- conflicted
+++ resolved
@@ -6943,38 +6943,36 @@
                "}\n";
         ASSERT_EQUALS(true, testValueOfXKnown(code, 5U, 1));
 
-<<<<<<< HEAD
-        code = "void f(const std::string& a) {\n" // #12994
-               "    std::string b = a + \"123\";\n"
-               "    if (b.empty()) {}\n"
-               "}";
-        ASSERT_EQUALS("", isImpossibleContainerSizeValue(tokenValues(code, "b ."), 2));
-
-        code = "void f(const std::string& a) {\n"
-               "    std::string b = \"123\" + a;\n"
-               "    if (b.empty()) {}\n"
-               "}";
-        ASSERT_EQUALS("", isImpossibleContainerSizeValue(tokenValues(code, "b ."), 2));
-
-        code = "void f(const std::string& a, const std::string& b) {\n"
-               "    std::string c = a + b + \"123\";\n"
-               "    if (c.empty()) {}\n"
-               "}";
-        ASSERT_EQUALS("", isImpossibleContainerSizeValue(tokenValues(code, "c ."), 2));
-
-        code = "void f(const std::string& a, const std::string& b) {\n"
-               "    std::string c = \"123\" + a + b;\n"
-               "    if (c.empty()) {}\n"
-               "}";
-        TODO_ASSERT_EQUALS("", "values.size():0", isImpossibleContainerSizeValue(tokenValues(code, "c ."), 2));
-=======
         code = "std::string f() {\n" // #12993
                "    std::string a[1];\n"
                "    a->clear();\n"
                "    return a[0];\n"
                "}\n";
         ASSERT(!isKnownContainerSizeValue(tokenValues(code, "a [ 0"), 0).empty());
->>>>>>> 26a266ae
+
+        code = "void f(const std::string& a) {\n" // #12994
+               "    std::string b = a + \"123\";\n"
+               "    if (b.empty()) {}\n"
+               "}";
+        ASSERT_EQUALS("", isImpossibleContainerSizeValue(tokenValues(code, "b ."), 2));
+
+        code = "void f(const std::string& a) {\n"
+               "    std::string b = \"123\" + a;\n"
+               "    if (b.empty()) {}\n"
+               "}";
+        ASSERT_EQUALS("", isImpossibleContainerSizeValue(tokenValues(code, "b ."), 2));
+
+        code = "void f(const std::string& a, const std::string& b) {\n"
+               "    std::string c = a + b + \"123\";\n"
+               "    if (c.empty()) {}\n"
+               "}";
+        ASSERT_EQUALS("", isImpossibleContainerSizeValue(tokenValues(code, "c ."), 2));
+
+        code = "void f(const std::string& a, const std::string& b) {\n"
+               "    std::string c = \"123\" + a + b;\n"
+               "    if (c.empty()) {}\n"
+               "}";
+        TODO_ASSERT_EQUALS("", "values.size():0", isImpossibleContainerSizeValue(tokenValues(code, "c ."), 2));
     }
 
     void valueFlowContainerElement()
