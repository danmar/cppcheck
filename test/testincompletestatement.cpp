--- conflicted
+++ resolved
@@ -372,7 +372,6 @@
               "    V << a, b, c, d;\n"
               "}\n");
         ASSERT_EQUALS("", errout.str());
-<<<<<<< HEAD
 
         check("struct S { Eigen::Vector4d V; };\n"
               "struct T { int a, int b, int c, int d; };\n"
@@ -385,8 +384,6 @@
               "    a.b[4][3].c()->d << x , y, z;\n"
               "}\n");
         ASSERT_EQUALS("", errout.str());
-=======
->>>>>>> 81bcbfa7
     }
 
     // #8451
