/*
 * Cppcheck - A tool for static C/C++ code analysis
 * Copyright (C) 2007-2021 Cppcheck team.
 *
 * This program is free software: you can redistribute it and/or modify
 * it under the terms of the GNU General Public License as published by
 * the Free Software Foundation, either version 3 of the License, or
 * (at your option) any later version.
 *
 * This program is distributed in the hope that it will be useful,
 * but WITHOUT ANY WARRANTY; without even the implied warranty of
 * MERCHANTABILITY or FITNESS FOR A PARTICULAR PURPOSE.  See the
 * GNU General Public License for more details.
 *
 * You should have received a copy of the GNU General Public License
 * along with this program.  If not, see <http://www.gnu.org/licenses/>.
 */

#include "config.h"
#include "library.h"
#include "platform.h"
#include "settings.h"
#include "symboldatabase.h"
#include "testsuite.h"
#include "testutils.h"
#include "token.h"
#include "tokenize.h"
#include "tokenlist.h"

#include <cstdint>
#include <cstring>
#include <limits>
#include <list>
#include <map>
#include <set>
#include <sstream>
#include <stdexcept>
#include <string>
#include <tinyxml2.h>
#include <vector>

struct InternalError;

#define GET_SYMBOL_DB_STD(code) \
    Tokenizer tokenizer(&settings1, this); \
    LOAD_LIB_2(settings1.library, "std.cfg"); \
    const SymbolDatabase *db = getSymbolDB_inner(tokenizer, code, "test.cpp"); \
    ASSERT(db); \
    do {} while (false)

#define GET_SYMBOL_DB(code) \
    Tokenizer tokenizer(&settings1, this); \
    const SymbolDatabase *db = getSymbolDB_inner(tokenizer, code, "test.cpp"); \
    ASSERT(db); \
    do {} while (false)

#define GET_SYMBOL_DB_C(code) \
    Tokenizer tokenizer(&settings1, this); \
    const SymbolDatabase *db = getSymbolDB_inner(tokenizer, code, "test.c"); \
    do {} while (false)

class TestSymbolDatabase : public TestFixture {
public:
    TestSymbolDatabase()
        : TestFixture("TestSymbolDatabase")
        ,nullScope(nullptr, nullptr, nullptr)
        ,vartok(nullptr)
        ,typetok(nullptr) {}

private:
    const Scope nullScope;
    const Token* vartok;
    const Token* typetok;
    Settings settings1;
    Settings settings2;

    void reset() {
        vartok = nullptr;
        typetok = nullptr;
    }

    const static SymbolDatabase* getSymbolDB_inner(Tokenizer& tokenizer, const char* code, const char* filename) {
        errout.str("");
        std::istringstream istr(code);
        tokenizer.tokenize(istr, filename);
        return tokenizer.getSymbolDatabase();
    }

    static const Scope *findFunctionScopeByToken(const SymbolDatabase * db, const Token *tok) {
        std::list<Scope>::const_iterator scope;

        for (scope = db->scopeList.begin(); scope != db->scopeList.end(); ++scope) {
            if (scope->type == Scope::eFunction) {
                if (scope->classDef == tok)
                    return &(*scope);
            }
        }
        return nullptr;
    }

    static const Function *findFunctionByName(const char str[], const Scope* startScope) {
        const Scope* currScope = startScope;
        while (currScope && currScope->isExecutable()) {
            if (currScope->functionOf)
                currScope = currScope->functionOf;
            else
                currScope = currScope->nestedIn;
        }
        while (currScope) {
            for (const Function & i : currScope->functionList) {
                if (i.tokenDef->str() == str)
                    return &i;
            }
            currScope = currScope->nestedIn;
        }
        return nullptr;
    }

    void run() OVERRIDE {
        LOAD_LIB_2(settings1.library, "std.cfg");
        settings2.platform(Settings::Unspecified);

        // If there are unused templates, keep those
        settings1.checkUnusedTemplates = true;
        settings2.checkUnusedTemplates = true;

        TEST_CASE(array);
        TEST_CASE(stlarray1);
        TEST_CASE(stlarray2);

        TEST_CASE(test_isVariableDeclarationCanHandleNull);
        TEST_CASE(test_isVariableDeclarationIdentifiesSimpleDeclaration);
        TEST_CASE(test_isVariableDeclarationIdentifiesInitialization);
        TEST_CASE(test_isVariableDeclarationIdentifiesCpp11Initialization);
        TEST_CASE(test_isVariableDeclarationIdentifiesScopedDeclaration);
        TEST_CASE(test_isVariableDeclarationIdentifiesStdDeclaration);
        TEST_CASE(test_isVariableDeclarationIdentifiesScopedStdDeclaration);
        TEST_CASE(test_isVariableDeclarationIdentifiesManyScopes);
        TEST_CASE(test_isVariableDeclarationIdentifiesPointers);
        TEST_CASE(test_isVariableDeclarationDoesNotIdentifyConstness);
        TEST_CASE(test_isVariableDeclarationIdentifiesFirstOfManyVariables);
        TEST_CASE(test_isVariableDeclarationIdentifiesScopedPointerDeclaration);
        TEST_CASE(test_isVariableDeclarationIdentifiesDeclarationWithIndirection);
        TEST_CASE(test_isVariableDeclarationIdentifiesDeclarationWithMultipleIndirection);
        TEST_CASE(test_isVariableDeclarationIdentifiesArray);
        TEST_CASE(test_isVariableDeclarationIdentifiesPointerArray);
        TEST_CASE(test_isVariableDeclarationIdentifiesOfArrayPointers);
        TEST_CASE(isVariableDeclarationIdentifiesTemplatedPointerVariable);
        TEST_CASE(isVariableDeclarationIdentifiesTemplatedPointerToPointerVariable);
        TEST_CASE(isVariableDeclarationIdentifiesTemplatedArrayVariable);
        TEST_CASE(isVariableDeclarationIdentifiesTemplatedVariable);
        TEST_CASE(isVariableDeclarationIdentifiesTemplatedVariableIterator);
        TEST_CASE(isVariableDeclarationIdentifiesNestedTemplateVariable);
        TEST_CASE(isVariableDeclarationIdentifiesReference);
        TEST_CASE(isVariableDeclarationDoesNotIdentifyTemplateClass);
        TEST_CASE(isVariableDeclarationDoesNotIdentifyCppCast);
        TEST_CASE(isVariableDeclarationPointerConst);
        TEST_CASE(isVariableDeclarationRValueRef);
        TEST_CASE(isVariableDeclarationDoesNotIdentifyCase);
        TEST_CASE(isVariableDeclarationIf);
        TEST_CASE(isVariableStlType);
        TEST_CASE(isVariablePointerToConstPointer);
        TEST_CASE(isVariablePointerToVolatilePointer);
        TEST_CASE(isVariablePointerToConstVolatilePointer);
        TEST_CASE(isVariableMultiplePointersAndQualifiers);
        TEST_CASE(variableVolatile);
        TEST_CASE(variableConstexpr);
        TEST_CASE(isVariableDecltype);

        TEST_CASE(VariableValueType1);
        TEST_CASE(VariableValueType2);
        TEST_CASE(VariableValueType3);
        TEST_CASE(VariableValueType4); // smart pointer type
        TEST_CASE(VariableValueType5); // smart pointer type
        TEST_CASE(VariableValueTypeReferences);

        TEST_CASE(findVariableType1);
        TEST_CASE(findVariableType2);
        TEST_CASE(findVariableType3);
        TEST_CASE(findVariableTypeExternC);

        TEST_CASE(rangeBasedFor);

        TEST_CASE(arrayMemberVar1);
        TEST_CASE(arrayMemberVar2);
        TEST_CASE(arrayMemberVar3);
        TEST_CASE(staticMemberVar);
        TEST_CASE(getVariableFromVarIdBoundsCheck);

        TEST_CASE(hasRegularFunction);
        TEST_CASE(hasRegularFunction_trailingReturnType);
        TEST_CASE(hasInlineClassFunction);
        TEST_CASE(hasInlineClassFunction_trailingReturnType);
        TEST_CASE(hasMissingInlineClassFunction);
        TEST_CASE(hasClassFunction);
        TEST_CASE(hasClassFunction_trailingReturnType);

        TEST_CASE(hasRegularFunctionReturningFunctionPointer);
        TEST_CASE(hasInlineClassFunctionReturningFunctionPointer);
        TEST_CASE(hasMissingInlineClassFunctionReturningFunctionPointer);
        TEST_CASE(hasInlineClassOperatorTemplate);
        TEST_CASE(hasClassFunctionReturningFunctionPointer);
        TEST_CASE(methodWithRedundantScope);
        TEST_CASE(complexFunctionArrayPtr);
        TEST_CASE(pointerToMemberFunction);
        TEST_CASE(hasSubClassConstructor);
        TEST_CASE(testConstructors);
        TEST_CASE(functionDeclarationTemplate);
        TEST_CASE(functionDeclarations);
        TEST_CASE(functionDeclarations2);
        TEST_CASE(constexprFunction);
        TEST_CASE(constructorInitialization);
        TEST_CASE(memberFunctionOfUnknownClassMacro1);
        TEST_CASE(memberFunctionOfUnknownClassMacro2);
        TEST_CASE(memberFunctionOfUnknownClassMacro3);
        TEST_CASE(functionLinkage);

        TEST_CASE(classWithFriend);

        TEST_CASE(parseFunctionCorrect);
        TEST_CASE(parseFunctionDeclarationCorrect);
        TEST_CASE(Cpp11InitInInitList);

        TEST_CASE(hasGlobalVariables1);
        TEST_CASE(hasGlobalVariables2);
        TEST_CASE(hasGlobalVariables3);

        TEST_CASE(checkTypeStartEndToken1);
        TEST_CASE(checkTypeStartEndToken2); // handling for unknown macro: 'void f() MACRO {..'
        TEST_CASE(checkTypeStartEndToken3); // no variable name: void f(const char){}

        TEST_CASE(functionArgs1);
        TEST_CASE(functionArgs2);
        TEST_CASE(functionArgs4);
        TEST_CASE(functionArgs5); // #7650
        TEST_CASE(functionArgs6); // #7651
        TEST_CASE(functionArgs7); // #7652
        TEST_CASE(functionArgs8); // #7653
        TEST_CASE(functionArgs9); // #7657
        TEST_CASE(functionArgs10);
        TEST_CASE(functionArgs11);
        TEST_CASE(functionArgs12); // #7661
        TEST_CASE(functionArgs13); // #7697
        TEST_CASE(functionArgs14); // #9055
        TEST_CASE(functionArgs15); // #7159
        TEST_CASE(functionArgs16); // #9591
        TEST_CASE(functionArgs17);
        TEST_CASE(functionArgs18); // #10376

        TEST_CASE(functionImplicitlyVirtual);

        TEST_CASE(functionIsInlineKeyword);

        TEST_CASE(functionStatic);

        TEST_CASE(functionReturnsReference); // Function::returnsReference

        TEST_CASE(namespaces1);
        TEST_CASE(namespaces2);
        TEST_CASE(namespaces3);  // #3854 - unknown macro
        TEST_CASE(namespaces4);

        TEST_CASE(tryCatch1);

        TEST_CASE(symboldatabase1);
        TEST_CASE(symboldatabase2);
        TEST_CASE(symboldatabase3); // ticket #2000
        TEST_CASE(symboldatabase4);
        TEST_CASE(symboldatabase5); // ticket #2178
        TEST_CASE(symboldatabase6); // ticket #2221
        TEST_CASE(symboldatabase7); // ticket #2230
        TEST_CASE(symboldatabase8); // ticket #2252
        TEST_CASE(symboldatabase9); // ticket #2525
        TEST_CASE(symboldatabase10); // ticket #2537
        TEST_CASE(symboldatabase11); // ticket #2539
        TEST_CASE(symboldatabase12); // ticket #2547
        TEST_CASE(symboldatabase13); // ticket #2577
        TEST_CASE(symboldatabase14); // ticket #2589
        TEST_CASE(symboldatabase17); // ticket #2657
        TEST_CASE(symboldatabase19); // ticket #2991 (segmentation fault)
        TEST_CASE(symboldatabase20); // ticket #3013 (segmentation fault)
        TEST_CASE(symboldatabase21);
        TEST_CASE(symboldatabase22); // ticket #3437 (segmentation fault)
        TEST_CASE(symboldatabase23); // ticket #3435
        TEST_CASE(symboldatabase24); // ticket #3508 (constructor, destructor)
        TEST_CASE(symboldatabase25); // ticket #3561 (throw C++)
        TEST_CASE(symboldatabase26); // ticket #3561 (throw C)
        TEST_CASE(symboldatabase27); // ticket #3543 (segmentation fault)
        TEST_CASE(symboldatabase28);
        TEST_CASE(symboldatabase29); // ticket #4442 (segmentation fault)
        TEST_CASE(symboldatabase30);
        TEST_CASE(symboldatabase31);
        TEST_CASE(symboldatabase32);
        TEST_CASE(symboldatabase33); // ticket #4682 (false negatives)
        TEST_CASE(symboldatabase34); // ticket #4694 (segmentation fault)
        TEST_CASE(symboldatabase35); // ticket #4806 (segmentation fault)
        TEST_CASE(symboldatabase36); // ticket #4892 (segmentation fault)
        TEST_CASE(symboldatabase37);
        TEST_CASE(symboldatabase38); // ticket #5125 (infinite recursion)
        TEST_CASE(symboldatabase40); // ticket #5153
        TEST_CASE(symboldatabase41); // ticket #5197 (unknown macro)
        TEST_CASE(symboldatabase42); // only put variables in variable list
        TEST_CASE(symboldatabase43); // #4738
        TEST_CASE(symboldatabase44);
        TEST_CASE(symboldatabase45); // #6125
        TEST_CASE(symboldatabase46); // #6171 (anonymous namespace)
        TEST_CASE(symboldatabase47); // #6308
        TEST_CASE(symboldatabase48); // #6417
        TEST_CASE(symboldatabase49); // #6424
        TEST_CASE(symboldatabase50); // #6432
        TEST_CASE(symboldatabase51); // #6538
        TEST_CASE(symboldatabase52); // #6581
        TEST_CASE(symboldatabase53); // #7124 (library podtype)
        TEST_CASE(symboldatabase54); // #7257
        TEST_CASE(symboldatabase55); // #7767 (return unknown macro)
        TEST_CASE(symboldatabase56); // #7909
        TEST_CASE(symboldatabase57);
        TEST_CASE(symboldatabase58); // #6985 (using namespace type lookup)
        TEST_CASE(symboldatabase59);
        TEST_CASE(symboldatabase60);
        TEST_CASE(symboldatabase61);
        TEST_CASE(symboldatabase62);
        TEST_CASE(symboldatabase63);
        TEST_CASE(symboldatabase64);
        TEST_CASE(symboldatabase65);
        TEST_CASE(symboldatabase66); // #8540
        TEST_CASE(symboldatabase67); // #8538
        TEST_CASE(symboldatabase68); // #8560
        TEST_CASE(symboldatabase69);
        TEST_CASE(symboldatabase70);
        TEST_CASE(symboldatabase71);
        TEST_CASE(symboldatabase72); // #8600
        TEST_CASE(symboldatabase74); // #8838 - final
        TEST_CASE(symboldatabase75);
        TEST_CASE(symboldatabase76); // #9056
        TEST_CASE(symboldatabase77); // #8663
        TEST_CASE(symboldatabase78); // #9147
        TEST_CASE(symboldatabase79); // #9392
        TEST_CASE(symboldatabase80); // #9389
        TEST_CASE(symboldatabase81); // #9411
        TEST_CASE(symboldatabase82);
        TEST_CASE(symboldatabase83); // #9431
        TEST_CASE(symboldatabase84);
        TEST_CASE(symboldatabase85);
        TEST_CASE(symboldatabase86);
        TEST_CASE(symboldatabase87); // #9922 'extern const char ( * x [ 256 ] ) ;'
        TEST_CASE(symboldatabase88); // #10040 (using namespace)
        TEST_CASE(symboldatabase89); // valuetype name
        TEST_CASE(symboldatabase90);
        TEST_CASE(symboldatabase91);
        TEST_CASE(symboldatabase92); // daca crash
        TEST_CASE(symboldatabase93); // alignas attribute
<<<<<<< HEAD
        TEST_CASE(symboldatabase96); // #10126
=======
        TEST_CASE(symboldatabase94); // structured bindings
        TEST_CASE(symboldatabase95); // #10295
>>>>>>> 8bff4528

        TEST_CASE(createSymbolDatabaseFindAllScopes1);
        TEST_CASE(createSymbolDatabaseFindAllScopes2);
        TEST_CASE(createSymbolDatabaseFindAllScopes3);

        TEST_CASE(enum1);
        TEST_CASE(enum2);
        TEST_CASE(enum3);
        TEST_CASE(enum4);
        TEST_CASE(enum5);
        TEST_CASE(enum6);
        TEST_CASE(enum7);
        TEST_CASE(enum8);
        TEST_CASE(enum9);

        TEST_CASE(sizeOfType);

        TEST_CASE(isImplicitlyVirtual);
        TEST_CASE(isPure);

        TEST_CASE(isFunction1); // UNKNOWN_MACRO(a,b) { .. }
        TEST_CASE(isFunction2);

        TEST_CASE(findFunction1);
        TEST_CASE(findFunction2); // mismatch: parameter passed by address => reference argument
        TEST_CASE(findFunction3);
        TEST_CASE(findFunction4);
        TEST_CASE(findFunction5); // #6230
        TEST_CASE(findFunction6);
        TEST_CASE(findFunction7); // #6700
        TEST_CASE(findFunction8);
        TEST_CASE(findFunction9);
        TEST_CASE(findFunction10); // #7673
        TEST_CASE(findFunction11);
        TEST_CASE(findFunction12);
        TEST_CASE(findFunction13);
        TEST_CASE(findFunction14);
        TEST_CASE(findFunction15);
        TEST_CASE(findFunction16);
        TEST_CASE(findFunction17);
        TEST_CASE(findFunction18);
        TEST_CASE(findFunction19);
        TEST_CASE(findFunction20); // #8280
        TEST_CASE(findFunction21);
        TEST_CASE(findFunction22);
        TEST_CASE(findFunction23);
        TEST_CASE(findFunction24); // smart pointer
        TEST_CASE(findFunction25); // std::vector<std::shared_ptr<Fred>>
        TEST_CASE(findFunction26); // #8668 - pointer parameter in function call, const pointer function argument
        TEST_CASE(findFunction27);
        TEST_CASE(findFunction28);
        TEST_CASE(findFunction29);
        TEST_CASE(findFunction30);
        TEST_CASE(findFunction31);
        TEST_CASE(findFunction32); // C: relax type matching
        TEST_CASE(findFunction33); // #9885 variadic function
        TEST_CASE(findFunction34); // #10061
        TEST_CASE(findFunction35);
        TEST_CASE(findFunction36); // #10122
        TEST_CASE(findFunction37); // #10124
        TEST_CASE(findFunction38); // #10125
        TEST_CASE(findFunction39); // #10127
        TEST_CASE(findFunction40); // #10135
        TEST_CASE(findFunction41); // #10202
        TEST_CASE(findFunction42);
        TEST_CASE(findFunction43); // #10087
        TEST_CASE(findFunctionContainer);
        TEST_CASE(findFunctionExternC);
        TEST_CASE(findFunctionGlobalScope); // ::foo

        TEST_CASE(overloadedFunction1);

        TEST_CASE(valueTypeMatchParameter); // ValueType::matchParameter

        TEST_CASE(noexceptFunction1);
        TEST_CASE(noexceptFunction2);
        TEST_CASE(noexceptFunction3);
        TEST_CASE(noexceptFunction4);

        TEST_CASE(throwFunction1);
        TEST_CASE(throwFunction2);

        TEST_CASE(nothrowAttributeFunction);
        TEST_CASE(nothrowDeclspecFunction);

        TEST_CASE(noreturnAttributeFunction);
        TEST_CASE(nodiscardAttributeFunction);

        TEST_CASE(varTypesIntegral); // known integral
        TEST_CASE(varTypesFloating); // known floating
        TEST_CASE(varTypesOther);    // (un)known

        TEST_CASE(functionPrototype); // #5867

        TEST_CASE(lambda); // #5867
        TEST_CASE(lambda2); // #7473
        TEST_CASE(lambda3);

        TEST_CASE(circularDependencies); // #6298

        TEST_CASE(executableScopeWithUnknownFunction);

        TEST_CASE(valuetype);

        TEST_CASE(variadic1); // #7453
        TEST_CASE(variadic2); // #7649
        TEST_CASE(variadic3); // #7387

        TEST_CASE(noReturnType);

        TEST_CASE(auto1);
        TEST_CASE(auto2);
        TEST_CASE(auto3);
        TEST_CASE(auto4);
        TEST_CASE(auto5);
        TEST_CASE(auto6); // #7963 (segmentation fault)
        TEST_CASE(auto7);
        TEST_CASE(auto8);
        TEST_CASE(auto9); // #8044 (segmentation fault)
        TEST_CASE(auto10); // #8020
        TEST_CASE(auto11); // #8964 - const auto startX = x;
        TEST_CASE(auto12); // #8993 - const std::string &x; auto y = x; if (y.empty()) ..
        TEST_CASE(auto13);
        TEST_CASE(auto14);
        TEST_CASE(auto15); // C++17 auto deduction from braced-init-list

        TEST_CASE(unionWithConstructor);

        TEST_CASE(incomplete_type); // #9255 (infinite recursion)
    }

    void array() {
        GET_SYMBOL_DB_C("int a[10+2];");
        ASSERT(db != nullptr);

        ASSERT(db->variableList().size() == 2); // the first one is not used
        const Variable * v = db->getVariableFromVarId(1);
        ASSERT(v != nullptr);

        ASSERT(v->isArray());
        ASSERT_EQUALS(1U, v->dimensions().size());
        ASSERT_EQUALS(12U, v->dimension(0));
    }

    void stlarray1() {
        GET_SYMBOL_DB("std::array<int, 16 + 4> arr;");
        ASSERT(db != nullptr);

        ASSERT_EQUALS(2, db->variableList().size()); // the first one is not used
        const Variable * v = db->getVariableFromVarId(1);
        ASSERT(v != nullptr);

        ASSERT(v->isArray());
        ASSERT_EQUALS(1U, v->dimensions().size());
        ASSERT_EQUALS(20U, v->dimension(0));
    }

    void stlarray2() {
        GET_SYMBOL_DB("constexpr int sz = 16; std::array<int, sz + 4> arr;");
        ASSERT(db != nullptr);

        ASSERT_EQUALS(3, db->variableList().size()); // the first one is not used
        const Variable * v = db->getVariableFromVarId(2);
        ASSERT(v != nullptr);

        ASSERT(v->isArray());
        ASSERT_EQUALS(1U, v->dimensions().size());
        ASSERT_EQUALS(20U, v->dimension(0));
    }

    void test_isVariableDeclarationCanHandleNull() {
        reset();
        const bool result = nullScope.isVariableDeclaration(nullptr, vartok, typetok);
        ASSERT_EQUALS(false, result);
        ASSERT(nullptr == vartok);
        ASSERT(nullptr == typetok);
        Variable v(nullptr, nullptr, nullptr, 0, AccessControl::Public, nullptr, nullptr, &settings1);
    }

    void test_isVariableDeclarationIdentifiesSimpleDeclaration() {
        reset();
        givenACodeSampleToTokenize simpleDeclaration("int x;");
        const bool result = nullScope.isVariableDeclaration(simpleDeclaration.tokens(), vartok, typetok);
        ASSERT_EQUALS(true, result);
        ASSERT_EQUALS("x", vartok->str());
        ASSERT_EQUALS("int", typetok->str());
        Variable v(vartok, typetok, vartok->previous(), 0, AccessControl::Public, nullptr, nullptr, &settings1);
        ASSERT(false == v.isArray());
        ASSERT(false == v.isPointer());
        ASSERT(false == v.isReference());
    }

    void test_isVariableDeclarationIdentifiesInitialization() {
        reset();
        givenACodeSampleToTokenize simpleDeclaration("int x (1);");
        const bool result = nullScope.isVariableDeclaration(simpleDeclaration.tokens(), vartok, typetok);
        ASSERT_EQUALS(true, result);
        ASSERT_EQUALS("x", vartok->str());
        ASSERT_EQUALS("int", typetok->str());
        Variable v(vartok, typetok, vartok->previous(), 0, AccessControl::Public, nullptr, nullptr, &settings1);
        ASSERT(false == v.isArray());
        ASSERT(false == v.isPointer());
        ASSERT(false == v.isReference());
    }

    void test_isVariableDeclarationIdentifiesCpp11Initialization() {
        reset();
        givenACodeSampleToTokenize simpleDeclaration("int x {1};");
        const bool result = nullScope.isVariableDeclaration(simpleDeclaration.tokens(), vartok, typetok);
        ASSERT_EQUALS(true, result);
        ASSERT_EQUALS("x", vartok->str());
        ASSERT_EQUALS("int", typetok->str());
        Variable v(vartok, typetok, vartok->previous(), 0, AccessControl::Public, nullptr, nullptr, &settings1);
        ASSERT(false == v.isArray());
        ASSERT(false == v.isPointer());
        ASSERT(false == v.isReference());
    }

    void test_isVariableDeclarationIdentifiesScopedDeclaration() {
        reset();
        givenACodeSampleToTokenize ScopedDeclaration("::int x;");
        const bool result = nullScope.isVariableDeclaration(ScopedDeclaration.tokens(), vartok, typetok);
        ASSERT_EQUALS(true, result);
        ASSERT_EQUALS("x", vartok->str());
        ASSERT_EQUALS("int", typetok->str());
        Variable v(vartok, typetok, vartok->previous(), 0, AccessControl::Public, nullptr, nullptr, &settings1);
        ASSERT(false == v.isArray());
        ASSERT(false == v.isPointer());
        ASSERT(false == v.isReference());
    }

    void test_isVariableDeclarationIdentifiesStdDeclaration() {
        reset();
        givenACodeSampleToTokenize StdDeclaration("std::string x;");
        const bool result = nullScope.isVariableDeclaration(StdDeclaration.tokens(), vartok, typetok);
        ASSERT_EQUALS(true, result);
        ASSERT_EQUALS("x", vartok->str());
        ASSERT_EQUALS("string", typetok->str());
        Variable v(vartok, typetok, vartok->previous(), 0, AccessControl::Public, nullptr, nullptr, &settings1);
        ASSERT(false == v.isArray());
        ASSERT(false == v.isPointer());
        ASSERT(false == v.isReference());
    }

    void test_isVariableDeclarationIdentifiesScopedStdDeclaration() {
        reset();
        givenACodeSampleToTokenize StdDeclaration("::std::string x;");
        const bool result = nullScope.isVariableDeclaration(StdDeclaration.tokens(), vartok, typetok);
        ASSERT_EQUALS(true, result);
        ASSERT_EQUALS("x", vartok->str());
        ASSERT_EQUALS("string", typetok->str());
        Variable v(vartok, typetok, vartok->previous(), 0, AccessControl::Public, nullptr, nullptr, &settings1);
        ASSERT(false == v.isArray());
        ASSERT(false == v.isPointer());
        ASSERT(false == v.isReference());
    }

    void test_isVariableDeclarationIdentifiesManyScopes() {
        reset();
        givenACodeSampleToTokenize manyScopes("AA::BB::CC::DD::EE x;");
        const bool result = nullScope.isVariableDeclaration(manyScopes.tokens(), vartok, typetok);
        ASSERT_EQUALS(true, result);
        ASSERT_EQUALS("x", vartok->str());
        ASSERT_EQUALS("EE", typetok->str());
        Variable v(vartok, typetok, vartok->previous(), 0, AccessControl::Public, nullptr, nullptr, &settings1);
        ASSERT(false == v.isArray());
        ASSERT(false == v.isPointer());
        ASSERT(false == v.isReference());
    }

    void test_isVariableDeclarationIdentifiesPointers() {
        reset();
        givenACodeSampleToTokenize pointer("int* p;");
        const bool result1 = nullScope.isVariableDeclaration(pointer.tokens(), vartok, typetok);
        ASSERT_EQUALS(true, result1);
        ASSERT_EQUALS("p", vartok->str());
        ASSERT_EQUALS("int", typetok->str());
        Variable v1(vartok, typetok, vartok->previous(), 0, AccessControl::Public, nullptr, nullptr, &settings1);
        ASSERT(false == v1.isArray());
        ASSERT(true == v1.isPointer());
        ASSERT(false == v1.isReference());

        reset();
        givenACodeSampleToTokenize constpointer("const int* p;");
        Variable v2(constpointer.tokens()->tokAt(3), constpointer.tokens()->next(), constpointer.tokens()->tokAt(2), 0, AccessControl::Public, nullptr, nullptr, &settings1);
        ASSERT(false == v2.isArray());
        ASSERT(true == v2.isPointer());
        ASSERT(false == v2.isConst());
        ASSERT(false == v2.isReference());

        reset();
        givenACodeSampleToTokenize pointerconst("int* const p;");
        const bool result2 = nullScope.isVariableDeclaration(pointerconst.tokens(), vartok, typetok);
        ASSERT_EQUALS(true, result2);
        ASSERT_EQUALS("p", vartok->str());
        ASSERT_EQUALS("int", typetok->str());
        Variable v3(vartok, typetok, vartok->previous(), 0, AccessControl::Public, nullptr, nullptr, &settings1);
        ASSERT(false == v3.isArray());
        ASSERT(true == v3.isPointer());
        ASSERT(true == v3.isConst());
        ASSERT(false == v3.isReference());
    }

    void test_isVariableDeclarationDoesNotIdentifyConstness() {
        reset();
        givenACodeSampleToTokenize constness("const int* cp;");
        const bool result = nullScope.isVariableDeclaration(constness.tokens(), vartok, typetok);
        ASSERT_EQUALS(false, result);
        ASSERT(nullptr == vartok);
        ASSERT(nullptr == typetok);
    }

    void test_isVariableDeclarationIdentifiesFirstOfManyVariables() {
        reset();
        givenACodeSampleToTokenize multipleDeclaration("int first, second;");
        const bool result = nullScope.isVariableDeclaration(multipleDeclaration.tokens(), vartok, typetok);
        ASSERT_EQUALS(true, result);
        ASSERT_EQUALS("first", vartok->str());
        ASSERT_EQUALS("int", typetok->str());
        Variable v(vartok, typetok, vartok->previous(), 0, AccessControl::Public, nullptr, nullptr, &settings1);
        ASSERT(false == v.isArray());
        ASSERT(false == v.isPointer());
        ASSERT(false == v.isReference());
    }

    void test_isVariableDeclarationIdentifiesScopedPointerDeclaration() {
        reset();
        givenACodeSampleToTokenize manyScopes("AA::BB::CC::DD::EE* p;");
        const bool result = nullScope.isVariableDeclaration(manyScopes.tokens(), vartok, typetok);
        ASSERT_EQUALS(true, result);
        ASSERT_EQUALS("p", vartok->str());
        ASSERT_EQUALS("EE", typetok->str());
        Variable v(vartok, typetok, vartok->previous(), 0, AccessControl::Public, nullptr, nullptr, &settings1);
        ASSERT(false == v.isArray());
        ASSERT(true == v.isPointer());
        ASSERT(false == v.isReference());
    }

    void test_isVariableDeclarationIdentifiesDeclarationWithIndirection() {
        reset();
        givenACodeSampleToTokenize pointerToPointer("int** pp;");
        const bool result = nullScope.isVariableDeclaration(pointerToPointer.tokens(), vartok, typetok);
        ASSERT_EQUALS(true, result);
        ASSERT_EQUALS("pp", vartok->str());
        ASSERT_EQUALS("int", typetok->str());
        Variable v(vartok, typetok, vartok->previous(), 0, AccessControl::Public, nullptr, nullptr, &settings1);
        ASSERT(false == v.isArray());
        ASSERT(true == v.isPointer());
        ASSERT(false == v.isReference());
    }

    void test_isVariableDeclarationIdentifiesDeclarationWithMultipleIndirection() {
        reset();
        givenACodeSampleToTokenize pointerToPointer("int***** p;");
        const bool result = nullScope.isVariableDeclaration(pointerToPointer.tokens(), vartok, typetok);
        ASSERT_EQUALS(true, result);
        ASSERT_EQUALS("p", vartok->str());
        ASSERT_EQUALS("int", typetok->str());
        Variable v(vartok, typetok, vartok->previous(), 0, AccessControl::Public, nullptr, nullptr, &settings1);
        ASSERT(false == v.isArray());
        ASSERT(true == v.isPointer());
        ASSERT(false == v.isReference());
    }

    void test_isVariableDeclarationIdentifiesArray() {
        reset();
        givenACodeSampleToTokenize arr("::std::string v[3];");
        const bool result = nullScope.isVariableDeclaration(arr.tokens(), vartok, typetok);
        ASSERT_EQUALS(true, result);
        ASSERT_EQUALS("v", vartok->str());
        ASSERT_EQUALS("string", typetok->str());
        Variable v(vartok, typetok, vartok->previous(), 0, AccessControl::Public, nullptr, nullptr, &settings1);
        ASSERT(true == v.isArray());
        ASSERT(false == v.isPointer());
        ASSERT(false == v.isPointerArray());
        ASSERT(false == v.isReference());
    }

    void test_isVariableDeclarationIdentifiesPointerArray() {
        reset();
        givenACodeSampleToTokenize arr("A *a[5];");
        const bool result = nullScope.isVariableDeclaration(arr.tokens(), vartok, typetok);
        ASSERT_EQUALS(true, result);
        ASSERT_EQUALS("a", vartok->str());
        ASSERT_EQUALS("A", typetok->str());
        Variable v(vartok, typetok, vartok->previous(), 0, AccessControl::Public, nullptr, nullptr, &settings1);
        ASSERT(false == v.isPointer());
        ASSERT(true == v.isArray());
        ASSERT(false == v.isPointerToArray());
        ASSERT(true == v.isPointerArray());
        ASSERT(false == v.isReference());
    }

    void test_isVariableDeclarationIdentifiesOfArrayPointers() {
        reset();
        givenACodeSampleToTokenize arr("A (*a)[5];");
        const bool result = nullScope.isVariableDeclaration(arr.tokens(), vartok, typetok);
        ASSERT_EQUALS(true, result);
        ASSERT_EQUALS("a", vartok->str());
        ASSERT_EQUALS("A", typetok->str());
        Variable v(vartok, typetok, vartok->previous(), 0, AccessControl::Public, nullptr, nullptr, &settings1);
        ASSERT(true == v.isPointer());
        ASSERT(false == v.isArray());
        ASSERT(true == v.isPointerToArray());
        ASSERT(false == v.isPointerArray());
        ASSERT(false == v.isReference());
    }

    void isVariableDeclarationIdentifiesTemplatedPointerVariable() {
        reset();
        givenACodeSampleToTokenize var("std::set<char>* chars;");
        const bool result = nullScope.isVariableDeclaration(var.tokens(), vartok, typetok);
        ASSERT_EQUALS(true, result);
        ASSERT_EQUALS("chars", vartok->str());
        ASSERT_EQUALS("set", typetok->str());
        Variable v(vartok, typetok, vartok->previous(), 0, AccessControl::Public, nullptr, nullptr, &settings1);
        ASSERT(false == v.isArray());
        ASSERT(true == v.isPointer());
        ASSERT(false == v.isReference());
    }

    void isVariableDeclarationIdentifiesTemplatedPointerToPointerVariable() {
        reset();
        givenACodeSampleToTokenize var("std::deque<int>*** ints;");
        const bool result = nullScope.isVariableDeclaration(var.tokens(), vartok, typetok);
        ASSERT_EQUALS(true, result);
        ASSERT_EQUALS("ints", vartok->str());
        ASSERT_EQUALS("deque", typetok->str());
        Variable v(vartok, typetok, vartok->previous(), 0, AccessControl::Public, nullptr, nullptr, &settings1);
        ASSERT(false == v.isArray());
        ASSERT(true == v.isPointer());
        ASSERT(false == v.isReference());
    }

    void isVariableDeclarationIdentifiesTemplatedArrayVariable() {
        reset();
        givenACodeSampleToTokenize var("std::deque<int> ints[3];");
        const bool result = nullScope.isVariableDeclaration(var.tokens(), vartok, typetok);
        ASSERT_EQUALS(true, result);
        ASSERT_EQUALS("ints", vartok->str());
        ASSERT_EQUALS("deque", typetok->str());
        Variable v(vartok, typetok, vartok->previous(), 0, AccessControl::Public, nullptr, nullptr, &settings1);
        ASSERT(true == v.isArray());
        ASSERT(false == v.isPointer());
        ASSERT(false == v.isReference());
    }

    void isVariableDeclarationIdentifiesTemplatedVariable() {
        reset();
        givenACodeSampleToTokenize var("std::vector<int> ints;");
        const bool result = nullScope.isVariableDeclaration(var.tokens(), vartok, typetok);
        ASSERT_EQUALS(true, result);
        ASSERT_EQUALS("ints", vartok->str());
        ASSERT_EQUALS("vector", typetok->str());
        Variable v(vartok, typetok, vartok->previous(), 0, AccessControl::Public, nullptr, nullptr, &settings1);
        ASSERT(false == v.isArray());
        ASSERT(false == v.isPointer());
        ASSERT(false == v.isReference());
    }

    void isVariableDeclarationIdentifiesTemplatedVariableIterator() {
        reset();
        givenACodeSampleToTokenize var("std::list<int>::const_iterator floats;");
        const bool result = nullScope.isVariableDeclaration(var.tokens(), vartok, typetok);
        ASSERT_EQUALS(true, result);
        ASSERT_EQUALS("floats", vartok->str());
        ASSERT_EQUALS("const_iterator", typetok->str());
        Variable v(vartok, typetok, vartok->previous(), 0, AccessControl::Public, nullptr, nullptr, &settings1);
        ASSERT(false == v.isArray());
        ASSERT(false == v.isPointer());
        ASSERT(false == v.isReference());
    }

    void isVariableDeclarationIdentifiesNestedTemplateVariable() {
        reset();
        givenACodeSampleToTokenize var("std::deque<std::set<int> > intsets;");
        const bool result = nullScope.isVariableDeclaration(var.tokens(), vartok, typetok);
        ASSERT_EQUALS(true, result);
        ASSERT_EQUALS("intsets", vartok->str());
        ASSERT_EQUALS("deque", typetok->str());
        Variable v(vartok, typetok, vartok->previous(), 0, AccessControl::Public, nullptr, nullptr, &settings1);
        ASSERT(false == v.isArray());
        ASSERT(false == v.isPointer());
        ASSERT(false == v.isReference());
    }

    void isVariableDeclarationIdentifiesReference() {
        reset();
        givenACodeSampleToTokenize var1("int& foo;");
        const bool result1 = nullScope.isVariableDeclaration(var1.tokens(), vartok, typetok);
        ASSERT_EQUALS(true, result1);
        Variable v1(vartok, typetok, vartok->previous(), 0, AccessControl::Public, nullptr, nullptr, &settings1);
        ASSERT(false == v1.isArray());
        ASSERT(false == v1.isPointer());
        ASSERT(true == v1.isReference());

        reset();
        givenACodeSampleToTokenize var2("foo*& bar;");
        const bool result2 = nullScope.isVariableDeclaration(var2.tokens(), vartok, typetok);
        ASSERT_EQUALS(true, result2);
        Variable v2(vartok, typetok, vartok->previous(), 0, AccessControl::Public, nullptr, nullptr, &settings1);
        ASSERT(false == v2.isArray());
        ASSERT(true == v2.isPointer());
        ASSERT(true == v2.isReference());

        reset();
        givenACodeSampleToTokenize var3("std::vector<int>& foo;");
        const bool result3 = nullScope.isVariableDeclaration(var3.tokens(), vartok, typetok);
        ASSERT_EQUALS(true, result3);
        Variable v3(vartok, typetok, vartok->previous(), 0, AccessControl::Public, nullptr, nullptr, &settings1);
        ASSERT(false == v3.isArray());
        ASSERT(false == v3.isPointer());
        ASSERT(true == v3.isReference());
    }

    void isVariableDeclarationDoesNotIdentifyTemplateClass() {
        reset();
        givenACodeSampleToTokenize var("template <class T> class SomeClass{};");
        const bool result = nullScope.isVariableDeclaration(var.tokens(), vartok, typetok);
        ASSERT_EQUALS(false, result);
    }

    void isVariableDeclarationDoesNotIdentifyCppCast() {
        reset();
        givenACodeSampleToTokenize var("reinterpret_cast <char *> (code)[0] = 0;");
        const bool result = nullScope.isVariableDeclaration(var.tokens(), vartok, typetok);
        ASSERT_EQUALS(false, result);
    }

    void isVariableDeclarationPointerConst() {
        reset();
        givenACodeSampleToTokenize var("std::string const* s;");
        const bool result = nullScope.isVariableDeclaration(var.tokens()->next(), vartok, typetok);
        ASSERT_EQUALS(true, result);
        Variable v(vartok, typetok, vartok->previous(), 0, AccessControl::Public, nullptr, nullptr, &settings1);
        ASSERT(false == v.isArray());
        ASSERT(true == v.isPointer());
        ASSERT(false == v.isReference());
    }

    void isVariableDeclarationRValueRef() {
        reset();
        givenACodeSampleToTokenize var("int&& i;");
        const bool result = nullScope.isVariableDeclaration(var.tokens(), vartok, typetok);
        ASSERT_EQUALS(true, result);
        Variable v(vartok, typetok, vartok->previous(), 0, AccessControl::Public, nullptr, nullptr, &settings1);
        ASSERT(false == v.isArray());
        ASSERT(false == v.isPointer());
        ASSERT(true == v.isReference());
        ASSERT(true == v.isRValueReference());
        ASSERT(var.tokens()->tokAt(2)->scope() != nullptr);
    }

    void isVariableDeclarationDoesNotIdentifyCase() {
        GET_SYMBOL_DB_C("a b;\n"
                        "void f() {\n"
                        "  switch (c) {\n"
                        "    case b:;\n"
                        "  }"
                        "}");
        const Variable* b = db->getVariableFromVarId(1);
        ASSERT_EQUALS("b", b->name());
        ASSERT_EQUALS("a", b->typeStartToken()->str());
    }

    void isVariableDeclarationIf() {
        GET_SYMBOL_DB("void foo() {\n"
                      "    for (auto& elem : items) {\n"
                      "        if (auto x = bar()) { int y = 3; }\n"
                      "    }\n"
                      "}");
        const Token *x = Token::findsimplematch(tokenizer.tokens(), "x");
        ASSERT(x);
        ASSERT(x->varId());
        ASSERT(x->variable());

        const Token *y = Token::findsimplematch(tokenizer.tokens(), "y");
        ASSERT(y);
        ASSERT(y->varId());
        ASSERT(y->variable());
    }

    void VariableValueType1() {
        GET_SYMBOL_DB("typedef uint8_t u8;\n"
                      "static u8 x;");
        const Variable* x = db->getVariableFromVarId(1);
        ASSERT_EQUALS("x", x->name());
        ASSERT(x->valueType()->isIntegral());
    }

    void VariableValueType2() {
        GET_SYMBOL_DB("using u8 = uint8_t;\n"
                      "static u8 x;");
        const Variable* x = db->getVariableFromVarId(1);
        ASSERT_EQUALS("x", x->name());
        ASSERT(x->valueType()->isIntegral());
    }

    void VariableValueType3() {
        // std::string::size_type
        {
            GET_SYMBOL_DB("void f(std::string::size_type x);");
            const Variable* const x = db->getVariableFromVarId(1);
            ASSERT_EQUALS("x", x->name());
            // TODO: Configure std::string::size_type somehow.
            TODO_ASSERT_EQUALS(ValueType::Type::LONGLONG, ValueType::Type::UNKNOWN_INT, x->valueType()->type);
            ASSERT_EQUALS(ValueType::Sign::UNSIGNED, x->valueType()->sign);
        }
        // std::wstring::size_type
        {
            GET_SYMBOL_DB("void f(std::wstring::size_type x);");
            const Variable* const x = db->getVariableFromVarId(1);
            ASSERT_EQUALS("x", x->name());
            // TODO: Configure std::wstring::size_type somehow.
            TODO_ASSERT_EQUALS(ValueType::Type::LONGLONG, ValueType::Type::UNKNOWN_INT, x->valueType()->type);
            ASSERT_EQUALS(ValueType::Sign::UNSIGNED, x->valueType()->sign);
        }
        // std::u16string::size_type
        {
            GET_SYMBOL_DB("void f(std::u16string::size_type x);");
            const Variable* const x = db->getVariableFromVarId(1);
            ASSERT_EQUALS("x", x->name());
            // TODO: Configure std::u16string::size_type somehow.
            TODO_ASSERT_EQUALS(ValueType::Type::LONGLONG, ValueType::Type::UNKNOWN_INT, x->valueType()->type);
            ASSERT_EQUALS(ValueType::Sign::UNSIGNED, x->valueType()->sign);
        }
        // std::u32string::size_type
        {
            GET_SYMBOL_DB("void f(std::u32string::size_type x);");
            const Variable* const x = db->getVariableFromVarId(1);
            ASSERT_EQUALS("x", x->name());
            // TODO: Configure std::u32string::size_type somehow.
            TODO_ASSERT_EQUALS(ValueType::Type::LONGLONG, ValueType::Type::UNKNOWN_INT, x->valueType()->type);
            ASSERT_EQUALS(ValueType::Sign::UNSIGNED, x->valueType()->sign);
        }
    }

    void VariableValueType4() {
        GET_SYMBOL_DB("class C {\n"
                      "public:\n"
                      "  std::shared_ptr<C> x;\n"
                      "};");

        const Variable* const x = db->getVariableFromVarId(1);
        ASSERT(x->valueType());
        ASSERT(x->valueType()->smartPointerType);
    }

    void VariableValueType5() {
        GET_SYMBOL_DB("class C {};\n"
                      "void foo(std::shared_ptr<C>* p) {}");

        const Variable* const p = db->getVariableFromVarId(1);
        ASSERT(p->valueType());
        ASSERT(p->valueType()->smartPointerTypeToken);
        ASSERT(p->valueType()->pointer == 1);
    }

    void VariableValueTypeReferences() {
        {
            GET_SYMBOL_DB("void foo(int x) {}\n");
            const Variable* const p = db->getVariableFromVarId(1);
            ASSERT(p->valueType());
            ASSERT(p->valueType()->pointer == 0);
            ASSERT(p->valueType()->constness == 0);
            ASSERT(p->valueType()->reference == Reference::None);
        }
        {
            GET_SYMBOL_DB("void foo(int* x) {}\n");
            const Variable* const p = db->getVariableFromVarId(1);
            ASSERT(p->valueType());
            ASSERT(p->valueType()->pointer == 1);
            ASSERT(p->valueType()->constness == 0);
            ASSERT(p->valueType()->reference == Reference::None);
        }
        {
            GET_SYMBOL_DB("void foo(int& x) {}\n");
            const Variable* const p = db->getVariableFromVarId(1);
            ASSERT(p->valueType());
            ASSERT(p->valueType()->pointer == 0);
            ASSERT(p->valueType()->constness == 0);
            ASSERT(p->valueType()->reference == Reference::LValue);
        }
        {
            GET_SYMBOL_DB("void foo(int&& x) {}\n");
            const Variable* const p = db->getVariableFromVarId(1);
            ASSERT(p->valueType());
            ASSERT(p->valueType()->pointer == 0);
            ASSERT(p->valueType()->constness == 0);
            ASSERT(p->valueType()->reference == Reference::RValue);
        }
        {
            GET_SYMBOL_DB("void foo(int*& x) {}\n");
            const Variable* const p = db->getVariableFromVarId(1);
            ASSERT(p->valueType());
            ASSERT(p->valueType()->pointer == 1);
            ASSERT(p->valueType()->constness == 0);
            ASSERT(p->valueType()->reference == Reference::LValue);
        }
        {
            GET_SYMBOL_DB("void foo(int*&& x) {}\n");
            const Variable* const p = db->getVariableFromVarId(1);
            ASSERT(p->valueType());
            ASSERT(p->valueType()->pointer == 1);
            ASSERT(p->valueType()->constness == 0);
            ASSERT(p->valueType()->reference == Reference::RValue);
        }
        {
            GET_SYMBOL_DB("void foo(int**& x) {}\n");
            const Variable* const p = db->getVariableFromVarId(1);
            ASSERT(p->valueType());
            ASSERT(p->valueType()->pointer == 2);
            ASSERT(p->valueType()->constness == 0);
            ASSERT(p->valueType()->reference == Reference::LValue);
        }
        {
            GET_SYMBOL_DB("void foo(int**&& x) {}\n");
            const Variable* const p = db->getVariableFromVarId(1);
            ASSERT(p->valueType());
            ASSERT(p->valueType()->pointer == 2);
            ASSERT(p->valueType()->constness == 0);
            ASSERT(p->valueType()->reference == Reference::RValue);
        }
        {
            GET_SYMBOL_DB("void foo(const int& x) {}\n");
            const Variable* const p = db->getVariableFromVarId(1);
            ASSERT(p->valueType());
            ASSERT(p->valueType()->pointer == 0);
            ASSERT(p->valueType()->constness == 1);
            ASSERT(p->valueType()->reference == Reference::LValue);
        }
        {
            GET_SYMBOL_DB("void foo(const int&& x) {}\n");
            const Variable* const p = db->getVariableFromVarId(1);
            ASSERT(p->valueType());
            ASSERT(p->valueType()->pointer == 0);
            ASSERT(p->valueType()->constness == 1);
            ASSERT(p->valueType()->reference == Reference::RValue);
        }
        {
            GET_SYMBOL_DB("void foo(const int*& x) {}\n");
            const Variable* const p = db->getVariableFromVarId(1);
            ASSERT(p->valueType());
            ASSERT(p->valueType()->pointer == 1);
            ASSERT(p->valueType()->constness == 1);
            ASSERT(p->valueType()->reference == Reference::LValue);
        }
        {
            GET_SYMBOL_DB("void foo(const int*&& x) {}\n");
            const Variable* const p = db->getVariableFromVarId(1);
            ASSERT(p->valueType());
            ASSERT(p->valueType()->pointer == 1);
            ASSERT(p->valueType()->constness == 1);
            ASSERT(p->valueType()->reference == Reference::RValue);
        }
        {
            GET_SYMBOL_DB("void foo(int* const & x) {}\n");
            const Variable* const p = db->getVariableFromVarId(1);
            ASSERT(p->valueType());
            ASSERT(p->valueType()->pointer == 1);
            ASSERT(p->valueType()->constness == 2);
            ASSERT(p->valueType()->reference == Reference::LValue);
        }
        {
            GET_SYMBOL_DB("void foo(int* const && x) {}\n");
            const Variable* const p = db->getVariableFromVarId(1);
            ASSERT(p->valueType());
            ASSERT(p->valueType()->pointer == 1);
            ASSERT(p->valueType()->constness == 2);
            ASSERT(p->valueType()->reference == Reference::RValue);
        }
    }

    void findVariableType1() {
        GET_SYMBOL_DB("class A {\n"
                      "public:\n"
                      "    struct B {};\n"
                      "    void f();\n"
                      "};\n"
                      "\n"
                      "void f()\n"
                      "{\n"
                      "    struct A::B b;\n"
                      "    b.x = 1;\n"
                      "}");
        ASSERT(db != nullptr);

        const Variable* bvar = db->getVariableFromVarId(1);
        ASSERT_EQUALS("b", bvar->name());
        ASSERT(bvar->type() != nullptr);
    }

    void findVariableType2() {
        GET_SYMBOL_DB("class A {\n"
                      "public:\n"
                      "    class B {\n"
                      "    public:\n"
                      "        struct C {\n"
                      "            int x;\n"
                      "            int y;\n"
                      "        };\n"
                      "    };\n"
                      "\n"
                      "    void f();\n"
                      "};\n"
                      "\n"
                      "void A::f()\n"
                      "{\n"
                      "    struct B::C c;\n"
                      "    c.x = 1;\n"
                      "}");
        ASSERT(db != nullptr);

        const Variable* cvar = db->getVariableFromVarId(3);
        ASSERT_EQUALS("c", cvar->name());
        ASSERT(cvar->type() != nullptr);
    }

    void findVariableType3() {
        GET_SYMBOL_DB("namespace {\n"
                      "    struct A {\n"
                      "        int x;\n"
                      "        int y;\n"
                      "    };\n"
                      "}\n"
                      "\n"
                      "void f()\n"
                      "{\n"
                      "    struct A a;\n"
                      "    a.x = 1;\n"
                      "}");
        (void)db;
        const Variable* avar = Token::findsimplematch(tokenizer.tokens(), "a")->variable();
        ASSERT(avar);
        ASSERT(avar && avar->type() != nullptr);
    }

    void findVariableTypeExternC() {
        GET_SYMBOL_DB("extern \"C\" { typedef int INT; }\n"
                      "void bar() {\n"
                      "    INT x = 3;\n"
                      "}");
        (void)db;
        const Variable* avar = Token::findsimplematch(tokenizer.tokens(), "x")->variable();
        ASSERT(avar);
        ASSERT(avar->valueType() != nullptr);
        ASSERT(avar->valueType()->str() == "signed int");
    }

    void rangeBasedFor() {
        GET_SYMBOL_DB("void reset() {\n"
                      "    for(auto& e : array)\n"
                      "        foo(e);\n"
                      "}");

        ASSERT(db != nullptr);

        ASSERT(db->scopeList.back().type == Scope::eFor);
        ASSERT_EQUALS(2, db->variableList().size());

        const Variable* e = db->getVariableFromVarId(1);
        ASSERT(e && e->isReference() && e->isLocal());
    }
    void isVariableStlType() {
        {
            reset();
            std::istringstream code("std::string s;");
            TokenList list(nullptr);
            list.createTokens(code, "test.cpp");
            const bool result = nullScope.isVariableDeclaration(list.front(), vartok, typetok);
            ASSERT_EQUALS(true, result);
            Variable v(vartok, list.front(), list.back(), 0, AccessControl::Public, nullptr, nullptr, &settings1);
            static const std::set<std::string> types = { "string", "wstring" };
            static const std::set<std::string> no_types = { "set" };
            ASSERT_EQUALS(true, v.isStlType());
            ASSERT_EQUALS(true, v.isStlType(types));
            ASSERT_EQUALS(false, v.isStlType(no_types));
            ASSERT_EQUALS(true, v.isStlStringType());
        }
        {
            reset();
            std::istringstream code("std::vector<int> v;");
            TokenList list(nullptr);
            list.createTokens(code, "test.cpp");
            list.front()->tokAt(3)->link(list.front()->tokAt(5));
            const bool result = nullScope.isVariableDeclaration(list.front(), vartok, typetok);
            ASSERT_EQUALS(true, result);
            Variable v(vartok, list.front(), list.back(), 0, AccessControl::Public, nullptr, nullptr, &settings1);
            static const std::set<std::string> types = { "bitset", "set", "vector", "wstring" };
            static const std::set<std::string> no_types = { "bitset", "map", "set" };
            ASSERT_EQUALS(true, v.isStlType());
            ASSERT_EQUALS(true, v.isStlType(types));
            ASSERT_EQUALS(false, v.isStlType(no_types));
            ASSERT_EQUALS(false, v.isStlStringType());
        }
        {
            reset();
            std::istringstream code("SomeClass s;");
            TokenList list(nullptr);
            list.createTokens(code, "test.cpp");
            const bool result = nullScope.isVariableDeclaration(list.front(), vartok, typetok);
            ASSERT_EQUALS(true, result);
            Variable v(vartok, list.front(), list.back(), 0, AccessControl::Public, nullptr, nullptr, &settings1);
            static const std::set<std::string> types = { "bitset", "set", "vector" };
            ASSERT_EQUALS(false, v.isStlType());
            ASSERT_EQUALS(false, v.isStlType(types));
            ASSERT_EQUALS(false, v.isStlStringType());
        }
    }

    void isVariablePointerToConstPointer() {
        reset();
        givenACodeSampleToTokenize var("char* const * s;");
        bool result = nullScope.isVariableDeclaration(var.tokens(), vartok, typetok);
        ASSERT_EQUALS(true, result);
        Variable v(vartok, typetok, vartok->previous(), 0, AccessControl::Public, nullptr, nullptr, &settings1);
        ASSERT(false == v.isArray());
        ASSERT(true == v.isPointer());
        ASSERT(false == v.isReference());
    }

    void isVariablePointerToVolatilePointer() {
        reset();
        givenACodeSampleToTokenize var("char* volatile * s;");
        bool result = nullScope.isVariableDeclaration(var.tokens(), vartok, typetok);
        ASSERT_EQUALS(true, result);
        Variable v(vartok, typetok, vartok->previous(), 0, AccessControl::Public, nullptr, nullptr, &settings1);
        ASSERT(false == v.isArray());
        ASSERT(true == v.isPointer());
        ASSERT(false == v.isReference());
    }

    void isVariablePointerToConstVolatilePointer() {
        reset();
        givenACodeSampleToTokenize var("char* const volatile * s;");
        bool result = nullScope.isVariableDeclaration(var.tokens(), vartok, typetok);
        ASSERT_EQUALS(true, result);
        Variable v(vartok, typetok, vartok->previous(), 0, AccessControl::Public, nullptr, nullptr, &settings1);
        ASSERT(false == v.isArray());
        ASSERT(true == v.isPointer());
        ASSERT(false == v.isReference());
    }

    void isVariableMultiplePointersAndQualifiers() {
        reset();
        givenACodeSampleToTokenize var("const char* const volatile * const volatile * const volatile * const volatile s;");
        bool result = nullScope.isVariableDeclaration(var.tokens()->next(), vartok, typetok);
        ASSERT_EQUALS(true, result);
        Variable v(vartok, typetok, vartok->previous(), 0, AccessControl::Public, nullptr, nullptr, &settings1);
        ASSERT(false == v.isArray());
        ASSERT(true == v.isPointer());
        ASSERT(false == v.isReference());
    }

    void variableVolatile() {
        GET_SYMBOL_DB("std::atomic<int> x;\n"
                      "volatile int y;");

        const Token *x = Token::findsimplematch(tokenizer.tokens(), "x");
        ASSERT(x);
        ASSERT(x->variable());
        ASSERT(x->variable()->isVolatile());

        const Token *y = Token::findsimplematch(tokenizer.tokens(), "y");
        ASSERT(y);
        ASSERT(y->variable());
        ASSERT(y->variable()->isVolatile());
    }

    void variableConstexpr() {
        GET_SYMBOL_DB("constexpr int x = 16;");

        const Token *x = Token::findsimplematch(tokenizer.tokens(), "x");
        ASSERT(x);
        ASSERT(x->variable());
        ASSERT(x->variable()->isConst());
        ASSERT(x->variable()->isStatic());
        ASSERT(x->valueType());
        ASSERT(x->valueType()->pointer == 0);
        ASSERT(x->valueType()->constness == 1);
        ASSERT(x->valueType()->reference == Reference::None);
    }

    void isVariableDecltype() {
        GET_SYMBOL_DB("int x;\n"
                      "decltype(x) a;\n"
                      "const decltype(x) b;\n"
                      "decltype(x) *c;\n");
        ASSERT(db);
        ASSERT_EQUALS(4, db->scopeList.front().varlist.size());

        const Variable *a = Token::findsimplematch(tokenizer.tokens(), "a")->variable();
        ASSERT(a);
        ASSERT_EQUALS("a", a->name());
        ASSERT(a->valueType());
        ASSERT_EQUALS("signed int", a->valueType()->str());

        const Variable *b = Token::findsimplematch(tokenizer.tokens(), "b")->variable();
        ASSERT(b);
        ASSERT_EQUALS("b", b->name());
        ASSERT(b->valueType());
        ASSERT_EQUALS("const signed int", b->valueType()->str());

        const Variable *c = Token::findsimplematch(tokenizer.tokens(), "c")->variable();
        ASSERT(c);
        ASSERT_EQUALS("c", c->name());
        ASSERT(c->valueType());
        ASSERT_EQUALS("signed int *", c->valueType()->str());
    }

    void arrayMemberVar1() {
        GET_SYMBOL_DB("struct Foo {\n"
                      "    int x;\n"
                      "};\n"
                      "void f() {\n"
                      "    struct Foo foo[10];\n"
                      "    foo[1].x = 123;\n"  // <- x should get a variable() pointer
                      "}");

        const Token *tok = Token::findsimplematch(tokenizer.tokens(), ". x");
        tok = tok ? tok->next() : nullptr;
        ASSERT(db != nullptr);
        ASSERT(tok && tok->variable() && Token::simpleMatch(tok->variable()->typeStartToken(), "int x ;"));
        ASSERT(tok && tok->varId() == 3U); // It's possible to set a varId
    }

    void arrayMemberVar2() {
        GET_SYMBOL_DB("struct Foo {\n"
                      "    int x;\n"
                      "};\n"
                      "void f() {\n"
                      "    struct Foo foo[10][10];\n"
                      "    foo[1][2].x = 123;\n"  // <- x should get a variable() pointer
                      "}");

        const Token *tok = Token::findsimplematch(tokenizer.tokens(), ". x");
        tok = tok ? tok->next() : nullptr;
        ASSERT(db != nullptr);
        ASSERT(tok && tok->variable() && Token::simpleMatch(tok->variable()->typeStartToken(), "int x ;"));
        ASSERT(tok && tok->varId() == 3U); // It's possible to set a varId
    }

    void arrayMemberVar3() {
        GET_SYMBOL_DB("struct Foo {\n"
                      "    int x;\n"
                      "};\n"
                      "void f() {\n"
                      "    struct Foo foo[10];\n"
                      "    (foo[1]).x = 123;\n"  // <- x should get a variable() pointer
                      "}");

        const Token *tok = Token::findsimplematch(tokenizer.tokens(), ". x");
        tok = tok ? tok->next() : nullptr;
        ASSERT(db != nullptr);
        ASSERT(tok && tok->variable() && Token::simpleMatch(tok->variable()->typeStartToken(), "int x ;"));
        ASSERT(tok && tok->varId() == 3U); // It's possible to set a varId
    }

    void staticMemberVar() {
        GET_SYMBOL_DB("class Foo {\n"
                      "    static const double d;\n"
                      "};\n"
                      "const double Foo::d = 5.0;");

        const Variable* v = db->getVariableFromVarId(1);
        ASSERT(v && db->variableList().size() == 2);
        ASSERT(v && v->isStatic() && v->isConst() && v->isPrivate());
    }

    void getVariableFromVarIdBoundsCheck() {
        GET_SYMBOL_DB("int x;\n"
                      "int y;");

        const Variable* v = db->getVariableFromVarId(2);
        // three elements: varId 0 also counts via a fake-entry
        ASSERT(v && db->variableList().size() == 3);

        ASSERT_THROW(db->getVariableFromVarId(3), std::out_of_range);
    }

    void hasRegularFunction() {
        GET_SYMBOL_DB("void func() { }");

        // 2 scopes: Global and Function
        ASSERT(db && db->scopeList.size() == 2);

        const Scope *scope = findFunctionScopeByToken(db, tokenizer.tokens()->next());

        ASSERT(scope && scope->className == "func");

        ASSERT(scope->functionOf == nullptr);

        const Function *function = findFunctionByName("func", &db->scopeList.front());

        ASSERT(function && function->token->str() == "func");
        ASSERT(function && function->token == tokenizer.tokens()->next());
        ASSERT(function && function->hasBody());
        ASSERT(function && function->functionScope == scope && scope->function == function && function->nestedIn != scope);
        ASSERT(function && function->retDef == tokenizer.tokens());
    }

    void hasRegularFunction_trailingReturnType() {
        GET_SYMBOL_DB("auto func() -> int { }");

        // 2 scopes: Global and Function
        ASSERT(db && db->scopeList.size() == 2);

        const Scope *scope = findFunctionScopeByToken(db, tokenizer.tokens()->next());

        ASSERT(scope && scope->className == "func");

        ASSERT(scope->functionOf == nullptr);

        const Function *function = findFunctionByName("func", &db->scopeList.front());

        ASSERT(function && function->token->str() == "func");
        ASSERT(function && function->token == tokenizer.tokens()->next());
        ASSERT(function && function->hasBody());
        ASSERT(function && function->functionScope == scope && scope->function == function && function->nestedIn != scope);
        ASSERT(function && function->retDef == tokenizer.tokens()->tokAt(5));
    }

    void hasInlineClassFunction() {
        GET_SYMBOL_DB("class Fred { void func() { } };");

        // 3 scopes: Global, Class, and Function
        ASSERT(db && db->scopeList.size() == 3);

        const Token * const functionToken = Token::findsimplematch(tokenizer.tokens(), "func");

        const Scope *scope = findFunctionScopeByToken(db, functionToken);

        ASSERT(scope && scope->className == "func");

        ASSERT(scope->functionOf && scope->functionOf == db->findScopeByName("Fred"));

        const Function *function = findFunctionByName("func", &db->scopeList.back());

        ASSERT(function && function->token->str() == "func");
        ASSERT(function && function->token == functionToken);
        ASSERT(function && function->hasBody() && function->isInline());
        ASSERT(function && function->functionScope == scope && scope->function == function && function->nestedIn == db->findScopeByName("Fred"));
        ASSERT(function && function->retDef == functionToken->previous());

        ASSERT(db && db->findScopeByName("Fred") && db->findScopeByName("Fred")->definedType->getFunction("func") == function);
    }


    void hasInlineClassFunction_trailingReturnType() {
        GET_SYMBOL_DB("class Fred { auto func() -> int { } };");

        // 3 scopes: Global, Class, and Function
        ASSERT(db && db->scopeList.size() == 3);

        const Token * const functionToken = Token::findsimplematch(tokenizer.tokens(), "func");

        const Scope *scope = findFunctionScopeByToken(db, functionToken);

        ASSERT(scope && scope->className == "func");

        ASSERT(scope->functionOf && scope->functionOf == db->findScopeByName("Fred"));

        const Function *function = findFunctionByName("func", &db->scopeList.back());

        ASSERT(function && function->token->str() == "func");
        ASSERT(function && function->token == functionToken);
        ASSERT(function && function->hasBody() && function->isInline());
        ASSERT(function && function->functionScope == scope && scope->function == function && function->nestedIn == db->findScopeByName("Fred"));
        ASSERT(function && function->retDef == functionToken->tokAt(4));

        ASSERT(db && db->findScopeByName("Fred") && db->findScopeByName("Fred")->definedType->getFunction("func") == function);
    }

    void hasMissingInlineClassFunction() {
        GET_SYMBOL_DB("class Fred { void func(); };");

        // 2 scopes: Global and Class (no Function scope because there is no function implementation)
        ASSERT(db && db->scopeList.size() == 2);

        const Token * const functionToken = Token::findsimplematch(tokenizer.tokens(), "func");

        const Scope *scope = findFunctionScopeByToken(db, functionToken);

        ASSERT(scope == nullptr);

        const Function *function = findFunctionByName("func", &db->scopeList.back());

        ASSERT(function && function->token->str() == "func");
        ASSERT(function && function->token == functionToken);
        ASSERT(function && !function->hasBody());
    }

    void hasInlineClassOperatorTemplate() {
        GET_SYMBOL_DB("struct Fred { template<typename T> Foo & operator=(const Foo &) { return *this; } };");

        // 3 scopes: Global, Class, and Function
        ASSERT(db && db->scopeList.size() == 3);

        const Token * const functionToken = Token::findsimplematch(tokenizer.tokens(), "operator=");

        const Scope *scope = findFunctionScopeByToken(db, functionToken);

        ASSERT(scope && scope->className == "operator=");

        ASSERT(scope->functionOf && scope->functionOf == db->findScopeByName("Fred"));

        const Function *function = findFunctionByName("operator=", &db->scopeList.back());

        ASSERT(function && function->token->str() == "operator=");
        ASSERT(function && function->token == functionToken);
        ASSERT(function && function->hasBody() && function->isInline());
        ASSERT(function && function->functionScope == scope && scope->function == function && function->nestedIn == db->findScopeByName("Fred"));
        ASSERT(function && function->retDef == functionToken->tokAt(-2));

        ASSERT(db && db->findScopeByName("Fred") && db->findScopeByName("Fred")->definedType->getFunction("operator=") == function);
    }

    void hasClassFunction() {
        GET_SYMBOL_DB("class Fred { void func(); }; void Fred::func() { }");

        // 3 scopes: Global, Class, and Function
        ASSERT(db && db->scopeList.size() == 3);

        const Token * const functionToken = Token::findsimplematch(tokenizer.tokens()->linkAt(2), "func");

        const Scope *scope = findFunctionScopeByToken(db, functionToken);

        ASSERT(scope && scope->className == "func");

        ASSERT(scope->functionOf && scope->functionOf == db->findScopeByName("Fred"));

        const Function *function = findFunctionByName("func", &db->scopeList.back());

        ASSERT(function && function->token->str() == "func");
        ASSERT(function && function->token == functionToken);
        ASSERT(function && function->hasBody() && !function->isInline());
        ASSERT(function && function->functionScope == scope && scope->function == function && function->nestedIn == db->findScopeByName("Fred"));
    }

    void hasClassFunction_trailingReturnType() {
        GET_SYMBOL_DB("class Fred { auto func() -> int; }; auto Fred::func() -> int { }");

        // 3 scopes: Global, Class, and Function
        ASSERT(db && db->scopeList.size() == 3);

        const Token * const functionToken = Token::findsimplematch(tokenizer.tokens()->linkAt(2), "func");

        const Scope *scope = findFunctionScopeByToken(db, functionToken);

        ASSERT(scope && scope->className == "func");

        ASSERT(scope->functionOf && scope->functionOf == db->findScopeByName("Fred"));

        const Function *function = findFunctionByName("func", &db->scopeList.back());

        ASSERT(function && function->token->str() == "func");
        ASSERT(function && function->token == functionToken);
        ASSERT(function && function->hasBody() && !function->isInline());
        ASSERT(function && function->functionScope == scope && scope->function == function && function->nestedIn == db->findScopeByName("Fred"));
    }

    void hasRegularFunctionReturningFunctionPointer() {
        GET_SYMBOL_DB("void (*func(int f))(char) { }");

        // 2 scopes: Global and Function
        ASSERT(db && db->scopeList.size() == 2);

        const Token * const functionToken = Token::findsimplematch(tokenizer.tokens(), "func");

        const Scope *scope = findFunctionScopeByToken(db, functionToken);

        ASSERT(scope && scope->className == "func");

        const Function *function = findFunctionByName("func", &db->scopeList.front());

        ASSERT(function && function->token->str() == "func");
        ASSERT(function && function->token == functionToken);
        ASSERT(function && function->hasBody());
    }

    void hasInlineClassFunctionReturningFunctionPointer() {
        GET_SYMBOL_DB("class Fred { void (*func(int f))(char) { } };");

        // 3 scopes: Global, Class, and Function
        ASSERT(db && db->scopeList.size() == 3);

        const Token * const functionToken = Token::findsimplematch(tokenizer.tokens(), "func");

        const Scope *scope = findFunctionScopeByToken(db, functionToken);

        ASSERT(scope && scope->className == "func");

        const Function *function = findFunctionByName("func", &db->scopeList.back());

        ASSERT(function && function->token->str() == "func");
        ASSERT(function && function->token == functionToken);
        ASSERT(function && function->hasBody() && function->isInline());
    }

    void hasMissingInlineClassFunctionReturningFunctionPointer() {
        GET_SYMBOL_DB("class Fred { void (*func(int f))(char); };");

        // 2 scopes: Global and Class (no Function scope because there is no function implementation)
        ASSERT(db && db->scopeList.size() == 2);

        const Token * const functionToken = Token::findsimplematch(tokenizer.tokens(), "func");

        const Scope *scope = findFunctionScopeByToken(db, functionToken);

        ASSERT(scope == nullptr);

        const Function *function = findFunctionByName("func", &db->scopeList.back());

        ASSERT(function && function->token->str() == "func");
        ASSERT(function && function->token == functionToken);
        ASSERT(function && !function->hasBody());
    }

    void hasClassFunctionReturningFunctionPointer() {
        GET_SYMBOL_DB("class Fred { void (*func(int f))(char); }; void (*Fred::func(int f))(char) { }");

        // 3 scopes: Global, Class, and Function
        ASSERT(db && db->scopeList.size() == 3);

        const Token * const functionToken = Token::findsimplematch(tokenizer.tokens()->linkAt(2), "func");

        const Scope *scope = findFunctionScopeByToken(db, functionToken);

        ASSERT(scope && scope->className == "func");

        const Function *function = findFunctionByName("func", &db->scopeList.back());

        ASSERT(function && function->token->str() == "func");
        ASSERT(function && function->token == functionToken);
        ASSERT(function && function->hasBody() && !function->isInline());
    }

    void methodWithRedundantScope() {
        GET_SYMBOL_DB("class Fred { void Fred::func() {} };");

        // 3 scopes: Global, Class, and Function
        ASSERT(db && db->scopeList.size() == 3);

        const Token * const functionToken = Token::findsimplematch(tokenizer.tokens(), "func");

        const Scope *scope = findFunctionScopeByToken(db, functionToken);

        ASSERT(scope && scope->className == "func");

        const Function *function = findFunctionByName("func", &db->scopeList.back());

        ASSERT(function && function->token->str() == "func");
        ASSERT(function && function->token == functionToken);
        ASSERT(function && function->hasBody() && function->isInline());
    }

    void complexFunctionArrayPtr() {
        GET_SYMBOL_DB("int(*p1)[10]; \n"                            // pointer to array 10 of int
                      "void(*p2)(char); \n"                         // pointer to function (char) returning void
                      "int(*(*p3)(char))[10];\n"                    // pointer to function (char) returning pointer to array 10 of int
                      "float(*(*p4)(char))(long); \n"               // pointer to function (char) returning pointer to function (long) returning float
                      "short(*(*(*p5) (char))(long))(double);\n"    // pointer to function (char) returning pointer to function (long) returning pointer to function (double) returning short
                      "int(*a1[10])(void); \n"                      // array 10 of pointer to function (void) returning int
                      "float(*(*a2[10])(char))(long);\n"            // array 10 of pointer to func (char) returning pointer to func (long) returning float
                      "short(*(*(*a3[10])(char))(long))(double);\n" // array 10 of pointer to function (char) returning pointer to function (long) returning pointer to function (double) returning short
                      "::boost::rational(&r_)[9];\n"                // reference to array of ::boost::rational
                      "::boost::rational<T>(&r_)[9];");             // reference to array of ::boost::rational<T> (template!)

        ASSERT(db != nullptr);

        ASSERT_EQUALS(10, db->variableList().size() - 1);
        ASSERT_EQUALS(true, db->getVariableFromVarId(1) && db->getVariableFromVarId(1)->dimensions().size() == 1);
        ASSERT_EQUALS(true, db->getVariableFromVarId(2) != nullptr);
        ASSERT_EQUALS(true, db->getVariableFromVarId(3) && db->getVariableFromVarId(3)->dimensions().size() == 0);
        ASSERT_EQUALS(true, db->getVariableFromVarId(4) != nullptr);
        ASSERT_EQUALS(true, db->getVariableFromVarId(5) != nullptr);
        ASSERT_EQUALS(true, db->getVariableFromVarId(6) && db->getVariableFromVarId(6)->dimensions().size() == 1);
        ASSERT_EQUALS(true, db->getVariableFromVarId(7) && db->getVariableFromVarId(7)->dimensions().size() == 1);
        ASSERT_EQUALS(true, db->getVariableFromVarId(8) && db->getVariableFromVarId(8)->dimensions().size() == 1);
        ASSERT_EQUALS(true, db->getVariableFromVarId(9) && db->getVariableFromVarId(9)->dimensions().size() == 1);
        ASSERT_EQUALS(true, db->getVariableFromVarId(10) && db->getVariableFromVarId(10)->dimensions().size() == 1);
        ASSERT_EQUALS("", errout.str());
    }

    void pointerToMemberFunction() {
        GET_SYMBOL_DB("bool (A::*pFun)();"); // Pointer to member function of A, returning bool and taking no parameters

        ASSERT(db != nullptr);

        ASSERT_EQUALS(1, db->variableList().size() - 1);
        ASSERT_EQUALS(true, db->getVariableFromVarId(1) != nullptr);

        ASSERT_EQUALS("pFun", db->getVariableFromVarId(1)->name());
        ASSERT_EQUALS("", errout.str());
    }

    void hasSubClassConstructor() {
        GET_SYMBOL_DB("class Foo { class Sub; }; class Foo::Sub { Sub() {} };");
        ASSERT(db != nullptr);

        bool seen_something = false;
        for (const Scope & scope : db->scopeList) {
            for (std::list<Function>::const_iterator func = scope.functionList.begin(); func != scope.functionList.end(); ++func) {
                ASSERT_EQUALS("Sub", func->token->str());
                ASSERT_EQUALS(true, func->hasBody());
                ASSERT_EQUALS(Function::eConstructor, func->type);
                seen_something = true;
            }
        }
        ASSERT_EQUALS(true, seen_something);
    }

    void testConstructors() {
        {
            GET_SYMBOL_DB("class Foo { Foo(); };");
            const Function* ctor = tokenizer.tokens()->tokAt(3)->function();
            ASSERT(db && ctor && ctor->type == Function::eConstructor);
            ASSERT(ctor && ctor->retDef == nullptr);
        }
        {
            GET_SYMBOL_DB("class Foo { Foo(Foo f); };");
            const Function* ctor = tokenizer.tokens()->tokAt(3)->function();
            ASSERT(db && ctor && ctor->type == Function::eConstructor && !ctor->isExplicit());
            ASSERT(ctor && ctor->retDef == nullptr);
        }
        {
            GET_SYMBOL_DB("class Foo { explicit Foo(Foo f); };");
            const Function* ctor = tokenizer.tokens()->tokAt(4)->function();
            ASSERT(db && ctor && ctor->type == Function::eConstructor && ctor->isExplicit());
            ASSERT(ctor && ctor->retDef == nullptr);
        }
        {
            GET_SYMBOL_DB("class Foo { Foo(Bar& f); };");
            const Function* ctor = tokenizer.tokens()->tokAt(3)->function();
            ASSERT(db && ctor && ctor->type == Function::eConstructor);
            ASSERT(ctor && ctor->retDef == nullptr);
        }
        {
            GET_SYMBOL_DB("class Foo { Foo(Foo& f); };");
            const Function* ctor = tokenizer.tokens()->tokAt(3)->function();
            ASSERT(db && ctor && ctor->type == Function::eCopyConstructor);
            ASSERT(ctor && ctor->retDef == nullptr);
        }
        {
            GET_SYMBOL_DB("class Foo { Foo(const Foo &f); };");
            const Function* ctor = tokenizer.tokens()->tokAt(3)->function();
            ASSERT(db && ctor && ctor->type == Function::eCopyConstructor);
            ASSERT(ctor && ctor->retDef == nullptr);
        }
        {
            GET_SYMBOL_DB("template <T> class Foo { Foo(Foo<T>& f); };");
            const Function* ctor = tokenizer.tokens()->tokAt(7)->function();
            ASSERT(db && ctor && ctor->type == Function::eCopyConstructor);
            ASSERT(ctor && ctor->retDef == nullptr);
        }
        {
            GET_SYMBOL_DB("class Foo { Foo(Foo& f, int default = 0); };");
            const Function* ctor = tokenizer.tokens()->tokAt(3)->function();
            ASSERT(db && ctor && ctor->type == Function::eCopyConstructor);
            ASSERT(ctor && ctor->retDef == nullptr);
        }
        {
            GET_SYMBOL_DB("class Foo { Foo(Foo& f, char noDefault); };");
            const Function* ctor = tokenizer.tokens()->tokAt(3)->function();
            ASSERT(db && ctor && ctor->type == Function::eConstructor);
            ASSERT(ctor && ctor->retDef == nullptr);
        }
        {
            GET_SYMBOL_DB("class Foo { Foo(Foo&& f); };");
            const Function* ctor = tokenizer.tokens()->tokAt(3)->function();
            ASSERT(db && ctor && ctor->type == Function::eMoveConstructor);
            ASSERT(ctor && ctor->retDef == nullptr);
        }
        {
            GET_SYMBOL_DB("class Foo { Foo(Foo&& f, int default = 1, bool defaultToo = true); };");
            const Function* ctor = tokenizer.tokens()->tokAt(3)->function();
            ASSERT(db && ctor && ctor->type == Function::eMoveConstructor);
            ASSERT(ctor && ctor->retDef == nullptr);
        }
    }

    void functionDeclarationTemplate() {
        GET_SYMBOL_DB("std::map<int, string> foo() {}");

        // 2 scopes: Global and Function
        ASSERT(db && db->scopeList.size() == 2 && findFunctionByName("foo", &db->scopeList.back()));

        const Scope *scope = &db->scopeList.front();

        ASSERT(scope && scope->functionList.size() == 1);

        const Function *foo = &scope->functionList.front();

        ASSERT(foo && foo->token->str() == "foo");
        ASSERT(foo && foo->hasBody());
    }

    void functionDeclarations() {
        GET_SYMBOL_DB("void foo();\nvoid foo();\nint foo(int i);\nvoid foo() {}");

        // 2 scopes: Global and Function
        ASSERT(db && db->scopeList.size() == 2 && findFunctionByName("foo", &db->scopeList.back()));

        const Scope *scope = &db->scopeList.front();

        ASSERT(scope && scope->functionList.size() == 2);

        const Function *foo = &scope->functionList.front();
        const Function *foo_int = &scope->functionList.back();

        ASSERT(foo && foo->token->str() == "foo");
        ASSERT(foo && foo->hasBody());
        ASSERT(foo && foo->token->strAt(2) == ")");

        ASSERT(foo_int && !foo_int->token);
        ASSERT(foo_int && foo_int->tokenDef->str() == "foo");
        ASSERT(foo_int && !foo_int->hasBody());
        ASSERT(foo_int && foo_int->tokenDef->strAt(2) == "int");

        ASSERT(&foo_int->argumentList.front() == db->getVariableFromVarId(1));
    }

    void functionDeclarations2() {
        GET_SYMBOL_DB_STD("std::array<int,2> foo(int x);");

        // 1 scopes: Global
        ASSERT(db && db->scopeList.size() == 1);

        const Scope *scope = &db->scopeList.front();

        ASSERT(scope && scope->functionList.size() == 1);

        const Function *foo = &scope->functionList.front();

        ASSERT(foo);
        ASSERT(foo->tokenDef->str() == "foo");
        ASSERT(!foo->hasBody());

        const Token*parenthesis = foo->tokenDef->next();
        ASSERT(parenthesis->str() == "(" && parenthesis->previous()->str() == "foo");
        ASSERT(parenthesis->valueType()->type == ValueType::Type::CONTAINER);
    }

    void constexprFunction() {
        GET_SYMBOL_DB_STD("constexpr int foo();");

        // 1 scopes: Global
        ASSERT(db && db->scopeList.size() == 1);

        const Scope *scope = &db->scopeList.front();

        ASSERT(scope && scope->functionList.size() == 1);

        const Function *foo = &scope->functionList.front();

        ASSERT(foo);
        ASSERT(foo->tokenDef->str() == "foo");
        ASSERT(!foo->hasBody());
        ASSERT(foo->isConstexpr());
    }

    void constructorInitialization() {
        GET_SYMBOL_DB("std::string logfile;\n"
                      "std::ofstream log(logfile.c_str(), std::ios::out);");

        // 1 scope: Global
        ASSERT(db && db->scopeList.size() == 1);

        // No functions
        ASSERT(db->scopeList.front().functionList.empty());
    }

    void memberFunctionOfUnknownClassMacro1() {
        GET_SYMBOL_DB("class ScVbaFormatCondition { OUString getServiceImplName() SAL_OVERRIDE; };\n"
                      "void ScVbaValidation::getFormula1() {\n"
                      "    sal_uInt16 nFlags = 0;\n"
                      "    if (pDocSh && !getCellRangesForAddress(nFlags)) ;\n"
                      "}");

        ASSERT(db && errout.str().empty());

        const Scope *scope = db->findScopeByName("getFormula1");
        ASSERT(scope != nullptr);
        ASSERT(scope && scope->nestedIn == &db->scopeList.front());
    }

    void memberFunctionOfUnknownClassMacro2() {
        GET_SYMBOL_DB("class ScVbaFormatCondition { OUString getServiceImplName() SAL_OVERRIDE {} };\n"
                      "void getFormula1() {\n"
                      "    sal_uInt16 nFlags = 0;\n"
                      "    if (pDocSh && !getCellRangesForAddress(nFlags)) ;\n"
                      "}");

        ASSERT(db && errout.str().empty());

        const Scope *scope = db->findScopeByName("getFormula1");
        ASSERT(scope != nullptr);
        ASSERT(scope && scope->nestedIn == &db->scopeList.front());

        scope = db->findScopeByName("getServiceImplName");
        ASSERT(scope != nullptr);
        ASSERT(scope && scope->nestedIn && scope->nestedIn->className == "ScVbaFormatCondition");
    }

    void memberFunctionOfUnknownClassMacro3() {
        GET_SYMBOL_DB("class ScVbaFormatCondition { OUString getServiceImplName() THROW(whatever); };\n"
                      "void ScVbaValidation::getFormula1() {\n"
                      "    sal_uInt16 nFlags = 0;\n"
                      "    if (pDocSh && !getCellRangesForAddress(nFlags)) ;\n"
                      "}");

        ASSERT(db && errout.str().empty());

        const Scope *scope = db->findScopeByName("getFormula1");
        ASSERT(scope != nullptr);
        ASSERT(scope && scope->nestedIn == &db->scopeList.front());
    }

    void functionLinkage() {
        GET_SYMBOL_DB("static void f1() { }\n"
                      "void f2();\n"
                      "extern void f3();\n"
                      "void f4();\n"
                      "extern void f5() { };\n"
                      "void f6() { }");

        ASSERT(db && errout.str().empty());

        const Token *f = Token::findsimplematch(tokenizer.tokens(), "f1");
        ASSERT(f && f->function() && f->function()->isStaticLocal() && f->function()->retDef->str() == "void");

        f = Token::findsimplematch(tokenizer.tokens(), "f2");
        ASSERT(f && f->function() && !f->function()->isStaticLocal() && f->function()->retDef->str() == "void");

        f = Token::findsimplematch(tokenizer.tokens(), "f3");
        ASSERT(f && f->function() && f->function()->isExtern() && f->function()->retDef->str() == "void");

        f = Token::findsimplematch(tokenizer.tokens(), "f4");
        ASSERT(f && f->function() && !f->function()->isExtern() && f->function()->retDef->str() == "void");

        f = Token::findsimplematch(tokenizer.tokens(), "f5");
        ASSERT(f && f->function() && f->function()->isExtern() && f->function()->retDef->str() == "void");

        f = Token::findsimplematch(tokenizer.tokens(), "f6");
        ASSERT(f && f->function() && !f->function()->isExtern() && f->function()->retDef->str() == "void");
    }

    void classWithFriend() {
        GET_SYMBOL_DB("class Foo {}; class Bar1 { friend class Foo; }; class Bar2 { friend Foo; };");
        // 3 scopes: Global, 3 classes
        ASSERT(db && db->scopeList.size() == 4);

        const Scope* foo = db->findScopeByName("Foo");
        ASSERT(foo != nullptr);
        const Scope* bar1 = db->findScopeByName("Bar1");
        ASSERT(bar1 != nullptr);
        const Scope* bar2 = db->findScopeByName("Bar2");
        ASSERT(bar2 != nullptr);

        ASSERT(bar1->definedType->friendList.size() == 1 && bar1->definedType->friendList.front().nameEnd->str() == "Foo" && bar1->definedType->friendList.front().type == foo->definedType);
        ASSERT(bar2->definedType->friendList.size() == 1 && bar2->definedType->friendList.front().nameEnd->str() == "Foo" && bar2->definedType->friendList.front().type == foo->definedType);
    }

    void parseFunctionCorrect() {
        // ticket 3188 - "if" statement parsed as function
        GET_SYMBOL_DB("void func(i) int i; { if (i == 1) return; }");
        ASSERT(db != nullptr);

        // 3 scopes: Global, function, if
        ASSERT_EQUALS(3, db->scopeList.size());

        ASSERT(findFunctionByName("func", &db->scopeList.back()) != nullptr);
        ASSERT(findFunctionByName("if", &db->scopeList.back()) == nullptr);
    }

    void parseFunctionDeclarationCorrect() {
        GET_SYMBOL_DB("void func();\n"
                      "int bar() {}\n"
                      "void func() {}");
        ASSERT_EQUALS(3, db->findScopeByName("func")->bodyStart->linenr());
    }

    void Cpp11InitInInitList() {
        GET_SYMBOL_DB("class Foo {\n"
                      "    std::vector<std::string> bar;\n"
                      "    Foo() : bar({\"a\", \"b\"})\n"
                      "    {}\n"
                      "};");
        ASSERT_EQUALS(4, db->scopeList.front().nestedList.front()->nestedList.front()->bodyStart->linenr());
    }

    void hasGlobalVariables1() {
        GET_SYMBOL_DB("int i;");

        ASSERT(db && db->scopeList.size() == 1);

        std::list<Scope>::const_iterator it = db->scopeList.begin();
        ASSERT(it->varlist.size() == 1);
        std::list<Variable>::const_iterator var = it->varlist.begin();
        ASSERT(var->name() == "i");
        ASSERT(var->typeStartToken()->str() == "int");
    }

    void hasGlobalVariables2() {
        GET_SYMBOL_DB("int array[2][2];");

        ASSERT(db && db->scopeList.size() == 1);

        std::list<Scope>::const_iterator it = db->scopeList.begin();
        ASSERT(it->varlist.size() == 1);

        std::list<Variable>::const_iterator var = it->varlist.begin();
        ASSERT(var->name() == "array");
        ASSERT(var->typeStartToken()->str() == "int");
    }

    void hasGlobalVariables3() {
        GET_SYMBOL_DB("int array[2][2] = { { 0, 0 }, { 0, 0 } };");

        ASSERT(db && db->scopeList.size() == 1);

        std::list<Scope>::const_iterator it = db->scopeList.begin();
        ASSERT(it->varlist.size() == 1);

        std::list<Variable>::const_iterator var = it->varlist.begin();
        ASSERT(var->name() == "array");
        ASSERT(var->typeStartToken()->str() == "int");
    }

    void checkTypeStartEndToken1() {
        GET_SYMBOL_DB("static std::string i;\n"
                      "static const std::string j;\n"
                      "const std::string* k;\n"
                      "const char m[];\n"
                      "void f(const char* const l;) {}");

        ASSERT(db && db->variableList().size() == 6 && db->getVariableFromVarId(1) && db->getVariableFromVarId(2) && db->getVariableFromVarId(3) && db->getVariableFromVarId(4) && db->getVariableFromVarId(5));

        ASSERT_EQUALS("std", db->getVariableFromVarId(1)->typeStartToken()->str());
        ASSERT_EQUALS("std", db->getVariableFromVarId(2)->typeStartToken()->str());
        ASSERT_EQUALS("std", db->getVariableFromVarId(3)->typeStartToken()->str());
        ASSERT_EQUALS("char", db->getVariableFromVarId(4)->typeStartToken()->str());
        ASSERT_EQUALS("char", db->getVariableFromVarId(5)->typeStartToken()->str());

        ASSERT_EQUALS("string", db->getVariableFromVarId(1)->typeEndToken()->str());
        ASSERT_EQUALS("string", db->getVariableFromVarId(2)->typeEndToken()->str());
        ASSERT_EQUALS("*", db->getVariableFromVarId(3)->typeEndToken()->str());
        ASSERT_EQUALS("char", db->getVariableFromVarId(4)->typeEndToken()->str());
        ASSERT_EQUALS("*", db->getVariableFromVarId(5)->typeEndToken()->str());
    }

    void checkTypeStartEndToken2() {
        GET_SYMBOL_DB("class CodeGenerator {\n"
                      "  DiagnosticsEngine Diags;\n"
                      "public:\n"
                      "  void Initialize() {\n"
                      "    Builder.reset(Diags);\n"
                      "  }\n"
                      "\n"
                      "  void HandleTagDeclRequiredDefinition() LLVM_OVERRIDE {\n"
                      "    if (Diags.hasErrorOccurred())\n"
                      "      return;\n"
                      "  }\n"
                      "};");
        ASSERT_EQUALS("DiagnosticsEngine", db->getVariableFromVarId(1)->typeStartToken()->str());
    }

    void checkTypeStartEndToken3() {
        GET_SYMBOL_DB("void f(const char) {}");

        ASSERT(db && db->functionScopes.size()==1U);

        const Function * const f = db->functionScopes.front()->function;
        ASSERT_EQUALS(1U, f->argCount());
        ASSERT_EQUALS(0U, f->initializedArgCount());
        ASSERT_EQUALS(1U, f->minArgCount());
        const Variable * const arg1 = f->getArgumentVar(0);
        ASSERT_EQUALS("char", arg1->typeStartToken()->str());
        ASSERT_EQUALS("char", arg1->typeEndToken()->str());
    }

    void check(const char code[], bool debug = true, const char filename[] = "test.cpp") {
        // Clear the error log
        errout.str("");

        // Check..
        settings1.debugwarnings = debug;

        // Tokenize..
        Tokenizer tokenizer(&settings1, this);
        std::istringstream istr(code);
        tokenizer.tokenize(istr, filename);

        // force symbol database creation
        tokenizer.createSymbolDatabase();

        settings1.debugwarnings = false;
    }

    void functionArgs1() {
        {
            GET_SYMBOL_DB("void f(std::vector<std::string>, const std::vector<int> & v) { }");
            ASSERT_EQUALS(1+1, db->variableList().size());
            const Variable* v = db->getVariableFromVarId(1);
            ASSERT(v && v->isReference() && v->isConst() && v->isArgument());
            const Scope* f = db->findScopeByName("f");
            ASSERT(f && f->type == Scope::eFunction && f->function);

            ASSERT(f->function->argumentList.size() == 2 && f->function->argumentList.front().index() == 0 && f->function->argumentList.front().name() == "" && f->function->argumentList.back().index() == 1);
            ASSERT_EQUALS("", errout.str());
        }
        {
            GET_SYMBOL_DB("void g(std::map<std::string, std::vector<int> > m) { }");
            ASSERT_EQUALS(1+1, db->variableList().size());
            const Variable* m = db->getVariableFromVarId(1);
            ASSERT(m && !m->isReference() && !m->isConst() && m->isArgument() && m->isClass());
            const Scope* g = db->findScopeByName("g");
            ASSERT(g && g->type == Scope::eFunction && g->function && g->function->argumentList.size() == 1 && g->function->argumentList.front().index() == 0);
            ASSERT_EQUALS("", errout.str());
        }
        {
            GET_SYMBOL_DB("void g(std::map<int, int> m = std::map<int, int>()) { }");
            const Scope* g = db->findScopeByName("g");
            ASSERT(g && g->type == Scope::eFunction && g->function && g->function->argumentList.size() == 1 && g->function->argumentList.front().index() == 0 && g->function->initializedArgCount() == 1);
            ASSERT_EQUALS("", errout.str());
        }
        {
            GET_SYMBOL_DB("void g(int = 0) { }");
            const Scope* g = db->findScopeByName("g");
            ASSERT(g && g->type == Scope::eFunction && g->function && g->function->argumentList.size() == 1 && g->function->argumentList.front().hasDefault());
            ASSERT_EQUALS("", errout.str());
        }
        {
            GET_SYMBOL_DB("void g(int*) { }"); // unnamed pointer argument (#8052)
            const Scope* g = db->findScopeByName("g");
            ASSERT(g && g->type == Scope::eFunction && g->function && g->function->argumentList.size() == 1 && g->function->argumentList.front().nameToken() == nullptr && g->function->argumentList.front().isPointer());
            ASSERT_EQUALS("", errout.str());
        }
        {
            GET_SYMBOL_DB("void g(int* const) { }"); // 'const' is not the name of the variable - #5882
            const Scope* g = db->findScopeByName("g");
            ASSERT(g && g->type == Scope::eFunction && g->function && g->function->argumentList.size() == 1 && g->function->argumentList.front().nameToken() == nullptr);
            ASSERT_EQUALS("", errout.str());
        }
    }

    void functionArgs2() {
        GET_SYMBOL_DB("void f(int a[][4]) { }");
        const Variable *a = db->getVariableFromVarId(1);
        ASSERT_EQUALS("a", a->nameToken()->str());
        ASSERT_EQUALS(2UL, a->dimensions().size());
        ASSERT_EQUALS(0UL, a->dimension(0));
        ASSERT_EQUALS(false, a->dimensions()[0].known);
        ASSERT_EQUALS(4UL, a->dimension(1));
        ASSERT_EQUALS(true, a->dimensions()[1].known);
    }

    void functionArgs4() {
        GET_SYMBOL_DB("void f1(char [10], struct foo [10]);");
        ASSERT_EQUALS(true, db->scopeList.front().functionList.size() == 1UL);
        const Function *func = &db->scopeList.front().functionList.front();
        ASSERT_EQUALS(true, func && func->argumentList.size() == 2UL);

        const Variable *first = &func->argumentList.front();
        ASSERT_EQUALS(0UL, first->name().size());
        ASSERT_EQUALS(1UL, first->dimensions().size());
        ASSERT_EQUALS(10UL, first->dimension(0));
        const Variable *second = &func->argumentList.back();
        ASSERT_EQUALS(0UL, second->name().size());
        ASSERT_EQUALS(1UL, second->dimensions().size());
        ASSERT_EQUALS(10UL, second->dimension(0));
    }

    void functionArgs5() { // #7650
        GET_SYMBOL_DB("class ABC {};\n"
                      "class Y {\n"
                      "  enum ABC {A,B,C};\n"
                      "  void f(enum ABC abc) {}\n"
                      "};");
        ASSERT_EQUALS(true, db != nullptr);
        const Token *f = Token::findsimplematch(tokenizer.tokens(), "f ( enum");
        ASSERT_EQUALS(true, f && f->function());
        const Function *func = f->function();
        ASSERT_EQUALS(true, func->argumentList.size() == 1 && func->argumentList.front().type());
        const Type * type = func->argumentList.front().type();
        ASSERT_EQUALS(true, type->isEnumType());
    }

    void functionArgs6() { // #7651
        GET_SYMBOL_DB("class ABC {};\n"
                      "class Y {\n"
                      "  enum ABC {A,B,C};\n"
                      "  void f(ABC abc) {}\n"
                      "};");
        ASSERT_EQUALS(true, db != nullptr);
        const Token *f = Token::findsimplematch(tokenizer.tokens(), "f ( ABC");
        ASSERT_EQUALS(true, f && f->function());
        const Function *func = f->function();
        ASSERT_EQUALS(true, func->argumentList.size() == 1 && func->argumentList.front().type());
        const Type * type = func->argumentList.front().type();
        ASSERT_EQUALS(true, type->isEnumType());
    }

    void functionArgs7() { // #7652
        {
            GET_SYMBOL_DB("struct AB { int a; int b; };\n"
                          "int foo(struct AB *ab);\n"
                          "void bar() {\n"
                          "  struct AB ab;\n"
                          "  foo(&ab);\n"
                          "};");
            ASSERT_EQUALS(true, db != nullptr);
            const Token *f = Token::findsimplematch(tokenizer.tokens(), "foo ( & ab");
            ASSERT_EQUALS(true, f && f->function());
            const Function *func = f->function();
            ASSERT_EQUALS(true, func->tokenDef->linenr() == 2 && func->argumentList.size() == 1 && func->argumentList.front().type());
            const Type * type = func->argumentList.front().type();
            ASSERT_EQUALS(true, type->classDef->linenr() == 1);
        }
        {
            GET_SYMBOL_DB("struct AB { int a; int b; };\n"
                          "int foo(AB *ab);\n"
                          "void bar() {\n"
                          "  struct AB ab;\n"
                          "  foo(&ab);\n"
                          "};");
            ASSERT_EQUALS(true, db != nullptr);
            const Token *f = Token::findsimplematch(tokenizer.tokens(), "foo ( & ab");
            ASSERT_EQUALS(true, f && f->function());
            const Function *func = f->function();
            ASSERT_EQUALS(true, func->tokenDef->linenr() == 2 && func->argumentList.size() == 1 && func->argumentList.front().type());
            const Type * type = func->argumentList.front().type();
            ASSERT_EQUALS(true, type->classDef->linenr() == 1);
        }
        {
            GET_SYMBOL_DB("struct AB { int a; int b; };\n"
                          "int foo(struct AB *ab);\n"
                          "void bar() {\n"
                          "  AB ab;\n"
                          "  foo(&ab);\n"
                          "};");
            ASSERT_EQUALS(true, db != nullptr);
            const Token *f = Token::findsimplematch(tokenizer.tokens(), "foo ( & ab");
            ASSERT_EQUALS(true, f && f->function());
            const Function *func = f->function();
            ASSERT_EQUALS(true, func->tokenDef->linenr() == 2 && func->argumentList.size() == 1 && func->argumentList.front().type());
            const Type * type = func->argumentList.front().type();
            ASSERT_EQUALS(true, type->classDef->linenr() == 1);
        }
        {
            GET_SYMBOL_DB("struct AB { int a; int b; };\n"
                          "int foo(AB *ab);\n"
                          "void bar() {\n"
                          "  AB ab;\n"
                          "  foo(&ab);\n"
                          "};");
            ASSERT_EQUALS(true, db != nullptr);
            const Token *f = Token::findsimplematch(tokenizer.tokens(), "foo ( & ab");
            ASSERT_EQUALS(true, f && f->function());
            const Function *func = f->function();
            ASSERT_EQUALS(true, func->tokenDef->linenr() == 2 && func->argumentList.size() == 1 && func->argumentList.front().type());
            const Type * type = func->argumentList.front().type();
            ASSERT_EQUALS(true, type->classDef->linenr() == 1);
        }
    }

    void functionArgs8() { // #7653
        GET_SYMBOL_DB("struct A { int i; };\n"
                      "struct B { double d; };\n"
                      "int    foo(struct A a);\n"
                      "double foo(struct B b);\n"
                      "void bar() {\n"
                      "  struct B b;\n"
                      "  foo(b);\n"
                      "}");
        ASSERT_EQUALS(true, db != nullptr);
        const Token *f = Token::findsimplematch(tokenizer.tokens(), "foo ( b");
        ASSERT_EQUALS(true, f && f->function());
        const Function *func = f->function();
        ASSERT_EQUALS(true, func->tokenDef->linenr() == 4 && func->argumentList.size() == 1 && func->argumentList.front().type());
        const Type * type = func->argumentList.front().type();
        ASSERT_EQUALS(true, type->isStructType());
    }

    void functionArgs9() { // #7657
        GET_SYMBOL_DB("struct A {\n"
                      "  struct B {\n"
                      "    enum C { };\n"
                      "  };\n"
                      "};\n"
                      "void foo(A::B::C c) { }");
        ASSERT_EQUALS(true, db != nullptr);
        const Token *f = Token::findsimplematch(tokenizer.tokens(), "foo (");
        ASSERT_EQUALS(true, f && f->function());
        const Function *func = f->function();
        ASSERT_EQUALS(true, func->argumentList.size() == 1 && func->argumentList.front().type());
        const Type * type = func->argumentList.front().type();
        ASSERT_EQUALS(true, type->isEnumType());
    }

    void functionArgs10() {
        GET_SYMBOL_DB("class Fred {\n"
                      "public:\n"
                      "  Fred(Whitespace = PRESERVE_WHITESPACE);\n"
                      "};\n"
                      "Fred::Fred(Whitespace whitespace) { }");
        ASSERT_EQUALS(true, db != nullptr);
        ASSERT_EQUALS(3, db->scopeList.size());
        std::list<Scope>::const_iterator scope = db->scopeList.begin();
        ++scope;
        ASSERT_EQUALS((unsigned int)Scope::eClass, (unsigned int)scope->type);
        ASSERT_EQUALS(1, scope->functionList.size());
        ASSERT(scope->functionList.begin()->functionScope != nullptr);
        const Scope * functionScope = scope->functionList.begin()->functionScope;
        ++scope;
        ASSERT(functionScope == &*scope);
    }

    void functionArgs11() {
        GET_SYMBOL_DB("class Fred {\n"
                      "public:\n"
                      "  void foo(char a[16]);\n"
                      "};\n"
                      "void Fred::foo(char b[16]) { }");
        ASSERT_EQUALS(true, db != nullptr);
        ASSERT_EQUALS(3, db->scopeList.size());
        std::list<Scope>::const_iterator scope = db->scopeList.begin();
        ++scope;
        ASSERT_EQUALS((unsigned int)Scope::eClass, (unsigned int)scope->type);
        ASSERT_EQUALS(1, scope->functionList.size());
        ASSERT(scope->functionList.begin()->functionScope != nullptr);
        const Scope * functionScope = scope->functionList.begin()->functionScope;
        ++scope;
        ASSERT(functionScope == &*scope);
    }

    void functionArgs12() { // #7661
        GET_SYMBOL_DB("struct A {\n"
                      "    enum E { };\n"
                      "    int a[10];\n"
                      "};\n"
                      "struct B : public A {\n"
                      "    void foo(B::E e) { }\n"
                      "};");

        ASSERT_EQUALS(true, db != nullptr);
        const Token *f = Token::findsimplematch(tokenizer.tokens(), "foo (");
        ASSERT_EQUALS(true, f && f->function());
        const Function *func = f->function();
        ASSERT_EQUALS(true, func->argumentList.size() == 1 && func->argumentList.front().type());
        const Type * type = func->argumentList.front().type();
        ASSERT_EQUALS(true, type->isEnumType());
    }

    void functionArgs13() { // #7697
        GET_SYMBOL_DB("struct A {\n"
                      "    enum E { };\n"
                      "    struct S { };\n"
                      "};\n"
                      "struct B : public A {\n"
                      "    B(E e);\n"
                      "    B(S s);\n"
                      "};\n"
                      "B::B(A::E e) { }\n"
                      "B::B(A::S s) { }");

        ASSERT_EQUALS(true, db != nullptr);
        const Token *f = Token::findsimplematch(tokenizer.tokens(), "B ( A :: E");
        ASSERT_EQUALS(true, f && f->function());
        const Function *func = f->function();
        ASSERT_EQUALS(true, func->argumentList.size() == 1 && func->argumentList.front().type());
        const Type * type = func->argumentList.front().type();
        ASSERT_EQUALS(true, type->isEnumType() && type->name() == "E");

        f = Token::findsimplematch(tokenizer.tokens(), "B ( A :: S");
        ASSERT_EQUALS(true, f && f->function());
        const Function *func2 = f->function();
        ASSERT_EQUALS(true, func2->argumentList.size() == 1 && func2->argumentList.front().type());
        const Type * type2 = func2->argumentList.front().type();
        ASSERT_EQUALS(true, type2->isStructType() && type2->name() == "S");
    }

    void functionArgs14() { // #7697
        GET_SYMBOL_DB("void f(int (&a)[10], int (&b)[10]);");
        (void)db;
        const Function *func = tokenizer.tokens()->next()->function();
        ASSERT_EQUALS(true, func != nullptr);
        ASSERT_EQUALS(2, func ? func->argCount() : 0);
        ASSERT_EQUALS(0, func ? func->initializedArgCount() : 1);
        ASSERT_EQUALS(2, func ? func->minArgCount() : 0);
    }

    void functionArgs15() { // #7159
        const char code[] =
            "class Class {\n"
            "    void Method(\n"
            "        char c = []()->char {\n"
            "            int d = rand();\n"// the '=' on this line used to reproduce the defect
            "            return d;\n"
            "        }()\n"
            "    );\n"
            "};\n";
        GET_SYMBOL_DB(code);
        ASSERT(db);
        ASSERT_EQUALS(2, db->scopeList.size());
        const Scope& classScope = db->scopeList.back();
        ASSERT_EQUALS(Scope::eClass, classScope.type);
        ASSERT_EQUALS("Class", classScope.className);
        ASSERT_EQUALS(1, classScope.functionList.size());
        const Function& method = classScope.functionList.front();
        ASSERT_EQUALS("Method", method.name());
        ASSERT_EQUALS(1, method.argCount());
        ASSERT_EQUALS(1, method.initializedArgCount());
        ASSERT_EQUALS(0, method.minArgCount());
    }

    void functionArgs16() { // #9591
        const char code[] =
            "struct A { int var; };\n"
            "void foo(int x, decltype(A::var) *&p) {}";
        GET_SYMBOL_DB(code);
        ASSERT(db);
        const Scope *scope = db->functionScopes.front();
        const Function *func = scope->function;
        ASSERT_EQUALS(2, func->argCount());
        const Variable *arg2 = func->getArgumentVar(1);
        ASSERT_EQUALS("p", arg2->name());
        ASSERT(arg2->isPointer());
        ASSERT(arg2->isReference());
    }

    void functionArgs17() {
        const char code[] = "void f(int (*fp)(), int x, int y) {}";
        GET_SYMBOL_DB(code);
        ASSERT(db != nullptr);
        const Scope *scope = db->functionScopes.front();
        const Function *func = scope->function;
        ASSERT_EQUALS(3, func->argCount());
    }

    void functionArgs18() {
        const char code[] = "void f(int (*param1)[2], int param2) {}";
        GET_SYMBOL_DB(code);
        ASSERT(db != nullptr);
        const Scope *scope = db->functionScopes.front();
        const Function *func = scope->function;
        ASSERT_EQUALS(2, func->argCount());
    }

    void functionImplicitlyVirtual() {
        GET_SYMBOL_DB("class base { virtual void f(); };\n"
                      "class derived : base { void f(); };\n"
                      "void derived::f() {}");
        ASSERT(db != nullptr);
        ASSERT_EQUALS(4, db->scopeList.size());
        const Function *function = db->scopeList.back().function;
        ASSERT_EQUALS(true, function && function->isImplicitlyVirtual(false));
    }

    void functionIsInlineKeyword() {
        GET_SYMBOL_DB("inline void fs() {}");
        (void)db;
        const Function *func = db->scopeList.back().function;
        ASSERT(func);
        ASSERT(func->isInlineKeyword());
    }

    void functionStatic() {
        GET_SYMBOL_DB("static void fs() {  }");
        (void)db;
        const Function *func = db->scopeList.back().function;
        ASSERT(func);
        ASSERT(func->isStatic());
    }

    void functionReturnsReference() {
        GET_SYMBOL_DB("Fred::Reference foo();");
        ASSERT_EQUALS(1, db->scopeList.back().functionList.size());
        const Function &func = *db->scopeList.back().functionList.begin();
        ASSERT(!Function::returnsReference(&func, false));
        ASSERT(Function::returnsReference(&func, true));
    }

    void namespaces1() {
        GET_SYMBOL_DB("namespace fred {\n"
                      "    namespace barney {\n"
                      "        class X { X(int); };\n"
                      "    }\n"
                      "}\n"
                      "namespace barney { X::X(int) { } }");

        // Locate the scope for the class..
        const Scope *scope = nullptr;
        for (const Scope & it : db->scopeList) {
            if (it.isClassOrStruct()) {
                scope = &it;
                break;
            }
        }

        ASSERT(scope != nullptr);
        if (!scope)
            return;

        ASSERT_EQUALS("X", scope->className);

        // The class has a constructor but the implementation _is not_ seen
        ASSERT_EQUALS(1U, scope->functionList.size());
        const Function *function = &(scope->functionList.front());
        ASSERT_EQUALS(false, function->hasBody());
    }

    // based on namespaces1 but here the namespaces match
    void namespaces2() {
        GET_SYMBOL_DB("namespace fred {\n"
                      "    namespace barney {\n"
                      "        class X { X(int); };\n"
                      "    }\n"
                      "}\n"
                      "namespace fred {\n"
                      "    namespace barney {\n"
                      "        X::X(int) { }\n"
                      "    }\n"
                      "}");

        // Locate the scope for the class..
        const Scope *scope = nullptr;
        for (const Scope & it : db->scopeList) {
            if (it.isClassOrStruct()) {
                scope = &it;
                break;
            }
        }

        ASSERT(scope != nullptr);
        if (!scope)
            return;

        ASSERT_EQUALS("X", scope->className);

        // The class has a constructor and the implementation _is_ seen
        ASSERT_EQUALS(1U, scope->functionList.size());
        const Function *function = &(scope->functionList.front());
        ASSERT_EQUALS("X", function->tokenDef->str());
        ASSERT_EQUALS(true, function->hasBody());
    }

    void namespaces3() { // #3854 - namespace with unknown macro
        GET_SYMBOL_DB("namespace fred UNKNOWN_MACRO(default) {\n"
                      "}");
        ASSERT_EQUALS(2U, db->scopeList.size());
        ASSERT_EQUALS(Scope::eGlobal, db->scopeList.front().type);
        ASSERT_EQUALS(Scope::eNamespace, db->scopeList.back().type);
    }

    void namespaces4() { // #4698 - type lookup
        GET_SYMBOL_DB("struct A { int a; };\n"
                      "namespace fred { struct A {}; }\n"
                      "fred::A fredA;");
        const Variable *fredA = db->getVariableFromVarId(2U);
        ASSERT_EQUALS("fredA", fredA->name());
        const Type *fredAType = fredA->type();
        ASSERT_EQUALS(2U, fredAType->classDef->linenr());
    }

    void tryCatch1() {
        const char str[] = "void foo() {\n"
                           "    try { }\n"
                           "    catch (const Error1 & x) { }\n"
                           "    catch (const X::Error2 & x) { }\n"
                           "    catch (Error3 x) { }\n"
                           "    catch (X::Error4 x) { }\n"
                           "}";
        GET_SYMBOL_DB(str);
        ASSERT_EQUALS("", errout.str());
        ASSERT(db && db->variableList().size() == 5); // index 0 + 4 variables
        ASSERT(db && db->scopeList.size() == 7); // global + function + try + 4 catch
    }


    void symboldatabase1() {
        check("namespace foo {\n"
              "    class bar;\n"
              "};");
        ASSERT_EQUALS("", errout.str());

        check("class foo : public bar < int, int> {\n"
              "};");
        ASSERT_EQUALS("", errout.str());
    }

    void symboldatabase2() {
        check("class foo {\n"
              "public slots :\n"
              "foo() { }\n"
              "};");
        ASSERT_EQUALS("", errout.str());

        check("class foo {\n"
              "class bar;\n"
              "foo() { }\n"
              "};");
        ASSERT_EQUALS("", errout.str());
    }

    void symboldatabase3() {
        check("typedef void (func_type)();\n"
              "struct A {\n"
              "    friend func_type f : 2;\n"
              "};");
        ASSERT_EQUALS("", errout.str());
    }

    void symboldatabase4() {
        check("static void function_declaration_before(void) __attribute__((__used__));\n"
              "static void function_declaration_before(void) {}\n"
              "static void function_declaration_after(void) {}\n"
              "static void function_declaration_after(void) __attribute__((__used__));");
        ASSERT_EQUALS("", errout.str());

        check("main(int argc, char *argv[]) { }", true, "test.c");
        ASSERT_EQUALS("[test.c:1]: (debug) SymbolDatabase::isFunction found C function 'main' without a return type.\n", errout.str());

        check("namespace boost {\n"
              "    std::locale generate_locale()\n"
              "    {\n"
              "        return std::locale();\n"
              "    }\n"
              "}");
        ASSERT_EQUALS("", errout.str());

        check("namespace X {\n"
              "    static void function_declaration_before(void) __attribute__((__used__));\n"
              "    static void function_declaration_before(void) {}\n"
              "    static void function_declaration_after(void) {}\n"
              "    static void function_declaration_after(void) __attribute__((__used__));\n"
              "}");
        ASSERT_EQUALS("", errout.str());

        check("testing::testing()\n"
              "{\n"
              "}");
        ASSERT_EQUALS("[test.cpp:1]: (debug) Executable scope 'testing' with unknown function.\n", errout.str());
    }

    void symboldatabase5() {
        // ticket #2178 - segmentation fault
        ASSERT_THROW(check("int CL_INLINE_DECL(integer_decode_float) (int x) {\n"
                           "    return (sign ? cl_I() : 0);\n"
                           "}"), InternalError);
    }

    void symboldatabase6() {
        // ticket #2221 - segmentation fault
        check("template<int i> class X { };\n"
              "X< 1>2 > x1;\n"
              "X<(1>2)> x2;\n"
              "template<class T> class Y { };\n"
              "Y<X<1>> x3;\n"
              "Y<X<6>>1>> x4;\n"
              "Y<X<(6>>1)>> x5;\n", false);
        ASSERT_EQUALS("", errout.str());
    }

    void symboldatabase7() {
        // ticket #2230 - segmentation fault
        check("template<template<class> class E,class D> class C : E<D>\n"
              "{\n"
              "public:\n"
              "    int f();\n"
              "};\n"
              "class E : C<D,int>\n"
              "{\n"
              "public:\n"
              "    int f() { return C< ::D,int>::f(); }\n"
              "};");
        ASSERT_EQUALS("", errout.str());
    }

    void symboldatabase8() {
        // ticket #2252 - segmentation fault
        check("struct PaletteColorSpaceHolder: public rtl::StaticWithInit<uno::Reference<rendering::XColorSpace>,\n"
              "                                                           PaletteColorSpaceHolder>\n"
              "{\n"
              "    uno::Reference<rendering::XColorSpace> operator()()\n"
              "    {\n"
              "        return vcl::unotools::createStandardColorSpace();\n"
              "    }\n"
              "};");

        ASSERT_EQUALS("", errout.str());
    }

    void symboldatabase9() {
        // ticket #2425 - segmentation fault
        check("class CHyperlink : public CString\n"
              "{\n"
              "public:\n"
              "    const CHyperlink& operator=(LPCTSTR lpsz) {\n"
              "        CString::operator=(lpsz);\n"
              "        return *this;\n"
              "    }\n"
              "};\n", false);

        ASSERT_EQUALS("", errout.str());
    }

    void symboldatabase10() {
        // ticket #2537 - segmentation fault
        check("class A {\n"
              "private:\n"
              "  void f();\n"
              "};\n"
              "class B {\n"
              "  friend void A::f();\n"
              "};");

        ASSERT_EQUALS("", errout.str());
    }

    void symboldatabase11() {
        // ticket #2539 - segmentation fault
        check("int g ();\n"
              "struct S {\n"
              "  int i : (false ? g () : 1);\n"
              "};");

        ASSERT_EQUALS("", errout.str());
    }

    void symboldatabase12() {
        // ticket #2547 - segmentation fault
        check("class foo {\n"
              "    void bar2 () = __null;\n"
              "};");

        ASSERT_EQUALS("", errout.str());
    }

    void symboldatabase13() {
        // ticket #2577 - segmentation fault
        check("class foo {\n"
              "    void bar2 () = A::f;\n"
              "};");

        ASSERT_EQUALS("", errout.str());
    }

    void symboldatabase14() {
        // ticket #2589 - segmentation fault
        ASSERT_THROW(check("struct B : A\n"), InternalError);
    }

    void symboldatabase17() {
        // ticket #2657 - segmentation fault
        check("{return f(){}}");

        ASSERT_EQUALS("", errout.str());
    }

    void symboldatabase19() {
        // ticket #2991 - segmentation fault
        check("::y(){x}");

        ASSERT_EQUALS_WITHOUT_LINENUMBERS("[test.cpp:1]: (debug) Executable scope 'y' with unknown function.\n"
                                          "[test.cpp:1]: (debug) valueflow.cpp:1321:valueFlowConditionExpressions bailout: Skipping function due to incomplete variable x\n", errout.str());
    }

    void symboldatabase20() {
        // ticket #3013 - segmentation fault
        ASSERT_THROW(check("struct x : virtual y\n"), InternalError);
    }

    void symboldatabase21() {
        check("class Fred {\n"
              "    class Foo { };\n"
              "    void func() const;\n"
              "};\n"
              "Fred::func() const {\n"
              "    Foo foo;\n"
              "}");

        ASSERT_EQUALS("", errout.str());
    }

    // ticket 3437 (segmentation fault)
    void symboldatabase22() {
        check("template <class C> struct A {};\n"
              "A<int> a;");
        ASSERT_EQUALS("", errout.str());
    }

    // ticket 3435 (std::vector)
    void symboldatabase23() {
        GET_SYMBOL_DB("class A { std::vector<int*> ints; };");
        ASSERT_EQUALS(2U, db->scopeList.size());
        const Scope &scope = db->scopeList.back();
        ASSERT_EQUALS(1U, scope.varlist.size());
        const Variable &var = scope.varlist.front();
        ASSERT_EQUALS(std::string("ints"), var.name());
        ASSERT_EQUALS(true, var.isClass());
    }

    // ticket 3508 (constructor, destructor)
    void symboldatabase24() {
        GET_SYMBOL_DB("struct Fred {\n"
                      "    ~Fred();\n"
                      "    Fred();\n"
                      "};\n"
                      "Fred::Fred() { }\n"
                      "Fred::~Fred() { }");
        // Global scope, Fred, Fred::Fred, Fred::~Fred
        ASSERT_EQUALS(4U, db->scopeList.size());

        // Find the scope for the Fred struct..
        const Scope *fredScope = nullptr;
        for (const Scope & scope : db->scopeList) {
            if (scope.isClassOrStruct() && scope.className == "Fred")
                fredScope = &scope;
        }
        ASSERT(fredScope != nullptr);

        // The struct Fred has two functions, a constructor and a destructor
        ASSERT_EQUALS(2U, fredScope->functionList.size());

        // Get linenumbers where the bodies for the constructor and destructor are..
        unsigned int constructor = 0;
        unsigned int destructor = 0;
        for (const Function & it : fredScope->functionList) {
            if (it.type == Function::eConstructor)
                constructor = it.token->linenr();  // line number for constructor body
            if (it.type == Function::eDestructor)
                destructor = it.token->linenr();  // line number for destructor body
        }

        // The body for the constructor is located at line 5..
        ASSERT_EQUALS(5U, constructor);

        // The body for the destructor is located at line 6..
        ASSERT_EQUALS(6U, destructor);

    }

    // ticket #3561 (throw C++)
    void symboldatabase25() {
        const char str[] = "int main() {\n"
                           "    foo bar;\n"
                           "    throw bar;\n"
                           "}";
        GET_SYMBOL_DB(str);
        ASSERT_EQUALS("", errout.str());
        ASSERT(db && db->variableList().size() == 2); // index 0 + 1 variable
    }

    // ticket #3561 (throw C)
    void symboldatabase26() {
        const char str[] = "int main() {\n"
                           "    throw bar;\n"
                           "}";
        GET_SYMBOL_DB_C(str);
        ASSERT_EQUALS("", errout.str());
        ASSERT(db && db->variableList().size() == 2); // index 0 + 1 variable
    }

    // ticket #3543 (segmentation fault)
    void symboldatabase27() {
        check("class C : public B1\n"
              "{\n"
              "    B1()\n"
              "    {} C(int) : B1() class\n"
              "};");
        ASSERT_EQUALS("", errout.str());
    }

    void symboldatabase28() {
        GET_SYMBOL_DB("struct S {};\n"
                      "void foo(struct S s) {}");
        ASSERT(db && db->getVariableFromVarId(1) && db->getVariableFromVarId(1)->typeScope() && db->getVariableFromVarId(1)->typeScope()->className == "S");
    }

    // ticket #4442 (segmentation fault)
    void symboldatabase29() {
        check("struct B : A {\n"
              "    B() : A {}\n"
              "};");
        ASSERT_EQUALS("", errout.str());
    }

    void symboldatabase30() {
        GET_SYMBOL_DB("struct A { void foo(const int a); };\n"
                      "void A::foo(int a) { }");
        ASSERT(db && db->functionScopes.size() == 1 && db->functionScopes[0]->functionOf);
    }

    void symboldatabase31() {
        GET_SYMBOL_DB("class Foo;\n"
                      "class Bar;\n"
                      "class Sub;\n"
                      "class Foo { class Sub; };\n"
                      "class Bar { class Sub; };\n"
                      "class Bar::Sub {\n"
                      "    int b;\n"
                      "public:\n"
                      "    Sub() { }\n"
                      "    Sub(int);\n"
                      "};\n"
                      "Bar::Sub::Sub(int) { };\n"
                      "class ::Foo::Sub {\n"
                      "    int f;\n"
                      "public:\n"
                      "    ~Sub();\n"
                      "    Sub();\n"
                      "};\n"
                      "::Foo::Sub::~Sub() { }\n"
                      "::Foo::Sub::Sub() { }\n"
                      "class Foo;\n"
                      "class Bar;\n"
                      "class Sub;");
        ASSERT(db && db->typeList.size() == 5);

        std::list<Type>::const_iterator i = db->typeList.begin();
        const Type* Foo = &(*i++);
        const Type* Bar = &(*i++);
        const Type* Sub = &(*i++);
        const Type* Foo_Sub = &(*i++);
        const Type* Bar_Sub = &(*i);
        ASSERT(Foo && Foo->classDef && Foo->classScope && Foo->enclosingScope && Foo->name() == "Foo");
        ASSERT(Bar && Bar->classDef && Bar->classScope && Bar->enclosingScope && Bar->name() == "Bar");
        ASSERT(Sub && Sub->classDef && !Sub->classScope && Sub->enclosingScope && Sub->name() == "Sub");
        ASSERT(Foo_Sub && Foo_Sub->classDef && Foo_Sub->classScope && Foo_Sub->enclosingScope == Foo->classScope && Foo_Sub->name() == "Sub");
        ASSERT(Bar_Sub && Bar_Sub->classDef && Bar_Sub->classScope && Bar_Sub->enclosingScope == Bar->classScope && Bar_Sub->name() == "Sub");
        ASSERT(Foo_Sub && Foo_Sub->classScope && Foo_Sub->classScope->numConstructors == 1 && Foo_Sub->classScope->className == "Sub");
        ASSERT(Bar_Sub && Bar_Sub->classScope && Bar_Sub->classScope->numConstructors == 2 && Bar_Sub->classScope->className == "Sub");
    }

    void symboldatabase32() {
        GET_SYMBOL_DB("struct Base {\n"
                      "    void foo() {}\n"
                      "};\n"
                      "class Deri : Base {\n"
                      "};");
        ASSERT(db && db->findScopeByName("Deri") && db->findScopeByName("Deri")->definedType->getFunction("foo"));
    }

    void symboldatabase33() { // ticket #4682
        GET_SYMBOL_DB("static struct A::B s;\n"
                      "static struct A::B t = { 0 };\n"
                      "static struct A::B u(0);\n"
                      "static struct A::B v{0};\n"
                      "static struct A::B w({0});\n"
                      "void foo() { }");
        ASSERT(db && db->functionScopes.size() == 1);
    }

    void symboldatabase34() { // ticket #4694
        check("typedef _Atomic(int(A::*)) atomic_mem_ptr_to_int;\n"
              "typedef _Atomic(int)&atomic_int_ref;\n"
              "struct S {\n"
              "  _Atomic union { int n; };\n"
              "};");
        ASSERT_EQUALS("[test.cpp:2]: (debug) Failed to parse 'typedef _Atomic ( int ) & atomic_int_ref ;'. The checking continues anyway.\n", errout.str());
    }

    void symboldatabase35() { // ticket #4806 and #4841
        check("class FragmentQueue : public CL_NS(util)::PriorityQueue<CL_NS(util)::Deletor::Object<TextFragment> >\n"
              "{};");
        ASSERT_EQUALS("", errout.str());
    }

    void symboldatabase36() { // ticket #4892
        check("void struct ( ) { if ( 1 ) } int main ( ) { }");
        ASSERT_EQUALS("", errout.str());
    }

    void symboldatabase37() {
        GET_SYMBOL_DB("class Fred {\n"
                      "public:\n"
                      "    struct Wilma { };\n"
                      "    struct Barney {\n"
                      "        bool operator == (const struct Barney & b) const { return true; }\n"
                      "        bool operator == (const struct Wilma & w) const { return true; }\n"
                      "    };\n"
                      "    Fred(const struct Barney & b) { barney = b; }\n"
                      "private:\n"
                      "    struct Barney barney;\n"
                      "};");
        ASSERT(db && db->typeList.size() == 3);

        std::list<Type>::const_iterator i = db->typeList.begin();
        const Type* Fred = &(*i++);
        const Type* Wilma = &(*i++);
        const Type* Barney = &(*i++);
        ASSERT(Fred && Fred->classDef && Fred->classScope && Fred->enclosingScope && Fred->name() == "Fred");
        ASSERT(Wilma && Wilma->classDef && Wilma->classScope && Wilma->enclosingScope && Wilma->name() == "Wilma");
        ASSERT(Barney && Barney->classDef && Barney->classScope && Barney->enclosingScope && Barney->name() == "Barney");
        ASSERT(db->variableList().size() == 5);

        ASSERT(db->getVariableFromVarId(1) && db->getVariableFromVarId(1)->type() && db->getVariableFromVarId(1)->type()->name() == "Barney");
        ASSERT(db->getVariableFromVarId(2) && db->getVariableFromVarId(2)->type() && db->getVariableFromVarId(2)->type()->name() == "Wilma");
        ASSERT(db->getVariableFromVarId(3) && db->getVariableFromVarId(3)->type() && db->getVariableFromVarId(3)->type()->name() == "Barney");
    }

    void symboldatabase38() { // ticket #5125
        check("template <typename T = class service> struct scoped_service;\n"
              "struct service {};\n"
              "template <> struct scoped_service<service> {};\n"
              "template <typename T>\n"
              "struct scoped_service : scoped_service<service>\n"
              "{\n"
              "  scoped_service( T* ptr ) : scoped_service<service>(ptr), m_ptr(ptr) {}\n"
              "  T* const m_ptr;\n"
              "};");
    }

    void symboldatabase40() { // ticket #5153
        check("void f() {\n"
              "    try {  }\n"
              "    catch (std::bad_alloc) {  }\n"
              "}");
        ASSERT_EQUALS("", errout.str());
    }

    void symboldatabase41() { // ticket #5197 (unknown macro)
        GET_SYMBOL_DB("struct X1 { MACRO1 f(int spd) MACRO2; };");
        ASSERT(db && db->findScopeByName("X1") && db->findScopeByName("X1")->functionList.size() == 1 && !db->findScopeByName("X1")->functionList.front().hasBody());
    }

    void symboldatabase42() { // only put variables in variable list
        GET_SYMBOL_DB("void f() { extern int x(); }");
        ASSERT(db != nullptr);
        const Scope * const fscope = db ? db->findScopeByName("f") : nullptr;
        ASSERT(fscope != nullptr);
        ASSERT_EQUALS(0U, fscope ? fscope->varlist.size() : ~0U);  // "x" is not a variable
    }

    void symboldatabase43() { // ticket #4738
        check("void f() {\n"
              "    new int;\n"
              "}");
        ASSERT_EQUALS("", errout.str());
    }

    void symboldatabase44() {
        GET_SYMBOL_DB("int i { 1 };\n"
                      "int j ( i );\n"
                      "void foo() {\n"
                      "    int k { 1 };\n"
                      "    int l ( 1 );\n"
                      "}");
        ASSERT(db != nullptr);
        ASSERT_EQUALS(4U, db->variableList().size() - 1);
        ASSERT_EQUALS(2U, db->scopeList.size());
        for (std::size_t i = 1U; i < db->variableList().size(); i++)
            ASSERT(db->getVariableFromVarId(i) != nullptr);
    }

    void symboldatabase45() {
        GET_SYMBOL_DB("typedef struct {\n"
                      "    unsigned long bits;\n"
                      "} S;\n"
                      "struct T {\n"
                      "    S span;\n"
                      "    int flags;\n"
                      "};\n"
                      "struct T f(int x) {\n"
                      "    return (struct T) {\n"
                      "        .span = (S) { 0UL },\n"
                      "        .flags = (x ? 256 : 0),\n"
                      "    };\n"
                      "}");

        ASSERT(db != nullptr);
        ASSERT_EQUALS(4U, db->variableList().size() - 1);
        for (std::size_t i = 1U; i < db->variableList().size(); i++)
            ASSERT(db->getVariableFromVarId(i) != nullptr);

        ASSERT_EQUALS(4U, db->scopeList.size());
        std::list<Scope>::const_iterator scope = db->scopeList.begin();
        ASSERT_EQUALS(Scope::eGlobal, scope->type);
        ++scope;
        ASSERT_EQUALS(Scope::eStruct, scope->type);
        ++scope;
        ASSERT_EQUALS(Scope::eStruct, scope->type);
        ++scope;
        ASSERT_EQUALS(Scope::eFunction, scope->type);
    }

    void symboldatabase46() { // #6171 (anonymous namespace)
        GET_SYMBOL_DB("struct S { };\n"
                      "namespace {\n"
                      "    struct S { };\n"
                      "}");

        ASSERT(db != nullptr);
        ASSERT_EQUALS(4U, db->scopeList.size());
        std::list<Scope>::const_iterator scope = db->scopeList.begin();
        ASSERT_EQUALS(Scope::eGlobal, scope->type);
        ++scope;
        ASSERT_EQUALS(Scope::eStruct, scope->type);
        ASSERT_EQUALS(scope->className, "S");
        ++scope;
        ASSERT_EQUALS(Scope::eNamespace, scope->type);
        ASSERT_EQUALS(scope->className, "");
        ++scope;
        ASSERT_EQUALS(Scope::eStruct, scope->type);
        ASSERT_EQUALS(scope->className, "S");
    }

    void symboldatabase47() { // #6308 - associate Function and Scope for destructors
        GET_SYMBOL_DB("namespace NS {\n"
                      "    class MyClass {\n"
                      "        ~MyClass();\n"
                      "    };\n"
                      "}\n"
                      "using namespace NS;\n"
                      "MyClass::~MyClass() {\n"
                      "    delete Example;\n"
                      "}");
        ASSERT(db && !db->functionScopes.empty() && db->functionScopes.front()->function && db->functionScopes.front()->function->functionScope == db->functionScopes.front());
    }

    void symboldatabase48() { // #6417
        GET_SYMBOL_DB("namespace NS {\n"
                      "    class MyClass {\n"
                      "        MyClass();\n"
                      "        ~MyClass();\n"
                      "    };\n"
                      "}\n"
                      "using namespace NS;\n"
                      "MyClass::~MyClass() { }\n"
                      "MyClass::MyClass() { }");
        ASSERT(db && !db->functionScopes.empty() && db->functionScopes.front()->function && db->functionScopes.front()->function->functionScope == db->functionScopes.front());

        const Token *f = Token::findsimplematch(tokenizer.tokens(), "MyClass ( ) ;");
        ASSERT_EQUALS(true, db && f && f->function() && f->function()->tokenDef->linenr() == 3 && f->function()->token->linenr() == 9);

        f = Token::findsimplematch(tokenizer.tokens(), "~ MyClass ( ) ;");
        f = f->next();
        ASSERT_EQUALS(true, db && f && f->function() && f->function()->tokenDef->linenr() == 4 && f->function()->token->linenr() == 8);
    }

    void symboldatabase49() { // #6424
        GET_SYMBOL_DB("namespace Ns { class C; }\n"
                      "void f1() { char *p; *p = 0; }\n"
                      "class Ns::C* p;\n"
                      "void f2() { char *p; *p = 0; }");
        ASSERT(db != nullptr);
        const Token *f = Token::findsimplematch(tokenizer.tokens(), "p ; void f2");
        ASSERT_EQUALS(true, db && f && f->variable());
        f = Token::findsimplematch(tokenizer.tokens(), "f2");
        ASSERT_EQUALS(true, db && f && f->function());
    }

    void symboldatabase50() { // #6432
        GET_SYMBOL_DB("template <bool del, class T>\n"
                      "class _ConstTessMemberResultCallback_0_0<del, void, T>\n"
                      "   {\n"
                      " public:\n"
                      "  typedef void (T::*MemberSignature)() const;\n"
                      "\n"
                      " private:\n"
                      "  const T* object_;\n"
                      "  MemberSignature member_;\n"
                      "\n"
                      " public:\n"
                      "  inline _ConstTessMemberResultCallback_0_0(\n"
                      "      const T* object, MemberSignature member)\n"
                      "    : object_(object),\n"
                      "      member_(member) {\n"
                      "  }\n"
                      "};");
        ASSERT(db != nullptr);
        const Token *f = Token::findsimplematch(tokenizer.tokens(), "_ConstTessMemberResultCallback_0_0 (");
        ASSERT_EQUALS(true, db && f && f->function() && f->function()->isConstructor());
    }

    void symboldatabase51() { // #6538
        GET_SYMBOL_DB("static const float f1 = 2 * foo1(a, b);\n"
                      "static const float f2 = 2 * ::foo2(a, b);\n"
                      "static const float f3 = 2 * std::foo3(a, b);\n"
                      "static const float f4 = c * foo4(a, b);\n"
                      "static const int i1 = 2 & foo5(a, b);\n"
                      "static const bool b1 = 2 > foo6(a, b);");
        ASSERT(db != nullptr);
        ASSERT(findFunctionByName("foo1", &db->scopeList.front()) == nullptr);
        ASSERT(findFunctionByName("foo2", &db->scopeList.front()) == nullptr);
        ASSERT(findFunctionByName("foo3", &db->scopeList.front()) == nullptr);
        ASSERT(findFunctionByName("foo4", &db->scopeList.front()) == nullptr);
        ASSERT(findFunctionByName("foo5", &db->scopeList.front()) == nullptr);
        ASSERT(findFunctionByName("foo6", &db->scopeList.front()) == nullptr);
    }

    void symboldatabase52() { // #6581
        GET_SYMBOL_DB("void foo() {\n"
                      "    int i = 0;\n"
                      "    S s{ { i }, 0 };\n"
                      "}");

        ASSERT(db != nullptr);
        ASSERT_EQUALS(2, db->scopeList.size());
        ASSERT_EQUALS(2, db->variableList().size()-1);
        ASSERT(db->getVariableFromVarId(1) != nullptr);
        ASSERT(db->getVariableFromVarId(2) != nullptr);
    }

    void symboldatabase53() { // #7124
        GET_SYMBOL_DB("int32_t x;"
                      "std::int32_t y;");

        ASSERT(db != nullptr);
        ASSERT(db->getVariableFromVarId(1) != nullptr);
        ASSERT(db->getVariableFromVarId(2) != nullptr);
        ASSERT_EQUALS(false, db->getVariableFromVarId(1)->isClass());
        ASSERT_EQUALS(false, db->getVariableFromVarId(2)->isClass());
    }

    void symboldatabase54() { // #7343
        GET_SYMBOL_DB("class A {\n"
                      "  void getReg() const override {\n"
                      "    assert(Kind == k_ShiftExtend);\n"
                      "  }\n"
                      "};");

        ASSERT(db != nullptr);
        ASSERT_EQUALS(1U, db->functionScopes.size());
        ASSERT_EQUALS("getReg", db->functionScopes.front()->className);
        ASSERT_EQUALS(true, db->functionScopes.front()->function->hasOverrideSpecifier());
    }

    void symboldatabase55() { // #7767
        GET_SYMBOL_DB("PRIVATE S32 testfunc(void) {\n"
                      "    return 0;\n"
                      "}");

        ASSERT(db != nullptr);
        ASSERT_EQUALS(1U, db->functionScopes.size());
        ASSERT_EQUALS("testfunc", db->functionScopes.front()->className);
    }

    void symboldatabase56() { // #7909
        {
            GET_SYMBOL_DB("class Class {\n"
                          "    class NestedClass {\n"
                          "    public:\n"
                          "        virtual void f();\n"
                          "    };\n"
                          "    friend void NestedClass::f();\n"
                          "}");

            ASSERT(db != nullptr);
            ASSERT_EQUALS(0U, db->functionScopes.size());
            ASSERT(db->scopeList.back().type == Scope::eClass && db->scopeList.back().className == "NestedClass");
            ASSERT(db->scopeList.back().functionList.size() == 1U && !db->scopeList.back().functionList.front().hasBody());
        }
        {
            GET_SYMBOL_DB("class Class {\n"
                          "    friend void f1();\n"
                          "    friend void f2() { }\n"
                          "}");

            ASSERT(db != nullptr);
            ASSERT_EQUALS(1U, db->functionScopes.size());
            ASSERT(db->scopeList.back().type == Scope::eFunction && db->scopeList.back().className == "f2");
            ASSERT(db->scopeList.back().function && db->scopeList.back().function->hasBody());
        }
        {
            GET_SYMBOL_DB_C("friend f1();\n"
                            "friend f2() { }");

            ASSERT(db != nullptr);
            ASSERT_EQUALS(2U, db->scopeList.size());
            ASSERT_EQUALS(2U, db->scopeList.begin()->functionList.size());
        }
    }

    void symboldatabase57() {
        GET_SYMBOL_DB("int bar(bool b)\n"
                      "{\n"
                      "    if(b)\n"
                      "         return 1;\n"
                      "    else\n"
                      "         return 1;\n"
                      "}");
        ASSERT(db != nullptr);
        ASSERT(db->scopeList.size() == 4U);
        std::list<Scope>::const_iterator it = db->scopeList.begin();
        ASSERT(it->type == Scope::eGlobal);
        ASSERT((++it)->type == Scope::eFunction);
        ASSERT((++it)->type == Scope::eIf);
        ASSERT((++it)->type == Scope::eElse);
    }

    void symboldatabase58() { // #6985 (using namespace type lookup)
        GET_SYMBOL_DB("namespace N2\n"
                      "{\n"
                      "class B { };\n"
                      "}\n"
                      "using namespace N2;\n"
                      "class C {\n"
                      "    class A : public B\n"
                      "    {\n"
                      "    };\n"
                      "};");
        ASSERT(db != nullptr);
        ASSERT(db->typeList.size() == 3U);
        std::list<Type>::const_iterator it = db->typeList.begin();
        const Type * classB = &(*it);
        const Type * classC = &(*(++it));
        const Type * classA = &(*(++it));
        ASSERT(classA->name() == "A" && classB->name() == "B" && classC->name() == "C");
        ASSERT(classA->derivedFrom.size() == 1U);
        ASSERT(classA->derivedFrom[0].type != nullptr);
        ASSERT(classA->derivedFrom[0].type == classB);
    }

    void symboldatabase59() { // #8465
        GET_SYMBOL_DB("struct A::B ab[10];\n"
                      "void f() {}");
        ASSERT(db != nullptr);
        ASSERT(db && db->scopeList.size() == 2);
    }

    void symboldatabase60() { // #8470
        GET_SYMBOL_DB("struct A::someType A::bar() { return 0; }");
        ASSERT(db != nullptr);
        ASSERT(db && db->scopeList.size() == 2);
    }

    void symboldatabase61() {
        GET_SYMBOL_DB("struct Fred {\n"
                      "    struct Info { };\n"
                      "};\n"
                      "void foo() {\n"
                      "    struct Fred::Info* info;\n"
                      "    info = new (nothrow) struct Fred::Info();\n"
                      "    info = new struct Fred::Info();\n"
                      "    memset(info, 0, sizeof(struct Fred::Info));\n"
                      "}");

        ASSERT(db != nullptr);
        ASSERT(db && db->scopeList.size() == 4);
    }

    void symboldatabase62() {
        {
            GET_SYMBOL_DB("struct A {\n"
                          "public:\n"
                          "    struct X { int a; };\n"
                          "    void Foo(const std::vector<struct X> &includes);\n"
                          "};\n"
                          "void A::Foo(const std::vector<struct A::X> &includes) {\n"
                          "    for (std::vector<struct A::X>::const_iterator it = includes.begin(); it != includes.end(); ++it) {\n"
                          "        const struct A::X currentIncList = *it;\n"
                          "    }\n"
                          "}");
            ASSERT(db != nullptr);
            ASSERT(db && db->scopeList.size() == 5);
            const Scope *scope = db->findScopeByName("A");
            ASSERT(scope != nullptr);
            const Function *function = findFunctionByName("Foo", scope);
            ASSERT(function != nullptr);
            ASSERT(function->hasBody());
        }
        {
            GET_SYMBOL_DB("class A {\n"
                          "public:\n"
                          "    class X { public: int a; };\n"
                          "    void Foo(const std::vector<class X> &includes);\n"
                          "};\n"
                          "void A::Foo(const std::vector<class A::X> &includes) {\n"
                          "    for (std::vector<class A::X>::const_iterator it = includes.begin(); it != includes.end(); ++it) {\n"
                          "        const class A::X currentIncList = *it;\n"
                          "    }\n"
                          "}");
            ASSERT(db != nullptr);
            ASSERT(db && db->scopeList.size() == 5);
            const Scope *scope = db->findScopeByName("A");
            ASSERT(scope != nullptr);
            const Function *function = findFunctionByName("Foo", scope);
            ASSERT(function != nullptr);
            ASSERT(function->hasBody());
        }
        {
            GET_SYMBOL_DB("struct A {\n"
                          "public:\n"
                          "    union X { int a; float b; };\n"
                          "    void Foo(const std::vector<union X> &includes);\n"
                          "};\n"
                          "void A::Foo(const std::vector<union A::X> &includes) {\n"
                          "    for (std::vector<union A::X>::const_iterator it = includes.begin(); it != includes.end(); ++it) {\n"
                          "        const union A::X currentIncList = *it;\n"
                          "    }\n"
                          "}");
            ASSERT(db != nullptr);
            ASSERT(db && db->scopeList.size() == 5);
            const Scope *scope = db->findScopeByName("A");
            ASSERT(scope != nullptr);
            const Function *function = findFunctionByName("Foo", scope);
            ASSERT(function != nullptr);
            ASSERT(function->hasBody());
        }
        {
            GET_SYMBOL_DB("struct A {\n"
                          "public:\n"
                          "    enum X { a, b };\n"
                          "    void Foo(const std::vector<enum X> &includes);\n"
                          "};\n"
                          "void A::Foo(const std::vector<enum A::X> &includes) {\n"
                          "    for (std::vector<enum A::X>::const_iterator it = includes.begin(); it != includes.end(); ++it) {\n"
                          "        const enum A::X currentIncList = *it;\n"
                          "    }\n"
                          "}");
            ASSERT(db != nullptr);
            ASSERT(db && db->scopeList.size() == 5);
            const Scope *scope = db->findScopeByName("A");
            ASSERT(scope != nullptr);
            const Function *function = findFunctionByName("Foo", scope);
            ASSERT(function != nullptr);
            ASSERT(function->hasBody());
        }
    }

    void symboldatabase63() {
        {
            GET_SYMBOL_DB("template class T<int> ; void foo() { }");
            ASSERT(db != nullptr);
            ASSERT(db && db->scopeList.size() == 2);
        }
        {
            GET_SYMBOL_DB("template struct T<int> ; void foo() { }");
            ASSERT(db != nullptr);
            ASSERT(db && db->scopeList.size() == 2);
        }
    }

    void symboldatabase64() {
        {
            GET_SYMBOL_DB("class Fred { struct impl; };\n"
                          "struct Fred::impl {\n"
                          "    impl() { }\n"
                          "    ~impl() { }\n"
                          "    impl(const impl &) { }\n"
                          "    void foo(const impl &, const impl &) const { }\n"
                          "};");

            ASSERT(db != nullptr);
            ASSERT(db && db->scopeList.size() == 7);
            ASSERT(db && db->classAndStructScopes.size() == 2);
            ASSERT(db && db->typeList.size() == 2);
            ASSERT(db && db->functionScopes.size() == 4);

            const Token * functionToken = Token::findsimplematch(tokenizer.tokens(), "impl ( ) { }");
            ASSERT(db && functionToken && functionToken->function() &&
                   functionToken->function()->functionScope &&
                   functionToken->function()->tokenDef->linenr() == 3 &&
                   functionToken->function()->token->linenr() == 3);

            functionToken = Token::findsimplematch(tokenizer.tokens(), "~ impl ( ) { }");
            ASSERT(db && functionToken && functionToken->next()->function() &&
                   functionToken->next()->function()->functionScope &&
                   functionToken->next()->function()->tokenDef->linenr() == 4 &&
                   functionToken->next()->function()->token->linenr() == 4);

            functionToken = Token::findsimplematch(tokenizer.tokens(), "impl ( const impl & ) { }");
            ASSERT(db && functionToken && functionToken->function() &&
                   functionToken->function()->functionScope &&
                   functionToken->function()->tokenDef->linenr() == 5 &&
                   functionToken->function()->token->linenr() == 5);

            functionToken = Token::findsimplematch(tokenizer.tokens(), "foo ( const impl & , const impl & ) const { }");
            ASSERT(db && functionToken && functionToken->function() &&
                   functionToken->function()->functionScope &&
                   functionToken->function()->tokenDef->linenr() == 6 &&
                   functionToken->function()->token->linenr() == 6);
        }
        {
            GET_SYMBOL_DB("class Fred { struct impl; };\n"
                          "struct Fred::impl {\n"
                          "    impl();\n"
                          "    ~impl();\n"
                          "    impl(const impl &);\n"
                          "    void foo(const impl &, const impl &) const;\n"
                          "};\n"
                          "Fred::impl::impl() { }\n"
                          "Fred::impl::~impl() { }\n"
                          "Fred::impl::impl(const Fred::impl &) { }\n"
                          "void Fred::impl::foo(const Fred::impl &, const Fred::impl &) const { }");

            ASSERT(db != nullptr);
            ASSERT(db && db->scopeList.size() == 7);
            ASSERT(db && db->classAndStructScopes.size() == 2);
            ASSERT(db && db->typeList.size() == 2);
            ASSERT(db && db->functionScopes.size() == 4);

            const Token * functionToken = Token::findsimplematch(tokenizer.tokens(), "impl ( ) { }");
            ASSERT(db && functionToken && functionToken->function() &&
                   functionToken->function()->functionScope &&
                   functionToken->function()->tokenDef->linenr() == 3 &&
                   functionToken->function()->token->linenr() == 8);

            functionToken = Token::findsimplematch(tokenizer.tokens(), "~ impl ( ) { }");
            ASSERT(db && functionToken && functionToken->next()->function() &&
                   functionToken->next()->function()->functionScope &&
                   functionToken->next()->function()->tokenDef->linenr() == 4 &&
                   functionToken->next()->function()->token->linenr() == 9);

            functionToken = Token::findsimplematch(tokenizer.tokens(), "impl ( const Fred :: impl & ) { }");
            ASSERT(db && functionToken && functionToken->function() &&
                   functionToken->function()->functionScope &&
                   functionToken->function()->tokenDef->linenr() == 5 &&
                   functionToken->function()->token->linenr() == 10);

            functionToken = Token::findsimplematch(tokenizer.tokens(), "foo ( const Fred :: impl & , const Fred :: impl & ) const { }");
            ASSERT(db && functionToken && functionToken->function() &&
                   functionToken->function()->functionScope &&
                   functionToken->function()->tokenDef->linenr() == 6 &&
                   functionToken->function()->token->linenr() == 11);
        }
        {
            GET_SYMBOL_DB("namespace NS {\n"
                          "    class Fred { struct impl; };\n"
                          "    struct Fred::impl {\n"
                          "        impl() { }\n"
                          "        ~impl() { }\n"
                          "        impl(const impl &) { }\n"
                          "        void foo(const impl &, const impl &) const { }\n"
                          "    };\n"
                          "}");

            ASSERT(db != nullptr);
            ASSERT(db && db->scopeList.size() == 8);
            ASSERT(db && db->classAndStructScopes.size() == 2);
            ASSERT(db && db->typeList.size() == 2);
            ASSERT(db && db->functionScopes.size() == 4);

            const Token * functionToken = Token::findsimplematch(tokenizer.tokens(), "impl ( ) { }");
            ASSERT(db && functionToken && functionToken->function() &&
                   functionToken->function()->functionScope &&
                   functionToken->function()->tokenDef->linenr() == 4 &&
                   functionToken->function()->token->linenr() == 4);

            functionToken = Token::findsimplematch(tokenizer.tokens(), "~ impl ( ) { }");
            ASSERT(db && functionToken && functionToken->next()->function() &&
                   functionToken->next()->function()->functionScope &&
                   functionToken->next()->function()->tokenDef->linenr() == 5 &&
                   functionToken->next()->function()->token->linenr() == 5);

            functionToken = Token::findsimplematch(tokenizer.tokens(), "impl ( const impl & ) { }");
            ASSERT(db && functionToken && functionToken->function() &&
                   functionToken->function()->functionScope &&
                   functionToken->function()->tokenDef->linenr() == 6 &&
                   functionToken->function()->token->linenr() == 6);

            functionToken = Token::findsimplematch(tokenizer.tokens(), "foo ( const impl & , const impl & ) const { }");
            ASSERT(db && functionToken && functionToken->function() &&
                   functionToken->function()->functionScope &&
                   functionToken->function()->tokenDef->linenr() == 7 &&
                   functionToken->function()->token->linenr() == 7);
        }
        {
            GET_SYMBOL_DB("namespace NS {\n"
                          "    class Fred { struct impl; };\n"
                          "    struct Fred::impl {\n"
                          "        impl();\n"
                          "        ~impl();\n"
                          "        impl(const impl &);\n"
                          "        void foo(const impl &, const impl &) const;\n"
                          "    };\n"
                          "    Fred::impl::impl() { }\n"
                          "    Fred::impl::~impl() { }\n"
                          "    Fred::impl::impl(const Fred::impl &) { }\n"
                          "    void Fred::impl::foo(const Fred::impl &, const Fred::impl &) const { }\n"
                          "}");

            ASSERT(db != nullptr);
            ASSERT(db && db->scopeList.size() == 8);
            ASSERT(db && db->classAndStructScopes.size() == 2);
            ASSERT(db && db->typeList.size() == 2);
            ASSERT(db && db->functionScopes.size() == 4);

            const Token * functionToken = Token::findsimplematch(tokenizer.tokens(), "impl ( ) { }");
            ASSERT(db && functionToken && functionToken->function() &&
                   functionToken->function()->functionScope &&
                   functionToken->function()->tokenDef->linenr() == 4 &&
                   functionToken->function()->token->linenr() == 9);

            functionToken = Token::findsimplematch(tokenizer.tokens(), "~ impl ( ) { }");
            ASSERT(db && functionToken && functionToken->next()->function() &&
                   functionToken->next()->function()->functionScope &&
                   functionToken->next()->function()->tokenDef->linenr() == 5 &&
                   functionToken->next()->function()->token->linenr() == 10);

            functionToken = Token::findsimplematch(tokenizer.tokens(), "impl ( const Fred :: impl & ) { }");
            ASSERT(db && functionToken && functionToken->function() &&
                   functionToken->function()->functionScope &&
                   functionToken->function()->tokenDef->linenr() == 6 &&
                   functionToken->function()->token->linenr() == 11);

            functionToken = Token::findsimplematch(tokenizer.tokens(), "foo ( const Fred :: impl & , const Fred :: impl & ) const { }");
            ASSERT(db && functionToken && functionToken->function() &&
                   functionToken->function()->functionScope &&
                   functionToken->function()->tokenDef->linenr() == 7 &&
                   functionToken->function()->token->linenr() == 12);
        }
        {
            GET_SYMBOL_DB("namespace NS {\n"
                          "    class Fred { struct impl; };\n"
                          "    struct Fred::impl {\n"
                          "        impl();\n"
                          "        ~impl();\n"
                          "        impl(const impl &);\n"
                          "        void foo(const impl &, const impl &) const;\n"
                          "    };\n"
                          "}\n"
                          "NS::Fred::impl::impl() { }\n"
                          "NS::Fred::impl::~impl() { }\n"
                          "NS::Fred::impl::impl(const NS::Fred::impl &) { }\n"
                          "void NS::Fred::impl::foo(const NS::Fred::impl &, const NS::Fred::impl &) const { }");

            ASSERT(db != nullptr);
            ASSERT(db && db->scopeList.size() == 8);
            ASSERT(db && db->classAndStructScopes.size() == 2);
            ASSERT(db && db->typeList.size() == 2);
            ASSERT(db && db->functionScopes.size() == 4);

            const Token * functionToken = Token::findsimplematch(tokenizer.tokens(), "impl ( ) { }");
            ASSERT(db && functionToken && functionToken->function() &&
                   functionToken->function()->functionScope &&
                   functionToken->function()->tokenDef->linenr() == 4 &&
                   functionToken->function()->token->linenr() == 10);

            functionToken = Token::findsimplematch(tokenizer.tokens(), "~ impl ( ) { }");
            ASSERT(db && functionToken && functionToken->next()->function() &&
                   functionToken->next()->function()->functionScope &&
                   functionToken->next()->function()->tokenDef->linenr() == 5 &&
                   functionToken->next()->function()->token->linenr() == 11);

            functionToken = Token::findsimplematch(tokenizer.tokens(), "impl ( const NS :: Fred :: impl & ) { }");
            ASSERT(db && functionToken && functionToken->function() &&
                   functionToken->function()->functionScope &&
                   functionToken->function()->tokenDef->linenr() == 6 &&
                   functionToken->function()->token->linenr() == 12);

            functionToken = Token::findsimplematch(tokenizer.tokens(), "foo ( const NS :: Fred :: impl & , const NS :: Fred :: impl & ) const { }");
            ASSERT(db && functionToken && functionToken->function() &&
                   functionToken->function()->functionScope &&
                   functionToken->function()->tokenDef->linenr() == 7 &&
                   functionToken->function()->token->linenr() == 13);
        }
        {
            GET_SYMBOL_DB("namespace NS {\n"
                          "    class Fred { struct impl; };\n"
                          "}\n"
                          "struct NS::Fred::impl {\n"
                          "    impl() { }\n"
                          "    ~impl() { }\n"
                          "    impl(const impl &) { }\n"
                          "    void foo(const impl &, const impl &) const { }\n"
                          "};");

            ASSERT(db != nullptr);
            ASSERT(db && db->scopeList.size() == 8);
            ASSERT(db && db->classAndStructScopes.size() == 2);
            ASSERT(db && db->typeList.size() == 2);
            ASSERT(db && db->functionScopes.size() == 4);

            const Token * functionToken = Token::findsimplematch(tokenizer.tokens(), "impl ( ) { }");
            ASSERT(db && functionToken && functionToken->function() &&
                   functionToken->function()->functionScope &&
                   functionToken->function()->tokenDef->linenr() == 5 &&
                   functionToken->function()->token->linenr() == 5);

            functionToken = Token::findsimplematch(tokenizer.tokens(), "~ impl ( ) { }");
            ASSERT(db && functionToken && functionToken->next()->function() &&
                   functionToken->next()->function()->functionScope &&
                   functionToken->next()->function()->tokenDef->linenr() == 6 &&
                   functionToken->next()->function()->token->linenr() == 6);

            functionToken = Token::findsimplematch(tokenizer.tokens(), "impl ( const impl & ) { }");
            ASSERT(db && functionToken && functionToken->function() &&
                   functionToken->function()->functionScope &&
                   functionToken->function()->tokenDef->linenr() == 7 &&
                   functionToken->function()->token->linenr() == 7);

            functionToken = Token::findsimplematch(tokenizer.tokens(), "foo ( const impl & , const impl & ) const { }");
            ASSERT(db && functionToken && functionToken->function() &&
                   functionToken->function()->functionScope &&
                   functionToken->function()->tokenDef->linenr() == 8 &&
                   functionToken->function()->token->linenr() == 8);
        }
        {
            GET_SYMBOL_DB("namespace NS {\n"
                          "    class Fred { struct impl; };\n"
                          "}\n"
                          "struct NS::Fred::impl {\n"
                          "    impl();\n"
                          "    ~impl();\n"
                          "    impl(const impl &);\n"
                          "    void foo(const impl &, const impl &) const;\n"
                          "};\n"
                          "NS::Fred::impl::impl() { }\n"
                          "NS::Fred::impl::~impl() { }\n"
                          "NS::Fred::impl::impl(const NS::Fred::impl &) { }\n"
                          "void NS::Fred::impl::foo(const NS::Fred::impl &, const NS::Fred::impl &) const { }");

            ASSERT(db != nullptr);
            ASSERT(db && db->scopeList.size() == 8);
            ASSERT(db && db->classAndStructScopes.size() == 2);
            ASSERT(db && db->typeList.size() == 2);
            ASSERT(db && db->functionScopes.size() == 4);

            const Token * functionToken = Token::findsimplematch(tokenizer.tokens(), "impl ( ) { }");
            ASSERT(db && functionToken && functionToken->function() &&
                   functionToken->function()->functionScope &&
                   functionToken->function()->tokenDef->linenr() == 5 &&
                   functionToken->function()->token->linenr() == 10);

            functionToken = Token::findsimplematch(tokenizer.tokens(), "~ impl ( ) { }");
            ASSERT(db && functionToken && functionToken->next()->function() &&
                   functionToken->next()->function()->functionScope &&
                   functionToken->next()->function()->tokenDef->linenr() == 6 &&
                   functionToken->next()->function()->token->linenr() == 11);

            functionToken = Token::findsimplematch(tokenizer.tokens(), "impl ( const NS :: Fred :: impl & ) { }");
            ASSERT(db && functionToken && functionToken->function() &&
                   functionToken->function()->functionScope &&
                   functionToken->function()->tokenDef->linenr() == 7 &&
                   functionToken->function()->token->linenr() == 12);

            functionToken = Token::findsimplematch(tokenizer.tokens(), "foo ( const NS :: Fred :: impl & , const NS :: Fred :: impl & ) const { }");
            ASSERT(db && functionToken && functionToken->function() &&
                   functionToken->function()->functionScope &&
                   functionToken->function()->tokenDef->linenr() == 8 &&
                   functionToken->function()->token->linenr() == 13);
        }
        {
            GET_SYMBOL_DB("namespace NS {\n"
                          "    class Fred { struct impl; };\n"
                          "}\n"
                          "struct NS::Fred::impl {\n"
                          "    impl();\n"
                          "    ~impl();\n"
                          "    impl(const impl &);\n"
                          "    void foo(const impl &, const impl &) const;\n"
                          "};\n"
                          "namespace NS {\n"
                          "    Fred::impl::impl() { }\n"
                          "    Fred::impl::~impl() { }\n"
                          "    Fred::impl::impl(const Fred::impl &) { }\n"
                          "    void Fred::impl::foo(const Fred::impl &, const Fred::impl &) const { }\n"
                          "}");

            ASSERT(db != nullptr);
            ASSERT(db && db->scopeList.size() == 8);
            ASSERT(db && db->classAndStructScopes.size() == 2);
            ASSERT(db && db->typeList.size() == 2);
            ASSERT(db && db->functionScopes.size() == 4);

            const Token * functionToken = Token::findsimplematch(tokenizer.tokens(), "impl ( ) { }");
            ASSERT(db && functionToken && functionToken->function() &&
                   functionToken->function()->functionScope &&
                   functionToken->function()->tokenDef->linenr() == 5 &&
                   functionToken->function()->token->linenr() == 11);

            functionToken = Token::findsimplematch(tokenizer.tokens(), "~ impl ( ) { }");
            ASSERT(db && functionToken && functionToken->next()->function() &&
                   functionToken->next()->function()->functionScope &&
                   functionToken->next()->function()->tokenDef->linenr() == 6 &&
                   functionToken->next()->function()->token->linenr() == 12);

            functionToken = Token::findsimplematch(tokenizer.tokens(), "impl ( const Fred :: impl & ) { }");
            ASSERT(db && functionToken && functionToken->function() &&
                   functionToken->function()->functionScope &&
                   functionToken->function()->tokenDef->linenr() == 7 &&
                   functionToken->function()->token->linenr() == 13);

            functionToken = Token::findsimplematch(tokenizer.tokens(), "foo ( const Fred :: impl & , const Fred :: impl & ) const { }");
            ASSERT(db && functionToken && functionToken->function() &&
                   functionToken->function()->functionScope &&
                   functionToken->function()->tokenDef->linenr() == 8 &&
                   functionToken->function()->token->linenr() == 14);
        }
        {
            GET_SYMBOL_DB("namespace NS {\n"
                          "    class Fred { struct impl; };\n"
                          "}\n"
                          "struct NS::Fred::impl {\n"
                          "    impl();\n"
                          "    ~impl();\n"
                          "    impl(const impl &);\n"
                          "    void foo(const impl &, const impl &) const;\n"
                          "};\n"
                          "using namespace NS;\n"
                          "Fred::impl::impl() { }\n"
                          "Fred::impl::~impl() { }\n"
                          "Fred::impl::impl(const Fred::impl &) { }\n"
                          "void Fred::impl::foo(const Fred::impl &, const Fred::impl &) const { }");

            ASSERT(db != nullptr);
            ASSERT(db && db->scopeList.size() == 8);
            ASSERT(db && db->classAndStructScopes.size() == 2);
            ASSERT(db && db->typeList.size() == 2);
            ASSERT(db && db->functionScopes.size() == 4);

            const Token * functionToken = Token::findsimplematch(tokenizer.tokens(), "impl ( ) { }");
            ASSERT(db && functionToken && functionToken->function() &&
                   functionToken->function()->functionScope &&
                   functionToken->function()->tokenDef->linenr() == 5 &&
                   functionToken->function()->token->linenr() == 11);

            functionToken = Token::findsimplematch(tokenizer.tokens(), "~ impl ( ) { }");
            ASSERT(db && functionToken && functionToken->next()->function() &&
                   functionToken->next()->function()->functionScope &&
                   functionToken->next()->function()->tokenDef->linenr() == 6 &&
                   functionToken->next()->function()->token->linenr() == 12);

            functionToken = Token::findsimplematch(tokenizer.tokens(), "impl ( const Fred :: impl & ) { }");
            ASSERT(db && functionToken && functionToken->function() &&
                   functionToken->function()->functionScope &&
                   functionToken->function()->tokenDef->linenr() == 7 &&
                   functionToken->function()->token->linenr() == 13);

            functionToken = Token::findsimplematch(tokenizer.tokens(), "foo ( const Fred :: impl & , const Fred :: impl & ) const { }");
            ASSERT(db && functionToken && functionToken->function() &&
                   functionToken->function()->functionScope &&
                   functionToken->function()->tokenDef->linenr() == 8 &&
                   functionToken->function()->token->linenr() == 14);
        }
        {
            GET_SYMBOL_DB("template <typename A> class Fred { struct impl; };\n"
                          "template <typename A> struct Fred<A>::impl {\n"
                          "    impl() { }\n"
                          "    ~impl() { }\n"
                          "    impl(const impl &) { }\n"
                          "    void foo(const impl &, const impl &) const { }\n"
                          "};");

            ASSERT(db != nullptr);
            ASSERT(db && db->scopeList.size() == 7);
            ASSERT(db && db->classAndStructScopes.size() == 2);
            ASSERT(db && db->typeList.size() == 2);
            ASSERT(db && db->functionScopes.size() == 4);

            const Token * functionToken = Token::findsimplematch(tokenizer.tokens(), "impl ( ) { }");
            ASSERT(db && functionToken && functionToken->function() &&
                   functionToken->function()->functionScope &&
                   functionToken->function()->tokenDef->linenr() == 3 &&
                   functionToken->function()->token->linenr() == 3);

            functionToken = Token::findsimplematch(tokenizer.tokens(), "~ impl ( ) { }");
            ASSERT(db && functionToken && functionToken->next()->function() &&
                   functionToken->next()->function()->functionScope &&
                   functionToken->next()->function()->tokenDef->linenr() == 4 &&
                   functionToken->next()->function()->token->linenr() == 4);

            functionToken = Token::findsimplematch(tokenizer.tokens(), "impl ( const impl & ) { }");
            ASSERT(db && functionToken && functionToken->function() &&
                   functionToken->function()->functionScope &&
                   functionToken->function()->tokenDef->linenr() == 5 &&
                   functionToken->function()->token->linenr() == 5);

            functionToken = Token::findsimplematch(tokenizer.tokens(), "foo ( const impl & , const impl & ) const { }");
            ASSERT(db && functionToken && functionToken->function() &&
                   functionToken->function()->functionScope &&
                   functionToken->function()->tokenDef->linenr() == 6 &&
                   functionToken->function()->token->linenr() == 6);
        }
        {
            GET_SYMBOL_DB("template <typename A> class Fred { struct impl; };\n"
                          "template <typename A> struct Fred<A>::impl {\n"
                          "    impl();\n"
                          "    ~impl();\n"
                          "    impl(const impl &);\n"
                          "    void foo(const impl &, const impl &) const;\n"
                          "};\n"
                          "template <typename A> Fred<A>::impl::impl() { }\n"
                          "template <typename A> Fred<A>::impl::~impl() { }\n"
                          "template <typename A> Fred<A>::impl::impl(const Fred<A>::impl &) { }\n"
                          "template <typename A> void Fred<A>::impl::foo(const Fred<A>::impl &, const Fred<A>::impl &) const { }");

            ASSERT(db != nullptr);
            ASSERT(db && db->scopeList.size() == 7);
            ASSERT(db && db->classAndStructScopes.size() == 2);
            ASSERT(db && db->typeList.size() == 2);
            ASSERT(db && db->functionScopes.size() == 4);

            const Token * functionToken = Token::findsimplematch(tokenizer.tokens(), "impl ( ) { }");
            ASSERT(db && functionToken && functionToken->function() &&
                   functionToken->function()->functionScope &&
                   functionToken->function()->tokenDef->linenr() == 3 &&
                   functionToken->function()->token->linenr() == 8);

            functionToken = Token::findsimplematch(tokenizer.tokens(), "~ impl ( ) { }");
            ASSERT(db && functionToken && functionToken->next()->function() &&
                   functionToken->next()->function()->functionScope &&
                   functionToken->next()->function()->tokenDef->linenr() == 4 &&
                   functionToken->next()->function()->token->linenr() == 9);

            functionToken = Token::findsimplematch(tokenizer.tokens(), "impl ( const Fred < A > :: impl & ) { }");
            ASSERT(db && functionToken && functionToken->function() &&
                   functionToken->function()->functionScope &&
                   functionToken->function()->tokenDef->linenr() == 5 &&
                   functionToken->function()->token->linenr() == 10);

            functionToken = Token::findsimplematch(tokenizer.tokens(), "foo ( const Fred < A > :: impl & , const Fred < A > :: impl & ) const { }");
            ASSERT(db && functionToken && functionToken->function() &&
                   functionToken->function()->functionScope &&
                   functionToken->function()->tokenDef->linenr() == 6 &&
                   functionToken->function()->token->linenr() == 11);
        }
        {
            GET_SYMBOL_DB("namespace NS {\n"
                          "    template <typename A> class Fred { struct impl; };\n"
                          "    template <typename A> struct Fred<A>::impl {\n"
                          "        impl() { }\n"
                          "        ~impl() { }\n"
                          "        impl(const impl &) { }\n"
                          "        void foo(const impl &, const impl &) const { }\n"
                          "    };\n"
                          "}");

            ASSERT(db != nullptr);
            ASSERT(db && db->scopeList.size() == 8);
            ASSERT(db && db->classAndStructScopes.size() == 2);
            ASSERT(db && db->typeList.size() == 2);
            ASSERT(db && db->functionScopes.size() == 4);

            const Token * functionToken = Token::findsimplematch(tokenizer.tokens(), "impl ( ) { }");
            ASSERT(db && functionToken && functionToken->function() &&
                   functionToken->function()->functionScope &&
                   functionToken->function()->tokenDef->linenr() == 4 &&
                   functionToken->function()->token->linenr() == 4);

            functionToken = Token::findsimplematch(tokenizer.tokens(), "~ impl ( ) { }");
            ASSERT(db && functionToken && functionToken->next()->function() &&
                   functionToken->next()->function()->functionScope &&
                   functionToken->next()->function()->tokenDef->linenr() == 5 &&
                   functionToken->next()->function()->token->linenr() == 5);

            functionToken = Token::findsimplematch(tokenizer.tokens(), "impl ( const impl & ) { }");
            ASSERT(db && functionToken && functionToken->function() &&
                   functionToken->function()->functionScope &&
                   functionToken->function()->tokenDef->linenr() == 6 &&
                   functionToken->function()->token->linenr() == 6);

            functionToken = Token::findsimplematch(tokenizer.tokens(), "foo ( const impl & , const impl & ) const { }");
            ASSERT(db && functionToken && functionToken->function() &&
                   functionToken->function()->functionScope &&
                   functionToken->function()->tokenDef->linenr() == 7 &&
                   functionToken->function()->token->linenr() == 7);
        }
        {
            GET_SYMBOL_DB("namespace NS {\n"
                          "    template <typename A> class Fred { struct impl; };\n"
                          "    template <typename A> struct Fred<A>::impl {\n"
                          "        impl();\n"
                          "        ~impl();\n"
                          "        impl(const impl &);\n"
                          "        void foo(const impl &, const impl &) const;\n"
                          "    };\n"
                          "    template <typename A> Fred<A>::impl::impl() { }\n"
                          "    template <typename A> Fred<A>::impl::~impl() { }\n"
                          "    template <typename A> Fred<A>::impl::impl(const Fred<A>::impl &) { }\n"
                          "    template <typename A> void Fred<A>::impl::foo(const Fred<A>::impl &, const Fred<A>::impl &) const { }\n"
                          "}");

            ASSERT(db != nullptr);
            ASSERT(db && db->scopeList.size() == 8);
            ASSERT(db && db->classAndStructScopes.size() == 2);
            ASSERT(db && db->typeList.size() == 2);
            ASSERT(db && db->functionScopes.size() == 4);

            const Token * functionToken = Token::findsimplematch(tokenizer.tokens(), "impl ( ) { }");
            ASSERT(db && functionToken && functionToken->function() &&
                   functionToken->function()->functionScope &&
                   functionToken->function()->tokenDef->linenr() == 4 &&
                   functionToken->function()->token->linenr() == 9);

            functionToken = Token::findsimplematch(tokenizer.tokens(), "~ impl ( ) { }");
            ASSERT(db && functionToken && functionToken->next()->function() &&
                   functionToken->next()->function()->functionScope &&
                   functionToken->next()->function()->tokenDef->linenr() == 5 &&
                   functionToken->next()->function()->token->linenr() == 10);

            functionToken = Token::findsimplematch(tokenizer.tokens(), "impl ( const Fred < A > :: impl & ) { }");
            ASSERT(db && functionToken && functionToken->function() &&
                   functionToken->function()->functionScope &&
                   functionToken->function()->tokenDef->linenr() == 6 &&
                   functionToken->function()->token->linenr() == 11);

            functionToken = Token::findsimplematch(tokenizer.tokens(), "foo ( const Fred < A > :: impl & , const Fred < A > :: impl & ) const { }");
            ASSERT(db && functionToken && functionToken->function() &&
                   functionToken->function()->functionScope &&
                   functionToken->function()->tokenDef->linenr() == 7 &&
                   functionToken->function()->token->linenr() == 12);
        }
        {
            GET_SYMBOL_DB("namespace NS {\n"
                          "    template <typename A> class Fred { struct impl; };\n"
                          "    template <typename A> struct Fred<A>::impl {\n"
                          "        impl();\n"
                          "        ~impl();\n"
                          "        impl(const impl &);\n"
                          "        void foo(const impl &, const impl &) const;\n"
                          "    };\n"
                          "}\n"
                          "template <typename A> NS::Fred<A>::impl::impl() { }\n"
                          "template <typename A> NS::Fred<A>::impl::~impl() { }\n"
                          "template <typename A> NS::Fred<A>::impl::impl(const NS::Fred<A>::impl &) { }\n"
                          "template <typename A> void NS::Fred<A>::impl::foo(const NS::Fred<A>::impl &, const NS::Fred<A>::impl &) const { }");

            ASSERT(db != nullptr);
            ASSERT(db && db->scopeList.size() == 8);
            ASSERT(db && db->classAndStructScopes.size() == 2);
            ASSERT(db && db->typeList.size() == 2);
            ASSERT(db && db->functionScopes.size() == 4);

            const Token * functionToken = Token::findsimplematch(tokenizer.tokens(), "impl ( ) { }");
            ASSERT(db && functionToken && functionToken->function() &&
                   functionToken->function()->functionScope &&
                   functionToken->function()->tokenDef->linenr() == 4 &&
                   functionToken->function()->token->linenr() == 10);

            functionToken = Token::findsimplematch(tokenizer.tokens(), "~ impl ( ) { }");
            ASSERT(db && functionToken && functionToken->next()->function() &&
                   functionToken->next()->function()->functionScope &&
                   functionToken->next()->function()->tokenDef->linenr() == 5 &&
                   functionToken->next()->function()->token->linenr() == 11);

            functionToken = Token::findsimplematch(tokenizer.tokens(), "impl ( const NS :: Fred < A > :: impl & ) { }");
            ASSERT(db && functionToken && functionToken->function() &&
                   functionToken->function()->functionScope &&
                   functionToken->function()->tokenDef->linenr() == 6 &&
                   functionToken->function()->token->linenr() == 12);

            functionToken = Token::findsimplematch(tokenizer.tokens(), "foo ( const NS :: Fred < A > :: impl & , const NS :: Fred < A > :: impl & ) const { }");
            ASSERT(db && functionToken && functionToken->function() &&
                   functionToken->function()->functionScope &&
                   functionToken->function()->tokenDef->linenr() == 7 &&
                   functionToken->function()->token->linenr() == 13);
        }
        {
            GET_SYMBOL_DB("namespace NS {\n"
                          "    template <typename A> class Fred { struct impl; };\n"
                          "}\n"
                          "template <typename A> struct NS::Fred<A>::impl {\n"
                          "    impl() { }\n"
                          "    ~impl() { }\n"
                          "    impl(const impl &) { }\n"
                          "    void foo(const impl &, const impl &) const { }\n"
                          "};");

            ASSERT(db != nullptr);
            ASSERT(db && db->scopeList.size() == 8);
            ASSERT(db && db->classAndStructScopes.size() == 2);
            ASSERT(db && db->typeList.size() == 2);
            ASSERT(db && db->functionScopes.size() == 4);

            const Token * functionToken = Token::findsimplematch(tokenizer.tokens(), "impl ( ) { }");
            ASSERT(db && functionToken && functionToken->function() &&
                   functionToken->function()->functionScope &&
                   functionToken->function()->tokenDef->linenr() == 5 &&
                   functionToken->function()->token->linenr() == 5);

            functionToken = Token::findsimplematch(tokenizer.tokens(), "~ impl ( ) { }");
            ASSERT(db && functionToken && functionToken->next()->function() &&
                   functionToken->next()->function()->functionScope &&
                   functionToken->next()->function()->tokenDef->linenr() == 6 &&
                   functionToken->next()->function()->token->linenr() == 6);

            functionToken = Token::findsimplematch(tokenizer.tokens(), "impl ( const impl & ) { }");
            ASSERT(db && functionToken && functionToken->function() &&
                   functionToken->function()->functionScope &&
                   functionToken->function()->tokenDef->linenr() == 7 &&
                   functionToken->function()->token->linenr() == 7);

            functionToken = Token::findsimplematch(tokenizer.tokens(), "foo ( const impl & , const impl & ) const { }");
            ASSERT(db && functionToken && functionToken->function() &&
                   functionToken->function()->functionScope &&
                   functionToken->function()->tokenDef->linenr() == 8 &&
                   functionToken->function()->token->linenr() == 8);
        }
        {
            GET_SYMBOL_DB("namespace NS {\n"
                          "    template <typename A> class Fred { struct impl; };\n"
                          "}\n"
                          "template <typename A> struct NS::Fred<A>::impl {\n"
                          "    impl();\n"
                          "    ~impl();\n"
                          "    impl(const impl &);\n"
                          "    void foo(const impl &, const impl &) const;\n"
                          "};\n"
                          "template <typename A> NS::Fred<A>::impl::impl() { }\n"
                          "template <typename A> NS::Fred<A>::impl::~impl() { }\n"
                          "template <typename A> NS::Fred<A>::impl::impl(const NS::Fred<A>::impl &) { }\n"
                          "template <typename A> void NS::Fred<A>::impl::foo(const NS::Fred<A>::impl &, const NS::Fred<A>::impl &) const { }");

            ASSERT(db != nullptr);
            ASSERT(db && db->scopeList.size() == 8);
            ASSERT(db && db->classAndStructScopes.size() == 2);
            ASSERT(db && db->typeList.size() == 2);
            ASSERT(db && db->functionScopes.size() == 4);

            const Token * functionToken = Token::findsimplematch(tokenizer.tokens(), "impl ( ) { }");
            ASSERT(db && functionToken && functionToken->function() &&
                   functionToken->function()->functionScope &&
                   functionToken->function()->tokenDef->linenr() == 5 &&
                   functionToken->function()->token->linenr() == 10);

            functionToken = Token::findsimplematch(tokenizer.tokens(), "~ impl ( ) { }");
            ASSERT(db && functionToken && functionToken->next()->function() &&
                   functionToken->next()->function()->functionScope &&
                   functionToken->next()->function()->tokenDef->linenr() == 6 &&
                   functionToken->next()->function()->token->linenr() == 11);

            functionToken = Token::findsimplematch(tokenizer.tokens(), "impl ( const NS :: Fred < A > :: impl & ) { }");
            ASSERT(db && functionToken && functionToken->function() &&
                   functionToken->function()->functionScope &&
                   functionToken->function()->tokenDef->linenr() == 7 &&
                   functionToken->function()->token->linenr() == 12);

            functionToken = Token::findsimplematch(tokenizer.tokens(), "foo ( const NS :: Fred < A > :: impl & , const NS :: Fred < A > :: impl & ) const { }");
            ASSERT(db && functionToken && functionToken->function() &&
                   functionToken->function()->functionScope &&
                   functionToken->function()->tokenDef->linenr() == 8 &&
                   functionToken->function()->token->linenr() == 13);
        }
        {
            GET_SYMBOL_DB("namespace NS {\n"
                          "    template <typename A> class Fred { struct impl; };\n"
                          "}\n"
                          "template <typename A> struct NS::Fred<A>::impl {\n"
                          "    impl();\n"
                          "    ~impl();\n"
                          "    impl(const impl &);\n"
                          "    void foo(const impl &, const impl &) const;\n"
                          "};\n"
                          "namespace NS {\n"
                          "    template <typename A> Fred<A>::impl::impl() { }\n"
                          "    template <typename A> Fred<A>::impl::~impl() { }\n"
                          "    template <typename A> Fred<A>::impl::impl(const Fred<A>::impl &) { }\n"
                          "    template <typename A> void Fred<A>::impl::foo(const Fred<A>::impl &, const Fred<A>::impl &) const { }\n"
                          "}");

            ASSERT(db != nullptr);
            ASSERT(db && db->scopeList.size() == 8);
            ASSERT(db && db->classAndStructScopes.size() == 2);
            ASSERT(db && db->typeList.size() == 2);
            ASSERT(db && db->functionScopes.size() == 4);

            const Token * functionToken = Token::findsimplematch(tokenizer.tokens(), "impl ( ) { }");
            ASSERT(db && functionToken && functionToken->function() &&
                   functionToken->function()->functionScope &&
                   functionToken->function()->tokenDef->linenr() == 5 &&
                   functionToken->function()->token->linenr() == 11);

            functionToken = Token::findsimplematch(tokenizer.tokens(), "~ impl ( ) { }");
            ASSERT(db && functionToken && functionToken->next()->function() &&
                   functionToken->next()->function()->functionScope &&
                   functionToken->next()->function()->tokenDef->linenr() == 6 &&
                   functionToken->next()->function()->token->linenr() == 12);

            functionToken = Token::findsimplematch(tokenizer.tokens(), "impl ( const Fred < A > :: impl & ) { }");
            ASSERT(db && functionToken && functionToken->function() &&
                   functionToken->function()->functionScope &&
                   functionToken->function()->tokenDef->linenr() == 7 &&
                   functionToken->function()->token->linenr() == 13);

            functionToken = Token::findsimplematch(tokenizer.tokens(), "foo ( const Fred < A > :: impl & , const Fred < A > :: impl & ) const { }");
            ASSERT(db && functionToken && functionToken->function() &&
                   functionToken->function()->functionScope &&
                   functionToken->function()->tokenDef->linenr() == 8 &&
                   functionToken->function()->token->linenr() == 14);
        }
        {
            GET_SYMBOL_DB("namespace NS {\n"
                          "    template <typename A> class Fred { struct impl; };\n"
                          "}\n"
                          "template <typename A> struct NS::Fred::impl {\n"
                          "    impl();\n"
                          "    ~impl();\n"
                          "    impl(const impl &);\n"
                          "    void foo(const impl &, const impl &) const;\n"
                          "};\n"
                          "using namespace NS;\n"
                          "template <typename A> Fred<A>::impl::impl() { }\n"
                          "template <typename A> Fred<A>::impl::~impl() { }\n"
                          "template <typename A> Fred<A>::impl::impl(const Fred<A>::impl &) { }\n"
                          "template <typename A> void Fred<A>::impl::foo(const Fred<A>::impl &, const Fred<A>::impl &) const { }");

            ASSERT(db != nullptr);
            ASSERT(db && db->scopeList.size() == 8);
            ASSERT(db && db->classAndStructScopes.size() == 2);
            ASSERT(db && db->typeList.size() == 2);
            ASSERT(db && db->functionScopes.size() == 4);

            const Token * functionToken = Token::findsimplematch(tokenizer.tokens(), "impl ( ) { }");
            ASSERT(db && functionToken && functionToken->function() &&
                   functionToken->function()->functionScope &&
                   functionToken->function()->tokenDef->linenr() == 5 &&
                   functionToken->function()->token->linenr() == 11);

            functionToken = Token::findsimplematch(tokenizer.tokens(), "~ impl ( ) { }");
            ASSERT(db && functionToken && functionToken->next()->function() &&
                   functionToken->next()->function()->functionScope &&
                   functionToken->next()->function()->tokenDef->linenr() == 6 &&
                   functionToken->next()->function()->token->linenr() == 12);

            functionToken = Token::findsimplematch(tokenizer.tokens(), "impl ( const Fred < A > :: impl & ) { }");
            ASSERT(db && functionToken && functionToken->function() &&
                   functionToken->function()->functionScope &&
                   functionToken->function()->tokenDef->linenr() == 7 &&
                   functionToken->function()->token->linenr() == 13);

            functionToken = Token::findsimplematch(tokenizer.tokens(), "foo ( const Fred < A > :: impl & , const Fred < A > :: impl & ) const { }");
            ASSERT(db && functionToken && functionToken->function() &&
                   functionToken->function()->functionScope &&
                   functionToken->function()->tokenDef->linenr() == 8 &&
                   functionToken->function()->token->linenr() == 14);
        }
    }

    void symboldatabase65() {
        // don't crash on missing links from instantiation of template with typedef
        check("int ( * X0 ) ( long ) < int ( ) ( long ) > :: f0 ( int * ) { return 0 ; }");
        ASSERT_EQUALS("[test.cpp:1]: (debug) SymbolDatabase::findFunction found '>' without link.\n", errout.str());
    }

    void symboldatabase66() { // #8540
        GET_SYMBOL_DB("enum class ENUM1;\n"
                      "enum class ENUM2 { MEMBER2 };\n"
                      "enum class ENUM3 : int { MEMBER1, };");
        ASSERT(db != nullptr);
        ASSERT(db && db->scopeList.size() == 3);
        ASSERT(db && db->typeList.size() == 3);
    }

    void symboldatabase67() { // #8538
        GET_SYMBOL_DB("std::string get_endpoint_url() const noexcept override;");
        const Function *f = db ? &db->scopeList.front().functionList.front() : nullptr;
        ASSERT(f != nullptr);
        ASSERT(f && f->hasOverrideSpecifier());
        ASSERT(f && f->isConst());
        ASSERT(f && f->isNoExcept());
    }

    void symboldatabase68() { // #8560
        GET_SYMBOL_DB("struct Bar {\n"
                      "    virtual std::string get_endpoint_url() const noexcept;\n"
                      "};\n"
                      "struct Foo : Bar {\n"
                      "    virtual std::string get_endpoint_url() const noexcept override final;\n"
                      "};");
        const Token *f = db ? Token::findsimplematch(tokenizer.tokens(), "get_endpoint_url ( ) const noexcept ;") : nullptr;
        ASSERT(f != nullptr);
        ASSERT(f && f->function() && f->function()->token->linenr() == 2);
        ASSERT(f && f->function() && f->function()->hasVirtualSpecifier());
        ASSERT(f && f->function() && !f->function()->hasOverrideSpecifier());
        ASSERT(f && f->function() && !f->function()->hasFinalSpecifier());
        ASSERT(f && f->function() && f->function()->isConst());
        ASSERT(f && f->function() && f->function()->isNoExcept());
        f = db ? Token::findsimplematch(tokenizer.tokens(), "get_endpoint_url ( ) const noexcept override final ;") : nullptr;
        ASSERT(f != nullptr);
        ASSERT(f && f->function() && f->function()->token->linenr() == 5);
        ASSERT(f && f->function() && f->function()->hasVirtualSpecifier());
        ASSERT(f && f->function() && f->function()->hasOverrideSpecifier());
        ASSERT(f && f->function() && f->function()->hasFinalSpecifier());
        ASSERT(f && f->function() && f->function()->isConst());
        ASSERT(f && f->function() && f->function()->isNoExcept());
    }

    void symboldatabase69() {
        GET_SYMBOL_DB("struct Fred {\n"
                      "    int x, y;\n"
                      "    void foo() const volatile { }\n"
                      "    void foo() volatile { }\n"
                      "    void foo() const { }\n"
                      "    void foo() { }\n"
                      "};");
        const Token *f = db ? Token::findsimplematch(tokenizer.tokens(), "foo ( ) const volatile {") : nullptr;
        ASSERT(f != nullptr);
        ASSERT(f && f->function() && f->function()->token->linenr() == 3);
        ASSERT(f && f->function() && f->function()->isConst());
        ASSERT(f && f->function() && f->function()->isVolatile());
        f = db ? Token::findsimplematch(tokenizer.tokens(), "foo ( ) volatile {") : nullptr;
        ASSERT(f != nullptr);
        ASSERT(f && f->function() && f->function()->token->linenr() == 4);
        ASSERT(f && f->function() && !f->function()->isConst());
        ASSERT(f && f->function() && f->function()->isVolatile());
        f = db ? Token::findsimplematch(tokenizer.tokens(), "foo ( ) const {") : nullptr;
        ASSERT(f != nullptr);
        ASSERT(f && f->function() && f->function()->token->linenr() == 5);
        ASSERT(f && f->function() && f->function()->isConst());
        ASSERT(f && f->function() && !f->function()->isVolatile());
        f = db ? Token::findsimplematch(tokenizer.tokens(), "foo ( ) {") : nullptr;
        ASSERT(f != nullptr);
        ASSERT(f && f->function() && f->function()->token->linenr() == 6);
        ASSERT(f && f->function() && !f->function()->isVolatile());
        ASSERT(f && f->function() && !f->function()->isConst());
    }

    void symboldatabase70() {
        {
            GET_SYMBOL_DB("class Map<String,Entry>::Entry* e;");
            ASSERT(db != nullptr);
            ASSERT(db && db->scopeList.size() == 1);
            ASSERT(db && db->variableList().size() == 2);
        }
        {
            GET_SYMBOL_DB("template class boost::token_iterator_generator<boost::offset_separator>::type; void foo() { }");
            ASSERT(db != nullptr);
            ASSERT(db && db->scopeList.size() == 2);
        }
        {
            GET_SYMBOL_DB("void foo() {\n"
                          "    return class Arm_relocate_functions<big_endian>::thumb32_branch_offset(upper_insn, lower_insn);\n"
                          "}");
            ASSERT(db != nullptr);
            ASSERT(db && db->scopeList.size() == 2);
        }
    }

    void symboldatabase71() {
        GET_SYMBOL_DB("class A { };\n"
                      "class B final : public A { };");
        ASSERT(db && db->scopeList.size() == 3);
        ASSERT(db && db->typeList.size() == 2);
    }

    void symboldatabase72() { // #8600
        GET_SYMBOL_DB("struct A { struct B; };\n"
                      "struct A::B {\n"
                      "    B() = default;\n"
                      "    B(const B&) {}\n"
                      "};");

        ASSERT(db && db->scopeList.size() == 4);
        ASSERT(db && db->typeList.size() == 2);
        const Token * f = db ? Token::findsimplematch(tokenizer.tokens(), "B ( const B & ) { }") : nullptr;
        ASSERT(f != nullptr);
        ASSERT(f && f->function() && f->function()->token->linenr() == 4);
        ASSERT(f && f->function() && f->function()->type == Function::eCopyConstructor);
    }

    void symboldatabase74() { // #8838 - final
        GET_SYMBOL_DB("class Base { virtual int f() const = 0; };\n"
                      "class Derived : Base { virtual int f() const final { return 6; } };");

        ASSERT_EQUALS(4, db->scopeList.size());
        ASSERT_EQUALS(1, db->functionScopes.size());

        const Scope *f1 = db->functionScopes[0];
        ASSERT(f1->function->hasFinalSpecifier());
    }

    void symboldatabase75() {
        GET_SYMBOL_DB("template <typename T>\n"
                      "class optional {\n"
                      "  auto     value() & -> T &;\n"
                      "  auto     value() && -> T &&;\n"
                      "  auto     value() const& -> T const &;\n"
                      "};\n"
                      "template <typename T>\n"
                      "auto optional<T>::value() & -> T & {}\n"
                      "template <typename T>\n"
                      "auto optional<T>::value() && -> T && {}\n"
                      "template <typename T>\n"
                      "auto optional<T>::value() const & -> T const & {}\n"
                      "optional<int> i;");

        ASSERT_EQUALS(5, db->scopeList.size());
        ASSERT_EQUALS(3, db->functionScopes.size());

        const Scope *f = db->functionScopes[0];
        ASSERT(f->function->hasBody());
        ASSERT(!f->function->isConst());
        ASSERT(f->function->hasTrailingReturnType());
        ASSERT(f->function->hasLvalRefQualifier());

        f = db->functionScopes[1];
        ASSERT(f->function->hasBody());
        ASSERT(!f->function->isConst());
        ASSERT(f->function->hasTrailingReturnType());
        ASSERT(f->function->hasRvalRefQualifier());

        f = db->functionScopes[2];
        ASSERT(f->function->hasBody());
        ASSERT(f->function->isConst());
        ASSERT(f->function->hasTrailingReturnType());
        ASSERT(f->function->hasLvalRefQualifier());
    }

    void symboldatabase76() { // #9056
        GET_SYMBOL_DB("namespace foo {\n"
                      "  using namespace bar::baz;\n"
                      "  auto func(int arg) -> bar::quux {}\n"
                      "}");
        ASSERT_EQUALS(2, db->mVariableList.size());
    }

    void symboldatabase77() { // #8663
        GET_SYMBOL_DB("template <class T1, class T2>\n"
                      "void f() {\n"
                      "  using T3 = typename T1::template T3<T2>;\n"
                      "  T3 t;\n"
                      "}");
        ASSERT_EQUALS(2, db->mVariableList.size());
    }

    void symboldatabase78() { // #9147
        GET_SYMBOL_DB("template <class...> struct a;\n"
                      "namespace {\n"
                      "template <class, class> struct b;\n"
                      "template <template <class> class c, class... f, template <class...> class d>\n"
                      "struct b<c<f...>, d<>>;\n"
                      "}\n"
                      "void e() { using c = a<>; }");
        ASSERT(db != nullptr);
        ASSERT_EQUALS("", errout.str());
    }

    void symboldatabase79() { // #9392
        {
            GET_SYMBOL_DB("class C { C(); };\n"
                          "C::C() = default;");
            ASSERT(db->scopeList.size() == 2);
            ASSERT(db->scopeList.back().functionList.size() == 1);
            ASSERT(db->scopeList.back().functionList.front().isDefault() == true);
        }
        {
            GET_SYMBOL_DB("namespace ns {\n"
                          "class C { C(); };\n"
                          "}\n"
                          "using namespace ns;\n"
                          "C::C() = default;");
            ASSERT(db->scopeList.size() == 3);
            ASSERT(db->scopeList.back().functionList.size() == 1);
            ASSERT(db->scopeList.back().functionList.front().isDefault() == true);
        }
    }

    void symboldatabase80() { // #9389
        {
            GET_SYMBOL_DB("namespace ns {\n"
                          "class A {};\n"
                          "}\n"
                          "class AA {\n"
                          "private:\n"
                          "    void f(const ns::A&);\n"
                          "};\n"
                          "using namespace ns;\n"
                          "void AA::f(const A&) { }");
            ASSERT(db->scopeList.size() == 5);
            ASSERT(db->functionScopes.size() == 1);
            const Scope *scope = db->findScopeByName("AA");
            ASSERT(scope);
            ASSERT(scope->functionList.size() == 1);
            ASSERT(scope->functionList.front().name() == "f");
            ASSERT(scope->functionList.front().hasBody() == true);
        }
        {
            GET_SYMBOL_DB("namespace ns {\n"
                          "namespace ns1 {\n"
                          "class A {};\n"
                          "}\n"
                          "}\n"
                          "class AA {\n"
                          "private:\n"
                          "    void f(const ns::ns1::A&);\n"
                          "};\n"
                          "using namespace ns::ns1;\n"
                          "void AA::f(const A&) { }");
            ASSERT(db->scopeList.size() == 6);
            ASSERT(db->functionScopes.size() == 1);
            const Scope *scope = db->findScopeByName("AA");
            ASSERT(scope);
            ASSERT(scope->functionList.size() == 1);
            ASSERT(scope->functionList.front().name() == "f");
            ASSERT(scope->functionList.front().hasBody() == true);
        }
        {
            GET_SYMBOL_DB("namespace ns {\n"
                          "namespace ns1 {\n"
                          "class A {};\n"
                          "}\n"
                          "}\n"
                          "class AA {\n"
                          "private:\n"
                          "    void f(const ns::ns1::A&);\n"
                          "};\n"
                          "using namespace ns;\n"
                          "void AA::f(const ns1::A&) { }");
            ASSERT(db->scopeList.size() == 6);
            ASSERT(db->functionScopes.size() == 1);
            const Scope *scope = db->findScopeByName("AA");
            ASSERT(scope);
            ASSERT(scope->functionList.size() == 1);
            ASSERT(scope->functionList.front().name() == "f");
            ASSERT(scope->functionList.front().hasBody() == true);
        }
    }

    void symboldatabase81() { // #9411
        {
            GET_SYMBOL_DB("namespace Terminal {\n"
                          "    class Complete {\n"
                          "    public:\n"
                          "        std::string act(const Parser::Action *act);\n"
                          "    };\n"
                          "}\n"
                          "using namespace std;\n"
                          "using namespace Parser;\n"
                          "using namespace Terminal;\n"
                          "string Complete::act(const Action *act) { }");
            ASSERT(db->scopeList.size() == 4);
            ASSERT(db->functionScopes.size() == 1);
            const Scope *scope = db->findScopeByName("Complete");
            ASSERT(scope);
            ASSERT(scope->functionList.size() == 1);
            ASSERT(scope->functionList.front().name() == "act");
            ASSERT(scope->functionList.front().hasBody() == true);
        }
        {
            GET_SYMBOL_DB("namespace Terminal {\n"
                          "    class Complete {\n"
                          "    public:\n"
                          "        std::string act(const Foo::Parser::Action *act);\n"
                          "    };\n"
                          "}\n"
                          "using namespace std;\n"
                          "using namespace Foo::Parser;\n"
                          "using namespace Terminal;\n"
                          "string Complete::act(const Action *act) { }");
            ASSERT(db->scopeList.size() == 4);
            ASSERT(db->functionScopes.size() == 1);
            const Scope *scope = db->findScopeByName("Complete");
            ASSERT(scope);
            ASSERT(scope->functionList.size() == 1);
            ASSERT(scope->functionList.front().name() == "act");
            ASSERT(scope->functionList.front().hasBody() == true);
        }
    }

    void symboldatabase82() {
        GET_SYMBOL_DB("namespace foo { void foo() {} }");
        ASSERT(db->functionScopes.size() == 1);
        ASSERT_EQUALS(false, db->functionScopes[0]->function->isConstructor());
    }

    void symboldatabase83() { // #9431
        const bool old = settings1.debugwarnings;
        settings1.debugwarnings = true;
        GET_SYMBOL_DB("struct a { a() noexcept; };\n"
                      "a::a() noexcept = default;");
        settings1.debugwarnings = old;
        const Scope *scope = db->findScopeByName("a");
        ASSERT(scope);
        ASSERT(scope->functionList.size() == 1);
        ASSERT(scope->functionList.front().name() == "a");
        ASSERT(scope->functionList.front().hasBody() == false);
        ASSERT(scope->functionList.front().isConstructor() == true);
        ASSERT(scope->functionList.front().isDefault() == true);
        ASSERT(scope->functionList.front().isNoExcept() == true);
        ASSERT_EQUALS("", errout.str());
    }

    void symboldatabase84() {
        {
            const bool old = settings1.debugwarnings;
            settings1.debugwarnings = true;
            GET_SYMBOL_DB("struct a { a() noexcept(false); };\n"
                          "a::a() noexcept(false) = default;");
            settings1.debugwarnings = old;
            const Scope *scope = db->findScopeByName("a");
            ASSERT(scope);
            ASSERT(scope->functionList.size() == 1);
            ASSERT(scope->functionList.front().name() == "a");
            ASSERT(scope->functionList.front().hasBody() == false);
            ASSERT(scope->functionList.front().isConstructor() == true);
            ASSERT(scope->functionList.front().isDefault() == true);
            ASSERT(scope->functionList.front().isNoExcept() == false);
            ASSERT_EQUALS("", errout.str());
        }
        {
            const bool old = settings1.debugwarnings;
            settings1.debugwarnings = true;
            GET_SYMBOL_DB("struct a { a() noexcept(true); };\n"
                          "a::a() noexcept(true) = default;");
            settings1.debugwarnings = old;
            const Scope *scope = db->findScopeByName("a");
            ASSERT(scope);
            ASSERT(scope->functionList.size() == 1);
            ASSERT(scope->functionList.front().name() == "a");
            ASSERT(scope->functionList.front().hasBody() == false);
            ASSERT(scope->functionList.front().isConstructor() == true);
            ASSERT(scope->functionList.front().isDefault() == true);
            ASSERT(scope->functionList.front().isNoExcept() == true);
            ASSERT_EQUALS("", errout.str());
        }
    }

    void symboldatabase85() {
        GET_SYMBOL_DB("class Fred {\n"
                      "  enum Mode { Mode1, Mode2, Mode3 };\n"
                      "  void f() { _mode = x; }\n"
                      "  Mode _mode;\n"
                      "  DECLARE_PROPERTY_FIELD(_mode);\n"
                      "};");
        const Token *vartok1 = Token::findsimplematch(tokenizer.tokens(), "_mode =");
        ASSERT(vartok1);
        ASSERT(vartok1->variable());
        ASSERT(vartok1->variable()->scope());

        const Token *vartok2 = Token::findsimplematch(tokenizer.tokens(), "( _mode ) ;")->next();
        ASSERT_EQUALS(std::intptr_t(vartok1->variable()), std::intptr_t(vartok2->variable()));
    }

    void symboldatabase86() {
        GET_SYMBOL_DB("class C { auto operator=(const C&) -> C&; };\n"
                      "auto C::operator=(const C&) -> C& = default;");
        ASSERT(db->scopeList.size() == 2);
        ASSERT(db->scopeList.back().functionList.size() == 1);
        ASSERT(db->scopeList.back().functionList.front().isDefault() == true);
        ASSERT(db->scopeList.back().functionList.front().hasBody() == false);
    }

    void symboldatabase87() { // #9922 'extern const char ( * x [ 256 ] ) ;'
        GET_SYMBOL_DB("extern const char ( * x [ 256 ] ) ;");
        const Token *xtok = Token::findsimplematch(tokenizer.tokens(), "x");
        ASSERT(xtok->variable());
    }

    void symboldatabase88() { // #10040 (using namespace)
        check("namespace external {\n"
              "namespace ns {\n"
              "enum class s { O };\n"
              "}\n"
              "}\n"
              "namespace internal {\n"
              "namespace ns1 {\n"
              "template <typename T>\n"
              "void make(external::ns::s) {\n"
              "}\n"
              "}\n"
              "}\n"
              "using namespace external::ns;\n"
              "struct A { };\n"
              "static void make(external::ns::s ss) {\n"
              "  internal::ns1::make<A>(ss);\n"
              "}\n", true);
        ASSERT_EQUALS("", errout.str());
    }

    void symboldatabase89() { // valuetype name
        GET_SYMBOL_DB("namespace external {\n"
                      "namespace ns1 {\n"
                      "class A {\n"
                      "public:\n"
                      "  struct S { };\n"
                      "  A(const S&) { }\n"
                      "};\n"
                      "static const A::S AS = A::S();\n"
                      "}\n"
                      "}\n"
                      "using namespace external::ns1;\n"
                      "A a{AS};");
        const Token *vartok1 = Token::findsimplematch(tokenizer.tokens(), "A a");
        ASSERT(vartok1);
        ASSERT(vartok1->next());
        ASSERT(vartok1->next()->variable());
        ASSERT(vartok1->next()->variable()->valueType());
        ASSERT(vartok1->next()->variable()->valueType()->str() == "external::ns1::A");
    }

    void symboldatabase90() {
        GET_SYMBOL_DB("struct Fred {\n"
                      "    void foo(const int * const x);\n"
                      "};\n"
                      "void Fred::foo(const int * x) { }");
        ASSERT_EQUALS("", errout.str());
        const Token *functok = Token::findsimplematch(tokenizer.tokens(), "foo ( const int * x )");
        ASSERT(functok);
        ASSERT(functok->function());
        ASSERT(functok->function()->name() == "foo");
    }

    void symboldatabase91() {
        GET_SYMBOL_DB("namespace Fred {\n"
                      "    struct Value {};\n"
                      "    void foo(const std::vector<std::function<void(const Fred::Value &)>> &callbacks);\n"
                      "}\n"
                      "void Fred::foo(const std::vector<std::function<void(const Fred::Value &)>> &callbacks) { }");
        ASSERT_EQUALS("", errout.str());
        const Token *functok = Token::findsimplematch(tokenizer.tokens(),
                                                      "foo ( const std :: vector < std :: function < void ( const Fred :: Value & ) > > & callbacks ) { }");
        ASSERT(functok);
        ASSERT(functok->function());
        ASSERT(functok->function()->name() == "foo");
    }

    void symboldatabase92() { // daca crash
        GET_SYMBOL_DB("template <size_t, typename...> struct a;\n"
                      "template <size_t b, typename c, typename... d>\n"
                      "struct a<b, c, d...> : a<1, d...> {};\n"
                      "template <typename... e> struct f : a<0, e...> {};");
        ASSERT_EQUALS("", errout.str());
    }

    void symboldatabase93() { // alignas attribute
        GET_SYMBOL_DB("struct alignas(int) A{\n"
                      "};\n"
                      );
        ASSERT(db != nullptr);
        const Scope* scope = db->findScopeByName("A");
        ASSERT(scope);
    }

<<<<<<< HEAD
    void symboldatabase96() { // #10126 
        GET_SYMBOL_DB("struct A\n"
                      "{\n"
                      "    int i, j;\n"
                      "};\n"
                      "std::map<int, A> m{ { 0, A{0,0} }, {0, A{0,0} } };\n");
        ASSERT_EQUALS("", errout.str());
=======
    void symboldatabase94() { // structured bindings
        GET_SYMBOL_DB("int foo() { auto [x,y] = xy(); return x+y; }");
        ASSERT(db != nullptr);
        ASSERT(db->getVariableFromVarId(1) != nullptr);
        ASSERT(db->getVariableFromVarId(2) != nullptr);
    }

    void symboldatabase95() { // #10295
        GET_SYMBOL_DB("struct B {\n"
                      "    void foo1(void);\n"
                      "    void foo2();\n"
                      "};\n"
                      "void B::foo1() {}\n"
                      "void B::foo2(void) {}\n");
        ASSERT_EQUALS("", errout.str());
        const Token *functok = Token::findsimplematch(tokenizer.tokens(), "foo1 ( ) { }");
        ASSERT(functok);
        ASSERT(functok->function());
        ASSERT(functok->function()->name() == "foo1");
        functok = Token::findsimplematch(tokenizer.tokens(), "foo2 ( void ) { }");
        ASSERT(functok);
        ASSERT(functok->function());
        ASSERT(functok->function()->name() == "foo2");
>>>>>>> 8bff4528
    }

    void createSymbolDatabaseFindAllScopes1() {
        GET_SYMBOL_DB("void f() { union {int x; char *p;} a={0}; }");
        ASSERT(db->scopeList.size() == 3);
        ASSERT_EQUALS(Scope::eUnion, db->scopeList.back().type);
    }

    void createSymbolDatabaseFindAllScopes2() {
        GET_SYMBOL_DB("namespace ns { auto var1{0}; }\n"
                      "namespace ns { auto var2{0}; }\n");
        ASSERT(db);
        ASSERT_EQUALS(2, db->scopeList.size());
        ASSERT_EQUALS(2, db->scopeList.back().varlist.size());
        const Token* const var1 = Token::findsimplematch(tokenizer.tokens(), "var1");
        const Token* const var2 = Token::findsimplematch(tokenizer.tokens(), "var2");
        ASSERT(var1->variable());
        ASSERT(var2->variable());
    }

    void createSymbolDatabaseFindAllScopes3() {
        GET_SYMBOL_DB("namespace ns {\n"
                      "\n"
                      "namespace ns_details {\n"
                      "template <typename T, typename = void> struct has_A : std::false_type {};\n"
                      "template <typename T> struct has_A<T, typename make_void<typename T::A>::type> : std::true_type {};\n"
                      "template <typename T, bool> struct is_A_impl : public std::is_trivially_copyable<T> {};\n"
                      "template <typename T> struct is_A_impl<T, true> : public std::is_same<typename T::A, std::true_type> {};\n"
                      "}\n"
                      "\n"
                      "template <typename T> struct is_A : ns_details::is_A_impl<T, ns_details::has_A<T>::value> {};\n"
                      "template <class T, class U> struct is_A<std::pair<T, U>> : std::integral_constant<bool, is_A<T>::value && is_A<U>::value> {};\n"
                      "}\n"
                      "\n"
                      "extern \"C\" {\n"
                      "static const int foo = 8;\n"
                      "}\n");
        ASSERT(db);
        ASSERT_EQUALS(6, db->scopeList.size());
        ASSERT_EQUALS(1, db->scopeList.front().varlist.size());
        auto list = db->scopeList;
        list.pop_front();
        for (const auto &scope : list) {
            ASSERT_EQUALS(0, scope.varlist.size());
        }
    }

    void enum1() {
        GET_SYMBOL_DB("enum BOOL { FALSE, TRUE }; enum BOOL b;");

        /* there is a enum scope with the name BOOL */
        ASSERT(db && db->scopeList.back().type == Scope::eEnum && db->scopeList.back().className == "BOOL");

        /* b is a enum variable, type is BOOL */
        ASSERT(db && db->getVariableFromVarId(1)->isEnumType());
    }

    void enum2() {
        GET_SYMBOL_DB("enum BOOL { FALSE, TRUE } b;");

        /* there is a enum scope with the name BOOL */
        ASSERT(db && db->scopeList.back().type == Scope::eEnum && db->scopeList.back().className == "BOOL");

        /* b is a enum variable, type is BOOL */
        ASSERT(db && db->getVariableFromVarId(1)->isEnumType());
    }

    void enum3() {
        GET_SYMBOL_DB("enum ABC { A=11,B,C=A+B };");
        ASSERT(db && db->scopeList.back().type == Scope::eEnum);

        /* There is an enum A with value 11 */
        const Enumerator *A = db->scopeList.back().findEnumerator("A");
        ASSERT(A && A->value==11 && A->value_known);

        /* There is an enum B with value 12 */
        const Enumerator *B = db->scopeList.back().findEnumerator("B");
        ASSERT(B && B->value==12 && B->value_known);

        /* There is an enum C with value 23 */
        const Enumerator *C = db->scopeList.back().findEnumerator("C");
        ASSERT(C && C->value==23 && C->value_known);
    }

    void enum4() { // #7493
        GET_SYMBOL_DB("enum Offsets { O1, O2, O3=5, O4 };\n"
                      "enum MyEnums { E1=O1+1, E2, E3=O3+1 };");
        ASSERT(db != nullptr);

        ASSERT_EQUALS(3U, db->scopeList.size());

        // Assert that all enum values are known
        std::list<Scope>::const_iterator scope = db->scopeList.begin();

        // Offsets
        ++scope;
        ASSERT_EQUALS((unsigned int)Scope::eEnum, (unsigned int)scope->type);
        ASSERT_EQUALS(4U, scope->enumeratorList.size());

        ASSERT(scope->enumeratorList[0].name->enumerator() == &scope->enumeratorList[0]);
        ASSERT_EQUALS((unsigned int)Token::eEnumerator, (unsigned int)scope->enumeratorList[0].name->tokType());
        ASSERT(scope->enumeratorList[0].scope == &*scope);
        ASSERT_EQUALS("O1", scope->enumeratorList[0].name->str());
        ASSERT(scope->enumeratorList[0].start == nullptr);
        ASSERT(scope->enumeratorList[0].end == nullptr);
        ASSERT_EQUALS(true, scope->enumeratorList[0].value_known);
        ASSERT_EQUALS(0, scope->enumeratorList[0].value);

        ASSERT(scope->enumeratorList[1].name->enumerator() == &scope->enumeratorList[1]);
        ASSERT_EQUALS((unsigned int)Token::eEnumerator, (unsigned int)scope->enumeratorList[1].name->tokType());
        ASSERT(scope->enumeratorList[1].scope == &*scope);
        ASSERT_EQUALS("O2", scope->enumeratorList[1].name->str());
        ASSERT(scope->enumeratorList[1].start == nullptr);
        ASSERT(scope->enumeratorList[1].end == nullptr);
        ASSERT_EQUALS(true, scope->enumeratorList[1].value_known);
        ASSERT_EQUALS(1, scope->enumeratorList[1].value);

        ASSERT(scope->enumeratorList[2].name->enumerator() == &scope->enumeratorList[2]);
        ASSERT_EQUALS((unsigned int)Token::eEnumerator, (unsigned int)scope->enumeratorList[2].name->tokType());
        ASSERT(scope->enumeratorList[2].scope == &*scope);
        ASSERT_EQUALS("O3", scope->enumeratorList[2].name->str());
        ASSERT(scope->enumeratorList[2].start != nullptr);
        ASSERT(scope->enumeratorList[2].end != nullptr);
        ASSERT_EQUALS(true, scope->enumeratorList[2].value_known);
        ASSERT_EQUALS(5, scope->enumeratorList[2].value);

        ASSERT(scope->enumeratorList[3].name->enumerator() == &scope->enumeratorList[3]);
        ASSERT_EQUALS((unsigned int)Token::eEnumerator, (unsigned int)scope->enumeratorList[3].name->tokType());
        ASSERT(scope->enumeratorList[3].scope == &*scope);
        ASSERT_EQUALS("O4", scope->enumeratorList[3].name->str());
        ASSERT(scope->enumeratorList[3].start == nullptr);
        ASSERT(scope->enumeratorList[3].end == nullptr);
        ASSERT_EQUALS(true, scope->enumeratorList[3].value_known);
        ASSERT_EQUALS(6, scope->enumeratorList[3].value);

        // MyEnums
        ++scope;
        ASSERT_EQUALS((unsigned int)Scope::eEnum, (unsigned int)scope->type);
        ASSERT_EQUALS(3U, scope->enumeratorList.size());

        ASSERT(scope->enumeratorList[0].name->enumerator() == &scope->enumeratorList[0]);
        ASSERT_EQUALS((unsigned int)Token::eEnumerator, (unsigned int)scope->enumeratorList[0].name->tokType());
        ASSERT(scope->enumeratorList[0].scope == &*scope);
        ASSERT_EQUALS("E1", scope->enumeratorList[0].name->str());
        ASSERT(scope->enumeratorList[0].start != nullptr);
        ASSERT(scope->enumeratorList[0].end != nullptr);
        ASSERT_EQUALS(true, scope->enumeratorList[0].value_known);
        ASSERT_EQUALS(1, scope->enumeratorList[0].value);

        ASSERT(scope->enumeratorList[1].name->enumerator() == &scope->enumeratorList[1]);
        ASSERT_EQUALS((unsigned int)Token::eEnumerator, (unsigned int)scope->enumeratorList[1].name->tokType());
        ASSERT(scope->enumeratorList[1].scope == &*scope);
        ASSERT_EQUALS("E2", scope->enumeratorList[1].name->str());
        ASSERT(scope->enumeratorList[1].start == nullptr);
        ASSERT(scope->enumeratorList[1].end == nullptr);
        ASSERT_EQUALS(true, scope->enumeratorList[1].value_known);
        ASSERT_EQUALS(2, scope->enumeratorList[1].value);

        ASSERT(scope->enumeratorList[2].name->enumerator() == &scope->enumeratorList[2]);
        ASSERT_EQUALS((unsigned int)Token::eEnumerator, (unsigned int)scope->enumeratorList[2].name->tokType());
        ASSERT(scope->enumeratorList[2].scope == &*scope);
        ASSERT_EQUALS("E3", scope->enumeratorList[2].name->str());
        ASSERT(scope->enumeratorList[2].start != nullptr);
        ASSERT(scope->enumeratorList[2].end != nullptr);
        ASSERT_EQUALS(true, scope->enumeratorList[2].value_known);
        ASSERT_EQUALS(6, scope->enumeratorList[2].value);
    }

    void enum5() {
        GET_SYMBOL_DB("enum { A = 10, B = 2 };\n"
                      "int a[10 + 2];\n"
                      "int b[A];\n"
                      "int c[A + 2];\n"
                      "int d[10 + B];\n"
                      "int e[A + B];");
        ASSERT(db != nullptr);

        ASSERT_EQUALS(2U, db->scopeList.size());

        // Assert that all enum values are known
        std::list<Scope>::const_iterator scope = db->scopeList.begin();

        ++scope;
        ASSERT_EQUALS((unsigned int)Scope::eEnum, (unsigned int)scope->type);
        ASSERT_EQUALS(2U, scope->enumeratorList.size());
        ASSERT_EQUALS(true, scope->enumeratorList[0].value_known);
        ASSERT_EQUALS(10, scope->enumeratorList[0].value);
        ASSERT_EQUALS(true, scope->enumeratorList[1].value_known);
        ASSERT_EQUALS(2, scope->enumeratorList[1].value);

        ASSERT(db->variableList().size() == 6); // the first one is not used
        const Variable * v = db->getVariableFromVarId(1);
        ASSERT(v != nullptr);

        ASSERT(v->isArray());
        ASSERT_EQUALS(1U, v->dimensions().size());
        ASSERT_EQUALS(12U, v->dimension(0));
        v = db->getVariableFromVarId(2);
        ASSERT(v != nullptr);

        ASSERT(v->isArray());
        ASSERT_EQUALS(1U, v->dimensions().size());
        ASSERT_EQUALS(10U, v->dimension(0));
        v = db->getVariableFromVarId(3);
        ASSERT(v != nullptr);

        ASSERT(v->isArray());
        ASSERT_EQUALS(1U, v->dimensions().size());
        ASSERT_EQUALS(12U, v->dimension(0));
        v = db->getVariableFromVarId(4);
        ASSERT(v != nullptr);

        ASSERT(v->isArray());
        ASSERT_EQUALS(1U, v->dimensions().size());
        ASSERT_EQUALS(12U, v->dimension(0));
        v = db->getVariableFromVarId(5);
        ASSERT(v != nullptr);

        ASSERT(v->isArray());
        ASSERT_EQUALS(1U, v->dimensions().size());
        ASSERT_EQUALS(12U, v->dimension(0));
    }

    void enum6() {
        GET_SYMBOL_DB("struct Fred {\n"
                      "    enum Enum { E0, E1 };\n"
                      "};\n"
                      "struct Barney : public Fred {\n"
                      "    Enum func(Enum e) { return e; }\n"
                      "};");
        ASSERT(db != nullptr);

        const Token * const functionToken = Token::findsimplematch(tokenizer.tokens(), "func");
        ASSERT(functionToken != nullptr);

        const Function *function = functionToken->function();
        ASSERT(function != nullptr);

        ASSERT(function->token->str() == "func");
        ASSERT(function->retDef && function->retDef->str() == "Enum");
        ASSERT(function->retType && function->retType->name() == "Enum");
    }

#define TEST(S) \
    v = db->getVariableFromVarId(id++); \
    ASSERT(v != nullptr); \
    ASSERT(v->isArray()); \
    ASSERT_EQUALS(1U, v->dimensions().size()); \
    ASSERT_EQUALS(S, v->dimension(0))

    void enum7() {
        GET_SYMBOL_DB("enum E { X };\n"
                      "enum EC : char { C };\n"
                      "enum ES : short { S };\n"
                      "enum EI : int { I };\n"
                      "enum EL : long { L };\n"
                      "enum ELL : long long { LL };\n"
                      "char array1[sizeof(E)];\n"
                      "char array2[sizeof(X)];\n"
                      "char array3[sizeof(EC)];\n"
                      "char array4[sizeof(C)];\n"
                      "char array5[sizeof(ES)];\n"
                      "char array6[sizeof(S)];\n"
                      "char array7[sizeof(EI)];\n"
                      "char array8[sizeof(I)];\n"
                      "char array9[sizeof(EL)];\n"
                      "char array10[sizeof(L)];\n"
                      "char array11[sizeof(ELL)];\n"
                      "char array12[sizeof(LL)];");
        ASSERT(db != nullptr);

        ASSERT(db->variableList().size() == 13); // the first one is not used
        const Variable * v;
        unsigned int id = 1;
        TEST(settings1.sizeof_int);
        TEST(settings1.sizeof_int);
        TEST(1);
        TEST(1);
        TEST(settings1.sizeof_short);
        TEST(settings1.sizeof_short);
        TEST(settings1.sizeof_int);
        TEST(settings1.sizeof_int);
        TEST(settings1.sizeof_long);
        TEST(settings1.sizeof_long);
        TEST(settings1.sizeof_long_long);
        TEST(settings1.sizeof_long_long);
    }

    void enum8() {
        GET_SYMBOL_DB("enum E { X0 = x, X1, X2 = 2, X3, X4 = y, X5 };\n");
        ASSERT(db != nullptr);
        const Enumerator *X0 = db->scopeList.back().findEnumerator("X0");
        ASSERT(X0);
        ASSERT(!X0->value_known);
        const Enumerator *X1 = db->scopeList.back().findEnumerator("X1");
        ASSERT(X1);
        ASSERT(!X1->value_known);
        const Enumerator *X2 = db->scopeList.back().findEnumerator("X2");
        ASSERT(X2);
        ASSERT(X2->value_known);
        ASSERT_EQUALS(X2->value, 2);
        const Enumerator *X3 = db->scopeList.back().findEnumerator("X3");
        ASSERT(X3);
        ASSERT(X3->value_known);
        ASSERT_EQUALS(X3->value, 3);
        const Enumerator *X4 = db->scopeList.back().findEnumerator("X4");
        ASSERT(X4);
        ASSERT(!X4->value_known);
        const Enumerator *X5 = db->scopeList.back().findEnumerator("X5");
        ASSERT(X5);
        ASSERT(!X5->value_known);
    }

    void enum9() {
        GET_SYMBOL_DB("const int x = 7; enum E { X0 = x, X1 };\n");
        ASSERT(db != nullptr);
        const Enumerator *X0 = db->scopeList.back().findEnumerator("X0");
        ASSERT(X0);
        ASSERT(X0->value_known);
        ASSERT_EQUALS(X0->value, 7);
        const Enumerator *X1 = db->scopeList.back().findEnumerator("X1");
        ASSERT(X1);
        ASSERT(X1->value_known);
        ASSERT_EQUALS(X1->value, 8);
    }

    void sizeOfType() {
        // #7615 - crash in Symboldatabase::sizeOfType()
        GET_SYMBOL_DB("enum e;\n"
                      "void foo() {\n"
                      "    e abc[] = {A,B,C};\n"
                      "    int i = abc[ARRAY_SIZE(cats)];\n"
                      "}");
        const Token *e = Token::findsimplematch(tokenizer.tokens(), "e abc");
        db->sizeOfType(e);  // <- don't crash
    }

    void isImplicitlyVirtual() {
        {
            GET_SYMBOL_DB("class Base {\n"
                          "    virtual void foo() {}\n"
                          "};\n"
                          "class Deri : Base {\n"
                          "    void foo() {}\n"
                          "};");
            ASSERT(db && db->findScopeByName("Deri") && db->findScopeByName("Deri")->functionList.front().isImplicitlyVirtual());
        }
        {
            GET_SYMBOL_DB("class Base {\n"
                          "    virtual void foo() {}\n"
                          "};\n"
                          "class Deri1 : Base {\n"
                          "    void foo() {}\n"
                          "};\n"
                          "class Deri2 : Deri1 {\n"
                          "    void foo() {}\n"
                          "};");
            ASSERT(db && db->findScopeByName("Deri2") && db->findScopeByName("Deri2")->functionList.front().isImplicitlyVirtual());
        }
        {
            GET_SYMBOL_DB("class Base {\n"
                          "    void foo() {}\n"
                          "};\n"
                          "class Deri : Base {\n"
                          "    void foo() {}\n"
                          "};");
            ASSERT(db && db->findScopeByName("Deri") && !db->findScopeByName("Deri")->functionList.front().isImplicitlyVirtual(true));
        }
        {
            GET_SYMBOL_DB("class Base {\n"
                          "    virtual void foo() {}\n"
                          "};\n"
                          "class Deri : Base {\n"
                          "    void foo(std::string& s) {}\n"
                          "};");
            ASSERT(db && db->findScopeByName("Deri") && !db->findScopeByName("Deri")->functionList.front().isImplicitlyVirtual(true));
        }
        {
            GET_SYMBOL_DB("class Base {\n"
                          "    virtual void foo() {}\n"
                          "};\n"
                          "class Deri1 : Base {\n"
                          "    void foo(int i) {}\n"
                          "};\n"
                          "class Deri2 : Deri1 {\n"
                          "    void foo() {}\n"
                          "};");
            ASSERT(db && db->findScopeByName("Deri2") && db->findScopeByName("Deri2")->functionList.front().isImplicitlyVirtual());
        }
        {
            GET_SYMBOL_DB("class Base : Base2 {\n" // We don't know Base2
                          "    void foo() {}\n"
                          "};\n"
                          "class Deri : Base {\n"
                          "    void foo() {}\n"
                          "};");
            ASSERT(db && db->findScopeByName("Deri") && db->findScopeByName("Deri")->functionList.front().isImplicitlyVirtual(true)); // Default true -> true
        }
        {
            GET_SYMBOL_DB("class Base : Base2 {\n" // We don't know Base2
                          "    void foo() {}\n"
                          "};\n"
                          "class Deri : Base {\n"
                          "    void foo() {}\n"
                          "};");
            ASSERT(db && db->findScopeByName("Deri") && !db->findScopeByName("Deri")->functionList.front().isImplicitlyVirtual(false)); // Default false -> false
        }
        {
            GET_SYMBOL_DB("class Base : Base2 {\n" // We don't know Base2
                          "    virtual void foo() {}\n"
                          "};\n"
                          "class Deri : Base {\n"
                          "    void foo() {}\n"
                          "};");
            ASSERT(db && db->findScopeByName("Deri") && db->findScopeByName("Deri")->functionList.front().isImplicitlyVirtual(false)); // Default false, but we saw "virtual" -> true
        }
        // #5289
        {
            GET_SYMBOL_DB("template<>\n"
                          "class Bar<void, void> {\n"
                          "};\n"
                          "template<typename K, typename V, int KeySize>\n"
                          "class Bar : private Bar<void, void> {\n"
                          "   void foo() {\n"
                          "   }\n"
                          "};");
            ASSERT(db && db->findScopeByName("Bar") && !db->findScopeByName("Bar")->functionList.empty() && !db->findScopeByName("Bar")->functionList.front().isImplicitlyVirtual(false));
            ASSERT_EQUALS(1, db->findScopeByName("Bar")->functionList.size());
        }

        // #5590
        {
            GET_SYMBOL_DB("class InfiniteB : InfiniteA {\n"
                          "    class D {\n"
                          "    };\n"
                          "};\n"
                          "namespace N {\n"
                          "    class InfiniteA : InfiniteB {\n"
                          "    };\n"
                          "}\n"
                          "class InfiniteA : InfiniteB {\n"
                          "    void foo();\n"
                          "};\n"
                          "void InfiniteA::foo() {\n"
                          "    C a;\n"
                          "}");
            //ASSERT(db && db->findScopeByName("InfiniteA") && !db->findScopeByName("InfiniteA")->functionList.front().isImplicitlyVirtual());
            TODO_ASSERT_EQUALS(1, 0, db->findScopeByName("InfiniteA")->functionList.size());
        }
    }

    void isPure() {
        GET_SYMBOL_DB("class C {\n"
                      "    void f() = 0;\n"
                      "    C(B b) = 0;\n"
                      "    C(C& c) = default;"
                      "    void g();\n"
                      "};");
        ASSERT(db && db->scopeList.back().functionList.size() == 4);
        std::list<Function>::const_iterator it = db->scopeList.back().functionList.begin();
        ASSERT((it++)->isPure());
        ASSERT((it++)->isPure());
        ASSERT(!(it++)->isPure());
        ASSERT(!(it++)->isPure());
    }

    void isFunction1() { // #5602 - UNKNOWN_MACRO(a,b) { .. }
        GET_SYMBOL_DB("TEST(a,b) {\n"
                      "  std::vector<int> messages;\n"
                      "  foo(messages[2].size());\n"
                      "}");
        const Variable * const var = db ? db->getVariableFromVarId(1U) : nullptr;
        ASSERT(db &&
               db->findScopeByName("TEST") &&
               var &&
               var->typeStartToken() &&
               var->typeStartToken()->str() == "std");
    }

    void isFunction2() {
        GET_SYMBOL_DB("void set_cur_cpu_spec()\n"
                      "{\n"
                      "    t = PTRRELOC(t);\n"
                      "}\n"
                      "\n"
                      "cpu_spec * __init setup_cpu_spec()\n"
                      "{\n"
                      "    t = PTRRELOC(t);\n"
                      "    *PTRRELOC(&x) = &y;\n"
                      "}");
        ASSERT(db != nullptr);
        ASSERT(db && !db->isFunction(Token::findsimplematch(tokenizer.tokens(), "PTRRELOC ( &"), &db->scopeList.back(), nullptr, nullptr, nullptr));
        ASSERT(db->findScopeByName("set_cur_cpu_spec") != nullptr);
        ASSERT(db->findScopeByName("setup_cpu_spec") != nullptr);
        ASSERT(db->findScopeByName("PTRRELOC") == nullptr);
    }


    void findFunction1() {
        GET_SYMBOL_DB("int foo(int x);\n" /* 1 */
                      "void foo();\n"     /* 2 */
                      "void bar() {\n"    /* 3 */
                      "    foo();\n"      /* 4 */
                      "    foo(1);\n"     /* 5 */
                      "}");               /* 6 */
        ASSERT_EQUALS("", errout.str());
        ASSERT(db);
        const Scope * bar = db->findScopeByName("bar");
        ASSERT(bar != nullptr);
        const unsigned int linenrs[2] = { 2, 1 };
        unsigned int index = 0;
        for (const Token * tok = bar->bodyStart->next(); tok != bar->bodyEnd; tok = tok->next()) {
            if (Token::Match(tok, "%name% (") && !tok->varId() && Token::simpleMatch(tok->linkAt(1), ") ;")) {
                const Function * function = db->findFunction(tok);
                ASSERT(function != nullptr);
                if (function) {
                    std::stringstream expected;
                    expected << "Function call on line " << tok->linenr() << " calls function on line " << linenrs[index] << std::endl;
                    std::stringstream actual;
                    actual << "Function call on line " << tok->linenr() << " calls function on line " << function->tokenDef->linenr() << std::endl;
                    ASSERT_EQUALS(expected.str(), actual.str());
                }
                index++;
            }
        }
    }

    void findFunction2() {
        // The function does not match the function call.
        GET_SYMBOL_DB("void func(const int x, const Fred &fred);\n"
                      "void otherfunc() {\n"
                      "    float t;\n"
                      "    func(x, &t);\n"
                      "}");
        const Token *callfunc = Token::findsimplematch(tokenizer.tokens(), "func ( x , & t ) ;");
        ASSERT_EQUALS("", errout.str());
        ASSERT_EQUALS(true,  db != nullptr); // not null
        ASSERT_EQUALS(true,  callfunc != nullptr); // not null
        ASSERT_EQUALS(false, (callfunc && callfunc->function())); // callfunc->function() should be null
    }

    void findFunction3() {
        GET_SYMBOL_DB("struct base { void foo() { } };\n"
                      "struct derived : public base { void foo() { } };\n"
                      "void foo() {\n"
                      "    derived d;\n"
                      "    d.foo();\n"
                      "}");

        const Token *callfunc = Token::findsimplematch(tokenizer.tokens(), "d . foo ( ) ;");
        ASSERT_EQUALS("", errout.str());
        ASSERT_EQUALS(true, db != nullptr); // not null
        ASSERT_EQUALS(true, callfunc != nullptr); // not null
        ASSERT_EQUALS(true, callfunc && callfunc->tokAt(2)->function() && callfunc->tokAt(2)->function()->tokenDef->linenr() == 2); // should find function on line 2
    }

    void findFunction4() {
        GET_SYMBOL_DB("void foo(UNKNOWN) { }\n"
                      "void foo(int a) { }\n"
                      "void foo(unsigned int a) { }\n"
                      "void foo(unsigned long a) { }\n"
                      "void foo(unsigned long long a) { }\n"
                      "void foo(float a) { }\n"
                      "void foo(double a) { }\n"
                      "void foo(long double a) { }\n"
                      "int i;\n"
                      "unsigned int ui;\n"
                      "unsigned long ul;\n"
                      "unsigned long long ull;\n"
                      "float f;\n"
                      "double d;\n"
                      "long double ld;\n"
                      "int & ri = i;\n"
                      "unsigned int & rui = ui;\n"
                      "unsigned long & rul = ul;\n"
                      "unsigned long long & rull = ull;\n"
                      "float & rf = f;\n"
                      "double & rd = d;\n"
                      "long double & rld = ld;\n"
                      "const int & cri = i;\n"
                      "const unsigned int & crui = ui;\n"
                      "const unsigned long & crul = ul;\n"
                      "const unsigned long long & crull = ull;\n"
                      "const float & crf = f;\n"
                      "const double & crd = d;\n"
                      "const long double & crld = ld;\n"
                      "void foo() {\n"
                      "    foo(1);\n"
                      "    foo(1U);\n"
                      "    foo(1UL);\n"
                      "    foo(1ULL);\n"
                      "    foo(1.0F);\n"
                      "    foo(1.0);\n"
                      "    foo(1.0L);\n"
                      "    foo(i);\n"
                      "    foo(ui);\n"
                      "    foo(ul);\n"
                      "    foo(ull);\n"
                      "    foo(f);\n"
                      "    foo(d);\n"
                      "    foo(ld);\n"
                      "    foo(ri);\n"
                      "    foo(rui);\n"
                      "    foo(rul);\n"
                      "    foo(rull);\n"
                      "    foo(rf);\n"
                      "    foo(rd);\n"
                      "    foo(rld);\n"
                      "    foo(cri);\n"
                      "    foo(crui);\n"
                      "    foo(crul);\n"
                      "    foo(crull);\n"
                      "    foo(crf);\n"
                      "    foo(crd);\n"
                      "    foo(crld);\n"
                      "}");

        ASSERT_EQUALS("", errout.str());

        const Token *f = Token::findsimplematch(tokenizer.tokens(), "foo ( 1 ) ;");
        ASSERT_EQUALS(true, db && f && f->function() && f->function()->tokenDef->linenr() == 2);

        f = Token::findsimplematch(tokenizer.tokens(), "foo ( 1U ) ;");
        ASSERT_EQUALS(true, db && f && f->function() && f->function()->tokenDef->linenr() == 3);

        f = Token::findsimplematch(tokenizer.tokens(), "foo ( 1UL ) ;");
        ASSERT_EQUALS(true, db && f && f->function() && f->function()->tokenDef->linenr() == 4);

        f = Token::findsimplematch(tokenizer.tokens(), "foo ( 1ULL ) ;");
        ASSERT_EQUALS(true, db && f && f->function() && f->function()->tokenDef->linenr() == 5);

        f = Token::findsimplematch(tokenizer.tokens(), "foo ( 1.0F ) ;");
        ASSERT_EQUALS(true, db && f && f->function() && f->function()->tokenDef->linenr() == 6);

        f = Token::findsimplematch(tokenizer.tokens(), "foo ( 1.0 ) ;");
        ASSERT_EQUALS(true, db && f && f->function() && f->function()->tokenDef->linenr() == 7);

        f = Token::findsimplematch(tokenizer.tokens(), "foo ( 1.0L ) ;");
        ASSERT_EQUALS(true, db && f && f->function() && f->function()->tokenDef->linenr() == 8);

        f = Token::findsimplematch(tokenizer.tokens(), "foo ( i ) ;");
        ASSERT_EQUALS(true, db && f && f->function() && f->function()->tokenDef->linenr() == 2);

        f = Token::findsimplematch(tokenizer.tokens(), "foo ( ui ) ;");
        ASSERT_EQUALS(true, db && f && f->function() && f->function()->tokenDef->linenr() == 3);

        f = Token::findsimplematch(tokenizer.tokens(), "foo ( ul ) ;");
        ASSERT_EQUALS(true, db && f && f->function() && f->function()->tokenDef->linenr() == 4);

        f = Token::findsimplematch(tokenizer.tokens(), "foo ( ull ) ;");
        ASSERT_EQUALS(true, db && f && f->function() && f->function()->tokenDef->linenr() == 5);

        f = Token::findsimplematch(tokenizer.tokens(), "foo ( f ) ;");
        ASSERT_EQUALS(true, db && f && f->function() && f->function()->tokenDef->linenr() == 6);

        f = Token::findsimplematch(tokenizer.tokens(), "foo ( d ) ;");
        ASSERT_EQUALS(true, db && f && f->function() && f->function()->tokenDef->linenr() == 7);

        f = Token::findsimplematch(tokenizer.tokens(), "foo ( ld ) ;");
        ASSERT_EQUALS(true, db && f && f->function() && f->function()->tokenDef->linenr() == 8);

        f = Token::findsimplematch(tokenizer.tokens(), "foo ( ri ) ;");
        ASSERT_EQUALS(true, db && f && f->function() && f->function()->tokenDef->linenr() == 2);

        f = Token::findsimplematch(tokenizer.tokens(), "foo ( rui ) ;");
        ASSERT_EQUALS(true, db && f && f->function() && f->function()->tokenDef->linenr() == 3);

        f = Token::findsimplematch(tokenizer.tokens(), "foo ( rul ) ;");
        ASSERT_EQUALS(true, db && f && f->function() && f->function()->tokenDef->linenr() == 4);

        f = Token::findsimplematch(tokenizer.tokens(), "foo ( rull ) ;");
        ASSERT_EQUALS(true, db && f && f->function() && f->function()->tokenDef->linenr() == 5);

        f = Token::findsimplematch(tokenizer.tokens(), "foo ( rf ) ;");
        ASSERT_EQUALS(true, db && f && f->function() && f->function()->tokenDef->linenr() == 6);

        f = Token::findsimplematch(tokenizer.tokens(), "foo ( rd ) ;");
        ASSERT_EQUALS(true, db && f && f->function() && f->function()->tokenDef->linenr() == 7);

        f = Token::findsimplematch(tokenizer.tokens(), "foo ( rld ) ;");
        ASSERT_EQUALS(true, db && f && f->function() && f->function()->tokenDef->linenr() == 8);

        f = Token::findsimplematch(tokenizer.tokens(), "foo ( cri ) ;");
        ASSERT_EQUALS(true, db && f && f->function() && f->function()->tokenDef->linenr() == 2);

        f = Token::findsimplematch(tokenizer.tokens(), "foo ( crui ) ;");
        ASSERT_EQUALS(true, db && f && f->function() && f->function()->tokenDef->linenr() == 3);

        f = Token::findsimplematch(tokenizer.tokens(), "foo ( crul ) ;");
        ASSERT_EQUALS(true, db && f && f->function() && f->function()->tokenDef->linenr() == 4);

        f = Token::findsimplematch(tokenizer.tokens(), "foo ( crull ) ;");
        ASSERT_EQUALS(true, db && f && f->function() && f->function()->tokenDef->linenr() == 5);

        f = Token::findsimplematch(tokenizer.tokens(), "foo ( crf ) ;");
        ASSERT_EQUALS(true, db && f && f->function() && f->function()->tokenDef->linenr() == 6);

        f = Token::findsimplematch(tokenizer.tokens(), "foo ( crd ) ;");
        ASSERT_EQUALS(true, db && f && f->function() && f->function()->tokenDef->linenr() == 7);

        f = Token::findsimplematch(tokenizer.tokens(), "foo ( crld ) ;");
        ASSERT_EQUALS(true, db && f && f->function() && f->function()->tokenDef->linenr() == 8);
    }

    void findFunction5() {
        GET_SYMBOL_DB("struct Fred {\n"
                      "    void Sync(dsmp_t& type, int& len, int limit = 123);\n"
                      "    void Sync(int& syncpos, dsmp_t& type, int& len, int limit = 123);\n"
                      "    void FindSyncPoint();\n"
                      "};\n"
                      "void Fred::FindSyncPoint() {\n"
                      "    dsmp_t type;\n"
                      "    int syncpos, len;\n"
                      "    Sync(syncpos, type, len);\n"
                      "    Sync(type, len);\n"
                      "}");
        const Token *f = Token::findsimplematch(tokenizer.tokens(), "Sync ( syncpos");
        ASSERT_EQUALS(true, db && f && f->function() && f->function()->tokenDef->linenr() == 3);

        f = Token::findsimplematch(tokenizer.tokens(), "Sync ( type");
        ASSERT_EQUALS(true, db && f && f->function() && f->function()->tokenDef->linenr() == 2);
    }

    void findFunction6() { // avoid null pointer access
        GET_SYMBOL_DB("void addtoken(Token** rettail, const Token *tok);\n"
                      "void CheckMemoryLeakInFunction::getcode(const Token *tok ) {\n"
                      "   addtoken(&rettail, tok);\n"
                      "}");
        const Token *f = Token::findsimplematch(tokenizer.tokens(), "void addtoken ( Token * *");
        ASSERT_EQUALS(true, db && f && !f->function()); // regression value only
    }

    void findFunction7() {
        GET_SYMBOL_DB("class ResultEnsemble {\n"
                      "public:\n"
                      "    std::vector<int> &nodeResults() const;\n"
                      "    std::vector<int> &nodeResults();\n"
                      "};\n"
                      "class Simulator {\n"
                      "    int generatePinchResultEnsemble(const ResultEnsemble &power, const ResultEnsemble &ground) {\n"
                      "        power.nodeResults().size();\n"
                      "        assert(power.nodeResults().size()==ground.nodeResults().size());\n"
                      "    }\n"
                      "};");
        const Token *callfunc = Token::findsimplematch(tokenizer.tokens(), "power . nodeResults ( ) . size ( ) ;");
        ASSERT_EQUALS("", errout.str());
        ASSERT_EQUALS(true, db != nullptr); // not null
        ASSERT_EQUALS(true, callfunc != nullptr); // not null
        ASSERT_EQUALS(true, callfunc && callfunc->tokAt(2)->function() && callfunc->tokAt(2)->function()->tokenDef->linenr() == 3);
    }

    void findFunction8() {
        GET_SYMBOL_DB("struct S {\n"
                      "    void f()   { }\n"
                      "    void f() & { }\n"
                      "    void f() &&{ }\n"
                      "    void f() const   { }\n"
                      "    void f() const & { }\n"
                      "    void f() const &&{ }\n"
                      "    void g()   ;\n"
                      "    void g() & ;\n"
                      "    void g() &&;\n"
                      "    void g() const   ;\n"
                      "    void g() const & ;\n"
                      "    void g() const &&;\n"
                      "};\n"
                      "void S::g()   { }\n"
                      "void S::g() & { }\n"
                      "void S::g() &&{ }\n"
                      "void S::g() const   { }\n"
                      "void S::g() const & { }\n"
                      "void S::g() const &&{ }");
        ASSERT_EQUALS("", errout.str());

        const Token *f = Token::findsimplematch(tokenizer.tokens(), "f ( ) {");
        ASSERT_EQUALS(true, db && f && f->function() && f->function()->tokenDef->linenr() == 2);

        f = Token::findsimplematch(tokenizer.tokens(), "f ( ) & {");
        ASSERT_EQUALS(true, db && f && f->function() && f->function()->tokenDef->linenr() == 3);

        f = Token::findsimplematch(tokenizer.tokens(), "f ( ) && {");
        ASSERT_EQUALS(true, db && f && f->function() && f->function()->tokenDef->linenr() == 4);

        f = Token::findsimplematch(tokenizer.tokens(), "f ( ) const {");
        ASSERT_EQUALS(true, db && f && f->function() && f->function()->tokenDef->linenr() == 5);

        f = Token::findsimplematch(tokenizer.tokens(), "f ( ) const & {");
        ASSERT_EQUALS(true, db && f && f->function() && f->function()->tokenDef->linenr() == 6);

        f = Token::findsimplematch(tokenizer.tokens(), "f ( ) const && {");
        ASSERT_EQUALS(true, db && f && f->function() && f->function()->tokenDef->linenr() == 7);

        f = Token::findsimplematch(tokenizer.tokens(), "g ( ) {");
        ASSERT_EQUALS(true, db && f && f->function() && f->function()->tokenDef->linenr() == 8 && f->function()->token->linenr() == 15);

        f = Token::findsimplematch(tokenizer.tokens(), "g ( ) & {");
        ASSERT_EQUALS(true, db && f && f->function() && f->function()->tokenDef->linenr() == 9 && f->function()->token->linenr() == 16);

        f = Token::findsimplematch(tokenizer.tokens(), "g ( ) && {");
        ASSERT_EQUALS(true, db && f && f->function() && f->function()->tokenDef->linenr() == 10 && f->function()->token->linenr() == 17);

        f = Token::findsimplematch(tokenizer.tokens(), "g ( ) const {");
        ASSERT_EQUALS(true, db && f && f->function() && f->function()->tokenDef->linenr() == 11 && f->function()->token->linenr() == 18);

        f = Token::findsimplematch(tokenizer.tokens(), "g ( ) const & {");
        ASSERT_EQUALS(true, db && f && f->function() && f->function()->tokenDef->linenr() == 12 && f->function()->token->linenr() == 19);

        f = Token::findsimplematch(tokenizer.tokens(), "g ( ) const && {");
        ASSERT_EQUALS(true, db && f && f->function() && f->function()->tokenDef->linenr() == 13 && f->function()->token->linenr() == 20);

        f = Token::findsimplematch(tokenizer.tokens(), "S :: g ( ) {");
        ASSERT_EQUALS(true, db && f && f->tokAt(2)->function() && f->tokAt(2)->function()->tokenDef->linenr() == 8 && f->tokAt(2)->function()->token->linenr() == 15);

        f = Token::findsimplematch(tokenizer.tokens(), "S :: g ( ) & {");
        ASSERT_EQUALS(true, db && f && f->tokAt(2)->function() && f->tokAt(2)->function()->tokenDef->linenr() == 9 && f->tokAt(2)->function()->token->linenr() == 16);

        f = Token::findsimplematch(tokenizer.tokens(), "S :: g ( ) && {");
        ASSERT_EQUALS(true, db && f && f->tokAt(2)->function() && f->tokAt(2)->function()->tokenDef->linenr() == 10 && f->tokAt(2)->function()->token->linenr() == 17);

        f = Token::findsimplematch(tokenizer.tokens(), "S :: g ( ) const {");
        ASSERT_EQUALS(true, db && f && f->tokAt(2)->function() && f->tokAt(2)->function()->tokenDef->linenr() == 11 && f->tokAt(2)->function()->token->linenr() == 18);

        f = Token::findsimplematch(tokenizer.tokens(), "S :: g ( ) const & {");
        ASSERT_EQUALS(true, db && f && f->tokAt(2)->function() && f->tokAt(2)->function()->tokenDef->linenr() == 12 && f->tokAt(2)->function()->token->linenr() == 19);

        f = Token::findsimplematch(tokenizer.tokens(), "S :: g ( ) const && {");
        ASSERT_EQUALS(true, db && f && f->tokAt(2)->function() && f->tokAt(2)->function()->tokenDef->linenr() == 13 && f->tokAt(2)->function()->token->linenr() == 20);
    }

    void findFunction9() {
        GET_SYMBOL_DB("struct Fred {\n"
                      "    void foo(const int * p);\n"
                      "};\n"
                      "void Fred::foo(const int * const p) { }");
        ASSERT_EQUALS("", errout.str());

        const Token *f = Token::findsimplematch(tokenizer.tokens(), "foo ( const int * const p ) {");
        ASSERT_EQUALS(true, db && f && f->function() && f->function()->tokenDef->linenr() == 2);
    }

    void findFunction10() { // #7673
        GET_SYMBOL_DB("struct Fred {\n"
                      "    void foo(const int * p);\n"
                      "};\n"
                      "void Fred::foo(const int p []) { }");
        ASSERT_EQUALS("", errout.str());

        const Token *f = Token::findsimplematch(tokenizer.tokens(), "foo ( const int p [ ] ) {");
        ASSERT_EQUALS(true, db && f && f->function() && f->function()->tokenDef->linenr() == 2);
    }

    void findFunction11() {
        GET_SYMBOL_DB("class Fred : public QObject {\n"
                      "    Q_OBJECT\n"
                      "private slots:\n"
                      "    void foo();\n"
                      "};\n"
                      "void Fred::foo() { }");
        ASSERT_EQUALS("", errout.str());

        const Token *f = Token::findsimplematch(tokenizer.tokens(), "foo ( ) {");
        ASSERT_EQUALS(true, db && f && f->function() && f->function()->tokenDef->linenr() == 4);
    }

    void findFunction12() {
        GET_SYMBOL_DB("void foo(std::string a) { }\n"
                      "void foo(long long a) { }\n"
                      "void func(char* cp) {\n"
                      "    foo(0);\n"
                      "    foo(0L);\n"
                      "    foo(0.f);\n"
                      "    foo(bar());\n"
                      "    foo(cp);\n"
                      "    foo(\"\");\n"
                      "}");

        ASSERT_EQUALS("", errout.str());

        const Token *f = Token::findsimplematch(tokenizer.tokens(), "foo ( 0 ) ;");
        ASSERT_EQUALS(true, db && f && f->function() && f->function()->tokenDef->linenr() == 2);

        f = Token::findsimplematch(tokenizer.tokens(), "foo ( 0L ) ;");
        ASSERT_EQUALS(true, f && f->function() && f->function()->tokenDef->linenr() == 2);

        f = Token::findsimplematch(tokenizer.tokens(), "foo ( 0.f ) ;");
        ASSERT_EQUALS(true, f && f->function() && f->function()->tokenDef->linenr() == 2);

        f = Token::findsimplematch(tokenizer.tokens(), "foo ( bar ( ) ) ;");
        ASSERT_EQUALS(true, f && f->function() == nullptr);

        f = Token::findsimplematch(tokenizer.tokens(), "foo ( cp ) ;");
        ASSERT_EQUALS(true, f && f->function() && f->function()->tokenDef->linenr() == 1);

        f = Token::findsimplematch(tokenizer.tokens(), "foo ( \"\" ) ;");
        ASSERT_EQUALS(true, f && f->function() && f->function()->tokenDef->linenr() == 1);
    }

    void findFunction13() {
        GET_SYMBOL_DB("void foo(std::string a) { }\n"
                      "void foo(double a) { }\n"
                      "void foo(long long a) { }\n"
                      "void foo(int* a) { }\n"
                      "void foo(void* a) { }\n"
                      "void func(int i, const float f, int* ip, float* fp, char* cp) {\n"
                      "    foo(0);\n"
                      "    foo(0L);\n"
                      "    foo(0.f);\n"
                      "    foo(false);\n"
                      "    foo(bar());\n"
                      "    foo(i);\n"
                      "    foo(f);\n"
                      "    foo(&i);\n"
                      "    foo(&f);\n"
                      "    foo(ip);\n"
                      "    foo(fp);\n"
                      "    foo(cp);\n"
                      "    foo(\"\");\n"
                      "}");

        ASSERT_EQUALS("", errout.str());

        const Token *f = Token::findsimplematch(tokenizer.tokens(), "foo ( 0 ) ;");
        ASSERT_EQUALS(true, db && f && f->function() && f->function()->tokenDef->linenr() == 3);

        f = Token::findsimplematch(tokenizer.tokens(), "foo ( 0L ) ;");
        ASSERT_EQUALS(true, f && f->function() && f->function()->tokenDef->linenr() == 3);

        f = Token::findsimplematch(tokenizer.tokens(), "foo ( 0.f ) ;");
        ASSERT_EQUALS(true, f && f->function() && f->function()->tokenDef->linenr() == 2);

        f = Token::findsimplematch(tokenizer.tokens(), "foo ( false ) ;");
        ASSERT_EQUALS(true, f && f->function() && f->function()->tokenDef->linenr() == 3);

        f = Token::findsimplematch(tokenizer.tokens(), "foo ( bar ( ) ) ;");
        ASSERT_EQUALS(true, f && f->function() == nullptr);

        f = Token::findsimplematch(tokenizer.tokens(), "foo ( i ) ;");
        ASSERT_EQUALS(true, f && f->function() && f->function()->tokenDef->linenr() == 3);

        f = Token::findsimplematch(tokenizer.tokens(), "foo ( f ) ;");
        ASSERT_EQUALS(true, f && f->function() && f->function()->tokenDef->linenr() == 2);

        f = Token::findsimplematch(tokenizer.tokens(), "foo ( & i ) ;");
        ASSERT_EQUALS(true, f && f->function() && f->function()->tokenDef->linenr() == 4);

        f = Token::findsimplematch(tokenizer.tokens(), "foo ( & f ) ;");
        ASSERT_EQUALS(true, f && f->function() == nullptr);

        f = Token::findsimplematch(tokenizer.tokens(), "foo ( ip ) ;");
        ASSERT_EQUALS(true, f && f->function() && f->function()->tokenDef->linenr() == 4);

        f = Token::findsimplematch(tokenizer.tokens(), "foo ( fp ) ;");
        ASSERT_EQUALS(true, f && f->function() && f->function()->tokenDef->linenr() == 5);

        f = Token::findsimplematch(tokenizer.tokens(), "foo ( cp ) ;");
        ASSERT_EQUALS(true, f && f->function() && f->function()->tokenDef->linenr() == 5);

        f = Token::findsimplematch(tokenizer.tokens(), "foo ( \"\" ) ;");
        ASSERT_EQUALS(true, f && f->function() && f->function()->tokenDef->linenr() == 1);
    }

    void findFunction14() {
        GET_SYMBOL_DB("void foo(int* a) { }\n"
                      "void foo(const int* a) { }\n"
                      "void foo(void* a) { }\n"
                      "void foo(const float a) { }\n"
                      "void foo(bool a) { }\n"
                      "void foo2(Foo* a) { }\n"
                      "void foo2(Foo a) { }\n"
                      "void func(int* ip, const int* cip, const char* ccp, char* cp, float f, bool b) {\n"
                      "    foo(ip);\n"
                      "    foo(cip);\n"
                      "    foo(cp);\n"
                      "    foo(ccp);\n"
                      "    foo(f);\n"
                      "    foo(b);\n"
                      "    foo2(0);\n"
                      "    foo2(nullptr);\n"
                      "    foo2(NULL);\n"
                      "}");

        ASSERT_EQUALS("", errout.str());

        const Token *f = Token::findsimplematch(tokenizer.tokens(), "foo ( ip ) ;");
        ASSERT_EQUALS(true, db && f && f->function() && f->function()->tokenDef->linenr() == 1);

        f = Token::findsimplematch(tokenizer.tokens(), "foo ( cip ) ;");
        ASSERT_EQUALS(true, f && f->function() && f->function()->tokenDef->linenr() == 2);

        f = Token::findsimplematch(tokenizer.tokens(), "foo ( cp ) ;");
        ASSERT_EQUALS(true, f && f->function() && f->function()->tokenDef->linenr() == 3);

        f = Token::findsimplematch(tokenizer.tokens(), "foo ( ccp ) ;");
        ASSERT_EQUALS(true, f && f->function() && f->function()->tokenDef->linenr() == 5);

        f = Token::findsimplematch(tokenizer.tokens(), "foo ( f ) ;");
        ASSERT_EQUALS(true, f && f->function() && f->function()->tokenDef->linenr() == 4);

        f = Token::findsimplematch(tokenizer.tokens(), "foo ( b ) ;");
        ASSERT_EQUALS(true, f && f->function() && f->function()->tokenDef->linenr() == 5);

        f = Token::findsimplematch(tokenizer.tokens(), "foo2 ( 0 ) ;");
        ASSERT_EQUALS(true, f && f->function() && f->function()->tokenDef->linenr() == 6);

        f = Token::findsimplematch(tokenizer.tokens(), "foo2 ( nullptr ) ;");
        ASSERT_EQUALS(true, f && f->function() && f->function()->tokenDef->linenr() == 6);

        f = Token::findsimplematch(tokenizer.tokens(), "foo2 ( NULL ) ;");
        ASSERT_EQUALS(true, f && f->function() && f->function()->tokenDef->linenr() == 6);
    }

    void findFunction15() {
        GET_SYMBOL_DB("void foo1(int, char* a) { }\n"
                      "void foo1(int, char a) { }\n"
                      "void foo1(int, wchar_t a) { }\n"
                      "void foo1(int, char16_t a) { }\n"
                      "void foo2(int, float a) { }\n"
                      "void foo2(int, wchar_t a) { }\n"
                      "void foo3(int, float a) { }\n"
                      "void foo3(int, char a) { }\n"
                      "void func() {\n"
                      "    foo1(1, 'c');\n"
                      "    foo1(2, L'c');\n"
                      "    foo1(3, u'c');\n"
                      "    foo2(4, 'c');\n"
                      "    foo2(5, L'c');\n"
                      "    foo3(6, 'c');\n"
                      "    foo3(7, L'c');\n"
                      "}");

        ASSERT_EQUALS("", errout.str());

        const Token *f = Token::findsimplematch(tokenizer.tokens(), "foo1 ( 1");
        ASSERT_EQUALS(true, db && f && f->function() && f->function()->tokenDef->linenr() == 2);

        f = Token::findsimplematch(tokenizer.tokens(), "foo1 ( 2");
        ASSERT_EQUALS(true, db && f && f->function() && f->function()->tokenDef->linenr() == 3);

        f = Token::findsimplematch(tokenizer.tokens(), "foo1 ( 3");
        ASSERT_EQUALS(true, db && f && f->function() && f->function()->tokenDef->linenr() == 4);

        f = Token::findsimplematch(tokenizer.tokens(), "foo2 ( 4");
        ASSERT_EQUALS(true, db && f && f->function() && f->function()->tokenDef->linenr() == 6);

        f = Token::findsimplematch(tokenizer.tokens(), "foo2 ( 5");
        ASSERT_EQUALS(true, db && f && f->function() && f->function()->tokenDef->linenr() == 6);

        f = Token::findsimplematch(tokenizer.tokens(), "foo3 ( 6");
        ASSERT_EQUALS(true, db && f && f->function() && f->function()->tokenDef->linenr() == 8);

        // Error: ambiguous function call
        //f = Token::findsimplematch(tokenizer.tokens(), "foo3 ( 7");
        //ASSERT_EQUALS(true, db && f && f->function() && f->function()->tokenDef->linenr() == 8);
    }

    void findFunction16() {
        GET_SYMBOL_DB("struct C { int i; static int si; float f; int* ip; float* fp};\n"
                      "void foo(float a) { }\n"
                      "void foo(int a) { }\n"
                      "void foo(int* a) { }\n"
                      "void func(C c, C* cp) {\n"
                      "    foo(c.i);\n"
                      "    foo(cp->i);\n"
                      "    foo(c.f);\n"
                      "    foo(c.si);\n"
                      "    foo(C::si);\n"
                      "    foo(c.ip);\n"
                      "    foo(c.fp);\n"
                      "}");

        ASSERT_EQUALS("", errout.str());

        const Token *f = Token::findsimplematch(tokenizer.tokens(), "foo ( c . i ) ;");
        ASSERT_EQUALS(true, db && f && f->function() && f->function()->tokenDef->linenr() == 3);

        f = Token::findsimplematch(tokenizer.tokens(), "foo ( cp . i ) ;");
        ASSERT_EQUALS(true, f && f->function() && f->function()->tokenDef->linenr() == 3);

        f = Token::findsimplematch(tokenizer.tokens(), "foo ( c . f ) ;");
        ASSERT_EQUALS(true, f && f->function() && f->function()->tokenDef->linenr() == 2);

        f = Token::findsimplematch(tokenizer.tokens(), "foo ( c . si ) ;");
        ASSERT_EQUALS(true, f && f->function() && f->function()->tokenDef->linenr() == 3);

        f = Token::findsimplematch(tokenizer.tokens(), "foo ( C :: si ) ;");
        ASSERT_EQUALS(true, f && f->function() && f->function()->tokenDef->linenr() == 3);

        f = Token::findsimplematch(tokenizer.tokens(), "foo ( c . ip ) ;");
        ASSERT_EQUALS(true, f && f->function() && f->function()->tokenDef->linenr() == 4);

        f = Token::findsimplematch(tokenizer.tokens(), "foo ( c . fp ) ;");
        ASSERT_EQUALS(true, f && f->function() == nullptr);
    }

    void findFunction17() {
        GET_SYMBOL_DB("void foo(int a) { }\n"
                      "void foo(float a) { }\n"
                      "void foo(void* a) { }\n"
                      "void foo(bool a) { }\n"
                      "void func(int i, float f, bool b) {\n"
                      "    foo(i + i);\n"
                      "    foo(f + f);\n"
                      "    foo(!b);\n"
                      "    foo(i > 0);\n"
                      "    foo(f + i);\n"
                      "}");

        ASSERT_EQUALS("", errout.str());

        const Token *f = Token::findsimplematch(tokenizer.tokens(), "foo ( i + i ) ;");
        ASSERT_EQUALS(true, db && f && f->function() && f->function()->tokenDef->linenr() == 1);

        f = Token::findsimplematch(tokenizer.tokens(), "foo ( f + f ) ;");
        ASSERT_EQUALS(true, f && f->function() && f->function()->tokenDef->linenr() == 2);

        f = Token::findsimplematch(tokenizer.tokens(), "foo ( ! b ) ;");
        ASSERT_EQUALS(true, f && f->function() && f->function()->tokenDef->linenr() == 4);

        f = Token::findsimplematch(tokenizer.tokens(), "foo ( i > 0 ) ;");
        ASSERT_EQUALS(true, f && f->function() && f->function()->tokenDef->linenr() == 4);

        f = Token::findsimplematch(tokenizer.tokens(), "foo ( f + i ) ;");
        ASSERT_EQUALS(true, f && f->function() && f->function()->tokenDef->linenr() == 2);
    }

    void findFunction18() {
        GET_SYMBOL_DB("class Fred {\n"
                      "    void f(int i) { }\n"
                      "    void f(float f) const { }\n"
                      "    void a() { f(1); }\n"
                      "    void b() { f(1.f); }\n"
                      "};");

        ASSERT_EQUALS("", errout.str());

        const Token *f = Token::findsimplematch(tokenizer.tokens(), "f ( 1 ) ;");
        ASSERT_EQUALS(true, db && f && f->function() && f->function()->tokenDef->linenr() == 2);

        f = Token::findsimplematch(tokenizer.tokens(), "f ( 1.f ) ;");
        ASSERT_EQUALS(true, f && f->function() && f->function()->tokenDef->linenr() == 3);
    }

    void findFunction19() {
        GET_SYMBOL_DB("class Fred {\n"
                      "    enum E1 { e1 };\n"
                      "    enum class E2 : unsigned short { e2 };\n"
                      "    bool               get(bool x) { return x; }\n"
                      "    char               get(char x) { return x; }\n"
                      "    short              get(short x) { return x; }\n"
                      "    int                get(int x) { return x; }\n"
                      "    long               get(long x) { return x; }\n"
                      "    long long          get(long long x) { return x; }\n"
                      "    unsigned char      get(unsigned char x) { return x; }\n"
                      "    signed char        get(signed char x) { return x; }\n"
                      "    unsigned short     get(unsigned short x) { return x; }\n"
                      "    unsigned int       get(unsigned int x) { return x; }\n"
                      "    unsigned long      get(unsigned long x) { return x; }\n"
                      "    unsigned long long get(unsigned long long x) { return x; }\n"
                      "    E1                 get(E1 x) { return x; }\n"
                      "    E2                 get(E2 x) { return x; }\n"
                      "    void foo() {\n"
                      "        bool               v1  = true;   v1  = get(get(v1));\n"
                      "        char               v2  = '1';    v2  = get(get(v2));\n"
                      "        short              v3  = 1;      v3  = get(get(v3));\n"
                      "        int                v4  = 1;      v4  = get(get(v4));\n"
                      "        long               v5  = 1;      v5  = get(get(v5));\n"
                      "        long long          v6  = 1;      v6  = get(get(v6));\n"
                      "        unsigned char      v7  = '1';    v7  = get(get(v7));\n"
                      "        signed char        v8  = '1';    v8  = get(get(v8));\n"
                      "        unsigned short     v9  = 1;      v9  = get(get(v9));\n"
                      "        unsigned int       v10 = 1;      v10 = get(get(v10));\n"
                      "        unsigned long      v11 = 1;      v11 = get(get(v11));\n"
                      "        unsigned long long v12 = 1;      v12 = get(get(v12));\n"
                      "        E1                 v13 = e1;     v13 = get(get(v13));\n"
                      "        E2                 v14 = E2::e2; v14 = get(get(v14));\n"
                      "    }\n"
                      "};");

        ASSERT_EQUALS("", errout.str());
        ASSERT(db);

        const Token *f = Token::findsimplematch(tokenizer.tokens(), "get ( get ( v1 ) ) ;");
        ASSERT(f);
        ASSERT(f->function());
        ASSERT_EQUALS(4, f->function()->tokenDef->linenr());

        f = Token::findsimplematch(tokenizer.tokens(), "get ( get ( v2 ) ) ;");
        ASSERT(f);
        ASSERT(f->function());
        ASSERT_EQUALS(5, f->function()->tokenDef->linenr());

        f = Token::findsimplematch(tokenizer.tokens(), "get ( get ( v3 ) ) ;");
        ASSERT(f);
        ASSERT(f->function());
        ASSERT_EQUALS(6, f->function()->tokenDef->linenr());

        f = Token::findsimplematch(tokenizer.tokens(), "get ( get ( v4 ) ) ;");
        ASSERT(f);
        ASSERT(f->function());
        ASSERT_EQUALS(7, f->function()->tokenDef->linenr());

        f = Token::findsimplematch(tokenizer.tokens(), "get ( get ( v5 ) ) ;");
        ASSERT(f);
        ASSERT(f->function());
        ASSERT_EQUALS(8, f->function()->tokenDef->linenr());

        f = Token::findsimplematch(tokenizer.tokens(), "get ( get ( v6 ) ) ;");
        ASSERT(f);
        ASSERT(f->function());
        ASSERT_EQUALS(9, f->function()->tokenDef->linenr());

        f = Token::findsimplematch(tokenizer.tokens(), "get ( get ( v7 ) ) ;");
        ASSERT(f);
        ASSERT(f->function());
        if (std::numeric_limits<char>::is_signed) {
            ASSERT_EQUALS(10, f->function()->tokenDef->linenr());
        } else {
            ASSERT_EQUALS(5, f->function()->tokenDef->linenr());
        }

        f = Token::findsimplematch(tokenizer.tokens(), "get ( get ( v8 ) ) ;");
        ASSERT(f);
        ASSERT(f->function());
        if (std::numeric_limits<char>::is_signed) {
            ASSERT_EQUALS(5, f->function()->tokenDef->linenr());
        } else {
            ASSERT_EQUALS(11, f->function()->tokenDef->linenr());
        }

        f = Token::findsimplematch(tokenizer.tokens(), "get ( get ( v9 ) ) ;");
        ASSERT(f);
        ASSERT(f->function());
        ASSERT_EQUALS(12, f->function()->tokenDef->linenr());

        f = Token::findsimplematch(tokenizer.tokens(), "get ( get ( v10 ) ) ;");
        ASSERT(f);
        ASSERT(f->function());
        ASSERT_EQUALS(13, f->function()->tokenDef->linenr());

        f = Token::findsimplematch(tokenizer.tokens(), "get ( get ( v11 ) ) ;");
        ASSERT(f);
        ASSERT(f->function());
        ASSERT_EQUALS(14, f->function()->tokenDef->linenr());

        f = Token::findsimplematch(tokenizer.tokens(), "get ( get ( v12 ) ) ;");
        ASSERT(f);
        ASSERT(f->function());
        ASSERT_EQUALS(15, f->function()->tokenDef->linenr());

        f = Token::findsimplematch(tokenizer.tokens(), "get ( get ( v13 ) ) ;");
        ASSERT(f);
        ASSERT(f->function());
        ASSERT_EQUALS(16, f->function()->tokenDef->linenr());

        f = Token::findsimplematch(tokenizer.tokens(), "get ( get ( v14 ) ) ;");
        ASSERT(f);
        ASSERT(f->function());
        ASSERT_EQUALS(17, f->function()->tokenDef->linenr());
    }

    void findFunction20() { // # 8280
        GET_SYMBOL_DB("class Foo {\n"
                      "public:\n"
                      "    Foo() : _x(0), _y(0) {}\n"
                      "    Foo(const Foo& f) {\n"
                      "        copy(&f);\n"
                      "    }\n"
                      "    void copy(const Foo* f) {\n"
                      "        _x=f->_x;\n"
                      "        copy(*f);\n"
                      "    }\n"
                      "private:\n"
                      "    void copy(const Foo& f) {\n"
                      "        _y=f._y;\n"
                      "    }\n"
                      "    int _x;\n"
                      "    int _y;\n"
                      "};");

        ASSERT_EQUALS("", errout.str());

        const Token *f = Token::findsimplematch(tokenizer.tokens(), "copy ( & f ) ;");
        ASSERT_EQUALS(true, db && f && f->function() && f->function()->tokenDef->linenr() == 7);

        f = Token::findsimplematch(tokenizer.tokens(), "copy ( * f ) ;");
        ASSERT_EQUALS(true, db && f && f->function() && f->function()->tokenDef->linenr() == 12);
    }

    void findFunction21() { // # 8558
        GET_SYMBOL_DB("struct foo {\n"
                      "    int GetThing( ) const { return m_thing; }\n"
                      "    int* GetThing( ) { return &m_thing; }\n"
                      "};\n"
                      "\n"
                      "void f(foo *myFoo) {\n"
                      "    int* myThing = myFoo->GetThing();\n"
                      "}");

        ASSERT(db != nullptr);

        const Token *tok1 = Token::findsimplematch(tokenizer.tokens(), "myFoo . GetThing ( ) ;");

        const Function *f = tok1 && tok1->tokAt(2) ? tok1->tokAt(2)->function() : nullptr;
        ASSERT(f != nullptr);
        ASSERT_EQUALS(true, f && !f->isConst());
    }

    void findFunction22() { // # 8558
        GET_SYMBOL_DB("struct foo {\n"
                      "    int GetThing( ) const { return m_thing; }\n"
                      "    int* GetThing( ) { return &m_thing; }\n"
                      "};\n"
                      "\n"
                      "void f(const foo *myFoo) {\n"
                      "    int* myThing = myFoo->GetThing();\n"
                      "}");

        ASSERT(db != nullptr);

        const Token *tok1 = Token::findsimplematch(tokenizer.tokens(), ". GetThing ( ) ;")->next();

        const Function *f = tok1 ? tok1->function() : nullptr;
        ASSERT(f != nullptr);
        ASSERT_EQUALS(true, f && f->isConst());
    }

    void findFunction23() { // # 8558
        GET_SYMBOL_DB("struct foo {\n"
                      "    int GetThing( ) const { return m_thing; }\n"
                      "    int* GetThing( ) { return &m_thing; }\n"
                      "};\n"
                      "\n"
                      "void f(foo *myFoo) {\n"
                      "    int* myThing = ((const foo *)myFoo)->GetThing();\n"
                      "}");

        ASSERT(db != nullptr);

        const Token *tok1 = Token::findsimplematch(tokenizer.tokens(), ". GetThing ( ) ;")->next();

        const Function *f = tok1 ? tok1->function() : nullptr;
        ASSERT(f != nullptr);
        ASSERT_EQUALS(true, f && f->isConst());
    }

    void findFunction24() { // smart pointers
        GET_SYMBOL_DB("struct foo {\n"
                      "  void dostuff();\n"
                      "}\n"
                      "\n"
                      "void f(std::shared_ptr<foo> p) {\n"
                      "  p->dostuff();\n"
                      "}");
        ASSERT(db != nullptr);
        const Token *tok1 = Token::findsimplematch(tokenizer.tokens(), ". dostuff ( ) ;")->next();
        ASSERT(tok1->function());
    }

    void findFunction25() { // std::vector<std::shared_ptr<Fred>>
        GET_SYMBOL_DB("struct foo {\n"
                      "  void dostuff();\n"
                      "}\n"
                      "\n"
                      "void f1(std::vector<std::shared_ptr<foo>> v)\n"
                      "{\n"
                      "    for (auto p : v)\n"
                      "    {\n"
                      "        p->dostuff();\n"
                      "    }\n"
                      "}");
        ASSERT(db != nullptr);
        const Token *tok1 = Token::findsimplematch(tokenizer.tokens(), ". dostuff ( ) ;")->next();
        ASSERT(tok1->function());
    }

    void findFunction26() {
        GET_SYMBOL_DB("void dostuff(const int *p) {}\n"
                      "void dostuff(float) {}\n"
                      "void f(int *p) {\n"
                      "  dostuff(p);\n"
                      "}");
        ASSERT(db != nullptr);
        const Token *dostuff1 = Token::findsimplematch(tokenizer.tokens(), "dostuff ( p ) ;");
        ASSERT(dostuff1->function());
        ASSERT(dostuff1->function() && dostuff1->function()->token);
        ASSERT(dostuff1->function() && dostuff1->function()->token && dostuff1->function()->token->linenr() == 1);
    }

    void findFunction27() {
        GET_SYMBOL_DB("namespace { void a(int); }\n"
                      "void f() { a(9); }");
        const Token *a = Token::findsimplematch(tokenizer.tokens(), "a ( 9 )");
        ASSERT(a);
        ASSERT(a->function());
    }

    void findFunction28() {
        GET_SYMBOL_DB("namespace { void a(int); }\n"
                      "struct S {\n"
                      "  void foo() { a(7); }\n"
                      "  void a(int);\n"
                      "};");
        const Token *a = Token::findsimplematch(tokenizer.tokens(), "a ( 7 )");
        ASSERT(a);
        ASSERT(a->function());
        ASSERT(a->function()->token);
        ASSERT_EQUALS(4, a->function()->token->linenr());
    }

    void findFunction29() {
        GET_SYMBOL_DB("struct A {\n"
                      "    int foo() const;\n"
                      "};\n"
                      "\n"
                      "struct B {\n"
                      "    A a;\n"
                      "};\n"
                      "\n"
                      "typedef std::shared_ptr<B> BPtr;\n"
                      "\n"
                      "void bar(BPtr b) {\n"
                      "    int x = b->a.foo();\n"
                      "}");
        const Token *foo = Token::findsimplematch(tokenizer.tokens(), "foo ( ) ;");
        ASSERT(foo);
        ASSERT(foo->function());
        ASSERT(foo->function()->token);
        ASSERT_EQUALS(2, foo->function()->token->linenr());
    }

    void findFunction30() {
        GET_SYMBOL_DB("struct A;\n"
                      "void foo(std::shared_ptr<A> ptr) {\n"
                      "    int x = ptr->bar();\n"
                      "}");
        const Token *bar = Token::findsimplematch(tokenizer.tokens(), "bar ( ) ;");
        ASSERT(bar);
        ASSERT(!bar->function());
    }

    void findFunction31() {
        GET_SYMBOL_DB("void foo(bool);\n"
                      "void foo(std::string s);\n"
                      "void bar() { foo(\"123\"); }");
        const Token *foo = Token::findsimplematch(tokenizer.tokens(), "foo ( \"123\" ) ;");
        ASSERT(foo);
        ASSERT(foo->function());
        ASSERT(foo->function()->tokenDef);
        ASSERT_EQUALS(1, foo->function()->tokenDef->linenr());
    }

    void findFunction32() {
        GET_SYMBOL_DB_C("void foo(char *p);\n"
                        "void bar() { foo(\"123\"); }");
        (void)db;
        const Token *foo = Token::findsimplematch(tokenizer.tokens(), "foo ( \"123\" ) ;");
        ASSERT(foo);
        ASSERT(foo->function());
        ASSERT(foo->function()->tokenDef);
        ASSERT_EQUALS(1, foo->function()->tokenDef->linenr());
    }

    void findFunction33() {
        {
            GET_SYMBOL_DB("class Base {\n"
                          "    int i{};\n"
                          "public:\n"
                          "    void foo(...) const { bar(); }\n"
                          "    int bar() const { return i; }\n"
                          "};\n"
                          "class Derived : public Base {\n"
                          "public:\n"
                          "    void doIt() const {\n"
                          "        foo();\n"
                          "    }\n"
                          "};");
            (void)db;
            const Token *foo = Token::findsimplematch(tokenizer.tokens(), "foo ( ) ;");
            ASSERT(foo);
            ASSERT(foo->function());
            ASSERT(foo->function()->tokenDef);
            ASSERT_EQUALS(4, foo->function()->tokenDef->linenr());
        }
        {
            GET_SYMBOL_DB("class Base {\n"
                          "    int i{};\n"
                          "public:\n"
                          "    void foo(...) const { bar(); }\n"
                          "    int bar() const { return i; }\n"
                          "};\n"
                          "class Derived : public Base {\n"
                          "public:\n"
                          "    void doIt() const {\n"
                          "        foo(1);\n"
                          "    }\n"
                          "};");
            (void)db;
            const Token *foo = Token::findsimplematch(tokenizer.tokens(), "foo ( 1 ) ;");
            ASSERT(foo);
            ASSERT(foo->function());
            ASSERT(foo->function()->tokenDef);
            ASSERT_EQUALS(4, foo->function()->tokenDef->linenr());
        }
        {
            GET_SYMBOL_DB("class Base {\n"
                          "    int i{};\n"
                          "public:\n"
                          "    void foo(...) const { bar(); }\n"
                          "    int bar() const { return i; }\n"
                          "};\n"
                          "class Derived : public Base {\n"
                          "public:\n"
                          "    void doIt() const {\n"
                          "        foo(1,2);\n"
                          "    }\n"
                          "};");
            (void)db;
            const Token *foo = Token::findsimplematch(tokenizer.tokens(), "foo ( 1 , 2 ) ;");
            ASSERT(foo);
            ASSERT(foo->function());
            ASSERT(foo->function()->tokenDef);
            ASSERT_EQUALS(4, foo->function()->tokenDef->linenr());
        }
        {
            GET_SYMBOL_DB("class Base {\n"
                          "    int i{};\n"
                          "public:\n"
                          "    void foo(int, ...) const { bar(); }\n"
                          "    int bar() const { return i; }\n"
                          "};\n"
                          "class Derived : public Base {\n"
                          "public:\n"
                          "    void doIt() const {\n"
                          "        foo(1);\n"
                          "    }\n"
                          "};");
            (void)db;
            const Token *foo = Token::findsimplematch(tokenizer.tokens(), "foo ( 1 ) ;");
            ASSERT(foo);
            ASSERT(foo->function());
            ASSERT(foo->function()->tokenDef);
            ASSERT_EQUALS(4, foo->function()->tokenDef->linenr());
        }
        {
            GET_SYMBOL_DB("class Base {\n"
                          "    int i{};\n"
                          "public:\n"
                          "    void foo(int,...) const { bar(); }\n"
                          "    int bar() const { return i; }\n"
                          "};\n"
                          "class Derived : public Base {\n"
                          "public:\n"
                          "    void doIt() const {\n"
                          "        foo(1,2);\n"
                          "    }\n"
                          "};");
            (void)db;
            const Token *foo = Token::findsimplematch(tokenizer.tokens(), "foo ( 1 , 2 ) ;");
            ASSERT(foo);
            ASSERT(foo->function());
            ASSERT(foo->function()->tokenDef);
            ASSERT_EQUALS(4, foo->function()->tokenDef->linenr());
        }
        {
            GET_SYMBOL_DB("class Base {\n"
                          "    int i{};\n"
                          "public:\n"
                          "    void foo(int,...) const { bar(); }\n"
                          "    int bar() const { return i; }\n"
                          "};\n"
                          "class Derived : public Base {\n"
                          "public:\n"
                          "    void doIt() const {\n"
                          "        foo(1, 2, 3);\n"
                          "    }\n"
                          "};");
            (void)db;
            const Token *foo = Token::findsimplematch(tokenizer.tokens(), "foo ( 1 , 2 , 3 ) ;");
            ASSERT(foo);
            ASSERT(foo->function());
            ASSERT(foo->function()->tokenDef);
            ASSERT_EQUALS(4, foo->function()->tokenDef->linenr());
        }
    }

    void findFunction34() {
        GET_SYMBOL_DB("namespace cppcheck {\n"
                      "    class Platform {\n"
                      "    public:\n"
                      "        enum PlatformType { Unspecified };\n"
                      "    };\n"
                      "}\n"
                      "class ImportProject {\n"
                      "    void selectOneVsConfig(cppcheck::Platform::PlatformType);\n"
                      "};\n"
                      "class Settings : public cppcheck::Platform { };\n"
                      "void ImportProject::selectOneVsConfig(Settings::PlatformType) { }");
        (void)db;
        const Token *foo = Token::findsimplematch(tokenizer.tokens(), "selectOneVsConfig ( Settings :: PlatformType ) { }");
        ASSERT(foo);
        ASSERT(foo->function());
        ASSERT(foo->function()->tokenDef);
        ASSERT_EQUALS(8, foo->function()->tokenDef->linenr());
    }

    void findFunction35() {
        GET_SYMBOL_DB("namespace clangimport {\n"
                      "    class AstNode {\n"
                      "    public:\n"
                      "        AstNode();\n"
                      "        void createTokens();\n"
                      "    };\n"
                      "}\n"
                      "::clangimport::AstNode::AstNode() { }\n"
                      "void ::clangimport::AstNode::createTokens() { }");
        (void)db;
        const Token *foo = Token::findsimplematch(tokenizer.tokens(), "AstNode ( ) { }");
        ASSERT(foo);
        ASSERT(foo->function());
        ASSERT(foo->function()->tokenDef);
        ASSERT_EQUALS(4, foo->function()->tokenDef->linenr());
        foo = Token::findsimplematch(tokenizer.tokens(), "createTokens ( ) { }");
        ASSERT(foo);
        ASSERT(foo->function());
        ASSERT(foo->function()->tokenDef);
        ASSERT_EQUALS(5, foo->function()->tokenDef->linenr());
    }

    void findFunction36() { // #10122
        GET_SYMBOL_DB("namespace external {\n"
                      "    enum class T { };\n"
                      "}\n"
                      "namespace ns {\n"
                      "    class A {\n"
                      "    public:\n"
                      "        void f(external::T);\n"
                      "    };\n"
                      "}\n"
                      "namespace ns {\n"
                      "    void A::f(external::T link_type) { }\n"
                      "}");
        ASSERT_EQUALS("", errout.str());
        const Token *functok = Token::findsimplematch(tokenizer.tokens(), "f ( external :: T link_type )");
        ASSERT(functok);
        ASSERT(functok->function());
        ASSERT(functok->function()->name() == "f");
        ASSERT_EQUALS(7, functok->function()->tokenDef->linenr());
    }

    void findFunction37() { // #10124
        GET_SYMBOL_DB("namespace ns {\n"
                      "    class V { };\n"
                      "}\n"
                      "class A {\n"
                      "public:\n"
                      "    void f(const ns::V&);\n"
                      "};\n"
                      "using ::ns::V;\n"
                      "void A::f(const V&) { }");
        ASSERT_EQUALS("", errout.str());
        const Token *functok = Token::findsimplematch(tokenizer.tokens(), "f ( const :: ns :: V & )");
        ASSERT(functok);
        ASSERT(functok->function());
        ASSERT(functok->function()->name() == "f");
        ASSERT_EQUALS(6, functok->function()->tokenDef->linenr());
    }

    void findFunction38() { // #10125
        GET_SYMBOL_DB("namespace ns {\n"
                      "    class V { };\n"
                      "    using Var = V;\n"
                      "}\n"
                      "class A {\n"
                      "    void f(const ns::Var&);\n"
                      "};\n"
                      "using ::ns::Var;\n"
                      "void A::f(const Var&) {}");
        ASSERT_EQUALS("", errout.str());
        const Token *functok = Token::findsimplematch(tokenizer.tokens(), "f ( const :: ns :: V & )");
        ASSERT(functok);
        ASSERT(functok->function());
        ASSERT(functok->function()->name() == "f");
        ASSERT_EQUALS(6, functok->function()->tokenDef->linenr());
    }

    void findFunction39() { // #10127
        GET_SYMBOL_DB("namespace external {\n"
                      "    class V {\n"
                      "    public:\n"
                      "        using I = int;\n"
                      "    };\n"
                      "}\n"
                      "class A {\n"
                      "    void f(external::V::I);\n"
                      "};\n"
                      "using ::external::V;\n"
                      "void A::f(V::I) {}");
        ASSERT_EQUALS("", errout.str());
        const Token *functok = Token::findsimplematch(tokenizer.tokens(), "f ( int )");
        ASSERT(functok);
        ASSERT(functok->function());
        ASSERT(functok->function()->name() == "f");
        ASSERT_EQUALS(8, functok->function()->tokenDef->linenr());
    }

    void findFunction40() { // #10135
        GET_SYMBOL_DB("class E : public std::exception {\n"
                      "public:\n"
                      "    const char* what() const noexcept override;\n"
                      "};\n"
                      "const char* E::what() const noexcept {\n"
                      "    return nullptr;\n"
                      "}");
        ASSERT_EQUALS("", errout.str());
        const Token *functok = Token::findsimplematch(tokenizer.tokens(), "what ( ) const noexcept {");
        ASSERT(functok);
        ASSERT(functok->function());
        ASSERT(functok->function()->name() == "what");
        ASSERT_EQUALS(3, functok->function()->tokenDef->linenr());
    }

    void findFunction41() { // #10202
        {
            GET_SYMBOL_DB("struct A {};\n"
                          "const int* g(const A&);\n"
                          "int* g(A&);\n"
                          "void f(A& x) {\n"
                          "    int* y = g(x);\n"
                          "    *y = 0;\n"
                          "}\n");
            ASSERT_EQUALS("", errout.str());
            const Token *functok = Token::findsimplematch(tokenizer.tokens(), "g ( x )");
            ASSERT(functok);
            ASSERT(functok->function());
            ASSERT(functok->function()->name() == "g");
            ASSERT_EQUALS(3, functok->function()->tokenDef->linenr());
        }
        {
            GET_SYMBOL_DB("struct A {};\n"
                          "const int* g(const A&);\n"
                          "int* g(A&);\n"
                          "void f(const A& x) {\n"
                          "    int* y = g(x);\n"
                          "    *y = 0;\n"
                          "}\n");
            ASSERT_EQUALS("", errout.str());
            const Token *functok = Token::findsimplematch(tokenizer.tokens(), "g ( x )");
            ASSERT(functok);
            ASSERT(functok->function());
            ASSERT(functok->function()->name() == "g");
            ASSERT_EQUALS(2, functok->function()->tokenDef->linenr());
        }
    }

    void findFunction42() {
        GET_SYMBOL_DB("void a(const std::string &, const std::string &);\n"
                      "void a(long, long);\n"
                      "void b() { a(true, false); }\n");
        ASSERT_EQUALS("", errout.str());
        const Token *functok = Token::findsimplematch(tokenizer.tokens(), "a ( true , false )");
        ASSERT(functok);
        ASSERT(functok->function());
        ASSERT(functok->function()->name() == "a");
        ASSERT_EQUALS(2, functok->function()->tokenDef->linenr());
    }

    void findFunction43() { // #10087
        {
            GET_SYMBOL_DB("struct A {};\n"
                          "const A* g(const std::string&);\n"
                          "const A& g(std::vector<A>::size_type i);\n"
                          "const A& f(std::vector<A>::size_type i) { return g(i); }\n");
            ASSERT_EQUALS("", errout.str());
            const Token *functok = Token::findsimplematch(tokenizer.tokens(), "g ( i )");
            ASSERT(functok);
            ASSERT(functok->function());
            ASSERT(functok->function()->name() == "g");
            ASSERT_EQUALS(3, functok->function()->tokenDef->linenr());
        }
        {
            GET_SYMBOL_DB("struct A {};\n"
                          "const A& g(std::vector<A>::size_type i);\n"
                          "const A* g(const std::string&);\n"
                          "const A& f(std::vector<A>::size_type i) { return g(i); }\n");
            ASSERT_EQUALS("", errout.str());
            const Token *functok = Token::findsimplematch(tokenizer.tokens(), "g ( i )");
            ASSERT(functok);
            ASSERT(functok->function());
            ASSERT(functok->function()->name() == "g");
            ASSERT_EQUALS(2, functok->function()->tokenDef->linenr());
        }
    }


    void findFunctionContainer() {
        {
            GET_SYMBOL_DB("void dostuff(std::vector<int> v);\n"
                          "void f(std::vector<int> v) {\n"
                          "  dostuff(v);\n"
                          "}");
            (void)db;
            const Token *dostuff = Token::findsimplematch(tokenizer.tokens(), "dostuff ( v ) ;");
            ASSERT(dostuff->function());
            ASSERT(dostuff->function() && dostuff->function()->tokenDef);
            ASSERT(dostuff->function() && dostuff->function()->tokenDef && dostuff->function()->tokenDef->linenr() == 1);
        }
        {
            GET_SYMBOL_DB("void dostuff(std::vector<int> v);\n"
                          "void dostuff(int *i);\n"
                          "void f(std::vector<char> v) {\n"
                          "  dostuff(v);\n"
                          "}");
            (void)db;
            const Token *dostuff = Token::findsimplematch(tokenizer.tokens(), "dostuff ( v ) ;");
            ASSERT(!dostuff->function());
        }
    }

    void findFunctionExternC() {
        GET_SYMBOL_DB("extern \"C\" { void foo(int); }\n"
                      "void bar() {\n"
                      "    foo(42);\n"
                      "}");
        const Token *a = Token::findsimplematch(tokenizer.tokens(), "foo ( 42 )");
        ASSERT(a);
        ASSERT(a->function());
    }

    void findFunctionGlobalScope() {
        GET_SYMBOL_DB("struct S {\n"
                      "    void foo();\n"
                      "    int x;\n"
                      "};\n"
                      "\n"
                      "int bar(int x);\n"
                      "\n"
                      "void S::foo() {\n"
                      "    x = ::bar(x);\n"
                      "}");
        const Token *bar = Token::findsimplematch(tokenizer.tokens(), "bar ( x )");
        ASSERT(bar);
        ASSERT(bar->function());
    }

    void overloadedFunction1() {
        GET_SYMBOL_DB("struct S {\n"
                      "    int operator()(int);\n"
                      "};\n"
                      "\n"
                      "void foo(S x) {\n"
                      "    x(123);\n"
                      "}");
        const Token *tok = Token::findsimplematch(tokenizer.tokens(), "x . operator() ( 123 )");
        ASSERT(tok);
        ASSERT(tok->tokAt(2)->function());
    }

    void valueTypeMatchParameter() {
        ValueType vt_int(ValueType::Sign::SIGNED, ValueType::Type::INT, 0);
        ValueType vt_const_int(ValueType::Sign::SIGNED, ValueType::Type::INT, 0, 1);
        ASSERT_EQUALS((int)ValueType::MatchResult::SAME, (int)ValueType::matchParameter(&vt_int, &vt_int));
        ASSERT_EQUALS((int)ValueType::MatchResult::SAME, (int)ValueType::matchParameter(&vt_const_int, &vt_int));
        ASSERT_EQUALS((int)ValueType::MatchResult::SAME, (int)ValueType::matchParameter(&vt_int, &vt_const_int));

        ValueType vt_char_pointer(ValueType::Sign::SIGNED, ValueType::Type::CHAR, 1);
        ValueType vt_void_pointer(ValueType::Sign::SIGNED, ValueType::Type::VOID, 1); // compatible
        ValueType vt_int_pointer(ValueType::Sign::SIGNED, ValueType::Type::INT, 1); // not compatible
        ASSERT_EQUALS((int)ValueType::MatchResult::FALLBACK1, (int)ValueType::matchParameter(&vt_char_pointer, &vt_void_pointer));
        ASSERT_EQUALS((int)ValueType::MatchResult::NOMATCH, (int)ValueType::matchParameter(&vt_char_pointer, &vt_int_pointer));

        ValueType vt_char_pointer2(ValueType::Sign::SIGNED, ValueType::Type::CHAR, 2);
        ASSERT_EQUALS((int)ValueType::MatchResult::FALLBACK1, (int)ValueType::matchParameter(&vt_char_pointer2, &vt_void_pointer));

        ValueType vt_const_float_pointer(ValueType::Sign::UNKNOWN_SIGN, ValueType::Type::FLOAT, 1, 1);
        ValueType vt_long_long(ValueType::Sign::SIGNED, ValueType::Type::LONGLONG, 0, 0);
        ASSERT_EQUALS((int)ValueType::MatchResult::NOMATCH, (int)ValueType::matchParameter(&vt_const_float_pointer, &vt_long_long));
    }

#define FUNC(x) do { \
        const Function *x = findFunctionByName(#x, &db->scopeList.front()); \
        ASSERT_EQUALS(true, x != nullptr);                                  \
        ASSERT_EQUALS(true, x->isNoExcept()); \
} while (false)

    void noexceptFunction1() {
        GET_SYMBOL_DB("void func1() noexcept;\n"
                      "void func2() noexcept { }\n"
                      "void func3() noexcept(true);\n"
                      "void func4() noexcept(true) { }");
        ASSERT_EQUALS("", errout.str());
        ASSERT_EQUALS(true,  db != nullptr); // not null

        FUNC(func1);
        FUNC(func2);
        FUNC(func3);
        FUNC(func4);
    }

    void noexceptFunction2() {
        GET_SYMBOL_DB("template <class T> void self_assign(T& t) noexcept(noexcept(t = t)) {t = t; }");

        ASSERT_EQUALS("", errout.str());
        ASSERT_EQUALS(true,  db != nullptr); // not null

        FUNC(self_assign);
    }

#define CLASS_FUNC(x, y, z) do { \
        const Function *x = findFunctionByName(#x, y); \
        ASSERT_EQUALS(true, x != nullptr);             \
        ASSERT_EQUALS(z, x->isNoExcept()); \
} while (false)

    void noexceptFunction3() {
        GET_SYMBOL_DB("struct Fred {\n"
                      "    void func1() noexcept;\n"
                      "    void func2() noexcept { }\n"
                      "    void func3() noexcept(true);\n"
                      "    void func4() noexcept(true) { }\n"
                      "    void func5() const noexcept;\n"
                      "    void func6() const noexcept { }\n"
                      "    void func7() const noexcept(true);\n"
                      "    void func8() const noexcept(true) { }\n"
                      "    void func9() noexcept = 0;\n"
                      "    void func10() noexcept = 0;\n"
                      "    void func11() const noexcept(true) = 0;\n"
                      "    void func12() const noexcept(true) = 0;\n"
                      "    void func13() const noexcept(false) = 0;\n"
                      "};");
        ASSERT_EQUALS("", errout.str());
        ASSERT_EQUALS(true,  db != nullptr); // not null

        const Scope *fred = db->findScopeByName("Fred");
        ASSERT_EQUALS(true, fred != nullptr);
        CLASS_FUNC(func1, fred, true);
        CLASS_FUNC(func2, fred, true);
        CLASS_FUNC(func3, fred, true);
        CLASS_FUNC(func4, fred, true);
        CLASS_FUNC(func5, fred, true);
        CLASS_FUNC(func6, fred, true);
        CLASS_FUNC(func7, fred, true);
        CLASS_FUNC(func8, fred, true);
        CLASS_FUNC(func9, fred, true);
        CLASS_FUNC(func10, fred, true);
        CLASS_FUNC(func11, fred, true);
        CLASS_FUNC(func12, fred, true);
        CLASS_FUNC(func13, fred, false);
    }

    void noexceptFunction4() {
        GET_SYMBOL_DB("class A {\n"
                      "public:\n"
                      "   A(A&& a) {\n"
                      "      throw std::runtime_error(\"err\");\n"
                      "   }\n"
                      "};\n"
                      "class B {\n"
                      "   A a;\n"
                      "   B(B&& b) noexcept\n"
                      "   :a(std::move(b.a)) { }\n"
                      "};");
        ASSERT_EQUALS("", errout.str());
        ASSERT(db != nullptr); // not null
        const Scope *b = db->findScopeByName("B");
        ASSERT(b != nullptr);
        CLASS_FUNC(B, b, true);
    }

#define FUNC_THROW(x) do { \
        const Function *x = findFunctionByName(#x, &db->scopeList.front()); \
        ASSERT_EQUALS(true, x != nullptr);                                  \
        ASSERT_EQUALS(true, x->isThrow()); \
} while (false)

    void throwFunction1() {
        GET_SYMBOL_DB("void func1() throw();\n"
                      "void func2() throw() { }\n"
                      "void func3() throw(int);\n"
                      "void func4() throw(int) { }");
        ASSERT_EQUALS("", errout.str());
        ASSERT(db != nullptr); // not null

        FUNC_THROW(func1);
        FUNC_THROW(func2);
        FUNC_THROW(func3);
        FUNC_THROW(func4);
    }

#define CLASS_FUNC_THROW(x, y) do { \
        const Function *x = findFunctionByName(#x, y); \
        ASSERT_EQUALS(true, x != nullptr);             \
        ASSERT_EQUALS(true, x->isThrow()); \
} while (false)
    void throwFunction2() {
        GET_SYMBOL_DB("struct Fred {\n"
                      "    void func1() throw();\n"
                      "    void func2() throw() { }\n"
                      "    void func3() throw(int);\n"
                      "    void func4() throw(int) { }\n"
                      "    void func5() const throw();\n"
                      "    void func6() const throw() { }\n"
                      "    void func7() const throw(int);\n"
                      "    void func8() const throw(int) { }\n"
                      "    void func9() throw() = 0;\n"
                      "    void func10() throw(int) = 0;\n"
                      "    void func11() const throw() = 0;\n"
                      "    void func12() const throw(int) = 0;\n"
                      "};");
        ASSERT_EQUALS("", errout.str());
        ASSERT_EQUALS(true,  db != nullptr); // not null

        const Scope *fred = db->findScopeByName("Fred");
        ASSERT_EQUALS(true, fred != nullptr);
        CLASS_FUNC_THROW(func1, fred);
        CLASS_FUNC_THROW(func2, fred);
        CLASS_FUNC_THROW(func3, fred);
        CLASS_FUNC_THROW(func4, fred);
        CLASS_FUNC_THROW(func5, fred);
        CLASS_FUNC_THROW(func6, fred);
        CLASS_FUNC_THROW(func7, fred);
        CLASS_FUNC_THROW(func8, fred);
        CLASS_FUNC_THROW(func9, fred);
        CLASS_FUNC_THROW(func10, fred);
        CLASS_FUNC_THROW(func11, fred);
        CLASS_FUNC_THROW(func12, fred);
    }

    void nothrowAttributeFunction() {
        GET_SYMBOL_DB("void func() __attribute__((nothrow));\n"
                      "void func() { }");
        ASSERT_EQUALS("", errout.str());
        ASSERT_EQUALS(true,  db != nullptr); // not null

        const Function *func = findFunctionByName("func", &db->scopeList.front());
        ASSERT_EQUALS(true, func != nullptr);
        ASSERT_EQUALS(true, func->isAttributeNothrow());
    }

    void nothrowDeclspecFunction() {
        GET_SYMBOL_DB("void __declspec(nothrow) func() { }");
        ASSERT_EQUALS("", errout.str());
        ASSERT_EQUALS(true,  db != nullptr); // not null

        const Function *func = findFunctionByName("func", &db->scopeList.front());
        ASSERT_EQUALS(true, func != nullptr);
        ASSERT_EQUALS(true, func->isAttributeNothrow());
    }

    void noreturnAttributeFunction() {
        GET_SYMBOL_DB("[[noreturn]] void func1();\n"
                      "void func1() { }\n"
                      "[[noreturn]] void func2();\n"
                      "[[noreturn]] void func3() { }\n"
                      "template <class T> [[noreturn]] void func4() { }");
        ASSERT_EQUALS("", errout.str());
        ASSERT_EQUALS(true,  db != nullptr); // not null

        const Function *func = findFunctionByName("func1", &db->scopeList.front());
        ASSERT_EQUALS(true, func != nullptr);
        ASSERT_EQUALS(true, func->isAttributeNoreturn());

        func = findFunctionByName("func2", &db->scopeList.front());
        ASSERT_EQUALS(true, func != nullptr);
        ASSERT_EQUALS(true, func->isAttributeNoreturn());

        func = findFunctionByName("func3", &db->scopeList.front());
        ASSERT_EQUALS(true, func != nullptr);
        ASSERT_EQUALS(true, func->isAttributeNoreturn());

        func = findFunctionByName("func4", &db->scopeList.front());
        ASSERT_EQUALS(true, func != nullptr);
        ASSERT_EQUALS(true, func->isAttributeNoreturn());

    }

    void nodiscardAttributeFunction() {
        GET_SYMBOL_DB("[[nodiscard]] int func1();\n"
                      "int func1() { }\n"
                      "[[nodiscard]] int func2();\n"
                      "[[nodiscard]] int func3() { }\n"
                      "template <class T> [[nodiscard]] int func4() { }"
                      "std::pair<bool, char> [[nodiscard]] func5();\n"
                      "[[nodiscard]] std::pair<bool, char> func6();\n"
                      );
        ASSERT_EQUALS("", errout.str());
        ASSERT_EQUALS(true,  db != nullptr); // not null

        const Function *func = findFunctionByName("func1", &db->scopeList.front());
        ASSERT_EQUALS(true, func != nullptr);
        ASSERT_EQUALS(true, func->isAttributeNodiscard());

        func = findFunctionByName("func2", &db->scopeList.front());
        ASSERT_EQUALS(true, func != nullptr);
        ASSERT_EQUALS(true, func->isAttributeNodiscard());

        func = findFunctionByName("func3", &db->scopeList.front());
        ASSERT_EQUALS(true, func != nullptr);
        ASSERT_EQUALS(true, func->isAttributeNodiscard());

        func = findFunctionByName("func4", &db->scopeList.front());
        ASSERT_EQUALS(true, func != nullptr);
        ASSERT_EQUALS(true, func->isAttributeNodiscard());

        func = findFunctionByName("func5", &db->scopeList.front());
        ASSERT_EQUALS(true, func != nullptr);
        ASSERT_EQUALS(true, func->isAttributeNodiscard());

        func = findFunctionByName("func6", &db->scopeList.front());
        ASSERT_EQUALS(true, func != nullptr);
        ASSERT_EQUALS(true, func->isAttributeNodiscard());
    }

    void varTypesIntegral() {
        GET_SYMBOL_DB("void f() { bool b; char c; unsigned char uc; short s; unsigned short us; int i; unsigned u; unsigned int ui; long l; unsigned long ul; long long ll; }");
        const Variable *b = db->getVariableFromVarId(1);
        ASSERT(b != nullptr);
        ASSERT_EQUALS("b", b->nameToken()->str());
        ASSERT_EQUALS(false, b->isFloatingType());

        const Variable *c = db->getVariableFromVarId(2);
        ASSERT(c != nullptr);
        ASSERT_EQUALS("c", c->nameToken()->str());
        ASSERT_EQUALS(false, c->isFloatingType());

        const Variable *uc = db->getVariableFromVarId(3);
        ASSERT(uc != nullptr);
        ASSERT_EQUALS("uc", uc->nameToken()->str());
        ASSERT_EQUALS(false, uc->isFloatingType());

        const Variable *s = db->getVariableFromVarId(4);
        ASSERT(s != nullptr);
        ASSERT_EQUALS("s", s->nameToken()->str());
        ASSERT_EQUALS(false, s->isFloatingType());

        const Variable *us = db->getVariableFromVarId(5);
        ASSERT(us != nullptr);
        ASSERT_EQUALS("us", us->nameToken()->str());
        ASSERT_EQUALS(false, us->isFloatingType());

        const Variable *i = db->getVariableFromVarId(6);
        ASSERT(i != nullptr);
        ASSERT_EQUALS("i", i->nameToken()->str());
        ASSERT_EQUALS(false, i->isFloatingType());

        const Variable *u = db->getVariableFromVarId(7);
        ASSERT(u != nullptr);
        ASSERT_EQUALS("u", u->nameToken()->str());
        ASSERT_EQUALS(false, u->isFloatingType());

        const Variable *ui = db->getVariableFromVarId(8);
        ASSERT(ui != nullptr);
        ASSERT_EQUALS("ui", ui->nameToken()->str());
        ASSERT_EQUALS(false, ui->isFloatingType());

        const Variable *l = db->getVariableFromVarId(9);
        ASSERT(l != nullptr);
        ASSERT_EQUALS("l", l->nameToken()->str());
        ASSERT_EQUALS(false, l->isFloatingType());

        const Variable *ul = db->getVariableFromVarId(10);
        ASSERT(ul != nullptr);
        ASSERT_EQUALS("ul", ul->nameToken()->str());
        ASSERT_EQUALS(false, ul->isFloatingType());

        const Variable *ll = db->getVariableFromVarId(11);
        ASSERT(ll != nullptr);
        ASSERT_EQUALS("ll", ll->nameToken()->str());
        ASSERT_EQUALS(false, ll->isFloatingType());
    }

    void varTypesFloating() {
        {
            GET_SYMBOL_DB("void f() { float f; double d; long double ld; }");
            const Variable *f = db->getVariableFromVarId(1);
            ASSERT(f != nullptr);
            ASSERT_EQUALS("f", f->nameToken()->str());
            ASSERT_EQUALS(true, f->isFloatingType());

            const Variable *d = db->getVariableFromVarId(2);
            ASSERT(d != nullptr);
            ASSERT_EQUALS("d", d->nameToken()->str());
            ASSERT_EQUALS(true, d->isFloatingType());

            const Variable *ld = db->getVariableFromVarId(3);
            ASSERT(ld != nullptr);
            ASSERT_EQUALS("ld", ld->nameToken()->str());
            ASSERT_EQUALS(true, ld->isFloatingType());
        }
        {
            GET_SYMBOL_DB("void f() { float * f; static const float * scf; }");
            const Variable *f = db->getVariableFromVarId(1);
            ASSERT(f != nullptr);
            ASSERT_EQUALS("f", f->nameToken()->str());
            ASSERT_EQUALS(true, f->isFloatingType());
            ASSERT_EQUALS(true, f->isArrayOrPointer());

            const Variable *scf = db->getVariableFromVarId(2);
            ASSERT(scf != nullptr);
            ASSERT_EQUALS("scf", scf->nameToken()->str());
            ASSERT_EQUALS(true, scf->isFloatingType());
            ASSERT_EQUALS(true, scf->isArrayOrPointer());
        }
        {
            GET_SYMBOL_DB("void f() { float fa[42]; }");
            const Variable *fa = db->getVariableFromVarId(1);
            ASSERT(fa != nullptr);
            ASSERT_EQUALS("fa", fa->nameToken()->str());
            ASSERT_EQUALS(true, fa->isFloatingType());
            ASSERT_EQUALS(true, fa->isArrayOrPointer());
        }
    }

    void varTypesOther() {
        GET_SYMBOL_DB("void f() { class A {} a; void *b;  }");
        const Variable *a = db->getVariableFromVarId(1);
        ASSERT(a != nullptr);
        ASSERT_EQUALS("a", a->nameToken()->str());
        ASSERT_EQUALS(false, a->isFloatingType());

        const Variable *b = db->getVariableFromVarId(2);
        ASSERT(b != nullptr);
        ASSERT_EQUALS("b", b->nameToken()->str());
        ASSERT_EQUALS(false, b->isFloatingType());
    }

    void functionPrototype() {
        check("int foo(int x) {\n"
              "    extern int func1();\n"
              "    extern int func2(int);\n"
              "    int func3();\n"
              "    int func4(int);\n"
              "    return func4(x);\n"
              "}\n", true);
        ASSERT_EQUALS("", errout.str());
    }

    void lambda() {
        GET_SYMBOL_DB("void func() {\n"
                      "    float y = 0.0f;\n"
                      "    auto lambda = [&]()\n"
                      "    {\n"
                      "        float x = 1.0f;\n"
                      "        y += 10.0f - x;\n"
                      "    }\n"
                      "    lambda();\n"
                      "}");

        ASSERT(db && db->scopeList.size() == 3);
        std::list<Scope>::const_iterator scope = db->scopeList.begin();
        ASSERT_EQUALS(Scope::eGlobal, scope->type);
        ++scope;
        ASSERT_EQUALS(Scope::eFunction, scope->type);
        ++scope;
        ASSERT_EQUALS(Scope::eLambda, scope->type);
    }

    void lambda2() {
        GET_SYMBOL_DB("void func() {\n"
                      "    float y = 0.0f;\n"
                      "    auto lambda = [&]() -> bool\n"
                      "    {\n"
                      "        float x = 1.0f;\n"
                      "    }\n"
                      "    lambda();\n"
                      "}");

        ASSERT(db && db->scopeList.size() == 3);
        std::list<Scope>::const_iterator scope = db->scopeList.begin();
        ASSERT_EQUALS(Scope::eGlobal, scope->type);
        ++scope;
        ASSERT_EQUALS(Scope::eFunction, scope->type);
        ++scope;
        ASSERT_EQUALS(Scope::eLambda, scope->type);
    }


    void lambda3() {
        GET_SYMBOL_DB("void func() {\n"
                      "    auto f = []() mutable {}\n"
                      "}");

        ASSERT(db && db->scopeList.size() == 3);
        std::list<Scope>::const_iterator scope = db->scopeList.begin();
        ASSERT_EQUALS(Scope::eGlobal, scope->type);
        ++scope;
        ASSERT_EQUALS(Scope::eFunction, scope->type);
        ++scope;
        ASSERT_EQUALS(Scope::eLambda, scope->type);
    }

    // #6298 "stack overflow in Scope::findFunctionInBase (endless recursion)"
    void circularDependencies() {
        check("template<template<class> class E,class D> class C : E<D> {\n"
              "	public:\n"
              "		int f();\n"
              "};\n"
              "class E : C<D,int> {\n"
              "	public:\n"
              "		int f() { return C< ::D,int>::f(); }\n"
              "};\n"
              "int main() {\n"
              "	E c;\n"
              "	c.f();\n"
              "}");
    }

    void executableScopeWithUnknownFunction() {
        GET_SYMBOL_DB("class Fred {\n"
                      "    void foo(const std::string & a = \"\");\n"
                      "};\n"
                      "Fred::foo(const std::string & b) { }");

        ASSERT(db && db->scopeList.size() == 3);
        std::list<Scope>::const_iterator scope = db->scopeList.begin();
        ASSERT_EQUALS(Scope::eGlobal, scope->type);
        ++scope;
        ASSERT_EQUALS(Scope::eClass, scope->type);
        const Scope * class_scope = &*scope;
        ++scope;
        ASSERT(class_scope->functionList.size() == 1);
        ASSERT(class_scope->functionList.begin()->hasBody());
        ASSERT(class_scope->functionList.begin()->functionScope == &*scope);
    }

    std::string typeOf(const char code[], const char pattern[], const char filename[] = "test.cpp", const Settings *settings = nullptr) {
        Tokenizer tokenizer(settings ? settings : &settings2, this);
        std::istringstream istr(code);
        tokenizer.tokenize(istr, filename);
        const Token* tok;
        for (tok = tokenizer.list.back(); tok; tok = tok->previous())
            if (Token::simpleMatch(tok, pattern, strlen(pattern)))
                break;
        return tok->valueType() ? tok->valueType()->str() : std::string();
    }

    void valuetype() {
        // stringification
        ASSERT_EQUALS("", ValueType().str());

        Settings s;
        s.int_bit = 16;
        s.long_bit = 32;
        s.long_long_bit = 64;

        Settings sSameSize;
        sSameSize.int_bit = 32;
        sSameSize.long_bit = 64;
        sSameSize.long_long_bit = 64;

        // numbers
        ASSERT_EQUALS("signed int", typeOf("1;", "1", "test.c", &s));
        ASSERT_EQUALS("signed int", typeOf("(-1);", "-1", "test.c", &s));
        ASSERT_EQUALS("signed int", typeOf("32767;", "32767", "test.c", &s));
        ASSERT_EQUALS("signed int", typeOf("(-32767);", "-32767", "test.c", &s));
        ASSERT_EQUALS("signed long", typeOf("32768;", "32768", "test.c", &s));
        ASSERT_EQUALS("signed long", typeOf("(-32768);", "-32768", "test.c", &s));
        ASSERT_EQUALS("signed long", typeOf("32768l;", "32768l", "test.c", &s));
        ASSERT_EQUALS("unsigned int", typeOf("32768U;", "32768U", "test.c", &s));
        ASSERT_EQUALS("signed long long", typeOf("2147483648;", "2147483648", "test.c", &s));
        ASSERT_EQUALS("unsigned long", typeOf("2147483648u;", "2147483648u", "test.c", &s));
        ASSERT_EQUALS("signed long long", typeOf("2147483648L;", "2147483648L", "test.c", &s));
        ASSERT_EQUALS("unsigned long long", typeOf("18446744069414584320;", "18446744069414584320", "test.c", &s));
        ASSERT_EQUALS("signed int", typeOf("0xFF;", "0xFF", "test.c", &s));
        ASSERT_EQUALS("unsigned int", typeOf("0xFFU;", "0xFFU", "test.c", &s));
        ASSERT_EQUALS("unsigned int", typeOf("0xFFFF;", "0xFFFF", "test.c", &s));
        ASSERT_EQUALS("signed long", typeOf("0xFFFFFF;", "0xFFFFFF", "test.c", &s));
        ASSERT_EQUALS("unsigned long", typeOf("0xFFFFFFU;", "0xFFFFFFU", "test.c", &s));
        ASSERT_EQUALS("unsigned long", typeOf("0xFFFFFFFF;", "0xFFFFFFFF", "test.c", &s));
        ASSERT_EQUALS("signed long long", typeOf("0xFFFFFFFFFFFF;", "0xFFFFFFFFFFFF", "test.c", &s));
        ASSERT_EQUALS("unsigned long long", typeOf("0xFFFFFFFFFFFFU;", "0xFFFFFFFFFFFFU", "test.c", &s));
        ASSERT_EQUALS("unsigned long long", typeOf("0xFFFFFFFF00000000;", "0xFFFFFFFF00000000", "test.c", &s));

        ASSERT_EQUALS("signed long", typeOf("2147483648;", "2147483648", "test.c", &sSameSize));
        ASSERT_EQUALS("unsigned long", typeOf("0xc000000000000000;", "0xc000000000000000", "test.c", &sSameSize));

        ASSERT_EQUALS("unsigned int", typeOf("1U;", "1U"));
        ASSERT_EQUALS("signed long", typeOf("1L;", "1L"));
        ASSERT_EQUALS("unsigned long", typeOf("1UL;", "1UL"));
        ASSERT_EQUALS("signed long long", typeOf("1LL;", "1LL"));
        ASSERT_EQUALS("unsigned long long", typeOf("1ULL;", "1ULL"));
        ASSERT_EQUALS("unsigned long long", typeOf("1LLU;", "1LLU"));
        ASSERT_EQUALS("signed long long", typeOf("1i64;", "1i64"));
        ASSERT_EQUALS("unsigned long long", typeOf("1ui64;", "1ui64"));
        ASSERT_EQUALS("unsigned int", typeOf("1u;", "1u"));
        ASSERT_EQUALS("signed long", typeOf("1l;", "1l"));
        ASSERT_EQUALS("unsigned long", typeOf("1ul;", "1ul"));
        ASSERT_EQUALS("signed long long", typeOf("1ll;", "1ll"));
        ASSERT_EQUALS("unsigned long long", typeOf("1ull;", "1ull"));
        ASSERT_EQUALS("unsigned long long", typeOf("1llu;", "1llu"));
        ASSERT_EQUALS("signed int", typeOf("01;", "01"));
        ASSERT_EQUALS("unsigned int", typeOf("01U;", "01U"));
        ASSERT_EQUALS("signed long", typeOf("01L;", "01L"));
        ASSERT_EQUALS("unsigned long", typeOf("01UL;", "01UL"));
        ASSERT_EQUALS("signed long long", typeOf("01LL;", "01LL"));
        ASSERT_EQUALS("unsigned long long", typeOf("01ULL;", "01ULL"));
        ASSERT_EQUALS("signed int", typeOf("0B1;", "0B1"));
        ASSERT_EQUALS("signed int", typeOf("0b1;", "0b1"));
        ASSERT_EQUALS("unsigned int", typeOf("0b1U;", "0b1U"));
        ASSERT_EQUALS("signed long", typeOf("0b1L;", "0b1L"));
        ASSERT_EQUALS("unsigned long", typeOf("0b1UL;", "0b1UL"));
        ASSERT_EQUALS("signed long long", typeOf("0b1LL;", "0b1LL"));
        ASSERT_EQUALS("unsigned long long", typeOf("0b1ULL;", "0b1ULL"));
        ASSERT_EQUALS("float", typeOf("1.0F;", "1.0F"));
        ASSERT_EQUALS("float", typeOf("1.0f;", "1.0f"));
        ASSERT_EQUALS("double", typeOf("1.0;", "1.0"));
        ASSERT_EQUALS("double", typeOf("1E3;", "1E3"));
        ASSERT_EQUALS("double", typeOf("0x1.2p3;", "0x1.2p3"));
        ASSERT_EQUALS("long double", typeOf("1.23L;", "1.23L"));
        ASSERT_EQUALS("long double", typeOf("1.23l;", "1.23l"));

        // Constant calculations
        ASSERT_EQUALS("signed int", typeOf("1 + 2;", "+"));
        ASSERT_EQUALS("signed long", typeOf("1L + 2;", "+"));
        ASSERT_EQUALS("signed long long", typeOf("1LL + 2;", "+"));
        ASSERT_EQUALS("float", typeOf("1.2f + 3;", "+"));
        ASSERT_EQUALS("float", typeOf("1 + 2.3f;", "+"));

        // promotions
        ASSERT_EQUALS("signed int", typeOf("(char)1 +  (char)2;", "+"));
        ASSERT_EQUALS("signed int", typeOf("(short)1 + (short)2;", "+"));
        ASSERT_EQUALS("signed int", typeOf("(signed int)1 + (signed char)2;", "+"));
        ASSERT_EQUALS("signed int", typeOf("(signed int)1 + (unsigned char)2;", "+"));
        ASSERT_EQUALS("unsigned int", typeOf("(unsigned int)1 + (signed char)2;", "+"));
        ASSERT_EQUALS("unsigned int", typeOf("(unsigned int)1 + (unsigned char)2;", "+"));
        ASSERT_EQUALS("unsigned int", typeOf("(unsigned int)1 + (signed int)2;", "+"));
        ASSERT_EQUALS("unsigned int", typeOf("(unsigned int)1 + (unsigned int)2;", "+"));
        ASSERT_EQUALS("signed long", typeOf("(signed long)1 + (unsigned int)2;", "+"));
        ASSERT_EQUALS("unsigned long", typeOf("(unsigned long)1 + (signed int)2;", "+"));

        // char
        ASSERT_EQUALS("char", typeOf("'a';", "'a'", "test.cpp"));
        ASSERT_EQUALS("signed int", typeOf("'a';", "'a'", "test.c"));
        ASSERT_EQUALS("wchar_t", typeOf("L'a';", "L'a'", "test.cpp"));
        ASSERT_EQUALS("wchar_t", typeOf("L'a';", "L'a'", "test.c"));
        ASSERT_EQUALS("signed int", typeOf("'aaa';", "'aaa'", "test.cpp"));
        ASSERT_EQUALS("signed int", typeOf("'aaa';", "'aaa'", "test.c"));

        // char *
        ASSERT_EQUALS("const char *", typeOf("\"hello\" + 1;", "+"));
        ASSERT_EQUALS("const char",  typeOf("\"hello\"[1];", "["));
        ASSERT_EQUALS("const char",  typeOf(";*\"hello\";", "*"));
        ASSERT_EQUALS("const wchar_t *", typeOf("L\"hello\" + 1;", "+"));

        // Variable calculations
        ASSERT_EQUALS("void *", typeOf("void *p; a = p + 1;", "+"));
        ASSERT_EQUALS("signed int", typeOf("int x; a = x + 1;", "+"));
        ASSERT_EQUALS("signed int", typeOf("int x; a = x | 1;", "|"));
        ASSERT_EQUALS("float", typeOf("float x; a = x + 1;", "+"));
        ASSERT_EQUALS("signed int", typeOf("signed x; a = x + 1;", "x +"));
        ASSERT_EQUALS("unsigned int", typeOf("unsigned x; a = x + 1;", "x +"));
        ASSERT_EQUALS("unsigned int", typeOf("unsigned int u1, u2; a = u1 + 1;",  "u1 +"));
        ASSERT_EQUALS("unsigned int", typeOf("unsigned int u1, u2; a = u1 + 1U;", "u1 +"));
        ASSERT_EQUALS("unsigned int", typeOf("unsigned int u1, u2; a = u1 + u2;", "u1 +"));
        ASSERT_EQUALS("unsigned int", typeOf("unsigned int u1, u2; a = u1 * 2;",  "u1 *"));
        ASSERT_EQUALS("unsigned int", typeOf("unsigned int u1, u2; a = u1 * u2;", "u1 *"));
        ASSERT_EQUALS("signed int *", typeOf("int x; a = &x;", "&"));
        ASSERT_EQUALS("signed int *", typeOf("int x; a = &x;", "&"));
        ASSERT_EQUALS("long double", typeOf("long double x; dostuff(x,1);", "x ,"));
        ASSERT_EQUALS("long double *", typeOf("long double x; dostuff(&x,1);", "& x ,"));
        ASSERT_EQUALS("signed int", typeOf("struct X {int i;}; void f(struct X x) { x.i }", "."));
        ASSERT_EQUALS("signed int *", typeOf("int *p; a = p++;", "++"));
        ASSERT_EQUALS("signed int", typeOf("int x; a = x++;", "++"));
        ASSERT_EQUALS("signed int *", typeOf("enum AB {A,B}; AB *ab; x=ab+2;", "+"));
        ASSERT_EQUALS("signed int *", typeOf("enum AB {A,B}; enum AB *ab; x=ab+2;", "+"));
        ASSERT_EQUALS("AB *", typeOf("struct AB {int a; int b;}; AB ab; x=&ab;", "&"));
        ASSERT_EQUALS("AB *", typeOf("struct AB {int a; int b;}; struct AB ab; x=&ab;", "&"));
        ASSERT_EQUALS("A::BC *", typeOf("namespace A { struct BC { int b; int c; }; }; struct A::BC abc; x=&abc;", "&"));
        ASSERT_EQUALS("A::BC *", typeOf("namespace A { struct BC { int b; int c; }; }; struct A::BC *abc; x=abc+1;", "+"));
        ASSERT_EQUALS("signed int", typeOf("auto a(int& x, int& y) { return x + y; }", "+"));
        ASSERT_EQUALS("signed int", typeOf("auto a(int& x) { return x << 1; }", "<<"));
        ASSERT_EQUALS("signed int", typeOf("void a(int& x, int& y) { x = y; }", "=")); //Debatably this should be a signed int & but we'll stick with the current behavior for now
        ASSERT_EQUALS("signed int", typeOf("auto a(int* y) { return *y; }", "*")); //Debatably this should be a signed int & but we'll stick with the current behavior for now

        // Unary arithmetic/bit operators
        ASSERT_EQUALS("signed int", typeOf("int x; a = -x;", "-"));
        ASSERT_EQUALS("signed int", typeOf("int x; a = ~x;", "~"));
        ASSERT_EQUALS("double", typeOf("double x; a = -x;", "-"));

        // Ternary operator
        ASSERT_EQUALS("signed int", typeOf("int x; a = (b ? x : x);", "?"));
        ASSERT_EQUALS("", typeOf("int x; a = (b ? x : y);", "?"));
        ASSERT_EQUALS("double", typeOf("int x; double y; a = (b ? x : y);", "?"));
        ASSERT_EQUALS("const char *", typeOf("int x; double y; a = (b ? \"a\" : \"b\");", "?"));
        ASSERT_EQUALS("", typeOf("int x; double y; a = (b ? \"a\" : std::string(\"b\"));", "?"));
        ASSERT_EQUALS("bool", typeOf("int x; a = (b ? false : true);", "?"));

        // Boolean operators/literals
        ASSERT_EQUALS("bool", typeOf("a > b;", ">"));
        ASSERT_EQUALS("bool", typeOf(";!b;", "!"));
        ASSERT_EQUALS("bool", typeOf("c = a && b;", "&&"));
        ASSERT_EQUALS("bool", typeOf("a = false;", "false"));
        ASSERT_EQUALS("bool", typeOf("a = true;", "true"));

        // shift => result has same type as lhs
        ASSERT_EQUALS("signed int", typeOf("int x; a = x << 1U;", "<<"));
        ASSERT_EQUALS("signed int", typeOf("int x; a = x >> 1U;", ">>"));
        ASSERT_EQUALS("",           typeOf("a = 12 >> x;", ">>", "test.cpp")); // >> might be overloaded
        ASSERT_EQUALS("signed int", typeOf("a = 12 >> x;", ">>", "test.c"));
        ASSERT_EQUALS("",           typeOf("a = 12 << x;", "<<", "test.cpp")); // << might be overloaded
        ASSERT_EQUALS("signed int", typeOf("a = 12 << x;", "<<", "test.c"));
        ASSERT_EQUALS("signed int", typeOf("a = true << 1U;", "<<"));

        // assignment => result has same type as lhs
        ASSERT_EQUALS("unsigned short", typeOf("unsigned short x; x = 3;", "="));

        // array..
        ASSERT_EQUALS("void * *", typeOf("void * x[10]; a = x + 0;", "+"));
        ASSERT_EQUALS("signed int *", typeOf("int x[10]; a = x + 1;", "+"));
        ASSERT_EQUALS("signed int",  typeOf("int x[10]; a = x[0] + 1;", "+"));
        ASSERT_EQUALS("",            typeOf("a = x[\"hello\"];", "[", "test.cpp"));
        ASSERT_EQUALS("const char",  typeOf("a = x[\"hello\"];", "[", "test.c"));

        // cast..
        ASSERT_EQUALS("void *", typeOf("a = (void *)0;", "("));
        ASSERT_EQUALS("char", typeOf("a = (char)32;", "("));
        ASSERT_EQUALS("signed long", typeOf("a = (long)32;", "("));
        ASSERT_EQUALS("signed long", typeOf("a = (long int)32;", "("));
        ASSERT_EQUALS("signed long long", typeOf("a = (long long)32;", "("));
        ASSERT_EQUALS("long double", typeOf("a = (long double)32;", "("));
        ASSERT_EQUALS("char", typeOf("a = static_cast<char>(32);", "("));
        ASSERT_EQUALS("", typeOf("a = (unsigned x)0;", "("));
        ASSERT_EQUALS("unsigned int", typeOf("a = unsigned(123);", "("));

        // sizeof..
        ASSERT_EQUALS("char", typeOf("sizeof(char);", "char"));

        // const..
        ASSERT_EQUALS("const char *", typeOf("a = \"123\";", "\"123\""));
        ASSERT_EQUALS("const signed int *", typeOf("const int *a; x = a + 1;", "a +"));
        ASSERT_EQUALS("signed int * const", typeOf("int * const a; x = a + 1;", "+"));
        ASSERT_EQUALS("const signed int *", typeOf("const int a[20]; x = a + 1;", "+"));
        ASSERT_EQUALS("const signed int *", typeOf("const int x; a = &x;", "&"));
        ASSERT_EQUALS("signed int", typeOf("int * const a; x = *a;", "*"));
        ASSERT_EQUALS("const signed int", typeOf("const int * const a; x = *a;", "*"));

        // function call..
        ASSERT_EQUALS("signed int", typeOf("int a(int); a(5);", "( 5"));
        ASSERT_EQUALS("signed int", typeOf("auto a(int) -> int; a(5);", "( 5"));
        ASSERT_EQUALS("unsigned long", typeOf("sizeof(x);", "("));
        ASSERT_EQUALS("signed int", typeOf("int (*a)(int); a(5);", "( 5"));
        ASSERT_EQUALS("s", typeOf("struct s { s foo(); s(int, int); }; s s::foo() { return s(1, 2); } ", "( 1 , 2 )"));
        // Some standard template functions.. TODO library configuration
        ASSERT_EQUALS("signed int &&", typeOf("std::move(5);", "( 5 )"));

        // struct member..
        ASSERT_EQUALS("signed int", typeOf("struct AB { int a; int b; } ab; x = ab.a;", "."));
        ASSERT_EQUALS("signed int", typeOf("struct AB { int a; int b; } *ab; x = ab[1].a;", "."));

        // Overloaded operators
        ASSERT_EQUALS("Fred &", typeOf("class Fred { Fred& operator<(int); }; void f() { Fred fred; x=fred<123; }", "<"));

        // Static members
        ASSERT_EQUALS("signed int", typeOf("struct AB { static int a; }; x = AB::a;", "::"));

        // Pointer to unknown type
        ASSERT_EQUALS("*", typeOf("Bar* b;", "b"));

        // Enum
        ASSERT_EQUALS("char", typeOf("enum E : char { }; void foo() { E e[3]; bar(e[0]); }", "[ 0"));
        ASSERT_EQUALS("signed char", typeOf("enum E : signed char { }; void foo() { E e[3]; bar(e[0]); }", "[ 0"));
        ASSERT_EQUALS("unsigned char", typeOf("enum E : unsigned char { }; void foo() { E e[3]; bar(e[0]); }", "[ 0"));
        ASSERT_EQUALS("signed short", typeOf("enum E : short { }; void foo() { E e[3]; bar(e[0]); }", "[ 0"));
        ASSERT_EQUALS("unsigned short", typeOf("enum E : unsigned short { }; void foo() { E e[3]; bar(e[0]); }", "[ 0"));
        ASSERT_EQUALS("signed int", typeOf("enum E : int { }; void foo() { E e[3]; bar(e[0]); }", "[ 0"));
        ASSERT_EQUALS("unsigned int", typeOf("enum E : unsigned int { }; void foo() { E e[3]; bar(e[0]); }", "[ 0"));
        ASSERT_EQUALS("signed long", typeOf("enum E : long { }; void foo() { E e[3]; bar(e[0]); }", "[ 0"));
        ASSERT_EQUALS("unsigned long", typeOf("enum E : unsigned long { }; void foo() { E e[3]; bar(e[0]); }", "[ 0"));
        ASSERT_EQUALS("signed long long", typeOf("enum E : long long { }; void foo() { E e[3]; bar(e[0]); }", "[ 0"));
        ASSERT_EQUALS("unsigned long long", typeOf("enum E : unsigned long long { }; void foo() { E e[3]; bar(e[0]); }", "[ 0"));

#define CHECK_LIBRARY_FUNCTION_RETURN_TYPE(type) do { \
        Settings sF; \
        const char xmldata[] = "<?xml version=\"1.0\"?>\n" \
                               "<def>\n" \
                               "<function name=\"g\">\n" \
                               "<returnValue type=\"" #type "\"/>\n" \
                               "</function>\n" \
                               "</def>"; \
        tinyxml2::XMLDocument doc; \
        doc.Parse(xmldata, sizeof(xmldata)); \
        sF.library.load(doc); \
        ASSERT_EQUALS(#type, typeOf("void f() { auto x = g(); }", "x", "test.cpp", &sF)); \
} while (false)
        // *INDENT-OFF*
        CHECK_LIBRARY_FUNCTION_RETURN_TYPE(bool);
        CHECK_LIBRARY_FUNCTION_RETURN_TYPE(signed char);
        CHECK_LIBRARY_FUNCTION_RETURN_TYPE(unsigned char);
        CHECK_LIBRARY_FUNCTION_RETURN_TYPE(signed short);
        CHECK_LIBRARY_FUNCTION_RETURN_TYPE(unsigned short);
        CHECK_LIBRARY_FUNCTION_RETURN_TYPE(signed int);
        CHECK_LIBRARY_FUNCTION_RETURN_TYPE(unsigned int);
        CHECK_LIBRARY_FUNCTION_RETURN_TYPE(signed long);
        CHECK_LIBRARY_FUNCTION_RETURN_TYPE(unsigned long);
        CHECK_LIBRARY_FUNCTION_RETURN_TYPE(signed long long);
        CHECK_LIBRARY_FUNCTION_RETURN_TYPE(unsigned long long);
        CHECK_LIBRARY_FUNCTION_RETURN_TYPE(void *);
        CHECK_LIBRARY_FUNCTION_RETURN_TYPE(void * *);
        CHECK_LIBRARY_FUNCTION_RETURN_TYPE(const void *);
        // *INDENT-ON*
#undef CHECK_LIBRARY_FUNCTION_RETURN_TYPE

        // Library types
        {
            // Char types
            Settings settings;
            const Library::PodType char8 = { 1, 'u' };
            const Library::PodType char16 = { 2, 'u' };
            const Library::PodType char32 = { 4, 'u' };
            settings.library.mPodTypes["char8_t"] = char8;
            settings.library.mPodTypes["char16_t"] = char16;
            settings.library.mPodTypes["char32_t"] = char32;
            settings.sizeof_short = 2;
            settings.sizeof_int = 4;

            ASSERT_EQUALS("unsigned char", typeOf("u8'a';", "u8'a'", "test.cpp", &settings));
            ASSERT_EQUALS("unsigned short", typeOf("u'a';", "u'a'", "test.cpp", &settings));
            ASSERT_EQUALS("unsigned int", typeOf("U'a';", "U'a'", "test.cpp", &settings));
            ASSERT_EQUALS("const unsigned char *", typeOf("u8\"a\";", "u8\"a\"", "test.cpp", &settings));
            ASSERT_EQUALS("const unsigned short *", typeOf("u\"a\";", "u\"a\"", "test.cpp", &settings));
            ASSERT_EQUALS("const unsigned int *", typeOf("U\"a\";", "U\"a\"", "test.cpp", &settings));
        }
        {
            // PodType
            Settings settingsWin64;
            settingsWin64.platformType = Settings::Win64;
            const Library::PodType u32 = { 4, 'u' };
            const Library::PodType podtype2 = { 0, 'u', Library::PodType::Type::INT };
            settingsWin64.library.mPodTypes["u32"] = u32;
            settingsWin64.library.mPodTypes["xyz::x"] = u32;
            settingsWin64.library.mPodTypes["podtype2"] = podtype2;
            ValueType vt;
            ASSERT_EQUALS(true, vt.fromLibraryType("u32", &settingsWin64));
            ASSERT_EQUALS(true, vt.fromLibraryType("xyz::x", &settingsWin64));
            ASSERT_EQUALS(ValueType::Type::INT, vt.type);
            ValueType vt2;
            ASSERT_EQUALS(true, vt2.fromLibraryType("podtype2", &settingsWin64));
            ASSERT_EQUALS(ValueType::Type::INT, vt2.type);
            ASSERT_EQUALS("unsigned int *", typeOf(";void *data = new u32[10];", "new", "test.cpp", &settingsWin64));
            ASSERT_EQUALS("unsigned int *", typeOf(";void *data = new xyz::x[10];", "new", "test.cpp", &settingsWin64));
            ASSERT_EQUALS("unsigned int", typeOf("; x = (xyz::x)12;", "(", "test.cpp", &settingsWin64));
            ASSERT_EQUALS("unsigned int", typeOf(";u32(12);", "(", "test.cpp", &settingsWin64));
            ASSERT_EQUALS("unsigned int", typeOf("x = u32(y[i]);", "(", "test.cpp", &settingsWin64));
        }
        {
            // PlatformType
            Settings settingsUnix32;
            settingsUnix32.platformType = Settings::Unix32;
            Library::PlatformType s32;
            s32.mType = "int";
            settingsUnix32.library.mPlatforms[settingsUnix32.platformString()].mPlatformTypes["s32"] = s32;
            ValueType vt;
            ASSERT_EQUALS(true, vt.fromLibraryType("s32", &settingsUnix32));
            ASSERT_EQUALS(ValueType::Type::INT, vt.type);
        }
        {
            // PlatformType - wchar_t
            Settings settingsWin64;
            settingsWin64.platformType = Settings::Win64;
            Library::PlatformType lpctstr;
            lpctstr.mType = "wchar_t";
            settingsWin64.library.mPlatforms[settingsWin64.platformString()].mPlatformTypes["LPCTSTR"] = lpctstr;
            ValueType vt;
            ASSERT_EQUALS(true, vt.fromLibraryType("LPCTSTR", &settingsWin64));
            ASSERT_EQUALS(ValueType::Type::WCHAR_T, vt.type);
        }
        {
            // Container
            Settings sC;
            Library::Container c;
            c.startPattern = "C";
            c.startPattern2 = "C !!::";
            sC.library.containers["C"] = c;
            ASSERT_EQUALS("container(C) *", typeOf("C*c=new C;","new","test.cpp",&sC));
            ASSERT_EQUALS("container(C) *", typeOf("x=(C*)c;","(","test.cpp",&sC));
            ASSERT_EQUALS("container(C)", typeOf("C c = C();","(","test.cpp",&sC));
        }
        {
            // Container (vector)
            Settings set;
            Library::Container vector;
            vector.startPattern = "Vector <";
            vector.startPattern2 = "Vector !!::";
            vector.type_templateArgNo = 0;
            vector.arrayLike_indexOp = true;
            vector.functions["front"] =
                Library::Container::Function{Library::Container::Action::NO_ACTION, Library::Container::Yield::ITEM};
            vector.functions["data"] =
                Library::Container::Function{Library::Container::Action::NO_ACTION, Library::Container::Yield::BUFFER};
            vector.functions["begin"] = Library::Container::Function{Library::Container::Action::NO_ACTION,
                                                                     Library::Container::Yield::START_ITERATOR};
            set.library.containers["Vector"] = vector;
            Library::Container string;
            string.startPattern = "test :: string";
            string.startPattern2 = "test :: string !!::";
            string.arrayLike_indexOp = string.stdStringLike = true;
            set.library.containers["test::string"] = string;
            ASSERT_EQUALS("signed int", typeOf("Vector<int> v; v[0]=3;", "[", "test.cpp", &set));
            ASSERT_EQUALS("container(test :: string)", typeOf("{return test::string();}", "(", "test.cpp", &set));
            ASSERT_EQUALS(
                "container(test :: string)",
                typeOf("void foo(Vector<test::string> v) { for (auto s: v) { x=s+s; } }", "s", "test.cpp", &set));
            ASSERT_EQUALS(
                "container(test :: string)",
                typeOf("void foo(Vector<test::string> v) { for (auto s: v) { x=s+s; } }", "+", "test.cpp", &set));
            ASSERT_EQUALS("container(test :: string) &",
                          typeOf("Vector<test::string> v; x = v.front();", "(", "test.cpp", &set));
            ASSERT_EQUALS("container(test :: string) *",
                          typeOf("Vector<test::string> v; x = v.data();", "(", "test.cpp", &set));
            ASSERT_EQUALS("signed int &", typeOf("Vector<int> v; x = v.front();", "(", "test.cpp", &set));
            ASSERT_EQUALS("signed int *", typeOf("Vector<int> v; x = v.data();", "(", "test.cpp", &set));
            ASSERT_EQUALS("signed int * *", typeOf("Vector<int*> v; x = v.data();", "(", "test.cpp", &set));
            ASSERT_EQUALS("iterator(Vector <)", typeOf("Vector<int> v; x = v.begin();", "(", "test.cpp", &set));
            ASSERT_EQUALS("signed int &", typeOf("Vector<int> v; x = *v.begin();", "*", "test.cpp", &set));
            ASSERT_EQUALS("container(test :: string)",
                          typeOf("void foo(){test::string s; return \"x\"+s;}", "+", "test.cpp", &set));
            ASSERT_EQUALS("container(test :: string)",
                          typeOf("void foo(){test::string s; return s+\"x\";}", "+", "test.cpp", &set));
            ASSERT_EQUALS("container(test :: string)",
                          typeOf("void foo(){test::string s; return 'x'+s;}", "+", "test.cpp", &set));
            ASSERT_EQUALS("container(test :: string)",
                          typeOf("void foo(){test::string s; return s+'x';}", "+", "test.cpp", &set));
        }

        // new
        ASSERT_EQUALS("C *", typeOf("class C {}; x = new C();", "new"));

        // auto variables
        ASSERT_EQUALS("signed int", typeOf("; auto x = 3;", "x"));
        ASSERT_EQUALS("signed int *", typeOf("; auto *p = (int *)0;", "p"));
        ASSERT_EQUALS("signed int *", typeOf("; auto data = new int[100];", "data"));
        ASSERT_EQUALS("signed int", typeOf("; auto data = new X::Y; int x=1000; x=x/5;", "/")); // #7970
        ASSERT_EQUALS("signed int *", typeOf("; auto data = new (nothrow) int[100];", "data"));
        ASSERT_EQUALS("signed int *", typeOf("; auto data = new (std::nothrow) int[100];", "data"));
        ASSERT_EQUALS("const signed short", typeOf("short values[10]; void f() { for (const auto *x : values); }", "x"));
        ASSERT_EQUALS("const signed int", typeOf("; const auto x = 3;", "x"));

        // Variable declaration
        ASSERT_EQUALS("char *", typeOf("; char abc[] = \"abc\";", "["));
        ASSERT_EQUALS("", typeOf("; int x[10] = { [3]=1 };", "[ 3 ]"));

        // std::make_shared
        {
            Settings set;
            Library::SmartPointer sharedPtr;
            sharedPtr.name = "std::shared_ptr";
            set.library.smartPointers["std::shared_ptr"] = sharedPtr;
            ASSERT_EQUALS("smart-pointer(std::shared_ptr)",
                          typeOf("class C {}; x = std::make_shared<C>();", "(", "test.cpp", &set));
        }

        // return
        {
            // Container
            Settings sC;
            Library::Container c;
            c.startPattern = "C";
            c.startPattern2 = "C !!::";
            sC.library.containers["C"] = c;
            ASSERT_EQUALS("container(C)", typeOf("C f(char *p) { char data[10]; return data; }", "return", "test.cpp", &sC));
        }
        // Smart pointer
        {
            Settings set;
            Library::SmartPointer myPtr;
            myPtr.name = "MyPtr";
            set.library.smartPointers["MyPtr"] = myPtr;
            ASSERT_EQUALS("smart-pointer(MyPtr)",
                          typeOf("void f() { MyPtr<int> p; return p; }", "p ;", "test.cpp", &set));
            ASSERT_EQUALS("signed int", typeOf("void f() { MyPtr<int> p; return *p; }", "* p ;", "test.cpp", &set));
            ASSERT_EQUALS("smart-pointer(MyPtr)", typeOf("void f() {return MyPtr<int>();}", "(", "test.cpp", &set));
        }
    }

    void variadic1() { // #7453
        {
            GET_SYMBOL_DB("CBase* create(const char *c1, ...);\n"
                          "int    create(COther& ot, const char *c1, ...);\n"
                          "int foo(COther & ot)\n"
                          "{\n"
                          "   CBase* cp1 = create(\"AAAA\", 44, (char*)0);\n"
                          "   CBase* cp2 = create(ot, \"AAAA\", 44, (char*)0);\n"
                          "}");

            const Token *f = Token::findsimplematch(tokenizer.tokens(), "create ( \"AAAA\"");
            ASSERT_EQUALS(true, db && f && f->function() && f->function()->tokenDef->linenr() == 1);
            f = Token::findsimplematch(tokenizer.tokens(), "create ( ot");
            ASSERT_EQUALS(true, db && f && f->function() && f->function()->tokenDef->linenr() == 2);
        }
        {
            GET_SYMBOL_DB("int    create(COther& ot, const char *c1, ...);\n"
                          "CBase* create(const char *c1, ...);\n"
                          "int foo(COther & ot)\n"
                          "{\n"
                          "   CBase* cp1 = create(\"AAAA\", 44, (char*)0);\n"
                          "   CBase* cp2 = create(ot, \"AAAA\", 44, (char*)0);\n"
                          "}");

            const Token *f = Token::findsimplematch(tokenizer.tokens(), "create ( \"AAAA\"");
            ASSERT_EQUALS(true, db && f && f->function() && f->function()->tokenDef->linenr() == 2);
            f = Token::findsimplematch(tokenizer.tokens(), "create ( ot");
            ASSERT_EQUALS(true, db && f && f->function() && f->function()->tokenDef->linenr() == 1);
        }
    }

    void variadic2() { // #7649
        {
            GET_SYMBOL_DB("CBase* create(const char *c1, ...);\n"
                          "CBase* create(const wchar_t *c1, ...);\n"
                          "int foo(COther & ot)\n"
                          "{\n"
                          "   CBase* cp1 = create(\"AAAA\", 44, (char*)0);\n"
                          "   CBase* cp2 = create(L\"AAAA\", 44, (char*)0);\n"
                          "}");

            const Token *f = Token::findsimplematch(tokenizer.tokens(), "cp1 = create (");
            ASSERT_EQUALS(true, db && f && f->tokAt(2) && f->tokAt(2)->function() && f->tokAt(2)->function()->tokenDef->linenr() == 1);
            f = Token::findsimplematch(tokenizer.tokens(), "cp2 = create (");
            ASSERT_EQUALS(true, db && f && f->tokAt(2) && f->tokAt(2)->function() && f->tokAt(2)->function()->tokenDef->linenr() == 2);
        }
        {
            GET_SYMBOL_DB("CBase* create(const wchar_t *c1, ...);\n"
                          "CBase* create(const char *c1, ...);\n"
                          "int foo(COther & ot)\n"
                          "{\n"
                          "   CBase* cp1 = create(\"AAAA\", 44, (char*)0);\n"
                          "   CBase* cp2 = create(L\"AAAA\", 44, (char*)0);\n"
                          "}");

            const Token *f = Token::findsimplematch(tokenizer.tokens(), "cp1 = create (");
            ASSERT_EQUALS(true, db && f && f->tokAt(2) && f->tokAt(2)->function() && f->tokAt(2)->function()->tokenDef->linenr() == 2);
            f = Token::findsimplematch(tokenizer.tokens(), "cp2 = create (");
            ASSERT_EQUALS(true, db && f && f->tokAt(2) && f->tokAt(2)->function() && f->tokAt(2)->function()->tokenDef->linenr() == 1);
        }
    }

    void variadic3() { // #7387
        {
            GET_SYMBOL_DB("int zdcalc(const XYZ & per, short rs = 0);\n"
                          "double zdcalc(long& length, const XYZ * per);\n"
                          "long mycalc( ) {\n"
                          "    long length;\n"
                          "    XYZ per;\n"
                          "    zdcalc(length, &per);\n"
                          "}");

            const Token *f = Token::findsimplematch(tokenizer.tokens(), "zdcalc ( length");
            ASSERT_EQUALS(true, db && f && f->function() && f->function()->tokenDef->linenr() == 2);
        }
        {
            GET_SYMBOL_DB("double zdcalc(long& length, const XYZ * per);\n"
                          "int zdcalc(const XYZ & per, short rs = 0);\n"
                          "long mycalc( ) {\n"
                          "    long length;\n"
                          "    XYZ per;\n"
                          "    zdcalc(length, &per);\n"
                          "}");

            const Token *f = Token::findsimplematch(tokenizer.tokens(), "zdcalc ( length");
            ASSERT_EQUALS(true, db && f && f->function() && f->function()->tokenDef->linenr() == 1);
        }
    }

    void noReturnType() {
        GET_SYMBOL_DB_C("func() { }");

        ASSERT(db && db->functionScopes.size() == 1);
        ASSERT(db->functionScopes[0]->function != nullptr);
        const Token *retDef = db->functionScopes[0]->function->retDef;
        ASSERT_EQUALS("func", retDef ? retDef->str() : "");
    }

    void auto1() {
        GET_SYMBOL_DB("; auto x = \"abc\";");
        const Token *autotok = tokenizer.tokens()->next();
        ASSERT(autotok && autotok->isStandardType());
        const Variable *var = db ? db->getVariableFromVarId(1) : nullptr;
        ASSERT(var && var->isPointer() && !var->isConst());
    }

    void auto2() {
        GET_SYMBOL_DB("struct S { int i; };\n"
                      "int foo() {\n"
                      "    auto a = new S;\n"
                      "    auto * b = new S;\n"
                      "    auto c = new S[10];\n"
                      "    auto * d = new S[10];\n"
                      "    return a->i + b->i + c[0]->i + d[0]->i;\n"
                      "}");
        const Token *autotok = Token::findsimplematch(tokenizer.tokens(), "auto");
        ASSERT(db && autotok && autotok->valueType() && autotok->valueType()->pointer == 1 && autotok->valueType()->typeScope && autotok->valueType()->typeScope->definedType && autotok->valueType()->typeScope->definedType->name() == "S" && autotok->type() == nullptr);

        autotok = Token::findsimplematch(autotok->next(), "auto");
        ASSERT(db && autotok && autotok->valueType() && autotok->valueType()->pointer == 0 && autotok->valueType()->typeScope && autotok->valueType()->typeScope->definedType && autotok->valueType()->typeScope->definedType->name() == "S" && autotok->type() && autotok->type()->name() == "S");

        autotok = Token::findsimplematch(autotok->next(), "auto");
        ASSERT(db && autotok && autotok->valueType() && autotok->valueType()->pointer == 1 && autotok->valueType()->typeScope && autotok->valueType()->typeScope->definedType && autotok->valueType()->typeScope->definedType->name() == "S" && autotok->type() == nullptr);

        autotok = Token::findsimplematch(autotok->next(), "auto");
        ASSERT(db && autotok && autotok->valueType() && autotok->valueType()->pointer == 0 && autotok->valueType()->typeScope && autotok->valueType()->typeScope->definedType && autotok->valueType()->typeScope->definedType->name() == "S" && autotok->type() && autotok->type()->name() == "S");

        vartok = Token::findsimplematch(tokenizer.tokens(), "a =");
        ASSERT(db && vartok && vartok->variable() && vartok->variable()->isPointer() && vartok->variable()->type() && vartok->variable()->type()->name() == "S");

        vartok = Token::findsimplematch(vartok->next(), "b =");
        ASSERT(db && vartok && vartok->variable() && vartok->variable()->isPointer() && vartok->variable()->type() && vartok->variable()->type()->name() == "S");

        vartok = Token::findsimplematch(vartok->next(), "c =");
        ASSERT(db && vartok && vartok->variable() && vartok->variable()->isPointer() && vartok->variable()->type() && vartok->variable()->type()->name() == "S");

        vartok = Token::findsimplematch(vartok->next(), "d =");
        ASSERT(db && vartok && vartok->variable() && vartok->variable()->isPointer() && vartok->variable()->type() && vartok->variable()->type()->name() == "S");

        vartok = Token::findsimplematch(tokenizer.tokens(), "return");

        vartok = Token::findsimplematch(vartok, "a");
        ASSERT(db && vartok && vartok->variable() && vartok->variable()->isPointer() && vartok->variable()->type() && vartok->variable()->type()->name() == "S");

        vartok = Token::findsimplematch(vartok->next(), "b");
        ASSERT(db && vartok && vartok->variable() && vartok->variable()->isPointer() && vartok->variable()->type() && vartok->variable()->type()->name() == "S");

        vartok = Token::findsimplematch(vartok->next(), "c");
        ASSERT(db && vartok && vartok->variable() && vartok->variable()->isPointer() && vartok->variable()->type() && vartok->variable()->type()->name() == "S");

        vartok = Token::findsimplematch(vartok->next(), "d");
        ASSERT(db && vartok && vartok->variable() && vartok->variable()->isPointer() && vartok->variable()->type() && vartok->variable()->type()->name() == "S");

        vartok = Token::findsimplematch(tokenizer.tokens(), "return");

        vartok = Token::findsimplematch(vartok, "i");
        ASSERT(db && vartok && vartok->variable() && vartok->variable()->typeStartToken()->str() == "int");

        vartok = Token::findsimplematch(vartok->next(), "i");
        ASSERT(db && vartok && vartok->variable() && vartok->variable()->typeStartToken()->str() == "int");

        vartok = Token::findsimplematch(vartok->next(), "i");
        ASSERT(db && vartok && vartok->variable() && vartok->variable()->typeStartToken()->str() == "int");

        vartok = Token::findsimplematch(vartok->next(), "i");
        ASSERT(db && vartok && vartok->variable() && vartok->variable()->typeStartToken()->str() == "int");
    }

    void auto3() {
        GET_SYMBOL_DB("enum E : unsigned short { A, B, C };\n"
                      "int foo() {\n"
                      "    auto a = new E;\n"
                      "    auto * b = new E;\n"
                      "    auto c = new E[10];\n"
                      "    auto * d = new E[10];\n"
                      "    return *a + *b + c[0] + d[0];\n"
                      "}");
        const Token *autotok = Token::findsimplematch(tokenizer.tokens(), "auto");
        ASSERT(db && autotok && autotok->valueType() && autotok->valueType()->pointer == 1 && autotok->valueType()->typeScope && autotok->valueType()->typeScope->definedType && autotok->valueType()->typeScope->definedType->name() == "E" && autotok->type() == nullptr);

        autotok = Token::findsimplematch(autotok->next(), "auto");
        ASSERT(db && autotok && autotok->valueType() && autotok->valueType()->pointer == 0 && autotok->valueType()->typeScope && autotok->valueType()->typeScope->definedType && autotok->valueType()->typeScope->definedType->name() == "E" && autotok->type() && autotok->type()->name() == "E");

        autotok = Token::findsimplematch(autotok->next(), "auto");
        ASSERT(db && autotok && autotok->valueType() && autotok->valueType()->pointer == 1 && autotok->valueType()->typeScope && autotok->valueType()->typeScope->definedType && autotok->valueType()->typeScope->definedType->name() == "E" && autotok->type() == nullptr);

        autotok = Token::findsimplematch(autotok->next(), "auto");
        ASSERT(db && autotok && autotok->valueType() && autotok->valueType()->pointer == 0 && autotok->valueType()->typeScope && autotok->valueType()->typeScope->definedType && autotok->valueType()->typeScope->definedType->name() == "E" && autotok->type() && autotok->type()->name() == "E");

        vartok = Token::findsimplematch(tokenizer.tokens(), "a =");
        ASSERT(db && vartok && vartok->variable() && vartok->variable()->isPointer() && vartok->variable()->type() && vartok->variable()->type()->name() == "E");

        vartok = Token::findsimplematch(vartok->next(), "b =");
        ASSERT(db && vartok && vartok->variable() && vartok->variable()->isPointer() && vartok->variable()->type() && vartok->variable()->type()->name() == "E");

        vartok = Token::findsimplematch(vartok->next(), "c =");
        ASSERT(db && vartok && vartok->variable() && vartok->variable()->isPointer() && vartok->variable()->type() && vartok->variable()->type()->name() == "E");

        vartok = Token::findsimplematch(vartok->next(), "d =");
        ASSERT(db && vartok && vartok->variable() && vartok->variable()->isPointer() && vartok->variable()->type() && vartok->variable()->type()->name() == "E");

        vartok = Token::findsimplematch(tokenizer.tokens(), "return");

        vartok = Token::findsimplematch(vartok, "a");
        ASSERT(db && vartok && vartok->variable() && vartok->variable()->isPointer() && vartok->variable()->type() && vartok->variable()->type()->name() == "E");

        vartok = Token::findsimplematch(vartok->next(), "b");
        ASSERT(db && vartok && vartok->variable() && vartok->variable()->isPointer() && vartok->variable()->type() && vartok->variable()->type()->name() == "E");

        vartok = Token::findsimplematch(vartok->next(), "c");
        ASSERT(db && vartok && vartok->variable() && vartok->variable()->isPointer() && vartok->variable()->type() && vartok->variable()->type()->name() == "E");

        vartok = Token::findsimplematch(vartok->next(), "d");
        ASSERT(db && vartok && vartok->variable() && vartok->variable()->isPointer() && vartok->variable()->type() && vartok->variable()->type()->name() == "E");
    }

    void auto4() {
        GET_SYMBOL_DB("struct S { int i; };\n"
                      "int foo() {\n"
                      "    S array[10];\n"
                      "    for (auto a : array)\n"
                      "        a.i = 0;\n"
                      "    for (auto & b : array)\n"
                      "        b.i = 1;\n"
                      "    for (const auto & c : array)\n"
                      "        auto ci = c.i;\n"
                      "    for (auto * d : array)\n"
                      "        d->i = 0;\n"
                      "    for (const auto * e : array)\n"
                      "        auto ei = e->i;\n"
                      "    return array[0].i;\n"
                      "}");
        const Token *autotok = Token::findsimplematch(tokenizer.tokens(), "auto a");
        ASSERT(db && autotok && autotok->valueType() && autotok->valueType()->pointer == 0 && autotok->valueType()->constness == 0 && autotok->valueType()->typeScope && autotok->valueType()->typeScope->definedType && autotok->valueType()->typeScope->definedType->name() == "S");
        ASSERT(db && autotok && autotok->type() && autotok->type()->name() == "S");

        autotok = Token::findsimplematch(autotok->next(), "auto & b");
        ASSERT(db && autotok && autotok->valueType() && autotok->valueType()->pointer == 0 && autotok->valueType()->constness == 0 && autotok->valueType()->typeScope && autotok->valueType()->typeScope->definedType && autotok->valueType()->typeScope->definedType->name() == "S");
        ASSERT(db && autotok && autotok->type() && autotok->type()->name() == "S");

        autotok = Token::findsimplematch(autotok->next(), "auto & c");
        ASSERT(db && autotok && autotok->valueType() && autotok->valueType()->pointer == 0 && autotok->valueType()->constness == 0 && autotok->valueType()->typeScope && autotok->valueType()->typeScope->definedType && autotok->valueType()->typeScope->definedType->name() == "S");
        ASSERT(db && autotok && autotok->type() && autotok->type()->name() == "S");

        autotok = Token::findsimplematch(autotok->next(), "auto * d");
        ASSERT(db && autotok && autotok->valueType() && autotok->valueType()->pointer == 0 && autotok->valueType()->constness == 0 && autotok->valueType()->typeScope && autotok->valueType()->typeScope->definedType && autotok->valueType()->typeScope->definedType->name() == "S");
        ASSERT(db && autotok && autotok->type() && autotok->type()->name() == "S");

        autotok = Token::findsimplematch(autotok->next(), "auto * e");
        ASSERT(db && autotok && autotok->valueType() && autotok->valueType()->pointer == 0 && autotok->valueType()->constness == 0 && autotok->valueType()->typeScope && autotok->valueType()->typeScope->definedType && autotok->valueType()->typeScope->definedType->name() == "S");
        ASSERT(db && autotok && autotok->type() && autotok->type()->name() == "S");

        vartok = Token::findsimplematch(tokenizer.tokens(), "a :");
        ASSERT(db && vartok && vartok->valueType() && vartok->valueType()->typeScope && vartok->valueType()->typeScope->definedType && vartok->valueType()->typeScope->definedType->name() == "S");
        ASSERT(db && vartok && vartok->variable() && !vartok->variable()->isReference() && !vartok->variable()->isPointer());
        ASSERT(db && vartok && vartok->variable() && vartok->variable()->type() && vartok->variable()->type()->name() == "S");

        vartok = Token::findsimplematch(vartok->next(), "b :");
        ASSERT(db && vartok && vartok->valueType() && vartok->valueType()->typeScope && vartok->valueType()->typeScope->definedType && vartok->valueType()->typeScope->definedType->name() == "S");
        ASSERT(db && vartok && vartok->variable() && vartok->variable()->isReference() && !vartok->variable()->isPointer() && !vartok->variable()->isConst());

        vartok = Token::findsimplematch(vartok->next(), "c :");
        ASSERT(db && vartok && vartok->valueType() && vartok->valueType()->typeScope && vartok->valueType()->typeScope->definedType && vartok->valueType()->typeScope->definedType->name() == "S");
        ASSERT(db && vartok && vartok->variable() && vartok->variable()->isReference() && !vartok->variable()->isPointer() && vartok->variable()->isConst());

        vartok = Token::findsimplematch(vartok->next(), "d :");
        ASSERT(db && vartok && vartok->valueType() && vartok->valueType()->typeScope && vartok->valueType()->typeScope->definedType && vartok->valueType()->typeScope->definedType->name() == "S");
        ASSERT(db && vartok && vartok->variable() && !vartok->variable()->isReference() && vartok->variable()->isPointer() && !vartok->variable()->isConst());

        vartok = Token::findsimplematch(vartok->next(), "e :");
        ASSERT(db && vartok && vartok->valueType() && vartok->valueType()->typeScope && vartok->valueType()->typeScope->definedType && vartok->valueType()->typeScope->definedType->name() == "S");
        ASSERT(db && vartok && vartok->variable() && !vartok->variable()->isReference() && vartok->variable()->isPointer() && vartok->variable()->isConst());

        vartok = Token::findsimplematch(tokenizer.tokens(), "a . i");
        ASSERT(db && vartok && vartok->variable() && !vartok->variable()->isPointer() && !vartok->variable()->isReference() && vartok->variable()->type() && vartok->variable()->type()->name() == "S");

        vartok = Token::findsimplematch(vartok, "i");
        ASSERT(db && vartok && vartok->variable() && vartok->variable()->typeStartToken()->str() == "int");

        vartok = Token::findsimplematch(vartok->next(), "b . i");
        ASSERT(db && vartok && vartok->variable() && !vartok->variable()->isPointer() && vartok->variable()->isReference() && vartok->variable()->type() && vartok->variable()->type()->name() == "S");

        vartok = Token::findsimplematch(vartok->next(), "i");
        ASSERT(db && vartok && vartok->variable() && vartok->variable()->typeStartToken()->str() == "int");

        vartok = Token::findsimplematch(vartok->next(), "c . i");
        ASSERT(db && vartok && vartok->variable() && !vartok->variable()->isPointer() && vartok->variable()->isReference() && vartok->variable()->type() && vartok->variable()->type()->name() == "S");

        vartok = Token::findsimplematch(vartok->next(), "i");
        ASSERT(db && vartok && vartok->variable() && vartok->variable()->typeStartToken()->str() == "int");

        vartok = Token::findsimplematch(vartok->next(), "d . i");
        ASSERT(db && vartok && vartok->variable() && vartok->variable()->isPointer() && !vartok->variable()->isReference() && vartok->variable()->type() && vartok->variable()->type()->name() == "S");

        vartok = Token::findsimplematch(vartok->next(), "i");
        ASSERT(db && vartok && vartok->variable() && vartok->variable()->typeStartToken()->str() == "int");

        vartok = Token::findsimplematch(vartok->next(), "e . i");
        ASSERT(db && vartok && vartok->variable() && vartok->variable()->isPointer() && !vartok->variable()->isReference() && vartok->variable()->type() && vartok->variable()->type()->name() == "S");

        vartok = Token::findsimplematch(vartok->next(), "i");
        ASSERT(db && vartok && vartok->variable() && vartok->variable()->typeStartToken()->str() == "int");

        vartok = Token::findsimplematch(vartok->next(), "i");
        ASSERT(db && vartok && vartok->variable() && vartok->variable()->typeStartToken()->str() == "int");
    }

    void auto5() {
        GET_SYMBOL_DB("struct S { int i; };\n"
                      "int foo() {\n"
                      "    std::vector<S> vec(10);\n"
                      "    for (auto a : vec)\n"
                      "        a.i = 0;\n"
                      "    for (auto & b : vec)\n"
                      "        b.i = 0;\n"
                      "    for (const auto & c : vec)\n"
                      "        auto ci = c.i;\n"
                      "    for (auto * d : vec)\n"
                      "        d.i = 0;\n"
                      "    for (const auto * e : vec)\n"
                      "        auto ei = e->i;\n"
                      "    return vec[0].i;\n"
                      "}");
        const Token *autotok = Token::findsimplematch(tokenizer.tokens(), "auto a");
        ASSERT(autotok && autotok->valueType() && autotok->valueType()->pointer == 0 && autotok->valueType()->constness == 0 && autotok->valueType()->typeScope && autotok->valueType()->typeScope->definedType && autotok->valueType()->typeScope->definedType->name() == "S");
        ASSERT(autotok && autotok->type() && autotok->type()->name() == "S");

        autotok = Token::findsimplematch(autotok->next(), "auto & b");
        ASSERT(autotok && autotok->valueType() && autotok->valueType()->pointer == 0 && autotok->valueType()->constness == 0 && autotok->valueType()->typeScope && autotok->valueType()->typeScope->definedType && autotok->valueType()->typeScope->definedType->name() == "S");
        ASSERT(autotok && autotok->type() && autotok->type()->name() == "S");

        autotok = Token::findsimplematch(autotok->next(), "auto & c");
        ASSERT(autotok && autotok->valueType() && autotok->valueType()->pointer == 0 && autotok->valueType()->constness == 0 && autotok->valueType()->typeScope && autotok->valueType()->typeScope->definedType && autotok->valueType()->typeScope->definedType->name() == "S");
        ASSERT(autotok && autotok->type() && autotok->type()->name() == "S");

        autotok = Token::findsimplematch(autotok->next(), "auto * d");
        ASSERT(autotok && autotok->valueType() && autotok->valueType()->pointer == 0 && autotok->valueType()->constness == 0 && autotok->valueType()->typeScope && autotok->valueType()->typeScope->definedType && autotok->valueType()->typeScope->definedType->name() == "S");
        ASSERT(autotok && autotok->type() && autotok->type()->name() == "S");

        autotok = Token::findsimplematch(autotok->next(), "auto * e");
        ASSERT(autotok && autotok->valueType() && autotok->valueType()->pointer == 0 && autotok->valueType()->constness == 0 && autotok->valueType()->typeScope && autotok->valueType()->typeScope->definedType && autotok->valueType()->typeScope->definedType->name() == "S");
        ASSERT(autotok && autotok->type() && autotok->type()->name() == "S");

        vartok = Token::findsimplematch(tokenizer.tokens(), "a :");
        ASSERT(vartok && vartok->valueType() && vartok->valueType()->typeScope && vartok->valueType()->typeScope->definedType && vartok->valueType()->typeScope->definedType->name() == "S");
        ASSERT(vartok && vartok->variable() && !vartok->variable()->isReference() && !vartok->variable()->isPointer());
        ASSERT(vartok && vartok->variable() && vartok->variable()->type() && vartok->variable()->type()->name() == "S");

        vartok = Token::findsimplematch(vartok->next(), "b :");
        ASSERT(vartok && vartok->valueType() && vartok->valueType()->typeScope && vartok->valueType()->typeScope->definedType && vartok->valueType()->typeScope->definedType->name() == "S");
        ASSERT(vartok && vartok->variable() && vartok->variable()->isReference() && !vartok->variable()->isPointer() && !vartok->variable()->isConst());

        vartok = Token::findsimplematch(vartok->next(), "c :");
        ASSERT(vartok && vartok->valueType() && vartok->valueType()->typeScope && vartok->valueType()->typeScope->definedType && vartok->valueType()->typeScope->definedType->name() == "S");
        ASSERT(vartok && vartok->variable() && vartok->variable()->isReference() && !vartok->variable()->isPointer() && vartok->variable()->isConst());

        vartok = Token::findsimplematch(vartok->next(), "d :");
        ASSERT(vartok && vartok->valueType() && vartok->valueType()->typeScope && vartok->valueType()->typeScope->definedType && vartok->valueType()->typeScope->definedType->name() == "S");
        ASSERT(vartok && vartok->variable() && !vartok->variable()->isReference() && vartok->variable()->isPointer() && !vartok->variable()->isConst());

        vartok = Token::findsimplematch(vartok->next(), "e :");
        ASSERT(vartok && vartok->valueType() && vartok->valueType()->typeScope && vartok->valueType()->typeScope->definedType && vartok->valueType()->typeScope->definedType->name() == "S");
        ASSERT(vartok && vartok->variable() && !vartok->variable()->isReference() && vartok->variable()->isPointer() && vartok->variable()->isConst());


        vartok = Token::findsimplematch(tokenizer.tokens(), "a . i");
        ASSERT(vartok && vartok->variable() && !vartok->variable()->isPointer() && !vartok->variable()->isReference() && vartok->variable()->type() && vartok->variable()->type()->name() == "S");

        vartok = Token::findsimplematch(vartok, "i");
        ASSERT(vartok && vartok->variable() && vartok->variable()->typeStartToken()->str() == "int");

        vartok = Token::findsimplematch(vartok->next(), "b . i");
        ASSERT(vartok && vartok->variable() && !vartok->variable()->isPointer() && vartok->variable()->isReference() && vartok->variable()->type() && vartok->variable()->type()->name() == "S");

        vartok = Token::findsimplematch(vartok->next(), "i");
        ASSERT(vartok && vartok->variable() && vartok->variable()->typeStartToken()->str() == "int");

        vartok = Token::findsimplematch(vartok->next(), "c . i");
        ASSERT(vartok && vartok->variable() && !vartok->variable()->isPointer() && vartok->variable()->isReference() && vartok->variable()->type() && vartok->variable()->type()->name() == "S");

        vartok = Token::findsimplematch(vartok->next(), "i");
        ASSERT(vartok && vartok->variable() && vartok->variable()->typeStartToken()->str() == "int");

        vartok = Token::findsimplematch(vartok->next(), "d . i");
        ASSERT(vartok && vartok->variable() && vartok->variable()->isPointer() && !vartok->variable()->isReference() && vartok->variable()->type() && vartok->variable()->type()->name() == "S");

        vartok = Token::findsimplematch(vartok->next(), "i");
        ASSERT(vartok && vartok->variable() && vartok->variable()->typeStartToken()->str() == "int");

        vartok = Token::findsimplematch(vartok->next(), "e . i");
        ASSERT(vartok && vartok->variable() && vartok->variable()->isPointer() && !vartok->variable()->isReference() && vartok->variable()->type() && vartok->variable()->type()->name() == "S");

        vartok = Token::findsimplematch(vartok->next(), "i");
        ASSERT(vartok && vartok->variable() && vartok->variable()->typeStartToken()->str() == "int");

        vartok = Token::findsimplematch(vartok->next(), "i");
        ASSERT(vartok && vartok->variable() && vartok->variable()->typeStartToken()->str() == "int");
    }

    void auto6() {  // #7963 (segmentation fault)
        GET_SYMBOL_DB("class WebGLTransformFeedback final\n"
                      ": public nsWrapperCache\n"
                      ", public WebGLRefCountedObject < WebGLTransformFeedback >\n"
                      ", public LinkedListElement < WebGLTransformFeedback >\n"
                      "{\n"
                      "private :\n"
                      "std :: vector < IndexedBufferBinding > mIndexedBindings ;\n"
                      "} ;\n"
                      "struct IndexedBufferBinding\n"
                      "{\n"
                      "IndexedBufferBinding ( ) ;\n"
                      "} ;\n"
                      "const decltype ( WebGLTransformFeedback :: mBuffersForTF ) &\n"
                      "WebGLTransformFeedback :: BuffersForTF ( ) const\n"
                      "{\n"
                      "mBuffersForTF . clear ( ) ;\n"
                      "for ( const auto & cur : mIndexedBindings ) {}\n"
                      "return mBuffersForTF ;\n"
                      "}");
    }

    void auto7() {
        GET_SYMBOL_DB("struct Foo { int a; int b[10]; };\n"
                      "class Bar {\n"
                      "    Foo foo1;\n"
                      "    Foo foo2[10];\n"
                      "public:\n"
                      "    const Foo & getFoo1() { return foo1; }\n"
                      "    const Foo * getFoo2() { return foo2; }\n"
                      "};\n"
                      "int main() {\n"
                      "    Bar bar;\n"
                      "    auto v1 = bar.getFoo1().a;\n"
                      "    auto v2 = bar.getFoo1().b[0];\n"
                      "    auto v3 = bar.getFoo1().b;\n"
                      "    const auto v4 = bar.getFoo1().b;\n"
                      "    const auto * v5 = bar.getFoo1().b;\n"
                      "    auto v6 = bar.getFoo2()[0].a;\n"
                      "    auto v7 = bar.getFoo2()[0].b[0];\n"
                      "    auto v8 = bar.getFoo2()[0].b;\n"
                      "    const auto v9 = bar.getFoo2()[0].b;\n"
                      "    const auto * v10 = bar.getFoo2()[0].b;\n"
                      "    auto v11 = v1 + v2 + v3[0] + v4[0] + v5[0] + v6 + v7 + v8[0] + v9[0] + v10[0];\n"
                      "    return v11;\n"
                      "}");
        const Token *autotok = Token::findsimplematch(tokenizer.tokens(), "auto v1");

        // auto = int, v1 = int
        ASSERT(autotok);
        ASSERT(autotok->valueType());
        ASSERT_EQUALS(0, autotok->valueType()->constness);
        ASSERT_EQUALS(0, autotok->valueType()->pointer);
        ASSERT_EQUALS(ValueType::SIGNED, autotok->valueType()->sign);
        ASSERT_EQUALS(ValueType::INT, autotok->valueType()->type);
        vartok = Token::findsimplematch(autotok, "v1 =");
        ASSERT(autotok);
        ASSERT(autotok->valueType());
        ASSERT_EQUALS(0, vartok->valueType()->constness);
        ASSERT_EQUALS(0, vartok->valueType()->pointer);
        ASSERT_EQUALS(ValueType::SIGNED, vartok->valueType()->sign);
        ASSERT_EQUALS(ValueType::INT, vartok->valueType()->type);

        // auto = int, v2 = int
        autotok = Token::findsimplematch(autotok, "auto v2");
        ASSERT(autotok);
        ASSERT(autotok->valueType());
        ASSERT_EQUALS(0, autotok->valueType()->constness);
        ASSERT_EQUALS(0, autotok->valueType()->pointer);
        ASSERT_EQUALS(ValueType::SIGNED, autotok->valueType()->sign);
        ASSERT_EQUALS(ValueType::INT, autotok->valueType()->type);
        vartok = Token::findsimplematch(autotok, "v2 =");
        ASSERT(autotok);
        ASSERT(autotok->valueType());
        ASSERT_EQUALS(0, vartok->valueType()->constness);
        ASSERT_EQUALS(0, vartok->valueType()->pointer);
        ASSERT_EQUALS(ValueType::SIGNED, vartok->valueType()->sign);
        ASSERT_EQUALS(ValueType::INT, vartok->valueType()->type);

        // auto = const int *, v3 = const int * (const int[10])
        autotok = Token::findsimplematch(autotok, "auto v3");
        ASSERT(autotok);
        ASSERT(autotok->valueType());
        ASSERT_EQUALS(1, autotok->valueType()->constness);
        ASSERT_EQUALS(1, autotok->valueType()->pointer);
        ASSERT_EQUALS(ValueType::SIGNED, autotok->valueType()->sign);
        ASSERT_EQUALS(ValueType::INT, autotok->valueType()->type);
        vartok = Token::findsimplematch(autotok, "v3 =");
        ASSERT(autotok);
        ASSERT(autotok->valueType());
        ASSERT_EQUALS(1, vartok->valueType()->constness);
        ASSERT_EQUALS(1, vartok->valueType()->pointer);
        ASSERT_EQUALS(ValueType::SIGNED, vartok->valueType()->sign);
        ASSERT_EQUALS(ValueType::INT, vartok->valueType()->type);

        // auto = int *, v4 = const int * (const int[10])
        autotok = Token::findsimplematch(autotok, "auto v4");
        ASSERT(autotok);
        ASSERT(autotok->valueType());
        TODO_ASSERT_EQUALS(0, 1, autotok->valueType()->constness);
        ASSERT_EQUALS(1, autotok->valueType()->pointer);
        ASSERT_EQUALS(ValueType::SIGNED, autotok->valueType()->sign);
        ASSERT_EQUALS(ValueType::INT, autotok->valueType()->type);
        vartok = Token::findsimplematch(autotok, "v4 =");
        ASSERT(autotok);
        ASSERT(autotok->valueType());
        ASSERT_EQUALS(1, vartok->valueType()->constness);
        ASSERT_EQUALS(1, vartok->valueType()->pointer);
        ASSERT_EQUALS(ValueType::SIGNED, vartok->valueType()->sign);
        ASSERT_EQUALS(ValueType::INT, vartok->valueType()->type);

        // auto = int, v5 = const int * (const int[10])
        autotok = Token::findsimplematch(autotok, "auto * v5");
        ASSERT(autotok);
        ASSERT(autotok->valueType());
        TODO_ASSERT_EQUALS(0, 1, autotok->valueType()->constness);
        ASSERT_EQUALS(0, autotok->valueType()->pointer);
        ASSERT_EQUALS(ValueType::SIGNED, autotok->valueType()->sign);
        ASSERT_EQUALS(ValueType::INT, autotok->valueType()->type);
        vartok = Token::findsimplematch(autotok, "v5 =");
        ASSERT(autotok);
        ASSERT(autotok->valueType());
        ASSERT_EQUALS(1, vartok->valueType()->constness);
        ASSERT_EQUALS(1, vartok->valueType()->pointer);
        ASSERT_EQUALS(ValueType::SIGNED, vartok->valueType()->sign);
        ASSERT_EQUALS(ValueType::INT, vartok->valueType()->type);

        // auto = int, v6 = int
        autotok = Token::findsimplematch(autotok, "auto v6");
        ASSERT(autotok);
        ASSERT(autotok->valueType());
        ASSERT_EQUALS(0, autotok->valueType()->constness);
        ASSERT_EQUALS(0, autotok->valueType()->pointer);
        ASSERT_EQUALS(ValueType::SIGNED, autotok->valueType()->sign);
        ASSERT_EQUALS(ValueType::INT, autotok->valueType()->type);
        vartok = Token::findsimplematch(autotok, "v6 =");
        ASSERT(autotok);
        ASSERT(autotok->valueType());
        ASSERT_EQUALS(0, vartok->valueType()->constness);
        ASSERT_EQUALS(0, vartok->valueType()->pointer);
        ASSERT_EQUALS(ValueType::SIGNED, vartok->valueType()->sign);
        ASSERT_EQUALS(ValueType::INT, vartok->valueType()->type);

        // auto = int, v7 = int
        autotok = Token::findsimplematch(autotok, "auto v7");
        ASSERT(autotok);
        ASSERT(autotok->valueType());
        ASSERT_EQUALS(0, autotok->valueType()->constness);
        ASSERT_EQUALS(0, autotok->valueType()->pointer);
        ASSERT_EQUALS(ValueType::SIGNED, autotok->valueType()->sign);
        ASSERT_EQUALS(ValueType::INT, autotok->valueType()->type);
        vartok = Token::findsimplematch(autotok, "v7 =");
        ASSERT(autotok);
        ASSERT(autotok->valueType());
        ASSERT_EQUALS(0, vartok->valueType()->constness);
        ASSERT_EQUALS(0, vartok->valueType()->pointer);
        ASSERT_EQUALS(ValueType::SIGNED, vartok->valueType()->sign);
        ASSERT_EQUALS(ValueType::INT, vartok->valueType()->type);

        // auto = const int *, v8 = const int * (const int[10])
        autotok = Token::findsimplematch(autotok, "auto v8");
        ASSERT(autotok);
        ASSERT(autotok->valueType());
        ASSERT_EQUALS(1, autotok->valueType()->constness);
        ASSERT_EQUALS(1, autotok->valueType()->pointer);
        ASSERT_EQUALS(ValueType::SIGNED, autotok->valueType()->sign);
        ASSERT_EQUALS(ValueType::INT, autotok->valueType()->type);
        vartok = Token::findsimplematch(autotok, "v8 =");
        ASSERT(autotok);
        ASSERT(autotok->valueType());
        ASSERT_EQUALS(1, vartok->valueType()->constness);
        ASSERT_EQUALS(1, vartok->valueType()->pointer);
        ASSERT_EQUALS(ValueType::SIGNED, vartok->valueType()->sign);
        ASSERT_EQUALS(ValueType::INT, vartok->valueType()->type);

        // auto = int *, v9 = const int * (const int[10])
        autotok = Token::findsimplematch(autotok, "auto v9");
        ASSERT(autotok);
        ASSERT(autotok->valueType());
        TODO_ASSERT_EQUALS(0, 1, autotok->valueType()->constness);
        ASSERT_EQUALS(1, autotok->valueType()->pointer);
        ASSERT_EQUALS(ValueType::SIGNED, autotok->valueType()->sign);
        ASSERT_EQUALS(ValueType::INT, autotok->valueType()->type);
        vartok = Token::findsimplematch(autotok, "v9 =");
        ASSERT(autotok);
        ASSERT(autotok->valueType());
        ASSERT_EQUALS(1, vartok->valueType()->constness);
        ASSERT_EQUALS(1, vartok->valueType()->pointer);
        ASSERT_EQUALS(ValueType::SIGNED, vartok->valueType()->sign);
        ASSERT_EQUALS(ValueType::INT, vartok->valueType()->type);

        // auto = int, v10 = const int * (const int[10])
        autotok = Token::findsimplematch(autotok, "auto * v10");
        ASSERT(autotok);
        ASSERT(autotok->valueType());
        TODO_ASSERT_EQUALS(0, 1, autotok->valueType()->constness);
        ASSERT_EQUALS(0, autotok->valueType()->pointer);
        ASSERT_EQUALS(ValueType::SIGNED, autotok->valueType()->sign);
        ASSERT_EQUALS(ValueType::INT, autotok->valueType()->type);
        vartok = Token::findsimplematch(autotok, "v10 =");
        ASSERT(autotok);
        ASSERT(autotok->valueType());
        ASSERT_EQUALS(1, vartok->valueType()->constness);
        ASSERT_EQUALS(1, vartok->valueType()->pointer);
        ASSERT_EQUALS(ValueType::SIGNED, vartok->valueType()->sign);
        ASSERT_EQUALS(ValueType::INT, vartok->valueType()->type);

        // auto = int, v11 = int
        autotok = Token::findsimplematch(autotok, "auto v11");
        ASSERT(autotok);
        ASSERT(autotok->valueType());
        ASSERT_EQUALS(0, autotok->valueType()->constness);
        ASSERT_EQUALS(0, autotok->valueType()->pointer);
        ASSERT_EQUALS(ValueType::SIGNED, autotok->valueType()->sign);
        ASSERT_EQUALS(ValueType::INT, autotok->valueType()->type);

        vartok = autotok->next();
        ASSERT(autotok);
        ASSERT(autotok->valueType());
        ASSERT_EQUALS(0, vartok->valueType()->constness);
        ASSERT_EQUALS(0, vartok->valueType()->pointer);
        ASSERT_EQUALS(ValueType::SIGNED, vartok->valueType()->sign);
        ASSERT_EQUALS(ValueType::INT, vartok->valueType()->type);
    }

    void auto8() {
        GET_SYMBOL_DB("std::vector<int> vec;\n"
                      "void foo() {\n"
                      "    for (auto it = vec.begin(); it != vec.end(); ++it) { }\n"
                      "}");
        const Token *autotok = Token::findsimplematch(tokenizer.tokens(), "auto it");

        ASSERT(autotok);
        ASSERT(autotok->valueType());
        ASSERT_EQUALS(0, autotok->valueType()->constness);
        ASSERT_EQUALS(0, autotok->valueType()->pointer);
        ASSERT_EQUALS(ValueType::UNKNOWN_SIGN, autotok->valueType()->sign);
        ASSERT_EQUALS(ValueType::ITERATOR, autotok->valueType()->type);

        vartok = Token::findsimplematch(autotok, "it =");
        ASSERT(vartok);
        ASSERT(vartok->valueType());
        ASSERT_EQUALS(0, vartok->valueType()->constness);
        ASSERT_EQUALS(0, vartok->valueType()->pointer);
        ASSERT_EQUALS(ValueType::UNKNOWN_SIGN, vartok->valueType()->sign);
        ASSERT_EQUALS(ValueType::ITERATOR, vartok->valueType()->type);
    }

    void auto9() { // #8044 (segmentation fault)
        GET_SYMBOL_DB("class DHTTokenTracker {\n"
                      "  static const size_t SECRET_SIZE = 4;\n"
                      "  unsigned char secret_[2][SECRET_SIZE];\n"
                      "  void validateToken();\n"
                      "};\n"
                      "template <typename T> struct DerefEqual<T> derefEqual(const T& t) {\n"
                      "  return DerefEqual<T>(t);\n"
                      "}\n"
                      "template <typename T>\n"
                      "struct RefLess {\n"
                      "  bool operator()(const std::shared_ptr<T>& lhs,\n"
                      "                  const std::shared_ptr<T>& rhs)\n"
                      "  {\n"
                      "    return lhs.get() < rhs.get();\n"
                      "  }\n"
                      "};\n"
                      "void DHTTokenTracker::validateToken()\n"
                      "{\n"
                      "  for (auto& elem : secret_) {\n"
                      "  }\n"
                      "}");
    }

    void auto10() { // #8020
        GET_SYMBOL_DB("void f() {\n"
                      "    std::vector<int> ints(4);\n"
                      "    auto iter = ints.begin() + (ints.size() - 1);\n"
                      "}");
        const Token *autotok = Token::findsimplematch(tokenizer.tokens(), "auto iter");

        ASSERT(autotok);
        ASSERT(autotok->valueType());
        ASSERT_EQUALS(0, autotok->valueType()->constness);
        ASSERT_EQUALS(0, autotok->valueType()->pointer);
        ASSERT_EQUALS(ValueType::UNKNOWN_SIGN, autotok->valueType()->sign);
        ASSERT_EQUALS(ValueType::ITERATOR, autotok->valueType()->type);
    }

    void auto11() {
        GET_SYMBOL_DB("void f() {\n"
                      "  const auto v1 = 3;\n"
                      "  const auto *v2 = 0;\n"
                      "}");

        const Token *v1tok = Token::findsimplematch(tokenizer.tokens(), "v1");
        ASSERT(v1tok && v1tok->variable() && v1tok->variable()->isConst());

        const Token *v2tok = Token::findsimplematch(tokenizer.tokens(), "v2");
        ASSERT(v2tok && v2tok->variable() && !v2tok->variable()->isConst());
    }

    void auto12() {
        GET_SYMBOL_DB("void f(const std::string &x) {\n"
                      "  auto y = x;\n"
                      "  if (y.empty()) {}\n"
                      "}");

        const Token *tok;

        tok = Token::findsimplematch(tokenizer.tokens(), "y =");
        ASSERT(tok && tok->valueType() && tok->valueType()->container);

        tok = Token::findsimplematch(tokenizer.tokens(), "y .");
        ASSERT(tok && tok->valueType() && tok->valueType()->container);
    }

    void auto13() {
        GET_SYMBOL_DB("uint8_t *get();\n"
                      "\n"
                      "uint8_t *test()\n"
                      "{\n"
                      "    auto *next = get();\n"
                      "    return next;\n"
                      "}");

        const Token *tok;

        tok = Token::findsimplematch(tokenizer.tokens(), "return")->next();
        ASSERT(tok);
        ASSERT(tok->valueType());
        ASSERT(tok->valueType()->pointer);
        ASSERT(tok->variable()->valueType());
        ASSERT(tok->variable()->valueType()->pointer);
    }

    void auto14() { // #9892 - crash in Token::declType
        GET_SYMBOL_DB("static void foo() {\n"
                      "    auto combo = widget->combo = new Combo{};\n"
                      "    combo->addItem();\n"
                      "}");

        const Token *tok;

        tok = Token::findsimplematch(tokenizer.tokens(), "combo =");
        ASSERT(tok && !tok->valueType());
    }

    void auto15() {
        GET_SYMBOL_DB("auto var1{3};\n"
                      "auto var2{4.0};");
        ASSERT_EQUALS(3, db->variableList().size());
        const Variable *var1 = db->variableList()[1];
        ASSERT(var1->valueType());
        ASSERT_EQUALS(ValueType::Type::INT, var1->valueType()->type);
        const Variable *var2 = db->variableList()[2];
        ASSERT(var2->valueType());
        ASSERT_EQUALS(ValueType::Type::DOUBLE, var2->valueType()->type);
    }

    void unionWithConstructor() {
        GET_SYMBOL_DB("union Fred {\n"
                      "    Fred(int x) : i(x) { }\n"
                      "    Fred(float x) : f(x) { }\n"
                      "    int i;\n"
                      "    float f;\n"
                      "};");

        ASSERT_EQUALS("", errout.str());

        const Token *f = Token::findsimplematch(tokenizer.tokens(), "Fred ( int");
        ASSERT(f && f->function() && f->function()->tokenDef->linenr() == 2);

        f = Token::findsimplematch(tokenizer.tokens(), "Fred ( float");
        ASSERT(f && f->function() && f->function()->tokenDef->linenr() == 3);
    }

    void incomplete_type() {
        GET_SYMBOL_DB("template<class _Ty,\n"
                      "  class _Alloc = std::allocator<_Ty>>\n"
                      "  class SLSurfaceLayerData\n"
                      "  : public _Vector_alloc<_Vec_base_types<_Ty, _Alloc>>\n"
                      "{     // varying size array of values\n"
                      "\n"
                      "  using reverse_iterator = _STD reverse_iterator<iterator>;\n"
                      "  using const_reverse_iterator = _STD reverse_iterator<const_iterator>;\n"
                      "  const_reverse_iterator crend() const noexcept\n"
                      "  {   // return iterator for end of reversed nonmutable sequence\n"
                      "    return (rend());\n"
                      "  }\n"
                      "};");

        ASSERT_EQUALS("", errout.str());
    }
};

REGISTER_TEST(TestSymbolDatabase)<|MERGE_RESOLUTION|>--- conflicted
+++ resolved
@@ -350,12 +350,9 @@
         TEST_CASE(symboldatabase91);
         TEST_CASE(symboldatabase92); // daca crash
         TEST_CASE(symboldatabase93); // alignas attribute
-<<<<<<< HEAD
-        TEST_CASE(symboldatabase96); // #10126
-=======
         TEST_CASE(symboldatabase94); // structured bindings
         TEST_CASE(symboldatabase95); // #10295
->>>>>>> 8bff4528
+        TEST_CASE(symboldatabase96); // #10126
 
         TEST_CASE(createSymbolDatabaseFindAllScopes1);
         TEST_CASE(createSymbolDatabaseFindAllScopes2);
@@ -4773,15 +4770,6 @@
         ASSERT(scope);
     }
 
-<<<<<<< HEAD
-    void symboldatabase96() { // #10126 
-        GET_SYMBOL_DB("struct A\n"
-                      "{\n"
-                      "    int i, j;\n"
-                      "};\n"
-                      "std::map<int, A> m{ { 0, A{0,0} }, {0, A{0,0} } };\n");
-        ASSERT_EQUALS("", errout.str());
-=======
     void symboldatabase94() { // structured bindings
         GET_SYMBOL_DB("int foo() { auto [x,y] = xy(); return x+y; }");
         ASSERT(db != nullptr);
@@ -4805,7 +4793,15 @@
         ASSERT(functok);
         ASSERT(functok->function());
         ASSERT(functok->function()->name() == "foo2");
->>>>>>> 8bff4528
+    }
+
+    void symboldatabase96() { // #10126 
+        GET_SYMBOL_DB("struct A\n"
+                      "{\n"
+                      "    int i, j;\n"
+                      "};\n"
+                      "std::map<int, A> m{ { 0, A{0,0} }, {0, A{0,0} } };\n");
+        ASSERT_EQUALS("", errout.str());
     }
 
     void createSymbolDatabaseFindAllScopes1() {
