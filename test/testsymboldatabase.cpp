--- conflicted
+++ resolved
@@ -8451,7 +8451,6 @@
             ASSERT_EQUALS(3, tok->variable()->valueType()->constness);
             ASSERT_EQUALS(1, tok->variable()->valueType()->pointer);
         }
-<<<<<<< HEAD
         {
             GET_SYMBOL_DB("std::string f(const std::string& s) {\n"
                           "    auto t = s.substr(3, 7);\n"
@@ -8465,8 +8464,6 @@
             ASSERT(tok && tok->valueType());
             ASSERT_EQUALS("container(std :: string|wstring|u16string|u32string)", tok->valueType()->str());
         }
-=======
->>>>>>> 9ea223b3
     }
 
     void valueTypeThis() {
