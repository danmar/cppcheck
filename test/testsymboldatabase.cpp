--- conflicted
+++ resolved
@@ -444,6 +444,7 @@
         TEST_CASE(findFunction45);
         TEST_CASE(findFunction46);
         TEST_CASE(findFunction47);
+        TEST_CASE(findFunction48);
         TEST_CASE(findFunctionContainer);
         TEST_CASE(findFunctionExternC);
         TEST_CASE(findFunctionGlobalScope); // ::foo
@@ -7155,7 +7156,6 @@
         ASSERT_EQUALS(3, functok->function()->tokenDef->linenr());
     }
 
-<<<<<<< HEAD
     void findFunction47() { // #8592
         {
             GET_SYMBOL_DB("namespace N {\n"
@@ -7185,8 +7185,8 @@
             ASSERT(functok->function()->name() == "toupper");
             ASSERT_EQUALS(2, functok->function()->tokenDef->linenr());
         }
-=======
-    void findFunction47() {
+
+    void findFunction48() {
         GET_SYMBOL_DB("struct S {\n"
                       "    S() {}\n"
                       "    std::list<S> l;\n"
@@ -7196,7 +7196,6 @@
         ASSERT(typeTok && typeTok->type());
         ASSERT(typeTok->type()->name() == "S");
         ASSERT_EQUALS(1, typeTok->type()->classDef->linenr());
->>>>>>> ad464c4f
     }
 
     void findFunctionContainer() {
