<?xml version="1.0" encoding="UTF-8"?>
<ui version="4.0">
 <class>ProjectFile</class>
 <widget class="QDialog" name="ProjectFile">
  <property name="geometry">
   <rect>
    <x>0</x>
    <y>0</y>
    <width>888</width>
    <height>573</height>
   </rect>
  </property>
  <property name="windowTitle">
   <string>Project File</string>
  </property>
  <layout class="QVBoxLayout" name="verticalLayout">
   <item>
    <widget class="QTabWidget" name="tabWidget">
     <property name="currentIndex">
      <number>0</number>
     </property>
     <widget class="QWidget" name="mTabPathsAndDefines">
      <attribute name="title">
       <string>Paths and Defines</string>
      </attribute>
      <layout class="QVBoxLayout" name="verticalLayout_8">
       <item>
        <widget class="QGroupBox" name="groupBox_4">
         <property name="title">
          <string>Import Project (Visual studio / compile database/ Borland C++ Builder 6)</string>
         </property>
         <layout class="QVBoxLayout" name="verticalLayout_4">
          <item>
           <layout class="QHBoxLayout" name="horizontalLayout">
            <item>
             <widget class="QLineEdit" name="mEditImportProject">
              <property name="readOnly">
               <bool>true</bool>
              </property>
             </widget>
            </item>
            <item>
             <widget class="QPushButton" name="mBtnClearImportProject">
              <property name="enabled">
               <bool>false</bool>
              </property>
              <property name="text">
               <string/>
              </property>
              <property name="icon">
               <iconset>
                <activeon>:/images/edit-clear.png</activeon>
               </iconset>
              </property>
             </widget>
            </item>
            <item>
             <widget class="QPushButton" name="mBtnBrowseImportProject">
              <property name="text">
               <string>Browse...</string>
              </property>
             </widget>
            </item>
           </layout>
          </item>
          <item>
           <layout class="QHBoxLayout" name="horizontalLayout_8">
            <item>
             <widget class="QCheckBox" name="mChkAllVsConfigs">
              <property name="toolTip">
               <string>&lt;html&gt;&lt;head/&gt;&lt;body&gt;&lt;p&gt;You have a choice:&lt;/p&gt;&lt;p&gt; * Analyze all Debug and Release configurations&lt;/p&gt;&lt;p&gt; * Only analyze the first matching Debug configuration&lt;/p&gt;&lt;p&gt;&lt;br/&gt;&lt;/p&gt;&lt;/body&gt;&lt;/html&gt;</string>
              </property>
              <property name="text">
               <string>Analyze all Visual Studio configurations</string>
              </property>
             </widget>
            </item>
            <item>
<<<<<<< HEAD
             <widget class="QLabel" name="mLabelVSConfig">
              <property name="text">
               <string>Visual Studio Configuration</string>
=======
             <spacer name="horizontalSpacer_2">
              <property name="orientation">
               <enum>Qt::Horizontal</enum>
              </property>
              <property name="sizeHint" stdset="0">
               <size>
                <width>40</width>
                <height>20</height>
               </size>
              </property>
             </spacer>
            </item>
            <item>
             <widget class="QLabel" name="mLabelVSConfig">
              <property name="text">
               <string>Selected VS Configurations</string>
>>>>>>> b9e8af70
              </property>
             </widget>
            </item>
            <item>
<<<<<<< HEAD
             <widget class="QLineEdit" name="mEditVsConfiguration"/>
=======
             <widget class="QListWidget" name="mListVsConfigs">
              <property name="selectionMode">
               <enum>QAbstractItemView::MultiSelection</enum>
              </property>
             </widget>
>>>>>>> b9e8af70
            </item>
           </layout>
          </item>
         </layout>
        </widget>
       </item>
       <item>
        <layout class="QHBoxLayout" name="mLayoutCheckPaths">
         <item>
          <layout class="QVBoxLayout" name="verticalLayout_5">
           <item>
            <widget class="QLabel" name="mLabelCheckPaths">
             <property name="text">
              <string>Paths:</string>
             </property>
            </widget>
           </item>
           <item>
            <spacer name="verticalSpacer_2">
             <property name="orientation">
              <enum>Qt::Vertical</enum>
             </property>
             <property name="sizeHint" stdset="0">
              <size>
               <width>20</width>
               <height>40</height>
              </size>
             </property>
            </spacer>
           </item>
          </layout>
         </item>
         <item>
          <widget class="QListWidget" name="mListCheckPaths"/>
         </item>
         <item>
          <layout class="QVBoxLayout" name="mLayoutCheckPathsButtons">
           <item>
            <widget class="QPushButton" name="mBtnAddCheckPath">
             <property name="text">
              <string>Add...</string>
             </property>
            </widget>
           </item>
           <item>
            <widget class="QPushButton" name="mBtnEditCheckPath">
             <property name="text">
              <string>Edit</string>
             </property>
            </widget>
           </item>
           <item>
            <widget class="QPushButton" name="mBtnRemoveCheckPath">
             <property name="text">
              <string>Remove</string>
             </property>
            </widget>
           </item>
           <item>
            <spacer name="verticalSpacer_3">
             <property name="orientation">
              <enum>Qt::Vertical</enum>
             </property>
             <property name="sizeHint" stdset="0">
              <size>
               <width>20</width>
               <height>40</height>
              </size>
             </property>
            </spacer>
           </item>
          </layout>
         </item>
        </layout>
       </item>
       <item>
        <layout class="QHBoxLayout" name="mLayoutDefines">
         <item>
          <widget class="QLabel" name="mLabelDefines">
           <property name="text">
            <string>Defines:</string>
           </property>
           <property name="buddy">
            <cstring>mEditDefines</cstring>
           </property>
          </widget>
         </item>
         <item>
          <widget class="QLineEdit" name="mEditDefines">
           <property name="toolTip">
            <string>Defines must be separated by a semicolon. Example: DEF1;DEF2=5;DEF3=int</string>
           </property>
          </widget>
         </item>
        </layout>
       </item>
       <item>
        <layout class="QHBoxLayout" name="mLayoutUndefines">
         <item>
          <widget class="QLabel" name="mLabelUndefines">
           <property name="text">
            <string>Undefines:</string>
           </property>
           <property name="buddy">
            <cstring>mEditUndefines</cstring>
           </property>
          </widget>
         </item>
         <item>
          <widget class="QLineEdit" name="mEditUndefines">
           <property name="toolTip">
            <string>Undefines must be separated by a semicolon. Example: UNDEF1;UNDEF2;UNDEF3</string>
           </property>
          </widget>
         </item>
        </layout>
       </item>
       <item>
        <layout class="QHBoxLayout" name="mLayoutIncludePaths">
         <item>
          <layout class="QVBoxLayout" name="verticalLayout_11">
           <item>
            <widget class="QLabel" name="mLabelIncludePaths">
             <property name="text">
              <string>Include Paths:</string>
             </property>
            </widget>
           </item>
           <item>
            <spacer name="verticalSpacer_6">
             <property name="orientation">
              <enum>Qt::Vertical</enum>
             </property>
             <property name="sizeHint" stdset="0">
              <size>
               <width>20</width>
               <height>40</height>
              </size>
             </property>
            </spacer>
           </item>
          </layout>
         </item>
         <item>
          <widget class="QListWidget" name="mListIncludeDirs">
           <property name="selectionBehavior">
            <enum>QAbstractItemView::SelectRows</enum>
           </property>
          </widget>
         </item>
         <item>
          <layout class="QVBoxLayout" name="mLayoutIncludePathsButtons">
           <item>
            <widget class="QPushButton" name="mBtnAddInclude">
             <property name="text">
              <string>Add...</string>
             </property>
            </widget>
           </item>
           <item>
            <widget class="QPushButton" name="mBtnEditInclude">
             <property name="text">
              <string>Edit</string>
             </property>
            </widget>
           </item>
           <item>
            <widget class="QPushButton" name="mBtnRemoveInclude">
             <property name="text">
              <string>Remove</string>
             </property>
            </widget>
           </item>
           <item>
            <spacer name="verticalSpacer">
             <property name="orientation">
              <enum>Qt::Vertical</enum>
             </property>
             <property name="sizeHint" stdset="0">
              <size>
               <width>20</width>
               <height>40</height>
              </size>
             </property>
            </spacer>
           </item>
           <item>
            <widget class="QPushButton" name="mBtnIncludeUp">
             <property name="text">
              <string>Up</string>
             </property>
            </widget>
           </item>
           <item>
            <widget class="QPushButton" name="mBtnIncludeDown">
             <property name="text">
              <string>Down</string>
             </property>
            </widget>
           </item>
          </layout>
         </item>
        </layout>
       </item>
       <item>
        <spacer name="verticalSpacer_8">
         <property name="orientation">
          <enum>Qt::Vertical</enum>
         </property>
         <property name="sizeHint" stdset="0">
          <size>
           <width>20</width>
           <height>0</height>
          </size>
         </property>
        </spacer>
       </item>
      </layout>
     </widget>
     <widget class="QWidget" name="mTabChecking">
      <attribute name="title">
       <string>Checking</string>
      </attribute>
      <layout class="QVBoxLayout" name="verticalLayout_15">
       <item>
        <widget class="QGroupBox" name="groupBox_2">
         <property name="title">
          <string>Cppcheck build dir (whole program analysis, incremental analysis, statistics, etc)</string>
         </property>
         <layout class="QHBoxLayout" name="horizontalLayout_2">
          <item>
           <widget class="QLineEdit" name="mEditBuildDir"/>
          </item>
          <item>
           <widget class="QPushButton" name="mBtnBrowseBuildDir">
            <property name="text">
             <string>Browse...</string>
            </property>
           </widget>
          </item>
         </layout>
        </widget>
       </item>
       <item>
        <widget class="QGroupBox" name="groupBox_6">
         <property name="title">
          <string>Platform</string>
         </property>
         <layout class="QVBoxLayout" name="verticalLayout_12">
          <item>
           <widget class="QComboBox" name="mComboBoxPlatform"/>
          </item>
         </layout>
        </widget>
       </item>
       <item>
        <widget class="QGroupBox" name="groupBox_9">
         <property name="title">
          <string>Analysis</string>
         </property>
         <layout class="QVBoxLayout" name="verticalLayout_9">
          <item>
           <widget class="QCheckBox" name="mCheckHeaders">
            <property name="text">
             <string>Check code in headers  (slower analysis, more results)</string>
            </property>
            <property name="checked">
             <bool>true</bool>
            </property>
           </widget>
          </item>
          <item>
           <widget class="QCheckBox" name="mCheckUnusedTemplates">
            <property name="text">
             <string>Check code in unused templates  (slower and less accurate analysis)</string>
            </property>
           </widget>
          </item>
          <item>
           <layout class="QHBoxLayout" name="horizontalLayout_7">
            <item>
             <widget class="QLabel" name="label_3">
              <property name="text">
               <string>Max CTU depth</string>
              </property>
             </widget>
            </item>
            <item>
             <widget class="QSpinBox" name="mMaxCtuDepth"/>
            </item>
            <item>
             <spacer name="horizontalSpacer">
              <property name="orientation">
               <enum>Qt::Horizontal</enum>
              </property>
              <property name="sizeHint" stdset="0">
               <size>
                <width>40</width>
                <height>20</height>
               </size>
              </property>
             </spacer>
            </item>
           </layout>
          </item>
         </layout>
        </widget>
       </item>
       <item>
        <widget class="QGroupBox" name="groupBox_3">
         <property name="title">
          <string>Libraries</string>
         </property>
         <layout class="QVBoxLayout" name="verticalLayout_2">
          <item>
           <widget class="QListWidget" name="mLibraries"/>
          </item>
          <item>
           <widget class="QLabel" name="mLabelLibrariesNote">
            <property name="text">
             <string>Note: Put your own custom .cfg files in the same folder as the project file. You should see them above.</string>
            </property>
            <property name="wordWrap">
             <bool>true</bool>
            </property>
           </widget>
          </item>
         </layout>
        </widget>
       </item>
       <item>
        <spacer name="verticalSpacer_7">
         <property name="orientation">
          <enum>Qt::Vertical</enum>
         </property>
         <property name="sizeHint" stdset="0">
          <size>
           <width>20</width>
           <height>96</height>
          </size>
         </property>
        </spacer>
       </item>
      </layout>
     </widget>
     <widget class="QWidget" name="mTabWarningOptions">
      <attribute name="title">
       <string>Warning options</string>
      </attribute>
      <layout class="QVBoxLayout" name="verticalLayout_7">
       <item>
        <widget class="QGroupBox" name="groupBox">
         <property name="title">
          <string>Root path:</string>
         </property>
         <layout class="QVBoxLayout" name="verticalLayout_13">
          <item>
           <widget class="QLineEdit" name="mEditProjectRoot"/>
          </item>
         </layout>
        </widget>
       </item>
       <item>
        <widget class="QGroupBox" name="groupBox_5">
         <property name="title">
          <string>Warning tags (separated by semicolon)</string>
         </property>
         <layout class="QHBoxLayout" name="horizontalLayout_3">
          <item>
           <widget class="QLineEdit" name="mEditTags"/>
          </item>
         </layout>
        </widget>
       </item>
       <item>
        <widget class="QGroupBox" name="groupBox_7">
         <property name="title">
          <string>Exclude source files in paths</string>
         </property>
         <layout class="QHBoxLayout" name="horizontalLayout_4">
          <item>
           <widget class="QListWidget" name="mListExcludedPaths"/>
          </item>
          <item>
           <layout class="QVBoxLayout" name="layoutExcludePathButtons">
            <item>
             <widget class="QPushButton" name="mBtnAddIgnorePath">
              <property name="text">
               <string>Add...</string>
              </property>
             </widget>
            </item>
            <item>
             <widget class="QPushButton" name="mBtnEditIgnorePath">
              <property name="text">
               <string>Edit</string>
              </property>
             </widget>
            </item>
            <item>
             <widget class="QPushButton" name="mBtnRemoveIgnorePath">
              <property name="text">
               <string>Remove</string>
              </property>
             </widget>
            </item>
            <item>
             <spacer name="verticalSpacer_4">
              <property name="orientation">
               <enum>Qt::Vertical</enum>
              </property>
              <property name="sizeHint" stdset="0">
               <size>
                <width>20</width>
                <height>40</height>
               </size>
              </property>
             </spacer>
            </item>
           </layout>
          </item>
         </layout>
        </widget>
       </item>
       <item>
        <widget class="QGroupBox" name="groupBox_8">
         <property name="title">
          <string>Suppressions</string>
         </property>
         <layout class="QHBoxLayout" name="horizontalLayout_5">
          <item>
           <widget class="QListWidget" name="mListSuppressions"/>
          </item>
          <item>
           <layout class="QVBoxLayout" name="verticalLayout_6">
            <item>
             <widget class="QPushButton" name="mBtnAddSuppression">
              <property name="text">
               <string>Add</string>
              </property>
             </widget>
            </item>
            <item>
             <widget class="QPushButton" name="mBtnRemoveSuppression">
              <property name="text">
               <string>Remove</string>
              </property>
             </widget>
            </item>
            <item>
             <spacer name="verticalSpacer_10">
              <property name="orientation">
               <enum>Qt::Vertical</enum>
              </property>
              <property name="sizeHint" stdset="0">
               <size>
                <width>20</width>
                <height>40</height>
               </size>
              </property>
             </spacer>
            </item>
           </layout>
          </item>
         </layout>
        </widget>
       </item>
       <item>
        <spacer name="verticalSpacer_9">
         <property name="orientation">
          <enum>Qt::Vertical</enum>
         </property>
         <property name="sizeHint" stdset="0">
          <size>
           <width>20</width>
           <height>96</height>
          </size>
         </property>
        </spacer>
       </item>
      </layout>
     </widget>
     <widget class="QWidget" name="mTabAddonsAndTools">
      <attribute name="title">
       <string>Addons and tools</string>
      </attribute>
      <layout class="QVBoxLayout" name="verticalLayout_10">
       <item>
        <widget class="QGroupBox" name="mGroupBoxAddons">
         <property name="title">
          <string>Addons</string>
         </property>
         <layout class="QVBoxLayout" name="verticalLayout_3">
          <item>
           <widget class="QLabel" name="label_addons_require_python">
            <property name="text">
             <string>Note: Addons require &lt;a href=&quot;https://www.python.org/&quot;&gt;Python&lt;/a&gt; beeing installed.</string>
            </property>
            <property name="openExternalLinks">
             <bool>true</bool>
            </property>
           </widget>
          </item>
          <item>
           <widget class="QCheckBox" name="mAddonY2038">
            <property name="text">
             <string>Y2038</string>
            </property>
           </widget>
          </item>
          <item>
           <widget class="QCheckBox" name="mAddonThreadSafety">
            <property name="text">
             <string>Thread safety</string>
            </property>
           </widget>
          </item>
          <item>
           <widget class="QLabel" name="label">
            <property name="text">
             <string>Coding standards</string>
            </property>
           </widget>
          </item>
          <item>
           <widget class="QCheckBox" name="mAddonCert">
            <property name="text">
             <string>Cert</string>
            </property>
           </widget>
          </item>
          <item>
           <widget class="QCheckBox" name="mAddonMisra">
            <property name="text">
             <string>MISRA C 2012</string>
            </property>
           </widget>
          </item>
          <item>
           <layout class="QHBoxLayout" name="horizontalLayout_6">
            <item>
             <widget class="QLabel" name="label_2">
              <property name="text">
               <string>Misra rule texts</string>
              </property>
             </widget>
            </item>
            <item>
             <widget class="QLineEdit" name="mEditMisraFile">
              <property name="toolTip">
               <string>&lt;html&gt;&lt;head/&gt;&lt;body&gt;&lt;p&gt;Copy/paste the text from Appendix A &amp;quot;Summary of guidelines&amp;quot; from the MISRA C 2012 pdf to a text file.&lt;/p&gt;&lt;/body&gt;&lt;/html&gt;</string>
              </property>
             </widget>
            </item>
            <item>
             <widget class="QPushButton" name="mBtnBrowseMisraFile">
              <property name="text">
               <string>...</string>
              </property>
             </widget>
            </item>
           </layout>
          </item>
         </layout>
        </widget>
       </item>
       <item>
        <widget class="QGroupBox" name="mGroupBoxTools">
         <property name="title">
          <string>External tools</string>
         </property>
         <layout class="QVBoxLayout" name="verticalLayout_1">
          <item>
           <widget class="QCheckBox" name="mToolClangTidy">
            <property name="text">
             <string>Clang-tidy</string>
            </property>
           </widget>
          </item>
          <item>
           <widget class="QCheckBox" name="mToolClangAnalyzer">
            <property name="text">
             <string>Clang analyzer</string>
            </property>
           </widget>
          </item>
         </layout>
        </widget>
       </item>
       <item>
        <spacer name="verticalSpacer_5">
         <property name="orientation">
          <enum>Qt::Vertical</enum>
         </property>
         <property name="sizeHint" stdset="0">
          <size>
           <width>20</width>
           <height>368</height>
          </size>
         </property>
        </spacer>
       </item>
      </layout>
     </widget>
    </widget>
   </item>
   <item>
    <widget class="QDialogButtonBox" name="mButtons">
     <property name="orientation">
      <enum>Qt::Horizontal</enum>
     </property>
     <property name="standardButtons">
      <set>QDialogButtonBox::Cancel|QDialogButtonBox::Ok</set>
     </property>
    </widget>
   </item>
  </layout>
 </widget>
 <tabstops>
  <tabstop>mButtons</tabstop>
 </tabstops>
 <resources/>
 <connections>
  <connection>
   <sender>mButtons</sender>
   <signal>accepted()</signal>
   <receiver>ProjectFile</receiver>
   <slot>accept()</slot>
   <hints>
    <hint type="sourcelabel">
     <x>270</x>
     <y>352</y>
    </hint>
    <hint type="destinationlabel">
     <x>157</x>
     <y>158</y>
    </hint>
   </hints>
  </connection>
  <connection>
   <sender>mButtons</sender>
   <signal>rejected()</signal>
   <receiver>ProjectFile</receiver>
   <slot>reject()</slot>
   <hints>
    <hint type="sourcelabel">
     <x>338</x>
     <y>352</y>
    </hint>
    <hint type="destinationlabel">
     <x>286</x>
     <y>158</y>
    </hint>
   </hints>
  </connection>
 </connections>
</ui><|MERGE_RESOLUTION|>--- conflicted
+++ resolved
@@ -76,11 +76,6 @@
              </widget>
             </item>
             <item>
-<<<<<<< HEAD
-             <widget class="QLabel" name="mLabelVSConfig">
-              <property name="text">
-               <string>Visual Studio Configuration</string>
-=======
              <spacer name="horizontalSpacer_2">
               <property name="orientation">
                <enum>Qt::Horizontal</enum>
@@ -97,20 +92,15 @@
              <widget class="QLabel" name="mLabelVSConfig">
               <property name="text">
                <string>Selected VS Configurations</string>
->>>>>>> b9e8af70
-              </property>
-             </widget>
-            </item>
-            <item>
-<<<<<<< HEAD
-             <widget class="QLineEdit" name="mEditVsConfiguration"/>
-=======
+              </property>
+             </widget>
+            </item>
+            <item>
              <widget class="QListWidget" name="mListVsConfigs">
               <property name="selectionMode">
                <enum>QAbstractItemView::MultiSelection</enum>
               </property>
              </widget>
->>>>>>> b9e8af70
             </item>
            </layout>
           </item>
