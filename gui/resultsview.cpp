/*
 * Cppcheck - A tool for static C/C++ code analysis
 * Copyright (C) 2007-2010 Daniel Marjamäki and Cppcheck team.
 *
 * This program is free software: you can redistribute it and/or modify
 * it under the terms of the GNU General Public License as published by
 * the Free Software Foundation, either version 3 of the License, or
 * (at your option) any later version.
 *
 * This program is distributed in the hope that it will be useful,
 * but WITHOUT ANY WARRANTY; without even the implied warranty of
 * MERCHANTABILITY or FITNESS FOR A PARTICULAR PURPOSE.  See the
 * GNU General Public License for more details.
 *
 * You should have received a copy of the GNU General Public License
 * along with this program.  If not, see <http://www.gnu.org/licenses/>.
 */

#include <QDebug>
#include <QFile>
#include <QMessageBox>
#include <QStandardItemModel>
#include <QStandardItem>
#include <QVariant>
#include <QString>
#include <QModelIndex>
#include <QSettings>
#include "erroritem.h"
#include "resultsview.h"
#include "resultstree.h"
#include "report.h"
#include "txtreport.h"
#include "xmlreport.h"
#include "csvreport.h"

ResultsView::ResultsView(QWidget * parent) :
    QWidget(parent),
    mErrorsFound(false),
    mShowNoErrorsMessage(true)
{
    mUI.setupUi(this);
<<<<<<< HEAD

    connect(mUI.mTree, SIGNAL(ResultsHidden(bool)), this, SIGNAL(ResultsHidden(bool)));
=======
    connect(mUI.mTree, SIGNAL(SelectionChanged(const QModelIndex &)), this, SLOT(UpdateDetails(const QModelIndex &)));
>>>>>>> c6046b66
}

void ResultsView::Initialize(QSettings *settings, ApplicationList *list)
{
    mUI.mProgress->setMinimum(0);
    mUI.mProgress->setVisible(false);

    QByteArray state = settings->value(SETTINGS_MAINWND_SPLITTER_STATE).toByteArray();
    mUI.mVerticalSplitter->restoreState(state);
    mShowNoErrorsMessage = settings->value(SETTINGS_SHOW_NO_ERRORS, true).toBool();

    mUI.mTree->Initialize(settings, list);
}

ResultsView::~ResultsView()
{
    //dtor
}

void ResultsView::Clear()
{
    mUI.mTree->Clear();
    mUI.mDetails->setText("");
    mErrorsFound = false;

    //Clear the progressbar
    mUI.mProgress->setMaximum(100);
    mUI.mProgress->setValue(0);
}

void ResultsView::Progress(int value)
{
    mUI.mProgress->setValue(value);
}

void ResultsView::Error(const ErrorItem &item)
{
    mErrorsFound = true;
    mUI.mTree->AddErrorItem(item);
    emit GotResults();
}

void ResultsView::ShowResults(ShowTypes type, bool show)
{
    mUI.mTree->ShowResults(type, show);
}

void ResultsView::CollapseAllResults()
{
    mUI.mTree->collapseAll();
}

void ResultsView::ExpandAllResults()
{
    mUI.mTree->expandAll();
}

void ResultsView::ShowHiddenResults()
{
    mUI.mTree->ShowHiddenResults();
}

void ResultsView::Save(const QString &filename, Report::Type type)
{
    if (!mErrorsFound)
    {
        QMessageBox msgBox;
        msgBox.setText(tr("No errors found, nothing to save."));
        msgBox.setIcon(QMessageBox::Critical);
        msgBox.exec();
    }

    Report *report = NULL;

    switch (type)
    {
    case Report::CSV:
        report = new CsvReport(filename, this);
        break;
    case Report::TXT:
        report = new TxtReport(filename, this);
        break;
    case Report::XML:
        report = new XmlReport(filename, this);
        break;
    }

    if (report)
    {
        if (report->Create())
            mUI.mTree->SaveResults(report);
        else
        {
            QMessageBox msgBox;
            msgBox.setText(tr("Failed to save the report."));
            msgBox.setIcon(QMessageBox::Critical);
            msgBox.exec();
        }
        delete report;
        report = NULL;
    }
    else
    {
        QMessageBox msgBox;
        msgBox.setText(tr("Failed to save the report."));
        msgBox.setIcon(QMessageBox::Critical);
        msgBox.exec();
    }
}

void ResultsView::UpdateSettings(bool showFullPath,
                                 bool saveFullPath,
                                 bool saveAllErrors,
                                 bool showNoErrorsMessage)
{
    mUI.mTree->UpdateSettings(showFullPath, saveFullPath, saveAllErrors);
    mShowNoErrorsMessage = showNoErrorsMessage;
}

void ResultsView::SetCheckDirectory(const QString &dir)
{
    mUI.mTree->SetCheckDirectory(dir);
}

void ResultsView::CheckingStarted(int count)
{
    mUI.mProgress->setVisible(true);
    mUI.mProgress->setMaximum(count);
}

void ResultsView::CheckingFinished()
{
    mUI.mProgress->setVisible(false);
    //Should we inform user of non visible/not found errors?
    if (mShowNoErrorsMessage)
    {
        //Tell user that we found no errors
        if (!mErrorsFound)
        {
            QMessageBox msg(QMessageBox::Information,
                            tr("Cppcheck"),
                            tr("No errors found."),
                            QMessageBox::Ok,
                            this);

            msg.exec();
        } //If we have errors but they aren't visible, tell user about it
        else if (!mUI.mTree->HasVisibleResults())
        {
            QString text = tr("Errors were found, but they are configured to be hidden.\n"\
                              "To toggle what kind of errors are shown, open view menu.");
            QMessageBox msg(QMessageBox::Information,
                            tr("Cppcheck"),
                            text,
                            QMessageBox::Ok,
                            this);

            msg.exec();
        }
    }
}

bool ResultsView::HasVisibleResults() const
{
    return mUI.mTree->HasVisibleResults();
}

bool ResultsView::HasResults() const
{
    return mUI.mTree->HasResults();
}

void ResultsView::SaveSettings(QSettings *settings)
{
    mUI.mTree->SaveSettings();
    QByteArray state = mUI.mVerticalSplitter->saveState();
    settings->setValue(SETTINGS_MAINWND_SPLITTER_STATE, state);
    mUI.mVerticalSplitter->restoreState(state);
}

void ResultsView::Translate()
{
    mUI.mTree->Translate();
}

void ResultsView::DisableProgressbar()
{
    mUI.mProgress->setEnabled(false);
}

void ResultsView::ReadErrorsXml(const QString &filename)
{
    XmlReport *report = new XmlReport(filename, this);
    QList<ErrorLine> errors;
    if (report)
    {
        if (report->Open())
            errors = report->Read();
        else
        {
            QMessageBox msgBox;
            msgBox.setText(tr("Failed to read the report."));
            msgBox.setIcon(QMessageBox::Critical);
            msgBox.exec();
        }
        delete report;
        report = NULL;
    }
    else
    {
        QMessageBox msgBox;
        msgBox.setText(tr("Failed to read the report."));
        msgBox.setIcon(QMessageBox::Critical);
        msgBox.exec();
    }

    ErrorLine line;
    foreach(line, errors)
    {
        ErrorItem item(line);
        mUI.mTree->AddErrorItem(item);
    }
    mUI.mTree->SetCheckDirectory("");
}

void ResultsView::UpdateDetails(const QModelIndex &index)
{
    QStandardItemModel *model = qobject_cast<QStandardItemModel*>(mUI.mTree->model());
    QStandardItem *item = model->itemFromIndex(index);

    // Make sure we are working with the first column
    if (item->parent() && item->column() != 0)
        item = item->parent()->child(item->row(), 0);

    QVariantMap data = item->data().toMap();
    QString message = data["message"].toString();
    mUI.mDetails->setText(message);
}<|MERGE_RESOLUTION|>--- conflicted
+++ resolved
@@ -39,12 +39,9 @@
     mShowNoErrorsMessage(true)
 {
     mUI.setupUi(this);
-<<<<<<< HEAD
 
     connect(mUI.mTree, SIGNAL(ResultsHidden(bool)), this, SIGNAL(ResultsHidden(bool)));
-=======
     connect(mUI.mTree, SIGNAL(SelectionChanged(const QModelIndex &)), this, SLOT(UpdateDetails(const QModelIndex &)));
->>>>>>> c6046b66
 }
 
 void ResultsView::Initialize(QSettings *settings, ApplicationList *list)
