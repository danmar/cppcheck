/*
 * Cppcheck - A tool for static C/C++ code analysis
 * Copyright (C) 2007-2019 Cppcheck team.
 *
 * This program is free software: you can redistribute it and/or modify
 * it under the terms of the GNU General Public License as published by
 * the Free Software Foundation, either version 3 of the License, or
 * (at your option) any later version.
 *
 * This program is distributed in the hope that it will be useful,
 * but WITHOUT ANY WARRANTY; without even the implied warranty of
 * MERCHANTABILITY or FITNESS FOR A PARTICULAR PURPOSE.  See the
 * GNU General Public License for more details.
 *
 * You should have received a copy of the GNU General Public License
 * along with this program.  If not, see <http://www.gnu.org/licenses/>.
 */

#include <QWidget>
#include <QDialog>
#include <QString>
#include <QStringList>
#include <QFileInfo>
#include <QFileDialog>
#include <QInputDialog>
#include <QDir>
#include <QSettings>
#include <QProcess>
#include <QListView>
#include "common.h"
#include "newsuppressiondialog.h"
#include "projectfiledialog.h"
#include "checkthread.h"
#include "projectfile.h"
#include "library.h"
#include "platforms.h"
#include "importproject.h"

/** Return paths from QListWidget */
static QStringList getPaths(const QListWidget *list)
{
    const int count = list->count();
    QStringList paths;
    for (int i = 0; i < count; i++) {
        QListWidgetItem *item = list->item(i);
        paths << QDir::fromNativeSeparators(item->text());
    }
    return paths;
}

/** Platforms shown in the platform combobox */
static const cppcheck::Platform::PlatformType builtinPlatforms[] = {
    cppcheck::Platform::Native,
    cppcheck::Platform::Win32A,
    cppcheck::Platform::Win32W,
    cppcheck::Platform::Win64,
    cppcheck::Platform::Unix32,
    cppcheck::Platform::Unix64
};

static const int numberOfBuiltinPlatforms = sizeof(builtinPlatforms) / sizeof(builtinPlatforms[0]);

QStringList ProjectFileDialog::getProjectConfigs(const QString &fileName) {
    QStringList ret;
    ImportProject importer;
    Settings projSettings;
    importer.import(fileName.toStdString(), &projSettings);
    for (const std::string &cfg : importer.getVSConfigs())
        ret << QString::fromStdString(cfg);
    return ret;
}

ProjectFileDialog::ProjectFileDialog(ProjectFile *projectFile, QWidget *parent)
    : QDialog(parent)
    , mProjectFile(projectFile)
{
    mUI.setupUi(this);

    mUI.mToolClangAnalyzer->hide();

    const QFileInfo inf(projectFile->getFilename());
    QString filename = inf.fileName();
    QString title = tr("Project file: %1").arg(filename);
    setWindowTitle(title);
    loadSettings();

    // Checkboxes for the libraries..
    const QString applicationFilePath = QCoreApplication::applicationFilePath();
    const QString appPath = QFileInfo(applicationFilePath).canonicalPath();
    QSettings settings;
    const QString datadir = settings.value("DATADIR",QString()).toString();
    QStringList searchPaths;
    searchPaths << appPath << appPath + "/cfg" << inf.canonicalPath();
#ifdef FILESDIR
    if (FILESDIR[0])
        searchPaths << FILESDIR << FILESDIR "/cfg";
#endif
    if (!datadir.isEmpty())
        searchPaths << datadir << datadir + "/cfg";
    QStringList libs;
    // Search the std.cfg first since other libraries could depend on it
    QString stdLibraryFilename;
    foreach (const QString sp, searchPaths) {
        QDir dir(sp);
        dir.setSorting(QDir::Name);
        dir.setNameFilters(QStringList("*.cfg"));
        dir.setFilter(QDir::Files | QDir::NoDotAndDotDot);
        foreach (QFileInfo item, dir.entryInfoList()) {
            QString library = item.fileName();
            if (library.compare("std.cfg", Qt::CaseInsensitive) != 0)
                continue;
            Library lib;
            const QString fullfilename = sp + "/" + library;
            const Library::Error err = lib.load(nullptr, fullfilename.toLatin1());
            if (err.errorcode != Library::OK)
                continue;
            // Working std.cfg found
            stdLibraryFilename = fullfilename;
            break;
        }
        if (!stdLibraryFilename.isEmpty())
            break;
    }
    // Search other libraries
    foreach (const QString sp, searchPaths) {
        QDir dir(sp);
        dir.setSorting(QDir::Name);
        dir.setNameFilters(QStringList("*.cfg"));
        dir.setFilter(QDir::Files | QDir::NoDotAndDotDot);
        foreach (QFileInfo item, dir.entryInfoList()) {
            QString library = item.fileName();
            {
                Library lib;
                const QString fullfilename = sp + "/" + library;
                Library::Error err = lib.load(nullptr, fullfilename.toLatin1());
                if (err.errorcode != Library::OK) {
                    // Some libraries depend on std.cfg so load it first and test again
                    lib.load(nullptr, stdLibraryFilename.toLatin1());
                    err = lib.load(nullptr, fullfilename.toLatin1());
                }
                if (err.errorcode != Library::OK)
                    continue;
            }
            library.chop(4);
            if (library.compare("std", Qt::CaseInsensitive) == 0)
                continue;
            if (libs.indexOf(library) == -1)
                libs << library;
        }
    }
    libs.sort();
    mUI.mLibraries->clear();
    for (const QString &lib : libs) {
        QListWidgetItem* item = new QListWidgetItem(lib, mUI.mLibraries);
        item->setFlags(item->flags() | Qt::ItemIsUserCheckable); // set checkable flag
        item->setCheckState(Qt::Unchecked); // AND initialize check state
    }

    // Platforms..
    Platforms platforms;
    for (int i = 0; i < numberOfBuiltinPlatforms; i++)
        mUI.mComboBoxPlatform->addItem(platforms.get(builtinPlatforms[i]).mTitle);
    QStringList platformFiles;
    foreach (QString sp, searchPaths) {
        if (sp.endsWith("/cfg"))
            sp = sp.mid(0,sp.length()-3) + "platforms";
        QDir dir(sp);
        dir.setSorting(QDir::Name);
        dir.setNameFilters(QStringList("*.xml"));
        dir.setFilter(QDir::Files | QDir::NoDotAndDotDot);
        foreach (QFileInfo item, dir.entryInfoList()) {
            const QString platformFile = item.fileName();

            cppcheck::Platform plat2;
            if (!plat2.loadPlatformFile(applicationFilePath.toStdString().c_str(), platformFile.toStdString()))
                continue;

            if (platformFiles.indexOf(platformFile) == -1)
                platformFiles << platformFile;
        }
    }
    platformFiles.sort();
    mUI.mComboBoxPlatform->addItems(platformFiles);

    mUI.mEditTags->setValidator(new QRegExpValidator(QRegExp("[a-zA-Z0-9 ;]*"),this));

    const QRegExp undefRegExp("\\s*([a-zA-Z_][a-zA-Z0-9_]*[; ]*)*");
    mUI.mEditUndefines->setValidator(new QRegExpValidator(undefRegExp, this));

    connect(mUI.mButtons, &QDialogButtonBox::accepted, this, &ProjectFileDialog::ok);
    connect(mUI.mBtnBrowseBuildDir, &QPushButton::clicked, this, &ProjectFileDialog::browseBuildDir);
    connect(mUI.mBtnClearImportProject, &QPushButton::clicked, this, &ProjectFileDialog::clearImportProject);
    connect(mUI.mBtnBrowseImportProject, &QPushButton::clicked, this, &ProjectFileDialog::browseImportProject);
    connect(mUI.mBtnAddCheckPath, SIGNAL(clicked()), this, SLOT(addCheckPath()));
    connect(mUI.mBtnEditCheckPath, &QPushButton::clicked, this, &ProjectFileDialog::editCheckPath);
    connect(mUI.mBtnRemoveCheckPath, &QPushButton::clicked, this, &ProjectFileDialog::removeCheckPath);
    connect(mUI.mBtnAddInclude, SIGNAL(clicked()), this, SLOT(addIncludeDir()));
    connect(mUI.mBtnEditInclude, &QPushButton::clicked, this, &ProjectFileDialog::editIncludeDir);
    connect(mUI.mBtnRemoveInclude, &QPushButton::clicked, this, &ProjectFileDialog::removeIncludeDir);
    connect(mUI.mBtnAddIgnorePath, SIGNAL(clicked()), this, SLOT(addExcludePath()));
    connect(mUI.mBtnEditIgnorePath, &QPushButton::clicked, this, &ProjectFileDialog::editExcludePath);
    connect(mUI.mBtnRemoveIgnorePath, &QPushButton::clicked, this, &ProjectFileDialog::removeExcludePath);
    connect(mUI.mBtnIncludeUp, &QPushButton::clicked, this, &ProjectFileDialog::moveIncludePathUp);
    connect(mUI.mBtnIncludeDown, &QPushButton::clicked, this, &ProjectFileDialog::moveIncludePathDown);
    connect(mUI.mBtnAddSuppression, &QPushButton::clicked, this, &ProjectFileDialog::addSuppression);
    connect(mUI.mBtnRemoveSuppression, &QPushButton::clicked, this, &ProjectFileDialog::removeSuppression);
    connect(mUI.mListSuppressions, &QListWidget::doubleClicked, this, &ProjectFileDialog::editSuppression);
    connect(mUI.mBtnBrowseMisraFile, &QPushButton::clicked, this, &ProjectFileDialog::browseMisraFile);
    connect(mUI.mChkAllVsConfigs, &QCheckBox::clicked, this, &ProjectFileDialog::checkAllVSConfigs);
    loadFromProjectFile(projectFile);
}

ProjectFileDialog::~ProjectFileDialog()
{
    saveSettings();
}

void ProjectFileDialog::loadSettings()
{
    QSettings settings;
    resize(settings.value(SETTINGS_PROJECT_DIALOG_WIDTH, 470).toInt(),
           settings.value(SETTINGS_PROJECT_DIALOG_HEIGHT, 330).toInt());
}

void ProjectFileDialog::saveSettings() const
{
    QSettings settings;
    settings.setValue(SETTINGS_PROJECT_DIALOG_WIDTH, size().width());
    settings.setValue(SETTINGS_PROJECT_DIALOG_HEIGHT, size().height());
}

static void updateAddonCheckBox(QCheckBox *cb, const ProjectFile *projectFile, const QString &dataDir, const QString &addon)
{
    if (projectFile)
        cb->setChecked(projectFile->getAddons().contains(addon));
    if (CheckThread::getAddonFilePath(dataDir, addon + ".py").isEmpty()) {
        cb->setEnabled(false);
        cb->setText(cb->text() + QObject::tr(" (Not found)"));
    }
}

void ProjectFileDialog::checkAllVSConfigs()
{
    if(mUI.mChkAllVsConfigs->isChecked())
        mUI.mListVsConfigs->selectAll();
    mUI.mListVsConfigs->setEnabled(!mUI.mChkAllVsConfigs->isChecked());
}

void ProjectFileDialog::loadFromProjectFile(const ProjectFile *projectFile)
{
    setRootPath(projectFile->getRootPath());
    setBuildDir(projectFile->getBuildDir());
    setIncludepaths(projectFile->getIncludeDirs());
    setDefines(projectFile->getDefines());
    setUndefines(projectFile->getUndefines());
    setCheckPaths(projectFile->getCheckPaths());
    setImportProject(projectFile->getImportProject());
    mUI.mChkAllVsConfigs->setChecked(projectFile->getAnalyzeAllVsConfigs());
    mUI.mCheckHeaders->setChecked(projectFile->getCheckHeaders());
    mUI.mCheckUnusedTemplates->setChecked(projectFile->getCheckUnusedTemplates());
    mUI.mMaxCtuDepth->setValue(projectFile->getMaxCtuDepth());
    setVsConfigurations(projectFile->getVsConfigurations());
    setExcludedPaths(projectFile->getExcludedPaths());
    setLibraries(projectFile->getLibraries());
    const QString platform = projectFile->getPlatform();
    if (platform.endsWith(".xml")) {
        int i;
        for (i = numberOfBuiltinPlatforms; i < mUI.mComboBoxPlatform->count(); ++i) {
            if (mUI.mComboBoxPlatform->itemText(i) == platform)
                break;
        }
        if (i < mUI.mComboBoxPlatform->count())
            mUI.mComboBoxPlatform->setCurrentIndex(i);
        else {
            mUI.mComboBoxPlatform->addItem(platform);
            mUI.mComboBoxPlatform->setCurrentIndex(i);
        }
    } else {
        int i;
        for (i = 0; i < numberOfBuiltinPlatforms; ++i) {
            const cppcheck::Platform::PlatformType p = builtinPlatforms[i];
            if (platform == cppcheck::Platform::platformString(p))
                break;
        }
        if (i < numberOfBuiltinPlatforms)
            mUI.mComboBoxPlatform->setCurrentIndex(i);
        else
            mUI.mComboBoxPlatform->setCurrentIndex(-1);
    }

    mUI.mComboBoxPlatform->setCurrentText(projectFile->getPlatform());
    setSuppressions(projectFile->getSuppressions());

    // Human knowledge..
    /*
    mUI.mListUnknownFunctionReturn->clear();
    mUI.mListUnknownFunctionReturn->addItem("rand()");
    for (int row = 0; row < mUI.mListUnknownFunctionReturn->count(); ++row) {
        QListWidgetItem *item = mUI.mListUnknownFunctionReturn->item(row);
        item->setFlags(item->flags() | Qt::ItemIsUserCheckable); // set checkable flag
        const bool unknownValues = projectFile->getCheckUnknownFunctionReturn().contains(item->text());
        item->setCheckState(unknownValues ? Qt::Checked : Qt::Unchecked); // AND initialize check state
    }
    mUI.mCheckSafeClasses->setChecked(projectFile->getSafeChecks().classes);
    mUI.mCheckSafeExternalFunctions->setChecked(projectFile->getSafeChecks().externalFunctions);
    mUI.mCheckSafeInternalFunctions->setChecked(projectFile->getSafeChecks().internalFunctions);
    mUI.mCheckSafeExternalVariables->setChecked(projectFile->getSafeChecks().externalVariables);
    */

    // Addons..
    QSettings settings;
    const QString dataDir = settings.value("DATADIR", QString()).toString();
    updateAddonCheckBox(mUI.mAddonThreadSafety, projectFile, dataDir, "threadsafety");
    updateAddonCheckBox(mUI.mAddonY2038, projectFile, dataDir, "y2038");
    updateAddonCheckBox(mUI.mAddonCert, projectFile, dataDir, "cert");
    updateAddonCheckBox(mUI.mAddonMisra, projectFile, dataDir, "misra");

    const QString &misraFile = settings.value(SETTINGS_MISRA_FILE, QString()).toString();
    mUI.mEditMisraFile->setText(misraFile);
    if (!mUI.mAddonMisra->isEnabled()) {
        mUI.mEditMisraFile->setEnabled(false);
        mUI.mBtnBrowseMisraFile->setEnabled(false);
    } else if (misraFile.isEmpty()) {
        mUI.mAddonMisra->setEnabled(false);
        mUI.mAddonMisra->setText(mUI.mAddonMisra->text() + ' ' + tr("(no rule texts file)"));
    }

    mUI.mToolClangAnalyzer->setChecked(projectFile->getClangAnalyzer());
    mUI.mToolClangTidy->setChecked(projectFile->getClangTidy());
    if (CheckThread::clangTidyCmd().isEmpty()) {
        mUI.mToolClangTidy->setText(tr("Clang-tidy (not found)"));
        mUI.mToolClangTidy->setEnabled(false);
    }
    mUI.mEditTags->setText(projectFile->getTags().join(';'));
    updatePathsAndDefines();
    if(mUI.mEditImportProject->text().endsWith(".sln") || mUI.mEditImportProject->text().endsWith(".vcxproj"))
        setVsConfigurations(getProjectConfigs(mUI.mEditImportProject->text()));
    else
        mUI.mListVsConfigs->setEnabled(false);

}

void ProjectFileDialog::saveToProjectFile(ProjectFile *projectFile) const
{
    projectFile->setRootPath(getRootPath());
    projectFile->setBuildDir(getBuildDir());
    projectFile->setImportProject(getImportProject());
    projectFile->setAnalyzeAllVsConfigs(mUI.mChkAllVsConfigs->isChecked());
    projectFile->setCheckHeaders(mUI.mCheckHeaders->isChecked());
    projectFile->setCheckUnusedTemplates(mUI.mCheckUnusedTemplates->isChecked());
    projectFile->setMaxCtuDepth(mUI.mMaxCtuDepth->value());
    projectFile->setIncludes(getIncludePaths());
    projectFile->setDefines(getDefines());
    projectFile->setUndefines(getUndefines());
    projectFile->setCheckPaths(getCheckPaths());
    projectFile->setExcludedPaths(getExcludedPaths());
    projectFile->setLibraries(getLibraries());
    if (mUI.mComboBoxPlatform->currentText().endsWith(".xml"))
        projectFile->setPlatform(mUI.mComboBoxPlatform->currentText());
    else {
        int i = mUI.mComboBoxPlatform->currentIndex();
        if (i < numberOfBuiltinPlatforms)
            projectFile->setPlatform(cppcheck::Platform::platformString(builtinPlatforms[i]));
        else
            projectFile->setPlatform(QString());
    }
    projectFile->setSuppressions(getSuppressions());
    // Human knowledge
    /*
    QStringList unknownReturnValues;
    for (int row = 0; row < mUI.mListUnknownFunctionReturn->count(); ++row) {
        QListWidgetItem *item = mUI.mListUnknownFunctionReturn->item(row);
        if (item->checkState() == Qt::Checked)
            unknownReturnValues << item->text();
    }
    projectFile->setCheckUnknownFunctionReturn(unknownReturnValues);
    ProjectFile::SafeChecks safeChecks;
    safeChecks.classes = mUI.mCheckSafeClasses->isChecked();
    safeChecks.externalFunctions = mUI.mCheckSafeExternalFunctions->isChecked();
    safeChecks.internalFunctions = mUI.mCheckSafeInternalFunctions->isChecked();
    safeChecks.externalVariables = mUI.mCheckSafeExternalVariables->isChecked();
    projectFile->setSafeChecks(safeChecks);
    */
    // Addons
    QStringList list;
    if (mUI.mAddonThreadSafety->isChecked())
        list << "threadsafety";
    if (mUI.mAddonY2038->isChecked())
        list << "y2038";
    if (mUI.mAddonCert->isChecked())
        list << "cert";
    if (mUI.mAddonMisra->isChecked())
        list << "misra";
    projectFile->setAddons(list);
    projectFile->setClangAnalyzer(mUI.mToolClangAnalyzer->isChecked());
    projectFile->setClangTidy(mUI.mToolClangTidy->isChecked());
    projectFile->setTags(mUI.mEditTags->text().split(";", QString::SkipEmptyParts));
    projectFile->setVSConfigurations(getVsConfigurations());
}

void ProjectFileDialog::ok()
{
    saveToProjectFile(mProjectFile);
    mProjectFile->write();
    accept();
}

QString ProjectFileDialog::getExistingDirectory(const QString &caption, bool trailingSlash)
{
    const QFileInfo inf(mProjectFile->getFilename());
    const QString rootpath = inf.absolutePath();
    QString selectedDir = QFileDialog::getExistingDirectory(this,
                          caption,
                          rootpath);

    if (selectedDir.isEmpty())
        return QString();

    // Check if the path is relative to project file's path and if so
    // make it a relative path instead of absolute path.
    const QDir dir(rootpath);
    const QString relpath(dir.relativeFilePath(selectedDir));
    if (!relpath.startsWith("../.."))
        selectedDir = relpath;

    // Trailing slash..
    if (trailingSlash && !selectedDir.endsWith('/'))
        selectedDir += '/';

    return selectedDir;
}

void ProjectFileDialog::browseBuildDir()
{
    const QString dir(getExistingDirectory(tr("Select Cppcheck build dir"), false));
    if (!dir.isEmpty())
        mUI.mEditBuildDir->setText(dir);
}

void ProjectFileDialog::updatePathsAndDefines()
{
    const QString &fileName = mUI.mEditImportProject->text();
    bool importProject = !fileName.isEmpty();
    mUI.mBtnClearImportProject->setEnabled(importProject);
    mUI.mListCheckPaths->setEnabled(!importProject);
    mUI.mListIncludeDirs->setEnabled(!importProject);
    mUI.mBtnAddCheckPath->setEnabled(!importProject);
    mUI.mBtnEditCheckPath->setEnabled(!importProject);
    mUI.mBtnRemoveCheckPath->setEnabled(!importProject);
    mUI.mEditDefines->setEnabled(!importProject);
    mUI.mEditUndefines->setEnabled(!importProject);
    mUI.mBtnAddInclude->setEnabled(!importProject);
    mUI.mBtnEditInclude->setEnabled(!importProject);
    mUI.mBtnRemoveInclude->setEnabled(!importProject);
    mUI.mBtnIncludeUp->setEnabled(!importProject);
    mUI.mBtnIncludeDown->setEnabled(!importProject);
    mUI.mChkAllVsConfigs->setEnabled(fileName.endsWith(".sln") || fileName.endsWith(".vcxproj"));
<<<<<<< HEAD
    mUI.mEditVsConfiguration->setEnabled(fileName.endsWith(".sln") || fileName.endsWith(".vcxproj"));
=======
    mUI.mListVsConfigs->setEnabled(fileName.endsWith(".sln") || fileName.endsWith(".vcxproj"));
>>>>>>> b9e8af70
}

void ProjectFileDialog::clearImportProject()
{
    mUI.mEditImportProject->clear();
    updatePathsAndDefines();
}

void ProjectFileDialog::browseImportProject()
{
    const QFileInfo inf(mProjectFile->getFilename());
    const QDir &dir = inf.absoluteDir();
    QMap<QString,QString> filters;
    filters[tr("Visual Studio")] = "*.sln *.vcxproj";
    filters[tr("Compile database")] = "compile_commands.json";
    filters[tr("Borland C++ Builder 6")] = "*.bpr";
    QString fileName = QFileDialog::getOpenFileName(this, tr("Import Project"),
                       dir.canonicalPath(),
                       toFilterString(filters));
    if (!fileName.isEmpty()) {
        mUI.mEditImportProject->setText(dir.relativeFilePath(fileName));
        updatePathsAndDefines();
        setVsConfigurations(getProjectConfigs(fileName));
    }
}

QStringList ProjectFileDialog::getVsConfigurations() const
{
<<<<<<< HEAD
    const QString configString = mUI.mEditVsConfiguration->text().trimmed();
    QStringList configs = configString.split(QRegExp("\\s*;\\s*"), QString::SkipEmptyParts);
    configs.removeDuplicates();
=======
    QStringList configs;
    foreach(QListWidgetItem *item, mUI.mListVsConfigs->selectedItems())
            configs << item->text();

>>>>>>> b9e8af70
    return configs;
}

void ProjectFileDialog::setVsConfigurations(const QStringList &configs)
{
<<<<<<< HEAD
    QString allConfigs="";
    foreach (const QString config, configs) {
        allConfigs += config +";";
    }
    QString newStr = allConfigs.mid(0, allConfigs.lastIndexOf(';'));
    mUI.mEditVsConfiguration->setText(newStr);
=======
    mUI.mListVsConfigs->clear();
    mUI.mListVsConfigs->addItems(configs);
    mUI.mListVsConfigs->selectAll();
>>>>>>> b9e8af70
}

QString ProjectFileDialog::getImportProject() const
{
    return mUI.mEditImportProject->text();
}

void ProjectFileDialog::addIncludeDir(const QString &dir)
{
    if (dir.isNull() || dir.isEmpty())
        return;

    const QString newdir = QDir::toNativeSeparators(dir);
    QListWidgetItem *item = new QListWidgetItem(newdir);
    item->setFlags(item->flags() | Qt::ItemIsEditable);
    mUI.mListIncludeDirs->addItem(item);
}

void ProjectFileDialog::addCheckPath(const QString &path)
{
    if (path.isNull() || path.isEmpty())
        return;

    const QString newpath = QDir::toNativeSeparators(path);
    QListWidgetItem *item = new QListWidgetItem(newpath);
    item->setFlags(item->flags() | Qt::ItemIsEditable);
    mUI.mListCheckPaths->addItem(item);
}

void ProjectFileDialog::addExcludePath(const QString &path)
{
    if (path.isNull() || path.isEmpty())
        return;

    const QString newpath = QDir::toNativeSeparators(path);
    QListWidgetItem *item = new QListWidgetItem(newpath);
    item->setFlags(item->flags() | Qt::ItemIsEditable);
    mUI.mListExcludedPaths->addItem(item);
}

QString ProjectFileDialog::getRootPath() const
{
    QString root = mUI.mEditProjectRoot->text();
    root = root.trimmed();
    root = QDir::fromNativeSeparators(root);
    return root;
}

QString ProjectFileDialog::getBuildDir() const
{
    return mUI.mEditBuildDir->text();
}

QStringList ProjectFileDialog::getIncludePaths() const
{
    return getPaths(mUI.mListIncludeDirs);
}

QStringList ProjectFileDialog::getDefines() const
{
    return mUI.mEditDefines->text().trimmed().split(QRegExp("\\s*;\\s*"), QString::SkipEmptyParts);
}

QStringList ProjectFileDialog::getUndefines() const
{
    const QString undefine = mUI.mEditUndefines->text().trimmed();
    QStringList undefines = undefine.split(QRegExp("\\s*;\\s*"), QString::SkipEmptyParts);
    undefines.removeDuplicates();
    return undefines;
}

QStringList ProjectFileDialog::getCheckPaths() const
{
    return getPaths(mUI.mListCheckPaths);
}

QStringList ProjectFileDialog::getExcludedPaths() const
{
    return getPaths(mUI.mListExcludedPaths);
}

QStringList ProjectFileDialog::getLibraries() const
{
    QStringList libraries;
    for (int row = 0; row < mUI.mLibraries->count(); ++row) {
        QListWidgetItem *item = mUI.mLibraries->item(row);
        if (item->checkState() == Qt::Checked)
            libraries << item->text();
    }
    return libraries;
}

void ProjectFileDialog::setRootPath(const QString &root)
{
    mUI.mEditProjectRoot->setText(QDir::toNativeSeparators(root));
}

void ProjectFileDialog::setBuildDir(const QString &buildDir)
{
    mUI.mEditBuildDir->setText(buildDir);
}

void ProjectFileDialog::setImportProject(const QString &importProject)
{
    mUI.mEditImportProject->setText(importProject);
}

void ProjectFileDialog::setIncludepaths(const QStringList &includes)
{
    foreach (QString dir, includes) {
        addIncludeDir(dir);
    }
}

void ProjectFileDialog::setDefines(const QStringList &defines)
{
    mUI.mEditDefines->setText(defines.join(";"));
}

void ProjectFileDialog::setUndefines(const QStringList &undefines)
{
    mUI.mEditUndefines->setText(undefines.join(";"));
}

void ProjectFileDialog::setCheckPaths(const QStringList &paths)
{
    foreach (QString path, paths) {
        addCheckPath(path);
    }
}

void ProjectFileDialog::setExcludedPaths(const QStringList &paths)
{
    foreach (QString path, paths) {
        addExcludePath(path);
    }
}

void ProjectFileDialog::setLibraries(const QStringList &libraries)
{
    for (int row = 0; row < mUI.mLibraries->count(); ++row) {
        QListWidgetItem *item = mUI.mLibraries->item(row);
        item->setCheckState(libraries.contains(item->text()) ? Qt::Checked : Qt::Unchecked);
    }
}

void ProjectFileDialog::setSuppressions(const QList<Suppressions::Suppression> &suppressions)
{
    mSuppressions = suppressions;

    QStringList s;
    foreach (const Suppressions::Suppression &suppression, mSuppressions) {
        s << QString::fromStdString(suppression.getText());
    }

    mUI.mListSuppressions->clear();
    mUI.mListSuppressions->addItems(s);
    mUI.mListSuppressions->sortItems();
}

void ProjectFileDialog::addCheckPath()
{
    QString dir = getExistingDirectory(tr("Select a directory to check"), false);
    if (!dir.isEmpty())
        addCheckPath(dir);
}

void ProjectFileDialog::editCheckPath()
{
    QListWidgetItem *item = mUI.mListCheckPaths->currentItem();
    mUI.mListCheckPaths->editItem(item);
}

void ProjectFileDialog::removeCheckPath()
{
    const int row = mUI.mListCheckPaths->currentRow();
    QListWidgetItem *item = mUI.mListCheckPaths->takeItem(row);
    delete item;
}

void ProjectFileDialog::addIncludeDir()
{
    const QString dir = getExistingDirectory(tr("Select include directory"), true);
    if (!dir.isEmpty())
        addIncludeDir(dir);
}

void ProjectFileDialog::removeIncludeDir()
{
    const int row = mUI.mListIncludeDirs->currentRow();
    QListWidgetItem *item = mUI.mListIncludeDirs->takeItem(row);
    delete item;
}

void ProjectFileDialog::editIncludeDir()
{
    QListWidgetItem *item = mUI.mListIncludeDirs->currentItem();
    mUI.mListIncludeDirs->editItem(item);
}

void ProjectFileDialog::addExcludePath()
{
    QString dir = getExistingDirectory(tr("Select directory to ignore"), true);
    if (!dir.isEmpty())
        addExcludePath(dir);
}

void ProjectFileDialog::editExcludePath()
{
    QListWidgetItem *item = mUI.mListExcludedPaths->currentItem();
    mUI.mListExcludedPaths->editItem(item);
}

void ProjectFileDialog::removeExcludePath()
{
    const int row = mUI.mListExcludedPaths->currentRow();
    QListWidgetItem *item = mUI.mListExcludedPaths->takeItem(row);
    delete item;
}

void ProjectFileDialog::moveIncludePathUp()
{
    int row = mUI.mListIncludeDirs->currentRow();
    QListWidgetItem *item = mUI.mListIncludeDirs->takeItem(row);
    row = row > 0 ? row - 1 : 0;
    mUI.mListIncludeDirs->insertItem(row, item);
    mUI.mListIncludeDirs->setCurrentItem(item);
}

void ProjectFileDialog::moveIncludePathDown()
{
    int row = mUI.mListIncludeDirs->currentRow();
    QListWidgetItem *item = mUI.mListIncludeDirs->takeItem(row);
    const int count = mUI.mListIncludeDirs->count();
    row = row < count ? row + 1 : count;
    mUI.mListIncludeDirs->insertItem(row, item);
    mUI.mListIncludeDirs->setCurrentItem(item);
}

void ProjectFileDialog::addSuppression()
{
    NewSuppressionDialog dlg;
    if (dlg.exec() == QDialog::Accepted) {
        setSuppressions(mSuppressions << dlg.getSuppression());
    }
}

void ProjectFileDialog::removeSuppression()
{
    const int row = mUI.mListSuppressions->currentRow();
    QListWidgetItem *item = mUI.mListSuppressions->takeItem(row);
    if (!item)
        return;

    int suppressionIndex = getSuppressionIndex(item->text());
    if (suppressionIndex >= 0)
        mSuppressions.removeAt(suppressionIndex);
    delete item;
}

void ProjectFileDialog::editSuppression(const QModelIndex &)
{
    const int row = mUI.mListSuppressions->currentRow();
    QListWidgetItem *item = mUI.mListSuppressions->item(row);
    int suppressionIndex = getSuppressionIndex(item->text());
    if (suppressionIndex >= 0) { // TODO what if suppression is not found?
        NewSuppressionDialog dlg;
        dlg.setSuppression(mSuppressions[suppressionIndex]);
        if (dlg.exec() == QDialog::Accepted) {
            mSuppressions[suppressionIndex] = dlg.getSuppression();
            setSuppressions(mSuppressions);
        }
    }
}

int ProjectFileDialog::getSuppressionIndex(const QString &shortText) const
{
    const std::string s = shortText.toStdString();
    for (int i = 0; i < mSuppressions.size(); ++i) {
        if (mSuppressions[i].getText() == s)
            return i;
    }
    return -1;
}

void ProjectFileDialog::browseMisraFile()
{
    const QString fileName = QFileDialog::getOpenFileName(this, tr("Select MISRA rule texts file"), QDir::homePath(), tr("Misra rule texts file (%1)").arg("*.txt"));
    if (!fileName.isEmpty()) {
        QSettings settings;
        mUI.mEditMisraFile->setText(fileName);
        settings.setValue(SETTINGS_MISRA_FILE, fileName);

        mUI.mAddonMisra->setText("MISRA C 2012");
        mUI.mAddonMisra->setEnabled(true);
        updateAddonCheckBox(mUI.mAddonMisra, nullptr, settings.value("DATADIR", QString()).toString(), "misra");
    }
}<|MERGE_RESOLUTION|>--- conflicted
+++ resolved
@@ -259,7 +259,6 @@
     mUI.mCheckHeaders->setChecked(projectFile->getCheckHeaders());
     mUI.mCheckUnusedTemplates->setChecked(projectFile->getCheckUnusedTemplates());
     mUI.mMaxCtuDepth->setValue(projectFile->getMaxCtuDepth());
-    setVsConfigurations(projectFile->getVsConfigurations());
     setExcludedPaths(projectFile->getExcludedPaths());
     setLibraries(projectFile->getLibraries());
     const QString platform = projectFile->getPlatform();
@@ -455,11 +454,7 @@
     mUI.mBtnIncludeUp->setEnabled(!importProject);
     mUI.mBtnIncludeDown->setEnabled(!importProject);
     mUI.mChkAllVsConfigs->setEnabled(fileName.endsWith(".sln") || fileName.endsWith(".vcxproj"));
-<<<<<<< HEAD
-    mUI.mEditVsConfiguration->setEnabled(fileName.endsWith(".sln") || fileName.endsWith(".vcxproj"));
-=======
     mUI.mListVsConfigs->setEnabled(fileName.endsWith(".sln") || fileName.endsWith(".vcxproj"));
->>>>>>> b9e8af70
 }
 
 void ProjectFileDialog::clearImportProject()
@@ -488,33 +483,18 @@
 
 QStringList ProjectFileDialog::getVsConfigurations() const
 {
-<<<<<<< HEAD
-    const QString configString = mUI.mEditVsConfiguration->text().trimmed();
-    QStringList configs = configString.split(QRegExp("\\s*;\\s*"), QString::SkipEmptyParts);
-    configs.removeDuplicates();
-=======
     QStringList configs;
     foreach(QListWidgetItem *item, mUI.mListVsConfigs->selectedItems())
             configs << item->text();
 
->>>>>>> b9e8af70
     return configs;
 }
 
 void ProjectFileDialog::setVsConfigurations(const QStringList &configs)
 {
-<<<<<<< HEAD
-    QString allConfigs="";
-    foreach (const QString config, configs) {
-        allConfigs += config +";";
-    }
-    QString newStr = allConfigs.mid(0, allConfigs.lastIndexOf(';'));
-    mUI.mEditVsConfiguration->setText(newStr);
-=======
     mUI.mListVsConfigs->clear();
     mUI.mListVsConfigs->addItems(configs);
     mUI.mListVsConfigs->selectAll();
->>>>>>> b9e8af70
 }
 
 QString ProjectFileDialog::getImportProject() const
