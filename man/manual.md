---
title: Cppcheck manual
subtitle: Version 2.17.99
author: Cppcheck team
lang: en
documentclass: report
---

# Introduction

Cppcheck is an analysis tool for C/C++ code. It provides unique code analysis to detect bugs and focuses on detecting 
undefined behaviour and dangerous coding constructs. The goal is to detect only real errors in the code, and generate 
as few false positives (wrongly reported warnings) as possible. Cppcheck is designed to analyze your C/C++ code even
if it has non-standard syntax, as is common in for example embedded projects.

Supported code and platforms:

- Cppcheck checks non-standard code that contains various compiler extensions, inline assembly code, etc.
- Cppcheck should be compilable by any compiler that supports C++11 or later.
- Cppcheck is cross platform and is used in various posix/windows/etc environments.

The checks in Cppcheck are not perfect. There are bugs that should be found, that Cppcheck fails to detect.

## About static analysis

The kinds of bugs that you can find with static analysis are:

- Undefined behavior
- Using dangerous code patterns
- Coding style

There are many bugs that you can not find with static analysis. Static analysis tools do not have human knowledge about
what your program is intended to do. If the output from your program is valid but unexpected then in most cases this is
not detected by static analysis tools. For instance, if your small program writes "Helo" on the screen instead of "Hello"
it is unlikely that any tool will complain about that.

Static analysis should be used as a complement in your quality assurance. It does not replace any of;

- Careful design
- Testing
- Dynamic analysis
- Fuzzing

# Getting started

## GUI

It is not required but creating a new project file is a good first step. There are a few options you can tweak to get
good results.

In the project settings dialog, the first option you see is "Import project". It is recommended that you use this
feature if you can. Cppcheck can import:

- Visual studio solution / project
- Compile database, which can be generated from CMake/qbs/etc build files
- Borland C++ Builder 6

When you have filled out the project settings and clicked on OK, the Cppcheck analysis will start.

## Command line

### First test

Here is some simple code:

    int main()
    {
        char a[10];
        a[10] = 0;
        return 0;
    }

If you save that into file1.c and execute:

    cppcheck file1.c

The output from Cppcheck will then be:

    Checking file1.c...
    [file1.c:4]: (error) Array 'a[10]' index 10 out of bounds

### Checking all files in a folder

Normally a program has many source files. Cppcheck can check all source files in a directory:

    cppcheck path

If "path" is a folder, then Cppcheck will recursively check all source files in this folder:

    Checking path/file1.cpp...
    1/2 files checked 50% done
    Checking path/file2.cpp...
    2/2 files checked 100% done

### Check files manually or use project file

With Cppcheck you can check files manually by specifying files/paths to check and settings. Or you can use a build 
environment, such as CMake or Visual Studio.

We don't know which approach (project file or manual configuration) will give you the best results. It is recommended 
that you try both. It is possible that you will get different results so that to find the largest amount of bugs you 
need to use both approaches. Later chapters will describe this in more detail.

### Check files matching a given file filter

With `--file-filter=<str>` you can set a file filter and only those files matching the filter will be checked.

For example: if you want to check only those files and folders starting from a subfolder src/ that start with "test" 
you have to type:

    cppcheck src/ --file-filter=src/test*

Cppcheck first collects all files in src/ and will apply the filter after that. So the filter must start with the given 
start folder. 

### Excluding a file or folder from checking

To exclude a file or folder, there are two options. The first option is to only provide the paths and files you want to 
check:

    cppcheck src/a src/b

All files under src/a and src/b are then checked.

The second option is to use -i, which specifies the files/paths to ignore. With this command no files in src/c are 
checked:

    cppcheck -isrc/c src

This option is only valid when supplying an input directory. To ignore multiple directories supply the -i flag for each 
directory individually. The following command ignores both the src/b and src/c directories:

    cppcheck -isrc/b -isrc/c

### Clang parser (experimental)

By default Cppcheck uses an internal C/C++ parser. However there is an experimental option to use the Clang parser instead.

Install `clang`. Then use Cppcheck option `--clang`.

Technically, Cppcheck will execute `clang` with its `-ast-dump` option. The Clang output is then imported and converted into 
the normal Cppcheck format. And then normal Cppcheck analysis is performed on that.

You can also pass a custom Clang executable to the option by using for example `--clang=clang-10`. You can also pass it 
with a path. On Windows it will append the `.exe` extension unless you use a path.

## Severities

The possible severities for messages are:

**error**

when code is executed there is either undefined behavior or other error, such as a memory leak or resource leak

**warning**

when code is executed there might be undefined behavior

**style**

stylistic issues, such as unused functions, redundant code, constness, operator precedence, possible mistakes.

**performance**

run time performance suggestions based on common knowledge, though it is not certain any measurable speed difference 
will be achieved by fixing these messages.

**portability**

portability warnings. Implementation defined behavior. 64-bit portability. Some undefined behavior that probably works 
"as you want", etc.

**information**

configuration problems, which does not relate to the syntactical correctness, but the used Cppcheck configuration could 
be improved.

## Possible speedup analysis of template code

Cppcheck instantiates the templates in your code.

If your templates are recursive this can lead to slow analysis that uses a lot
of memory. Cppcheck will write information messages when there are potential
problems.

Example code:

    template <int i>
    void a()
    {
        a<i+1>();
    }

    void foo()
    {
        a<0>();
    }

Cppcheck output:

    test.cpp:4:5: information: TemplateSimplifier: max template
    recursion (100) reached for template 'a<101>'. You might
    want to limit Cppcheck recursion. [templateRecursion]
        a<i+1>();
        ^

As you can see Cppcheck has instantiated `a<i+1>` until `a<101>` was reached
and then it bails out.

To limit template recursion you can:

- add template specialisation
- configure Cppcheck, which can be done in the GUI project file dialog

Example code with template specialisation:

    template <int i>
    void a()
    {
        a<i+1>();
    }

    void foo()
    {
        a<0>();
    }

    #ifdef __cppcheck__
    template<> void a<3>() {}
    #endif

You can pass `-D__cppcheck__` when checking this code.


# Cppcheck build folder

Using a Cppcheck build folder is not mandatory but it is recommended.

Cppcheck save analyzer information in that folder.

The advantages are;

- It speeds up the analysis as it makes incremental analysis possible. Only changed files are analyzed when you recheck.
- Whole program analysis also when multiple threads are used.

On the command line you configure that through `--cppcheck-build-dir=path`. Example:

    mkdir b

    # All files are analyzed
    cppcheck --cppcheck-build-dir=b src

    # Faster! Results of unchanged files are reused
    cppcheck --cppcheck-build-dir=b src

In the GUI it is configured in the project settings.

# Importing a project

You can import some project files and build configurations into Cppcheck.

## Cppcheck GUI project

You can import and use Cppcheck GUI project files in the command line tool:

    cppcheck --project=foobar.cppcheck

The Cppcheck GUI has a few options that are not available in the command line directly. To use these options you can import a GUI project file. 
The command line tool usage is kept intentionally simple and the options are therefore limited.

To ignore certain folders in the project you can use `-i`. This will skip the analysis of source files in the `foo` folder.

    cppcheck --project=foobar.cppcheck -ifoo

## CMake

Generate a compile database:

    cmake -DCMAKE_EXPORT_COMPILE_COMMANDS=ON .

The file `compile_commands.json` is created in the current folder. Now run Cppcheck like this:

    cppcheck --project=compile_commands.json

To ignore certain folders you can use `-i`. This will skip analysis of source files in the `foo` folder.

    cppcheck --project=compile_commands.json -ifoo


## Visual Studio

You can run Cppcheck on individual project files (\*.vcxproj) or on a whole solution (\*.sln)

Running Cppcheck on an entire Visual Studio solution:

    cppcheck --project=foobar.sln

Running Cppcheck on a Visual Studio project:

    cppcheck --project=foobar.vcxproj

Both options will analyze all available configurations in the project(s).
Limiting on a single configuration:

    cppcheck --project=foobar.sln \
    "--project-configuration=Release|Win32"

In the `Cppcheck GUI` you have the option to only analyze a single debug configuration. If you want to use this option on the command line, then create a `Cppcheck GUI` project with this activated and then import the GUI project file on the command line.

To ignore certain folders in the project you can use `-i`. This will skip analysis of source files in the `foo` folder.

    cppcheck --project=foobar.vcxproj -ifoo

## C++ Builder 6

Running Cppcheck on a C++ Builder 6 project:

    cppcheck --project=foobar.bpr


To ignore certain folders in the project you can use `-i`. This will skip analysis of source files in the `foo` folder.

    cppcheck --project=foobar.bpr -ifoo

## Other

If you can generate a compile database, then it is possible to import that in Cppcheck.

In Linux you can use for instance the `bear` (build ear) utility to generate a compile database from arbitrary build tools:

    bear -- make

# Preprocessor Settings

If you use `--project` then Cppcheck will automatically use the preprocessor settings in the imported project file and
likely you don't have to configure anything extra.

If you don't use `--project` then a bit of manual preprocessor configuration might be required. However Cppcheck has
automatic configuration of defines.

## Automatic configuration of preprocessor defines

Cppcheck automatically test different combinations of preprocessor defines to achieve as high coverage in the analysis
as possible.

Here is a file that has 3 bugs (when x,y,z are assigned).

    #ifdef A
        x=100/0;
        #ifdef B
            y=100/0;
        #endif
    #else
        z=100/0;
    #endif

    #ifndef C
    #error C must be defined
    #endif


The flag `-D` tells Cppcheck that a name is defined. There will be no Cppcheck analysis without this define.
The flag `-U` tells Cppcheck that a name is not defined. There will be no Cppcheck analysis with this define.
The flag `--force` and `--max-configs` is used to control how many combinations are checked. When `-D` is used,
Cppcheck will only check 1 configuration unless these are used.

Example:

    # test all configurations
    # all bugs are found
    cppcheck test.c

    # only test configuration "-DA"
    # No bug is found (#error)
    cppcheck -DA test.c

    # only test configuration "-DA -DC"
    # The first bug is found
    cppcheck -DA -DC test.c

    # The configuration "-DC" is tested
    # The last bug is found
    cppcheck -UA test.c

    # All configurations with "-DA" are tested
    # The two first bugs are found
    cppcheck --force -DA test.c


## Include paths

To add an include path, use `-I`, followed by the path.

Cppcheck's preprocessor basically handles includes like any other preprocessor. However, while other preprocessors 
stop working when they encounter a missing header, Cppcheck will just print an information message and continues 
parsing the code.

The purpose of this behaviour is that Cppcheck is meant to work without necessarily seeing the entire code. 
Actually, it is recommended to not give all include paths. 
While it is useful for Cppcheck to see the declaration of a class when checking the implementation of its members, 
passing standard library headers is discouraged, because the analysis will not work fully and lead to a longer checking 
time. For such cases, .cfg files are the preferred way to provide information about the implementation of functions and 
types to Cppcheck, see below for more information.

# Platform

You should use a platform configuration that matches your target environment.

By default Cppcheck uses native platform configuration that works well if your code is compiled and executed locally.

Cppcheck has builtin configurations for Unix and Windows targets. You can easily use these with the `--platform` command line flag.

You can also create your own custom platform configuration in a XML file. Here is an example:

    <?xml version="1"?>
    <platform>
      <char_bit>8</char_bit>
      <default-sign>signed</default-sign>
      <sizeof>
        <short>2</short>
        <int>4</int>
        <long>4</long>
        <long-long>8</long-long>
        <float>4</float>
        <double>8</double>
        <long-double>12</long-double>
        <pointer>4</pointer>
        <size_t>4</size_t>
        <wchar_t>2</wchar_t>
      </sizeof>
    </platform>

# C/C++ Standard

Use `--std` on the command line to specify a C/C++ standard.

Cppcheck assumes that the code is compatible with the latest C/C++ standard, but it is possible to override this.

The available options are:

- c89: C code is C89 compatible
- c99: C code is C99 compatible
- c11: C code is C11 compatible
- c17: C code is C17 compatible
- c23: C code is C23 compatible (default)
- c++03: C++ code is C++03 compatible
- c++11: C++ code is C++11 compatible
- c++14: C++ code is C++14 compatible
- c++17: C++ code is C++17 compatible
- c++20: C++ code is C++20 compatible
- c++23: C++ code is C++23 compatible
- c++26: C++ code is C++26 compatible (default)

# Cppcheck build dir

It's a good idea to use a Cppcheck build dir. On the command line use `--cppcheck-build-dir`. In
the GUI, the build dir is configured in the project options.

Rechecking code will be much faster. Cppcheck does not analyse unchanged code. The old warnings are
loaded from the build dir and reported again.

Whole program analysis does not work when multiple threads are used; unless you use a cppcheck
build dir. For instance, the unusedFunction warnings require whole program analysis.

# Suppressions

If you want to filter out certain errors from being generated, then it is possible to suppress these.

If you encounter a false positive, then please report it to the Cppcheck team so that it can be fixed.

## Plain text suppressions

The format for an error suppression is one of:

    [error id]:[filename]:[line]
    [error id]:[filename2]
    [error id]

The `error id` is the id that you want to suppress. The id of a warning is shown in brackets in the normal cppcheck text output. The suppression `error id` may contain \* to match any sequence of tokens.

The filename may include the wildcard characters \* or ?, which matches any sequence of characters or any single character respectively.
It is recommended to use forward-slash `/` as path separator on all operating systems. The filename must match the filename in the reported warning exactly.
For instance, if the warning contains a relative path, then the suppression must match that relative path.

## Command line suppression

The `--suppress=` command line option is used to specify suppressions on the command line. Example:

    cppcheck --suppress=memleak:src/file1.cpp src/

## Suppressions in a file

You can create a suppressions file for example as follows:

    // suppress memleak and exceptNew errors
    // in the file src/file1.cpp
    memleak:src/file1.cpp
    exceptNew:src/file1.cpp

    uninitvar // suppress all uninitvar errors in all files

Note that you may add empty lines and comments in the suppressions file.
Comments must start with `#` or `//` and be at the start of the line, or after the suppression line.

The usage of the suppressions file is as follows:

    cppcheck --suppressions-list=suppressions.txt src/

## XML suppressions

You can specify suppressions in a XML file, for example as follows:

    <?xml version="1.0"?>
    <suppressions>
      <suppress>
        <id>uninitvar</id>
        <fileName>src/file1.c</fileName>
        <lineNumber>10</lineNumber>
        <symbolName>var</symbolName>
      </suppress>
    </suppressions>

The XML format is extensible and may be extended with further attributes in the future.

The usage of the suppressions file is as follows:

    cppcheck --suppress-xml=suppressions.xml src/

## Inline suppressions

Suppressions can also be added directly in the code by adding comments that contain special keywords. 
Note that adding comments sacrifices the readability of the code somewhat.

This code will normally generate an error message:

    void f() {
        char arr[5];
        arr[10] = 0;
    }

The output is:

    cppcheck test.c
    [test.c:3]: (error) Array 'arr[5]' index 10 out of bounds

To activate inline suppressions:

    cppcheck --inline-suppr test.c

### Format

You can suppress a warning `aaaa` with:

    // cppcheck-suppress aaaa

Suppressing multiple ids in one comment by using []:

    // cppcheck-suppress [aaaa, bbbb]

Suppressing warnings `aaaa` on a block of code:

    // cppcheck-suppress-begin aaaa
    ...
    // cppcheck-suppress-end aaaa

Suppressing multiple ids on a block of code:

    // cppcheck-suppress-begin [aaaa, bbbb]
    ...
    // cppcheck-suppress-end [aaaa, bbbb]

Suppressing warnings `aaaa` for a whole file:

    // cppcheck-suppress-file aaaa

Suppressing multiple ids for a whole file:

    // cppcheck-suppress-file [aaaa, bbbb]

Suppressing warnings `aaaa` where macro is used:

    // cppcheck-suppress-macro aaaa
    #define MACRO ...
    ...
    x = MACRO; // warnings are suppressed here


Suppressing multiple ids where macro is used:

    // cppcheck-suppress-macro [aaaa, bbbb]
    #define MACRO ...
    ...
    x = MACRO; // warnings are suppressed here

### Comment before code or on same line

The comment can be put before the code or at the same line as the code.

Before the code:

    void f() {
        char arr[5];

        // cppcheck-suppress arrayIndexOutOfBounds
        arr[10] = 0;
    }

Or at the same line as the code:

    void f() {
        char arr[5];

        arr[10] = 0;  // cppcheck-suppress arrayIndexOutOfBounds
    }

In this example there are 2 lines with code and 1 suppression comment. The suppression comment only applies to 1 line: `a = b + c;`.

    void f() {
        a = b + c; // cppcheck-suppress abc
        d = e + f;
    }

As a special case for backwards compatibility, if you have a `{` on its own line and a suppression comment after that, then that will suppress warnings for both the current and next line. This example will suppress `abc` warnings both for `{` and for `a = b + c;`:

    void f()
    { // cppcheck-suppress abc
        a = b + c;
    }

### Multiple suppressions

For a line of code there might be several warnings you want to suppress.

There are several options;

Using 2 suppression comments before code:

    void f() {
        char arr[5];

        // cppcheck-suppress arrayIndexOutOfBounds
        // cppcheck-suppress zerodiv
        arr[10] = arr[10] / 0;
    }

Using 1 suppression comment before the code:

    void f() {
        char arr[5];

        // cppcheck-suppress[arrayIndexOutOfBounds,zerodiv]
        arr[10] = arr[10] / 0;
    }

Suppression comment on the same line as the code:

    void f() {
        char arr[5];

        arr[10] = arr[10] / 0;  // cppcheck-suppress[arrayIndexOutOfBounds,zerodiv]
    }


### Symbol name

You can specify that the inline suppression only applies to a specific symbol:

    // cppcheck-suppress aaaa symbolName=arr

Or:

    // cppcheck-suppress[aaaa symbolName=arr, bbbb]

### Comment about suppression

You can write comments about a suppression as follows:

    // cppcheck-suppress[warningid] some comment
    // cppcheck-suppress warningid ; some comment
    // cppcheck-suppress warningid // some comment

# XML output

Cppcheck can generate output in XML format. Use `--xml` to enable this format.

A sample command to check a file and output errors in the XML format:

    cppcheck --xml file1.cpp

Here is a sample report:

    <?xml version="1.0" encoding="UTF-8"?>
    <results version="2">
      <cppcheck version="1.66"/>
      <errors>
        <error id="someError" severity="error" msg="short error text"
           verbose="long error text" inconclusive="true" cwe="312">
          <location file0="file.c" file="file.h" line="1"/>
       </error>
      </errors>
    </results>

## The `<error>` element

Each error is reported in a `<error>` element. Attributes:

**id**

id of error, and which are valid symbolnames

**severity**

error/warning/style/performance/portability/information

**msg**

the error message in short format

**verbose**

the error message in long format

**inconclusive**

this attribute is only used when the error message is inconclusive

**cwe**

CWE ID for the problem; note that this attribute is only used when the CWE ID for the message is known

**remark**

Optional attribute. The related remark/justification from a remark comment.

## The `<location>` element

All locations related to an error are listed with `<location>` elements. The primary location is listed first.

Attributes:

**file**

filename, both relative and absolute paths are possible

**file0**

name of the source file (optional)

**line**

line number

**info**

short information for each location (optional)

# Reformatting the text output

If you want to reformat the output so that it looks different, then you can use templates.

## Predefined output formats

To get Visual Studio compatible output you can use --template=vs:

    cppcheck --template=vs samples/arrayIndexOutOfBounds/bad.c

This output will look like this:

    Checking samples/arrayIndexOutOfBounds/bad.c ...
    samples/arrayIndexOutOfBounds/bad.c(6): error: Array
    'a[2]' accessed at index 2, which is out of bounds.

To get gcc compatible output you can use --template=gcc:

    cppcheck --template=gcc samples/arrayIndexOutOfBounds/bad.c

The output will look like this:

    Checking samples/arrayIndexOutOfBounds/bad.c ...
    samples/arrayIndexOutOfBounds/bad.c:6:6: warning: Array
    'a[2]' accessed at index 2, which is out of bounds. [arrayIndexOutOfBounds]
    a[2] = 0;
      ^

## User defined output format (single line)

You can write your own pattern. For instance:

    cppcheck \
    --template="{file}:{line}:{column}: {severity}:{message}" \
    samples/arrayIndexOutOfBounds/bad.c

The output will then look like this:

    Checking samples/arrayIndexOutOfBounds/bad.c ...
    samples/arrayIndexOutOfBounds/bad.c:6:6: error: Array
    'a[2]' accessed at index 2, which is out of bounds.

A comma separated format:

    cppcheck \
    --template="{file},{line},{severity},{id},{message}" \
    samples/arrayIndexOutOfBounds/bad.c

The output will look like this:

    Checking samples/arrayIndexOutOfBounds/bad.c ...
    samples/arrayIndexOutOfBounds/bad.c,6,error,
    arrayIndexOutOfBounds,Array 'a[2]' accessed at index 2,
    which is out of bounds.

## User defined output format (multi line)

Many warnings have multiple locations. Example code:

    void f(int *p)
    {
        *p = 3;       // line 3
    }

    int main()
    {
        int *p = 0;   // line 8
        f(p);         // line 9
        return 0;
    }

There is a possible null pointer dereference at line 3. 
Cppcheck can show how it came to that conclusion by showing extra location information. 
You need to use both --template and --template-location at the command line, for example:

    cppcheck --template="{file}:{line}: {severity}: \
    {message}\n{code}" --template-location="{file}:{line}: \
    note: {info}\n{code}" multiline.c

The output from Cppcheck is:

    Checking multiline.c ...
    multiline.c:3: warning: Possible null pointer dereference: p
        *p = 3;
         ^
    multiline.c:8: note: Assignment 'p=0', assigned value is 0
        int *p = 0;
                 ^
    multiline.c:9: note: Calling function 'f', 1st argument
    'p' value is 0
        f(p);
          ^
    multiline.c:3: note: Null pointer dereference
        *p = 3;
         ^

The first line in the warning is formatted by the --template format.

The other lines in the warning are formatted by the --template-location format.

### Format specifiers for --template

The available specifiers for --template are:

**{file}**

File name

**{line}**

Line number

**{column}**

Column number

**{callstack}**

Write all locations. Each location is written in [{file}:{line}] format and the locations are separated by ->. For instance it might look like: [multiline.c:8] -> [multiline.c:9] -> [multiline.c:3]

**{inconclusive:text}**

If warning is inconclusive, then the given text is written. The given text can be any text that does not contain }. Example: {inconclusive:inconclusive,}

**{severity}**

error/warning/style/performance/portability/information

**{message}**

The warning message

**{id}**

Warning id

**{remark}**

The remark text if a remark comment has been provided

**{code}**

The real code

**\\t**

Tab

**\\n**

Newline

**\\r**

Carriage return

### Format specifiers for --template-location

The available specifiers for `--template-location` are:

**{file}**

File name

**{line}**

Line number

**{column}**

Column number

**{info}**

Information message about the current location

**{code}**

The real code

**\\t**

Tab

**\\n**

Newline

**\\r**

Carriage return

# Justifications for warnings in the report

You can add remark comments in the source code that justify why there is a warning/violation.

Such a remark comment shall:

- start with REMARK.
- can either be added above the source code that generates the warning, or after the code on the same line.

Example code:

    void foo(void) {
        // REMARK Initialize x with 0
        int x = 0;
    }

In Cppcheck text output the remarks are not shown by default, you can use `--template` option `{remark}` to show remarks:

    $ ./cppcheck --enable=style --template="{file}:{line}: \
    {message} [{id}]\\n{remark}" test1.c

    Checking test1.c ...
    test1.c:4: Variable 'x' is assigned a value that is
    never used. [unreadVariable]
    Initialize x with 0

In xml output the comment text is provided in a "remark" attribute:

    $ ./cppcheck --enable=style --xml test1.c
    ....
    remark="Initialize x with 0"
    ....

# Addons

Addons are scripts that analyse Cppcheck dump files to check compatibility with secure coding standards and to locate issues.

Cppcheck is distributed with a few addons which are listed below.

## Supported addons

### misra.py

[misra.py](https://github.com/danmar/cppcheck/blob/main/addons/misra.py) is used to verify compliance with MISRA C 2012, a proprietary set of guidelines to avoid questionable code, developed for embedded systems.

<<<<<<< HEAD
The misra rule texts should be downloaded from [MISRA](https://gitlab.com/MISRA/MISRA-C/MISRA-C-2012/tools)
Use the option `--rule-texts` to specify the rules text file that has been downloaded from [MISRA](https://gitlab.com/MISRA/MISRA-C/MISRA-C-2012/tools).
Checkers in open source Cppcheck only cover [MISRA](https://gitlab.com/MISRA/MISRA-C/MISRA-C-2012/tools) rules partially.
=======
The misra rule texts should be downloaded from MISRA:
https://gitlab.com/MISRA/MISRA-C/MISRA-C-2012/tools

Use the option `--rule-texts` to specify the rules text file that has been downloaded from MISRA.

Checkers in open source Cppcheck only cover MISRA rules partially.
>>>>>>> 52b21706

### y2038.py

[y2038.py](https://github.com/danmar/cppcheck/blob/main/addons/y2038.py) checks Linux systems for [year 2038 problem](https://en.wikipedia.org/wiki/Year_2038_problem) safety. This required [modified environment](https://github.com/3adev/y2038). See complete description [here](https://github.com/danmar/cppcheck/blob/main/addons/doc/y2038.txt).

### threadsafety.py

[threadsafety.py](https://github.com/danmar/cppcheck/blob/main/addons/threadsafety.py) analyses Cppcheck dump files to locate thread safety issues like static local objects used by multiple threads.

## Running Addons

Addons could be run through Cppcheck command line utility as follows:

    cppcheck --addon=misra.py somefile.c

This will launch all Cppcheck checks and additionally calls specific checks provided by selected addon.

Some addons need extra arguments. You can configure how you want to execute an addon in a json file. For example put this in misra.json:

    {
        "script": "misra.py",
        "args": [
            "--rule-texts=misra.txt"
        ]
    }

And then the configuration can be executed on the Cppcheck command line:

    cppcheck --addon=misra.json somefile.c

By default Cppcheck would search addon at the standard path which was specified 
during the installation process. You also can set this path directly, for example:

    cppcheck --addon=/opt/cppcheck/configurations/my_misra.json \
    somefile.c

This allows you to create and manage multiple configuration files for different projects.

# Library configuration

When external libraries are used, such as WinAPI, POSIX, gtk, Qt, etc, Cppcheck has no information about functions, types, or macros contained in those libraries. Cppcheck then fails to detect various problems in the code, or might even abort the analysis. But this can be fixed by using the appropriate configuration files.

Cppcheck already contains configurations for several libraries. They can be loaded as described below. Note that the configuration for the standard libraries of C and C++, std.cfg, is always loaded by cppcheck. If you create or update a configuration file for a popular library, we would appreciate if you supplied it to the cppcheck project.

## Using a .cfg file

To use a .cfg file shipped with cppcheck, pass the `--library=<lib>` option. The table below shows the currently existing libraries:
| .cfg file         | Library       | Comment       |
| ----------------- | ------------- | ------------- |
| avr.cfg           |               |               |
| bento4.cfg        | [Bento4](http://www.bento4.com/) | |
| boost.cfg         | [Boost](http://www.boost.org/) | |
| bsd.cfg           | [BSD](https://www.freebsd.org/) | |
| cairo.cfg         | [cairo](https://www.cairographics.org/) | |
| cppcheck-lib.cfg  | [Cppcheck](http://cppcheck.net/) | Used in selfcheck of |
|                   |               |the Cppcheck code base |
| cppunit.cfg       | [CppUnit](https://sourceforge.net/projects/cppunit/) |
| dpdk.cfg          |               |               |
| embedded_sql.cfg  |               |               |
| emscripten.cfg | | |
| ginac.cfg | | |
| gnu.cfg | [GNU](https://www.gnu.org/) | |
| googletest.cfg | [GoogleTest](https://github.com/google/googletest) | |
| gtk.cfg | [GTK](https://www.gtk.org/) | |
| icu.cfg | | |
| kde.cfg | [KDE](https://kde.org/) | |
| libcerror.cfg | [libcerror](https://github.com/libyal/libcerror) | |
| libcurl.cfg | [libcurl](https://curl.se/libcurl/) | |
| libsigc++.cfg | [libsigc++](https://github.com/libsigcplusplus/libsigcplusplus) | |
| lua.cfg | | |
| mfc.cfg | [MFC](https://learn.microsoft.com/en-us/cpp/mfc/mfc-desktop-applications) | |
| microsoft_atl.cfg | [ATL](https://learn.microsoft.com/en-us/cpp/atl/active-template-library-atl-concepts) | |
| microsoft_sal.cfg | [SAL annotations](https://learn.microsoft.com/en-us/cpp/c-runtime-library/sal-annotations) | |
| microsoft_unittest.cfg | [CppUnitTest](https://learn.microsoft.com/en-us/visualstudio/test/microsoft-visualstudio-testtools-cppunittestframework-api-reference) | |
| motif.cfg | | |
| nspr.cfg | | |
| ntl.cfg | | |
| opencv2.cfg | [OpenCV](https://opencv.org/) | |
| opengl.cfg | [OpenGL](https://opengl.org/) | |
| openmp.cfg | [OpenMP](https://www.openmp.org/) | |
| openssl.cfg | [OpenSSL](https://www.openssl.org/) | |
| pcre.cfg | [PCRE](https://pcre.org/) | |
| posix.cfg | [POSIX](https://pubs.opengroup.org/onlinepubs/9699919799/) | |
| python.cfg | | |
| qt.cfg | [Qt](https://doc.qt.io/qt.html) | |
| ruby.cfg | | |
| sdl.cfg | | |
| sfml.cfg | | |
| sqlite3.cfg | [SQLite](https://www.sqlite.org/) | |
| std.cfg | C/C++ standard library | Loaded by default
| tinyxml2.cfg | [TinyXML-2](https://github.com/leethomason/tinyxml2) | |
| vcl.cfg | | |
| windows.cfg | [Win32 API](https://learn.microsoft.com/en-us/windows/win32/) | |
| wxsqlite3.cfg | | |
| wxsvg.cfg | | |
| wxwidgets.cfg | [wxWidgets](https://www.wxwidgets.org/) | |
| zephyr.cfg | | |
| zlib.cfg | [zlib](https://www.zlib.net) | |

## Creating a custom .cfg file

You can create and use your own .cfg files for your projects. Use `--check-library` to get hints about what you should configure.

You can use the `Library Editor` in the `Cppcheck GUI` to edit configuration files. It is available in the `View` menu.

The .cfg file format is documented in the `Reference: Cppcheck .cfg format` (https://cppcheck.sourceforge.io/reference-cfg-format.pdf) document.

# HTML Report

You can convert the XML output from Cppcheck into a HTML report. You'll need Python and the pygments module (<http://pygments.org/>) for this to work. In the Cppcheck source tree there is a folder htmlreport that contains a script that transforms a Cppcheck XML file into HTML output.

This command generates the help screen:

    htmlreport/cppcheck-htmlreport -h

The output screen says:

    Usage: cppcheck-htmlreport [options]

    Options:
       -h, --help      show this help message and exit
       --file=FILE     The cppcheck xml output file to
                       read defects from.
                       Default is reading from stdin.
       --report-dir=REPORT_DIR
                       The directory where the html report
                       content is written.
       --source-dir=SOURCE_DIR
                       Base directory where source code
                       files can be found.

Example usage:

    ./cppcheck gui/test.cpp --xml 2> err.xml \
    htmlreport/cppcheck-htmlreport --file=err.xml \
    --report-dir=test1 --source-dir=.

# Check Level

## Reduced

The "reduced" check level performs a limited data flow analysis. If developers
want to run cppcheck directly during development and require faster results
than "normal" provides then this reduced checking can be an option.

## Normal

The "normal" check level is chosen by default. Our aim is that this checking level will provide an effective checking in "reasonable" time.

The "normal" check level should be useful during active development:

- checking files while you edit them.
- block changes to the repo
- etc

## Exhaustive

When you can wait longer for the results you can enable the "exhaustive" checking, by using the option `--check-level=exhaustive`.

Exhaustive checking level should be useful for scenarios where you can wait for results. For instance:

- nightly builds
- etc

# Speeding up analysis

## Limit preprocessor configurations

For performance reasons it might be a good idea to limit preprocessor configurations to check.

## Limit ValueFlow: max if count

The command line option `--performance-valueflow-max-if-count` adjusts the max count for number of if in a function.

When that limit is exceeded there is a limitation of data flow in that function. It is not drastic:

- Analysis of other functions are not affected.
- It's only for some specific data flow analysis, we have data flow analysis that is always executed.
- All checks are always executed. There can still be plenty of warnings in the limited function.

There is data flow analysis that slows down exponentially when number of if increase. And the limit is intended to avoid that
analysis time explodes.

## GUI options

In the GUI there are various options to limit analysis.

In the GUI:

- Open the project dialog.
- In the "Analysis" tab there are several options.

If you want to use these limitations on the command line also you can import the GUI project file with --project.<|MERGE_RESOLUTION|>--- conflicted
+++ resolved
@@ -991,18 +991,11 @@
 
 [misra.py](https://github.com/danmar/cppcheck/blob/main/addons/misra.py) is used to verify compliance with MISRA C 2012, a proprietary set of guidelines to avoid questionable code, developed for embedded systems.
 
-<<<<<<< HEAD
 The misra rule texts should be downloaded from [MISRA](https://gitlab.com/MISRA/MISRA-C/MISRA-C-2012/tools)
+
 Use the option `--rule-texts` to specify the rules text file that has been downloaded from [MISRA](https://gitlab.com/MISRA/MISRA-C/MISRA-C-2012/tools).
+
 Checkers in open source Cppcheck only cover [MISRA](https://gitlab.com/MISRA/MISRA-C/MISRA-C-2012/tools) rules partially.
-=======
-The misra rule texts should be downloaded from MISRA:
-https://gitlab.com/MISRA/MISRA-C/MISRA-C-2012/tools
-
-Use the option `--rule-texts` to specify the rules text file that has been downloaded from MISRA.
-
-Checkers in open source Cppcheck only cover MISRA rules partially.
->>>>>>> 52b21706
 
 ### y2038.py
 
