--- conflicted
+++ resolved
@@ -385,8 +385,6 @@
     <arg nr="1" direction="in">
       <not-uninit/>
       <valid>0:</valid>
-<<<<<<< HEAD
-=======
     </arg>
     <arg nr="2" direction="in">
       <not-uninit/>
@@ -423,37 +421,14 @@
     <arg nr="1" direction="in">
       <not-null/>
       <not-uninit/>
->>>>>>> 5efb23ff
-    </arg>
-    <arg nr="2" direction="in">
-      <not-null/>
-      <not-uninit/>
-      <not-bool/>
-    </arg>
-    <arg nr="3" direction="in">
-<<<<<<< HEAD
-      <not-uninit/>
-      <not-bool/>
-    </arg>
-  </function>
-  <!-- void flockfile(FILE *filehandle); -->
-  <!-- void funlockfile(FILE *filehandle); -->
-  <function name="flockfile,funlockfile">
-    <noreturn>false</noreturn>
-    <returnValue type="void"/>
-    <arg nr="1" direction="inout">
-      <not-uninit/>
-    </arg>
-  </function>
-  <!-- int ftrylockfile(FILE *filehandle); -->
-  <function name="ftrylockfile">
-    <noreturn>false</noreturn>
-    <use-retval/>
-    <returnValue type="int"/>
-    <arg nr="1" direction="inout">
-=======
-      <not-null/>
->>>>>>> 5efb23ff
+    </arg>
+    <arg nr="2" direction="in">
+      <not-null/>
+      <not-uninit/>
+      <not-bool/>
+    </arg>
+    <arg nr="3" direction="in">
+      <not-null/>
       <not-uninit/>
     </arg>
   </function>
@@ -500,10 +475,6 @@
     <returnValue type="int"/>
     <noreturn>false</noreturn>
     <arg nr="1" direction="in">
-<<<<<<< HEAD
-      <valid>0:</valid>
-=======
->>>>>>> 5efb23ff
       <not-uninit/>
     </arg>
     <arg nr="2" direction="in">
@@ -969,8 +940,6 @@
       <not-bool/>
     </arg>
   </function>
-<<<<<<< HEAD
-=======
   <!-- int mknod(const char *pathname, mode_t mode, dev_t dev); -->
   <function name="mknod">
     <noreturn>false</noreturn>
@@ -1006,7 +975,6 @@
       <not-uninit/>
     </arg>
   </function>
->>>>>>> 5efb23ff
   <!-- int mkdirat(int dirfd, const char *pathname, mode_t mode); -->
   <function name="mkdirat">
     <noreturn>false</noreturn>
@@ -1014,10 +982,6 @@
     <leak-ignore/>
     <arg nr="1" direction="in">
       <not-uninit/>
-<<<<<<< HEAD
-      <valid>0:</valid>
-=======
->>>>>>> 5efb23ff
     </arg>
     <arg nr="2" direction="in">
       <not-null/>
@@ -1035,10 +999,6 @@
     <leak-ignore/>
     <arg nr="1" direction="in">
       <not-uninit/>
-<<<<<<< HEAD
-      <valid>0:</valid>
-=======
->>>>>>> 5efb23ff
     </arg>
     <arg nr="2" direction="in">
       <not-null/>
@@ -1060,10 +1020,6 @@
     <leak-ignore/>
     <arg nr="1" direction="in">
       <not-uninit/>
-<<<<<<< HEAD
-      <valid>0:</valid>
-=======
->>>>>>> 5efb23ff
     </arg>
     <arg nr="2" direction="in">
       <not-null/>
@@ -1125,8 +1081,6 @@
       <not-uninit/>
     </arg>
     <arg nr="2" direction="in">
-<<<<<<< HEAD
-=======
       <not-null/>
       <not-uninit/>
       <not-bool/>
@@ -1149,7 +1103,6 @@
       <not-uninit/>
     </arg>
     <arg nr="4" direction="in">
->>>>>>> 5efb23ff
       <not-null/>
       <not-uninit/>
       <not-bool/>
@@ -1221,8 +1174,6 @@
       <not-uninit/>
     </arg>
     <arg nr="2" direction="out">
-<<<<<<< HEAD
-=======
       <not-null/>
       <not-bool/>
     </arg>
@@ -1243,7 +1194,6 @@
       <not-uninit/>
     </arg>
     <arg nr="3" direction="out">
->>>>>>> 5efb23ff
       <not-null/>
       <not-bool/>
     </arg>
